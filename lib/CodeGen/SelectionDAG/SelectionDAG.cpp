//===-- SelectionDAG.cpp - Implement the SelectionDAG data structures -----===//
//
//                     The LLVM Compiler Infrastructure
//
// This file is distributed under the University of Illinois Open Source
// License. See LICENSE.TXT for details.
//
//===----------------------------------------------------------------------===//
//
// This implements the SelectionDAG class.
//
//===----------------------------------------------------------------------===//

#include "llvm/CodeGen/SelectionDAG.h"
#include "SDNodeDbgValue.h"
#include "llvm/ADT/APSInt.h"
#include "llvm/ADT/SetVector.h"
#include "llvm/ADT/SmallPtrSet.h"
#include "llvm/ADT/SmallSet.h"
#include "llvm/ADT/SmallVector.h"
#include "llvm/ADT/StringExtras.h"
#include "llvm/Analysis/ValueTracking.h"
#include "llvm/CodeGen/MachineBasicBlock.h"
#include "llvm/CodeGen/MachineConstantPool.h"
#include "llvm/CodeGen/MachineFrameInfo.h"
#include "llvm/CodeGen/MachineModuleInfo.h"
#include "llvm/CodeGen/SelectionDAGTargetInfo.h"
#include "llvm/IR/CallingConv.h"
#include "llvm/IR/Constants.h"
#include "llvm/IR/DataLayout.h"
#include "llvm/IR/DebugInfo.h"
#include "llvm/IR/DerivedTypes.h"
#include "llvm/IR/Function.h"
#include "llvm/IR/GlobalAlias.h"
#include "llvm/IR/GlobalVariable.h"
#include "llvm/IR/Intrinsics.h"
#include "llvm/Support/Debug.h"
#include "llvm/Support/ErrorHandling.h"
#include "llvm/Support/ManagedStatic.h"
#include "llvm/Support/MathExtras.h"
#include "llvm/Support/Mutex.h"
#include "llvm/Support/raw_ostream.h"
#include "llvm/Target/TargetInstrInfo.h"
#include "llvm/Target/TargetIntrinsicInfo.h"
#include "llvm/Target/TargetLowering.h"
#include "llvm/Target/TargetMachine.h"
#include "llvm/Target/TargetOptions.h"
#include "llvm/Target/TargetRegisterInfo.h"
#include "llvm/Target/TargetSubtargetInfo.h"
#include <algorithm>
#include <cmath>
#include <utility>

using namespace llvm;

/// makeVTList - Return an instance of the SDVTList struct initialized with the
/// specified members.
static SDVTList makeVTList(const EVT *VTs, unsigned NumVTs) {
  SDVTList Res = {VTs, NumVTs};
  return Res;
}

// Default null implementations of the callbacks.
void SelectionDAG::DAGUpdateListener::NodeDeleted(SDNode*, SDNode*) {}
void SelectionDAG::DAGUpdateListener::NodeUpdated(SDNode*) {}

//===----------------------------------------------------------------------===//
//                              ConstantFPSDNode Class
//===----------------------------------------------------------------------===//

/// isExactlyValue - We don't rely on operator== working on double values, as
/// it returns true for things that are clearly not equal, like -0.0 and 0.0.
/// As such, this method can be used to do an exact bit-for-bit comparison of
/// two floating point values.
bool ConstantFPSDNode::isExactlyValue(const APFloat& V) const {
  return getValueAPF().bitwiseIsEqual(V);
}

bool ConstantFPSDNode::isValueValidForType(EVT VT,
                                           const APFloat& Val) {
  assert(VT.isFloatingPoint() && "Can only convert between FP types");

  // convert modifies in place, so make a copy.
  APFloat Val2 = APFloat(Val);
  bool losesInfo;
  (void) Val2.convert(SelectionDAG::EVTToAPFloatSemantics(VT),
                      APFloat::rmNearestTiesToEven,
                      &losesInfo);
  return !losesInfo;
}

//===----------------------------------------------------------------------===//
//                              ISD Namespace
//===----------------------------------------------------------------------===//

bool ISD::isConstantSplatVector(const SDNode *N, APInt &SplatVal) {
  auto *BV = dyn_cast<BuildVectorSDNode>(N);
  if (!BV)
    return false;

  APInt SplatUndef;
  unsigned SplatBitSize;
  bool HasUndefs;
  EVT EltVT = N->getValueType(0).getVectorElementType();
  return BV->isConstantSplat(SplatVal, SplatUndef, SplatBitSize, HasUndefs) &&
         EltVT.getSizeInBits() >= SplatBitSize;
}

// FIXME: AllOnes and AllZeros duplicate a lot of code. Could these be
// specializations of the more general isConstantSplatVector()?

bool ISD::isBuildVectorAllOnes(const SDNode *N) {
  // Look through a bit convert.
  while (N->getOpcode() == ISD::BITCAST)
    N = N->getOperand(0).getNode();

  if (N->getOpcode() != ISD::BUILD_VECTOR) return false;

  unsigned i = 0, e = N->getNumOperands();

  // Skip over all of the undef values.
  while (i != e && N->getOperand(i).isUndef())
    ++i;

  // Do not accept an all-undef vector.
  if (i == e) return false;

  // Do not accept build_vectors that aren't all constants or which have non-~0
  // elements. We have to be a bit careful here, as the type of the constant
  // may not be the same as the type of the vector elements due to type
  // legalization (the elements are promoted to a legal type for the target and
  // a vector of a type may be legal when the base element type is not).
  // We only want to check enough bits to cover the vector elements, because
  // we care if the resultant vector is all ones, not whether the individual
  // constants are.
  SDValue NotZero = N->getOperand(i);
  unsigned EltSize = N->getValueType(0).getScalarSizeInBits();
  if (ConstantSDNode *CN = dyn_cast<ConstantSDNode>(NotZero)) {
    if (CN->getAPIntValue().countTrailingOnes() < EltSize)
      return false;
  } else if (ConstantFPSDNode *CFPN = dyn_cast<ConstantFPSDNode>(NotZero)) {
    if (CFPN->getValueAPF().bitcastToAPInt().countTrailingOnes() < EltSize)
      return false;
  } else
    return false;

  // Okay, we have at least one ~0 value, check to see if the rest match or are
  // undefs. Even with the above element type twiddling, this should be OK, as
  // the same type legalization should have applied to all the elements.
  for (++i; i != e; ++i)
    if (N->getOperand(i) != NotZero && !N->getOperand(i).isUndef())
      return false;
  return true;
}

bool ISD::isBuildVectorAllZeros(const SDNode *N) {
  // Look through a bit convert.
  while (N->getOpcode() == ISD::BITCAST)
    N = N->getOperand(0).getNode();

  if (N->getOpcode() != ISD::BUILD_VECTOR) return false;

  bool IsAllUndef = true;
  for (const SDValue &Op : N->op_values()) {
    if (Op.isUndef())
      continue;
    IsAllUndef = false;
    // Do not accept build_vectors that aren't all constants or which have non-0
    // elements. We have to be a bit careful here, as the type of the constant
    // may not be the same as the type of the vector elements due to type
    // legalization (the elements are promoted to a legal type for the target
    // and a vector of a type may be legal when the base element type is not).
    // We only want to check enough bits to cover the vector elements, because
    // we care if the resultant vector is all zeros, not whether the individual
    // constants are.
    unsigned EltSize = N->getValueType(0).getScalarSizeInBits();
    if (ConstantSDNode *CN = dyn_cast<ConstantSDNode>(Op)) {
      if (CN->getAPIntValue().countTrailingZeros() < EltSize)
        return false;
    } else if (ConstantFPSDNode *CFPN = dyn_cast<ConstantFPSDNode>(Op)) {
      if (CFPN->getValueAPF().bitcastToAPInt().countTrailingZeros() < EltSize)
        return false;
    } else
      return false;
  }

  // Do not accept an all-undef vector.
  if (IsAllUndef)
    return false;
  return true;
}

bool ISD::isBuildVectorOfConstantSDNodes(const SDNode *N) {
  if (N->getOpcode() != ISD::BUILD_VECTOR)
    return false;

  for (const SDValue &Op : N->op_values()) {
    if (Op.isUndef())
      continue;
    if (!isa<ConstantSDNode>(Op))
      return false;
  }
  return true;
}

bool ISD::isBuildVectorOfConstantFPSDNodes(const SDNode *N) {
  if (N->getOpcode() != ISD::BUILD_VECTOR)
    return false;

  for (const SDValue &Op : N->op_values()) {
    if (Op.isUndef())
      continue;
    if (!isa<ConstantFPSDNode>(Op))
      return false;
  }
  return true;
}

bool ISD::allOperandsUndef(const SDNode *N) {
  // Return false if the node has no operands.
  // This is "logically inconsistent" with the definition of "all" but
  // is probably the desired behavior.
  if (N->getNumOperands() == 0)
    return false;

  for (const SDValue &Op : N->op_values())
    if (!Op.isUndef())
      return false;

  return true;
}

ISD::NodeType ISD::getExtForLoadExtType(bool IsFP, ISD::LoadExtType ExtType) {
  switch (ExtType) {
  case ISD::EXTLOAD:
    return IsFP ? ISD::FP_EXTEND : ISD::ANY_EXTEND;
  case ISD::SEXTLOAD:
    return ISD::SIGN_EXTEND;
  case ISD::ZEXTLOAD:
    return ISD::ZERO_EXTEND;
  default:
    break;
  }

  llvm_unreachable("Invalid LoadExtType");
}

ISD::CondCode ISD::getSetCCSwappedOperands(ISD::CondCode Operation) {
  // To perform this operation, we just need to swap the L and G bits of the
  // operation.
  unsigned OldL = (Operation >> 2) & 1;
  unsigned OldG = (Operation >> 1) & 1;
  return ISD::CondCode((Operation & ~6) |  // Keep the N, U, E bits
                       (OldL << 1) |       // New G bit
                       (OldG << 2));       // New L bit.
}

ISD::CondCode ISD::getSetCCInverse(ISD::CondCode Op, bool isInteger) {
  unsigned Operation = Op;
  if (isInteger)
    Operation ^= 7;   // Flip L, G, E bits, but not U.
  else
    Operation ^= 15;  // Flip all of the condition bits.

  if (Operation > ISD::SETTRUE2)
    Operation &= ~8;  // Don't let N and U bits get set.

  return ISD::CondCode(Operation);
}


/// For an integer comparison, return 1 if the comparison is a signed operation
/// and 2 if the result is an unsigned comparison. Return zero if the operation
/// does not depend on the sign of the input (setne and seteq).
static int isSignedOp(ISD::CondCode Opcode) {
  switch (Opcode) {
  default: llvm_unreachable("Illegal integer setcc operation!");
  case ISD::SETEQ:
  case ISD::SETNE: return 0;
  case ISD::SETLT:
  case ISD::SETLE:
  case ISD::SETGT:
  case ISD::SETGE: return 1;
  case ISD::SETULT:
  case ISD::SETULE:
  case ISD::SETUGT:
  case ISD::SETUGE: return 2;
  }
}

ISD::CondCode ISD::getSetCCOrOperation(ISD::CondCode Op1, ISD::CondCode Op2,
                                       bool isInteger) {
  if (isInteger && (isSignedOp(Op1) | isSignedOp(Op2)) == 3)
    // Cannot fold a signed integer setcc with an unsigned integer setcc.
    return ISD::SETCC_INVALID;

  unsigned Op = Op1 | Op2;  // Combine all of the condition bits.

  // If the N and U bits get set then the resultant comparison DOES suddenly
  // care about orderedness, and is true when ordered.
  if (Op > ISD::SETTRUE2)
    Op &= ~16;     // Clear the U bit if the N bit is set.

  // Canonicalize illegal integer setcc's.
  if (isInteger && Op == ISD::SETUNE)  // e.g. SETUGT | SETULT
    Op = ISD::SETNE;

  return ISD::CondCode(Op);
}

ISD::CondCode ISD::getSetCCAndOperation(ISD::CondCode Op1, ISD::CondCode Op2,
                                        bool isInteger) {
  if (isInteger && (isSignedOp(Op1) | isSignedOp(Op2)) == 3)
    // Cannot fold a signed setcc with an unsigned setcc.
    return ISD::SETCC_INVALID;

  // Combine all of the condition bits.
  ISD::CondCode Result = ISD::CondCode(Op1 & Op2);

  // Canonicalize illegal integer setcc's.
  if (isInteger) {
    switch (Result) {
    default: break;
    case ISD::SETUO : Result = ISD::SETFALSE; break;  // SETUGT & SETULT
    case ISD::SETOEQ:                                 // SETEQ  & SETU[LG]E
    case ISD::SETUEQ: Result = ISD::SETEQ   ; break;  // SETUGE & SETULE
    case ISD::SETOLT: Result = ISD::SETULT  ; break;  // SETULT & SETNE
    case ISD::SETOGT: Result = ISD::SETUGT  ; break;  // SETUGT & SETNE
    }
  }

  return Result;
}

//===----------------------------------------------------------------------===//
//                           SDNode Profile Support
//===----------------------------------------------------------------------===//

/// AddNodeIDOpcode - Add the node opcode to the NodeID data.
///
static void AddNodeIDOpcode(FoldingSetNodeID &ID, unsigned OpC)  {
  ID.AddInteger(OpC);
}

/// AddNodeIDValueTypes - Value type lists are intern'd so we can represent them
/// solely with their pointer.
static void AddNodeIDValueTypes(FoldingSetNodeID &ID, SDVTList VTList) {
  ID.AddPointer(VTList.VTs);
}

/// AddNodeIDOperands - Various routines for adding operands to the NodeID data.
///
static void AddNodeIDOperands(FoldingSetNodeID &ID,
                              ArrayRef<SDValue> Ops) {
  for (auto& Op : Ops) {
    ID.AddPointer(Op.getNode());
    ID.AddInteger(Op.getResNo());
  }
}

/// AddNodeIDOperands - Various routines for adding operands to the NodeID data.
///
static void AddNodeIDOperands(FoldingSetNodeID &ID,
                              ArrayRef<SDUse> Ops) {
  for (auto& Op : Ops) {
    ID.AddPointer(Op.getNode());
    ID.AddInteger(Op.getResNo());
  }
}

static void AddNodeIDNode(FoldingSetNodeID &ID, unsigned short OpC,
                          SDVTList VTList, ArrayRef<SDValue> OpList) {
  AddNodeIDOpcode(ID, OpC);
  AddNodeIDValueTypes(ID, VTList);
  AddNodeIDOperands(ID, OpList);
}

/// If this is an SDNode with special info, add this info to the NodeID data.
static void AddNodeIDCustom(FoldingSetNodeID &ID, const SDNode *N) {
  switch (N->getOpcode()) {
  case ISD::TargetExternalSymbol:
  case ISD::ExternalSymbol:
  case ISD::MCSymbol:
    llvm_unreachable("Should only be used on nodes with operands");
  default: break;  // Normal nodes don't need extra info.
  case ISD::TargetConstant:
  case ISD::Constant: {
    const ConstantSDNode *C = cast<ConstantSDNode>(N);
    ID.AddPointer(C->getConstantIntValue());
    ID.AddBoolean(C->isOpaque());
    break;
  }
  case ISD::TargetConstantFP:
  case ISD::ConstantFP: {
    ID.AddPointer(cast<ConstantFPSDNode>(N)->getConstantFPValue());
    break;
  }
  case ISD::TargetGlobalAddress:
  case ISD::GlobalAddress:
  case ISD::TargetGlobalTLSAddress:
  case ISD::GlobalTLSAddress: {
    const GlobalAddressSDNode *GA = cast<GlobalAddressSDNode>(N);
    ID.AddPointer(GA->getGlobal());
    ID.AddInteger(GA->getOffset());
    ID.AddInteger(GA->getTargetFlags());
    break;
  }
  case ISD::BasicBlock:
    ID.AddPointer(cast<BasicBlockSDNode>(N)->getBasicBlock());
    break;
  case ISD::Register:
    ID.AddInteger(cast<RegisterSDNode>(N)->getReg());
    break;
  case ISD::RegisterMask:
    ID.AddPointer(cast<RegisterMaskSDNode>(N)->getRegMask());
    break;
  case ISD::SRCVALUE:
    ID.AddPointer(cast<SrcValueSDNode>(N)->getValue());
    break;
  case ISD::FrameIndex:
  case ISD::TargetFrameIndex:
    ID.AddInteger(cast<FrameIndexSDNode>(N)->getIndex());
    break;
  case ISD::JumpTable:
  case ISD::TargetJumpTable:
    ID.AddInteger(cast<JumpTableSDNode>(N)->getIndex());
    ID.AddInteger(cast<JumpTableSDNode>(N)->getTargetFlags());
    break;
  case ISD::ConstantPool:
  case ISD::TargetConstantPool: {
    const ConstantPoolSDNode *CP = cast<ConstantPoolSDNode>(N);
    ID.AddInteger(CP->getAlignment());
    ID.AddInteger(CP->getOffset());
    if (CP->isMachineConstantPoolEntry())
      CP->getMachineCPVal()->addSelectionDAGCSEId(ID);
    else
      ID.AddPointer(CP->getConstVal());
    ID.AddInteger(CP->getTargetFlags());
    break;
  }
  case ISD::TargetIndex: {
    const TargetIndexSDNode *TI = cast<TargetIndexSDNode>(N);
    ID.AddInteger(TI->getIndex());
    ID.AddInteger(TI->getOffset());
    ID.AddInteger(TI->getTargetFlags());
    break;
  }
  case ISD::LOAD: {
    const LoadSDNode *LD = cast<LoadSDNode>(N);
    ID.AddInteger(LD->getMemoryVT().getRawBits());
    ID.AddInteger(LD->getRawSubclassData());
    ID.AddInteger(LD->getPointerInfo().getAddrSpace());
    break;
  }
  case ISD::STORE: {
    const StoreSDNode *ST = cast<StoreSDNode>(N);
    ID.AddInteger(ST->getMemoryVT().getRawBits());
    ID.AddInteger(ST->getRawSubclassData());
    ID.AddInteger(ST->getPointerInfo().getAddrSpace());
    break;
  }
  case ISD::ATOMIC_CMP_SWAP:
  case ISD::ATOMIC_CMP_SWAP_WITH_SUCCESS:
  case ISD::ATOMIC_SWAP:
  case ISD::ATOMIC_LOAD_ADD:
  case ISD::ATOMIC_LOAD_SUB:
  case ISD::ATOMIC_LOAD_AND:
  case ISD::ATOMIC_LOAD_OR:
  case ISD::ATOMIC_LOAD_XOR:
  case ISD::ATOMIC_LOAD_NAND:
  case ISD::ATOMIC_LOAD_MIN:
  case ISD::ATOMIC_LOAD_MAX:
  case ISD::ATOMIC_LOAD_UMIN:
  case ISD::ATOMIC_LOAD_UMAX:
  case ISD::ATOMIC_LOAD:
  case ISD::ATOMIC_STORE: {
    const AtomicSDNode *AT = cast<AtomicSDNode>(N);
    ID.AddInteger(AT->getMemoryVT().getRawBits());
    ID.AddInteger(AT->getRawSubclassData());
    ID.AddInteger(AT->getPointerInfo().getAddrSpace());
    break;
  }
  case ISD::PREFETCH: {
    const MemSDNode *PF = cast<MemSDNode>(N);
    ID.AddInteger(PF->getPointerInfo().getAddrSpace());
    break;
  }
  case ISD::VECTOR_SHUFFLE: {
    const ShuffleVectorSDNode *SVN = cast<ShuffleVectorSDNode>(N);
    for (unsigned i = 0, e = N->getValueType(0).getVectorNumElements();
         i != e; ++i)
      ID.AddInteger(SVN->getMaskElt(i));
    break;
  }
  case ISD::TargetBlockAddress:
  case ISD::BlockAddress: {
    const BlockAddressSDNode *BA = cast<BlockAddressSDNode>(N);
    ID.AddPointer(BA->getBlockAddress());
    ID.AddInteger(BA->getOffset());
    ID.AddInteger(BA->getTargetFlags());
    break;
  }
  } // end switch (N->getOpcode())

  // Target specific memory nodes could also have address spaces to check.
  if (N->isTargetMemoryOpcode())
    ID.AddInteger(cast<MemSDNode>(N)->getPointerInfo().getAddrSpace());
}

/// AddNodeIDNode - Generic routine for adding a nodes info to the NodeID
/// data.
static void AddNodeIDNode(FoldingSetNodeID &ID, const SDNode *N) {
  AddNodeIDOpcode(ID, N->getOpcode());
  // Add the return value info.
  AddNodeIDValueTypes(ID, N->getVTList());
  // Add the operand info.
  AddNodeIDOperands(ID, N->ops());

  // Handle SDNode leafs with special info.
  AddNodeIDCustom(ID, N);
}

//===----------------------------------------------------------------------===//
//                              SelectionDAG Class
//===----------------------------------------------------------------------===//

/// doNotCSE - Return true if CSE should not be performed for this node.
static bool doNotCSE(SDNode *N) {
  if (N->getValueType(0) == MVT::Glue)
    return true; // Never CSE anything that produces a flag.

  switch (N->getOpcode()) {
  default: break;
  case ISD::HANDLENODE:
  case ISD::EH_LABEL:
    return true;   // Never CSE these nodes.
  }

  // Check that remaining values produced are not flags.
  for (unsigned i = 1, e = N->getNumValues(); i != e; ++i)
    if (N->getValueType(i) == MVT::Glue)
      return true; // Never CSE anything that produces a flag.

  return false;
}

/// RemoveDeadNodes - This method deletes all unreachable nodes in the
/// SelectionDAG.
void SelectionDAG::RemoveDeadNodes() {
  // Create a dummy node (which is not added to allnodes), that adds a reference
  // to the root node, preventing it from being deleted.
  HandleSDNode Dummy(getRoot());

  SmallVector<SDNode*, 128> DeadNodes;

  // Add all obviously-dead nodes to the DeadNodes worklist.
  for (SDNode &Node : allnodes())
    if (Node.use_empty())
      DeadNodes.push_back(&Node);

  RemoveDeadNodes(DeadNodes);

  // If the root changed (e.g. it was a dead load, update the root).
  setRoot(Dummy.getValue());
}

/// RemoveDeadNodes - This method deletes the unreachable nodes in the
/// given list, and any nodes that become unreachable as a result.
void SelectionDAG::RemoveDeadNodes(SmallVectorImpl<SDNode *> &DeadNodes) {

  // Process the worklist, deleting the nodes and adding their uses to the
  // worklist.
  while (!DeadNodes.empty()) {
    SDNode *N = DeadNodes.pop_back_val();

    for (DAGUpdateListener *DUL = UpdateListeners; DUL; DUL = DUL->Next)
      DUL->NodeDeleted(N, nullptr);

    // Take the node out of the appropriate CSE map.
    RemoveNodeFromCSEMaps(N);

    // Next, brutally remove the operand list.  This is safe to do, as there are
    // no cycles in the graph.
    for (SDNode::op_iterator I = N->op_begin(), E = N->op_end(); I != E; ) {
      SDUse &Use = *I++;
      SDNode *Operand = Use.getNode();
      Use.set(SDValue());

      // Now that we removed this operand, see if there are no uses of it left.
      if (Operand->use_empty())
        DeadNodes.push_back(Operand);
    }

    DeallocateNode(N);
  }
}

void SelectionDAG::RemoveDeadNode(SDNode *N){
  SmallVector<SDNode*, 16> DeadNodes(1, N);

  // Create a dummy node that adds a reference to the root node, preventing
  // it from being deleted.  (This matters if the root is an operand of the
  // dead node.)
  HandleSDNode Dummy(getRoot());

  RemoveDeadNodes(DeadNodes);
}

void SelectionDAG::DeleteNode(SDNode *N) {
  // First take this out of the appropriate CSE map.
  RemoveNodeFromCSEMaps(N);

  // Finally, remove uses due to operands of this node, remove from the
  // AllNodes list, and delete the node.
  DeleteNodeNotInCSEMaps(N);
}

void SelectionDAG::DeleteNodeNotInCSEMaps(SDNode *N) {
  assert(N->getIterator() != AllNodes.begin() &&
         "Cannot delete the entry node!");
  assert(N->use_empty() && "Cannot delete a node that is not dead!");

  // Drop all of the operands and decrement used node's use counts.
  N->DropOperands();

  DeallocateNode(N);
}

void SDDbgInfo::erase(const SDNode *Node) {
  DbgValMapType::iterator I = DbgValMap.find(Node);
  if (I == DbgValMap.end())
    return;
  for (auto &Val: I->second)
    Val->setIsInvalidated();
  DbgValMap.erase(I);
}

void SelectionDAG::DeallocateNode(SDNode *N) {
  // If we have operands, deallocate them.
  removeOperands(N);

  // Set the opcode to DELETED_NODE to help catch bugs when node
  // memory is reallocated.
  N->NodeType = ISD::DELETED_NODE;

  NodeAllocator.Deallocate(AllNodes.remove(N));

  // If any of the SDDbgValue nodes refer to this SDNode, invalidate
  // them and forget about that node.
  DbgInfo->erase(N);
}

#ifndef NDEBUG
/// VerifySDNode - Sanity check the given SDNode.  Aborts if it is invalid.
static void VerifySDNode(SDNode *N) {
  switch (N->getOpcode()) {
  default:
    break;
  case ISD::BUILD_PAIR: {
    EVT VT = N->getValueType(0);
    assert(N->getNumValues() == 1 && "Too many results!");
    assert(!VT.isVector() && (VT.isInteger() || VT.isFloatingPoint()) &&
           "Wrong return type!");
    assert(N->getNumOperands() == 2 && "Wrong number of operands!");
    assert(N->getOperand(0).getValueType() == N->getOperand(1).getValueType() &&
           "Mismatched operand types!");
    assert(N->getOperand(0).getValueType().isInteger() == VT.isInteger() &&
           "Wrong operand type!");
    assert(VT.getSizeInBits() == 2 * N->getOperand(0).getValueSizeInBits() &&
           "Wrong return type size");
    break;
  }
  case ISD::BUILD_VECTOR: {
    assert(N->getNumValues() == 1 && "Too many results!");
    assert(N->getValueType(0).isVector() && "Wrong return type!");
    assert(N->getNumOperands() == N->getValueType(0).getVectorNumElements() &&
           "Wrong number of operands!");
    EVT EltVT = N->getValueType(0).getVectorElementType();
    for (SDNode::op_iterator I = N->op_begin(), E = N->op_end(); I != E; ++I) {
      assert((I->getValueType() == EltVT ||
             (EltVT.isInteger() && I->getValueType().isInteger() &&
              EltVT.bitsLE(I->getValueType()))) &&
            "Wrong operand type!");
      assert(I->getValueType() == N->getOperand(0).getValueType() &&
             "Operands must all have the same type");
    }
    break;
  }
  }
}
#endif // NDEBUG

/// \brief Insert a newly allocated node into the DAG.
///
/// Handles insertion into the all nodes list and CSE map, as well as
/// verification and other common operations when a new node is allocated.
void SelectionDAG::InsertNode(SDNode *N) {
  AllNodes.push_back(N);
#ifndef NDEBUG
  N->PersistentId = NextPersistentId++;
  VerifySDNode(N);
#endif
}

/// RemoveNodeFromCSEMaps - Take the specified node out of the CSE map that
/// correspond to it.  This is useful when we're about to delete or repurpose
/// the node.  We don't want future request for structurally identical nodes
/// to return N anymore.
bool SelectionDAG::RemoveNodeFromCSEMaps(SDNode *N) {
  bool Erased = false;
  switch (N->getOpcode()) {
  case ISD::HANDLENODE: return false;  // noop.
  case ISD::CONDCODE:
    assert(CondCodeNodes[cast<CondCodeSDNode>(N)->get()] &&
           "Cond code doesn't exist!");
    Erased = CondCodeNodes[cast<CondCodeSDNode>(N)->get()] != nullptr;
    CondCodeNodes[cast<CondCodeSDNode>(N)->get()] = nullptr;
    break;
  case ISD::ExternalSymbol:
    Erased = ExternalSymbols.erase(cast<ExternalSymbolSDNode>(N)->getSymbol());
    break;
  case ISD::TargetExternalSymbol: {
    ExternalSymbolSDNode *ESN = cast<ExternalSymbolSDNode>(N);
    Erased = TargetExternalSymbols.erase(
               std::pair<std::string,unsigned char>(ESN->getSymbol(),
                                                    ESN->getTargetFlags()));
    break;
  }
  case ISD::MCSymbol: {
    auto *MCSN = cast<MCSymbolSDNode>(N);
    Erased = MCSymbols.erase(MCSN->getMCSymbol());
    break;
  }
  case ISD::VALUETYPE: {
    EVT VT = cast<VTSDNode>(N)->getVT();
    if (VT.isExtended()) {
      Erased = ExtendedValueTypeNodes.erase(VT);
    } else {
      Erased = ValueTypeNodes[VT.getSimpleVT().SimpleTy] != nullptr;
      ValueTypeNodes[VT.getSimpleVT().SimpleTy] = nullptr;
    }
    break;
  }
  default:
    // Remove it from the CSE Map.
    assert(N->getOpcode() != ISD::DELETED_NODE && "DELETED_NODE in CSEMap!");
    assert(N->getOpcode() != ISD::EntryToken && "EntryToken in CSEMap!");
    Erased = CSEMap.RemoveNode(N);
    break;
  }
#ifndef NDEBUG
  // Verify that the node was actually in one of the CSE maps, unless it has a
  // flag result (which cannot be CSE'd) or is one of the special cases that are
  // not subject to CSE.
  if (!Erased && N->getValueType(N->getNumValues()-1) != MVT::Glue &&
      !N->isMachineOpcode() && !doNotCSE(N)) {
    N->dump(this);
    dbgs() << "\n";
    llvm_unreachable("Node is not in map!");
  }
#endif
  return Erased;
}

/// AddModifiedNodeToCSEMaps - The specified node has been removed from the CSE
/// maps and modified in place. Add it back to the CSE maps, unless an identical
/// node already exists, in which case transfer all its users to the existing
/// node. This transfer can potentially trigger recursive merging.
///
void
SelectionDAG::AddModifiedNodeToCSEMaps(SDNode *N) {
  // For node types that aren't CSE'd, just act as if no identical node
  // already exists.
  if (!doNotCSE(N)) {
    SDNode *Existing = CSEMap.GetOrInsertNode(N);
    if (Existing != N) {
      // If there was already an existing matching node, use ReplaceAllUsesWith
      // to replace the dead one with the existing one.  This can cause
      // recursive merging of other unrelated nodes down the line.
      ReplaceAllUsesWith(N, Existing);

      // N is now dead. Inform the listeners and delete it.
      for (DAGUpdateListener *DUL = UpdateListeners; DUL; DUL = DUL->Next)
        DUL->NodeDeleted(N, Existing);
      DeleteNodeNotInCSEMaps(N);
      return;
    }
  }

  // If the node doesn't already exist, we updated it.  Inform listeners.
  for (DAGUpdateListener *DUL = UpdateListeners; DUL; DUL = DUL->Next)
    DUL->NodeUpdated(N);
}

/// FindModifiedNodeSlot - Find a slot for the specified node if its operands
/// were replaced with those specified.  If this node is never memoized,
/// return null, otherwise return a pointer to the slot it would take.  If a
/// node already exists with these operands, the slot will be non-null.
SDNode *SelectionDAG::FindModifiedNodeSlot(SDNode *N, SDValue Op,
                                           void *&InsertPos) {
  if (doNotCSE(N))
    return nullptr;

  SDValue Ops[] = { Op };
  FoldingSetNodeID ID;
  AddNodeIDNode(ID, N->getOpcode(), N->getVTList(), Ops);
  AddNodeIDCustom(ID, N);
  SDNode *Node = FindNodeOrInsertPos(ID, SDLoc(N), InsertPos);
  if (Node)
    if (const SDNodeFlags *Flags = N->getFlags())
      Node->intersectFlagsWith(Flags);
  return Node;
}

/// FindModifiedNodeSlot - Find a slot for the specified node if its operands
/// were replaced with those specified.  If this node is never memoized,
/// return null, otherwise return a pointer to the slot it would take.  If a
/// node already exists with these operands, the slot will be non-null.
SDNode *SelectionDAG::FindModifiedNodeSlot(SDNode *N,
                                           SDValue Op1, SDValue Op2,
                                           void *&InsertPos) {
  if (doNotCSE(N))
    return nullptr;

  SDValue Ops[] = { Op1, Op2 };
  FoldingSetNodeID ID;
  AddNodeIDNode(ID, N->getOpcode(), N->getVTList(), Ops);
  AddNodeIDCustom(ID, N);
  SDNode *Node = FindNodeOrInsertPos(ID, SDLoc(N), InsertPos);
  if (Node)
    if (const SDNodeFlags *Flags = N->getFlags())
      Node->intersectFlagsWith(Flags);
  return Node;
}


/// FindModifiedNodeSlot - Find a slot for the specified node if its operands
/// were replaced with those specified.  If this node is never memoized,
/// return null, otherwise return a pointer to the slot it would take.  If a
/// node already exists with these operands, the slot will be non-null.
SDNode *SelectionDAG::FindModifiedNodeSlot(SDNode *N, ArrayRef<SDValue> Ops,
                                           void *&InsertPos) {
  if (doNotCSE(N))
    return nullptr;

  FoldingSetNodeID ID;
  AddNodeIDNode(ID, N->getOpcode(), N->getVTList(), Ops);
  AddNodeIDCustom(ID, N);
  SDNode *Node = FindNodeOrInsertPos(ID, SDLoc(N), InsertPos);
  if (Node)
    if (const SDNodeFlags *Flags = N->getFlags())
      Node->intersectFlagsWith(Flags);
  return Node;
}

unsigned SelectionDAG::getEVTAlignment(EVT VT) const {
  Type *Ty = VT == MVT::iPTR ?
                   PointerType::get(Type::getInt8Ty(*getContext()), 0) :
                   VT.getTypeForEVT(*getContext());

  return getDataLayout().getABITypeAlignment(Ty);
}

// EntryNode could meaningfully have debug info if we can find it...
SelectionDAG::SelectionDAG(const TargetMachine &tm, CodeGenOpt::Level OL)
    : TM(tm), TSI(nullptr), TLI(nullptr), OptLevel(OL),
      EntryNode(ISD::EntryToken, 0, DebugLoc(), getVTList(MVT::Other)),
      Root(getEntryNode()), NewNodesMustHaveLegalTypes(false),
      UpdateListeners(nullptr) {
  InsertNode(&EntryNode);
  DbgInfo = new SDDbgInfo();
}

void SelectionDAG::init(MachineFunction &mf) {
  MF = &mf;
  TLI = getSubtarget().getTargetLowering();
  TSI = getSubtarget().getSelectionDAGInfo();
  Context = &mf.getFunction()->getContext();
}

SelectionDAG::~SelectionDAG() {
  assert(!UpdateListeners && "Dangling registered DAGUpdateListeners");
  allnodes_clear();
  OperandRecycler.clear(OperandAllocator);
  delete DbgInfo;
}

void SelectionDAG::allnodes_clear() {
  assert(&*AllNodes.begin() == &EntryNode);
  AllNodes.remove(AllNodes.begin());
  while (!AllNodes.empty())
    DeallocateNode(&AllNodes.front());
#ifndef NDEBUG
  NextPersistentId = 0;
#endif
}

SDNode *SelectionDAG::GetBinarySDNode(unsigned Opcode, const SDLoc &DL,
                                      SDVTList VTs, SDValue N1, SDValue N2,
                                      const SDNodeFlags *Flags) {
  SDValue Ops[] = {N1, N2};

  if (isBinOpWithFlags(Opcode)) {
    // If no flags were passed in, use a default flags object.
    SDNodeFlags F;
    if (Flags == nullptr)
      Flags = &F;

    auto *FN = newSDNode<BinaryWithFlagsSDNode>(Opcode, DL.getIROrder(),
                                                DL.getDebugLoc(), VTs, *Flags);
    createOperands(FN, Ops);

    return FN;
  }

  auto *N = newSDNode<SDNode>(Opcode, DL.getIROrder(), DL.getDebugLoc(), VTs);
  createOperands(N, Ops);
  return N;
}

SDNode *SelectionDAG::FindNodeOrInsertPos(const FoldingSetNodeID &ID,
                                          void *&InsertPos) {
  SDNode *N = CSEMap.FindNodeOrInsertPos(ID, InsertPos);
  if (N) {
    switch (N->getOpcode()) {
    default: break;
    case ISD::Constant:
    case ISD::ConstantFP:
      llvm_unreachable("Querying for Constant and ConstantFP nodes requires "
                       "debug location.  Use another overload.");
    }
  }
  return N;
}

SDNode *SelectionDAG::FindNodeOrInsertPos(const FoldingSetNodeID &ID,
                                          const SDLoc &DL, void *&InsertPos) {
  SDNode *N = CSEMap.FindNodeOrInsertPos(ID, InsertPos);
  if (N) {
    switch (N->getOpcode()) {
    case ISD::Constant:
    case ISD::ConstantFP:
      // Erase debug location from the node if the node is used at several
      // different places. Do not propagate one location to all uses as it
      // will cause a worse single stepping debugging experience.
      if (N->getDebugLoc() != DL.getDebugLoc())
        N->setDebugLoc(DebugLoc());
      break;
    default:
      // When the node's point of use is located earlier in the instruction
      // sequence than its prior point of use, update its debug info to the
      // earlier location.
      if (DL.getIROrder() && DL.getIROrder() < N->getIROrder())
        N->setDebugLoc(DL.getDebugLoc());
      break;
    }
  }
  return N;
}

void SelectionDAG::clear() {
  allnodes_clear();
  OperandRecycler.clear(OperandAllocator);
  OperandAllocator.Reset();
  CSEMap.clear();

  ExtendedValueTypeNodes.clear();
  ExternalSymbols.clear();
  TargetExternalSymbols.clear();
  MCSymbols.clear();
  std::fill(CondCodeNodes.begin(), CondCodeNodes.end(),
            static_cast<CondCodeSDNode*>(nullptr));
  std::fill(ValueTypeNodes.begin(), ValueTypeNodes.end(),
            static_cast<SDNode*>(nullptr));

  EntryNode.UseList = nullptr;
  InsertNode(&EntryNode);
  Root = getEntryNode();
  DbgInfo->clear();
}

SDValue SelectionDAG::getAnyExtOrTrunc(SDValue Op, const SDLoc &DL, EVT VT) {
  return VT.bitsGT(Op.getValueType()) ?
    getNode(ISD::ANY_EXTEND, DL, VT, Op) :
    getNode(ISD::TRUNCATE, DL, VT, Op);
}

SDValue SelectionDAG::getSExtOrTrunc(SDValue Op, const SDLoc &DL, EVT VT) {
  return VT.bitsGT(Op.getValueType()) ?
    getNode(ISD::SIGN_EXTEND, DL, VT, Op) :
    getNode(ISD::TRUNCATE, DL, VT, Op);
}

SDValue SelectionDAG::getZExtOrTrunc(SDValue Op, const SDLoc &DL, EVT VT) {
  return VT.bitsGT(Op.getValueType()) ?
    getNode(ISD::ZERO_EXTEND, DL, VT, Op) :
    getNode(ISD::TRUNCATE, DL, VT, Op);
}

SDValue SelectionDAG::getBoolExtOrTrunc(SDValue Op, const SDLoc &SL, EVT VT,
                                        EVT OpVT) {
  if (VT.bitsLE(Op.getValueType()))
    return getNode(ISD::TRUNCATE, SL, VT, Op);

  TargetLowering::BooleanContent BType = TLI->getBooleanContents(OpVT);
  return getNode(TLI->getExtendForContent(BType), SL, VT, Op);
}

SDValue SelectionDAG::getZeroExtendInReg(SDValue Op, const SDLoc &DL, EVT VT) {
  assert(!VT.isVector() &&
         "getZeroExtendInReg should use the vector element type instead of "
         "the vector type!");
  if (Op.getValueType() == VT) return Op;
  unsigned BitWidth = Op.getScalarValueSizeInBits();
  APInt Imm = APInt::getLowBitsSet(BitWidth,
                                   VT.getSizeInBits());
  return getNode(ISD::AND, DL, Op.getValueType(), Op,
                 getConstant(Imm, DL, Op.getValueType()));
}

SDValue SelectionDAG::getAnyExtendVectorInReg(SDValue Op, const SDLoc &DL,
                                              EVT VT) {
  assert(VT.isVector() && "This DAG node is restricted to vector types.");
  assert(VT.getSizeInBits() == Op.getValueSizeInBits() &&
         "The sizes of the input and result must match in order to perform the "
         "extend in-register.");
  assert(VT.getVectorNumElements() < Op.getValueType().getVectorNumElements() &&
         "The destination vector type must have fewer lanes than the input.");
  return getNode(ISD::ANY_EXTEND_VECTOR_INREG, DL, VT, Op);
}

SDValue SelectionDAG::getSignExtendVectorInReg(SDValue Op, const SDLoc &DL,
                                               EVT VT) {
  assert(VT.isVector() && "This DAG node is restricted to vector types.");
  assert(VT.getSizeInBits() == Op.getValueSizeInBits() &&
         "The sizes of the input and result must match in order to perform the "
         "extend in-register.");
  assert(VT.getVectorNumElements() < Op.getValueType().getVectorNumElements() &&
         "The destination vector type must have fewer lanes than the input.");
  return getNode(ISD::SIGN_EXTEND_VECTOR_INREG, DL, VT, Op);
}

SDValue SelectionDAG::getZeroExtendVectorInReg(SDValue Op, const SDLoc &DL,
                                               EVT VT) {
  assert(VT.isVector() && "This DAG node is restricted to vector types.");
  assert(VT.getSizeInBits() == Op.getValueSizeInBits() &&
         "The sizes of the input and result must match in order to perform the "
         "extend in-register.");
  assert(VT.getVectorNumElements() < Op.getValueType().getVectorNumElements() &&
         "The destination vector type must have fewer lanes than the input.");
  return getNode(ISD::ZERO_EXTEND_VECTOR_INREG, DL, VT, Op);
}

/// getNOT - Create a bitwise NOT operation as (XOR Val, -1).
///
SDValue SelectionDAG::getNOT(const SDLoc &DL, SDValue Val, EVT VT) {
  EVT EltVT = VT.getScalarType();
  SDValue NegOne =
    getConstant(APInt::getAllOnesValue(EltVT.getSizeInBits()), DL, VT);
  return getNode(ISD::XOR, DL, VT, Val, NegOne);
}

SDValue SelectionDAG::getLogicalNOT(const SDLoc &DL, SDValue Val, EVT VT) {
  EVT EltVT = VT.getScalarType();
  SDValue TrueValue;
  switch (TLI->getBooleanContents(VT)) {
    case TargetLowering::ZeroOrOneBooleanContent:
    case TargetLowering::UndefinedBooleanContent:
      TrueValue = getConstant(1, DL, VT);
      break;
    case TargetLowering::ZeroOrNegativeOneBooleanContent:
      TrueValue = getConstant(APInt::getAllOnesValue(EltVT.getSizeInBits()), DL,
                              VT);
      break;
  }
  return getNode(ISD::XOR, DL, VT, Val, TrueValue);
}

SDValue SelectionDAG::getConstant(uint64_t Val, const SDLoc &DL, EVT VT,
                                  bool isT, bool isO) {
  EVT EltVT = VT.getScalarType();
  assert((EltVT.getSizeInBits() >= 64 ||
         (uint64_t)((int64_t)Val >> EltVT.getSizeInBits()) + 1 < 2) &&
         "getConstant with a uint64_t value that doesn't fit in the type!");
  return getConstant(APInt(EltVT.getSizeInBits(), Val), DL, VT, isT, isO);
}

SDValue SelectionDAG::getConstant(const APInt &Val, const SDLoc &DL, EVT VT,
                                  bool isT, bool isO) {
  return getConstant(*ConstantInt::get(*Context, Val), DL, VT, isT, isO);
}

<<<<<<< HEAD
SDValue SelectionDAG::getConstant(const ConstantInt &Val, SDLoc DL, EVT VT,
                                  bool isT, bool isO) {
  if (VT == MVT::iFATPTR) {
    const ConstantInt *V = ConstantInt::get(*Context, Val.getValue().trunc(64));
    SDValue IntVal = getConstant(*V, DL, MVT::i64, isT);
    return getNode(ISD::INTTOPTR, SDLoc(), VT, IntVal);
  }
=======
SDValue SelectionDAG::getConstant(const ConstantInt &Val, const SDLoc &DL,
                                  EVT VT, bool isT, bool isO) {
>>>>>>> 6ea9891f
  assert(VT.isInteger() && "Cannot create FP integer constant!");

  EVT EltVT = VT.getScalarType();
  const ConstantInt *Elt = &Val;

  // In some cases the vector type is legal but the element type is illegal and
  // needs to be promoted, for example v8i8 on ARM.  In this case, promote the
  // inserted value (the type does not need to match the vector element type).
  // Any extra bits introduced will be truncated away.
  if (VT.isVector() && TLI->getTypeAction(*getContext(), EltVT) ==
      TargetLowering::TypePromoteInteger) {
   EltVT = TLI->getTypeToTransformTo(*getContext(), EltVT);
   APInt NewVal = Elt->getValue().zext(EltVT.getSizeInBits());
   Elt = ConstantInt::get(*getContext(), NewVal);
  }
  // In other cases the element type is illegal and needs to be expanded, for
  // example v2i64 on MIPS32. In this case, find the nearest legal type, split
  // the value into n parts and use a vector type with n-times the elements.
  // Then bitcast to the type requested.
  // Legalizing constants too early makes the DAGCombiner's job harder so we
  // only legalize if the DAG tells us we must produce legal types.
  else if (NewNodesMustHaveLegalTypes && VT.isVector() &&
           TLI->getTypeAction(*getContext(), EltVT) ==
           TargetLowering::TypeExpandInteger) {
    const APInt &NewVal = Elt->getValue();
    EVT ViaEltVT = TLI->getTypeToTransformTo(*getContext(), EltVT);
    unsigned ViaEltSizeInBits = ViaEltVT.getSizeInBits();
    unsigned ViaVecNumElts = VT.getSizeInBits() / ViaEltSizeInBits;
    EVT ViaVecVT = EVT::getVectorVT(*getContext(), ViaEltVT, ViaVecNumElts);

    // Check the temporary vector is the correct size. If this fails then
    // getTypeToTransformTo() probably returned a type whose size (in bits)
    // isn't a power-of-2 factor of the requested type size.
    assert(ViaVecVT.getSizeInBits() == VT.getSizeInBits());

    SmallVector<SDValue, 2> EltParts;
    for (unsigned i = 0; i < ViaVecNumElts / VT.getVectorNumElements(); ++i) {
      EltParts.push_back(getConstant(NewVal.lshr(i * ViaEltSizeInBits)
                                           .trunc(ViaEltSizeInBits), DL,
                                     ViaEltVT, isT, isO));
    }

    // EltParts is currently in little endian order. If we actually want
    // big-endian order then reverse it now.
    if (getDataLayout().isBigEndian())
      std::reverse(EltParts.begin(), EltParts.end());

    // The elements must be reversed when the element order is different
    // to the endianness of the elements (because the BITCAST is itself a
    // vector shuffle in this situation). However, we do not need any code to
    // perform this reversal because getConstant() is producing a vector
    // splat.
    // This situation occurs in MIPS MSA.

    SmallVector<SDValue, 8> Ops;
    for (unsigned i = 0; i < VT.getVectorNumElements(); ++i)
      Ops.insert(Ops.end(), EltParts.begin(), EltParts.end());

    SDValue Result = getNode(ISD::BITCAST, DL, VT,
                             getNode(ISD::BUILD_VECTOR, DL, ViaVecVT, Ops));
    return Result;
  }

  assert(Elt->getBitWidth() == EltVT.getSizeInBits() &&
         "APInt size does not match type size!");
  unsigned Opc = isT ? ISD::TargetConstant : ISD::Constant;
  FoldingSetNodeID ID;
  AddNodeIDNode(ID, Opc, getVTList(EltVT), None);
  ID.AddPointer(Elt);
  ID.AddBoolean(isO);
  void *IP = nullptr;
  SDNode *N = nullptr;
  if ((N = FindNodeOrInsertPos(ID, DL, IP)))
    if (!VT.isVector())
      return SDValue(N, 0);

  if (!N) {
    N = newSDNode<ConstantSDNode>(isT, isO, Elt, DL.getDebugLoc(), EltVT);
    CSEMap.InsertNode(N, IP);
    InsertNode(N);
  }

  SDValue Result(N, 0);
  if (VT.isVector())
    Result = getSplatBuildVector(VT, DL, Result);
  return Result;
}

SDValue SelectionDAG::getIntPtrConstant(uint64_t Val, const SDLoc &DL,
                                        bool isTarget) {
  return getConstant(Val, DL, TLI->getPointerTy(getDataLayout()), isTarget);
}

SDValue SelectionDAG::getConstantFP(const APFloat &V, const SDLoc &DL, EVT VT,
                                    bool isTarget) {
  return getConstantFP(*ConstantFP::get(*getContext(), V), DL, VT, isTarget);
}

SDValue SelectionDAG::getConstantFP(const ConstantFP &V, const SDLoc &DL,
                                    EVT VT, bool isTarget) {
  assert(VT.isFloatingPoint() && "Cannot create integer FP constant!");

  EVT EltVT = VT.getScalarType();

  // Do the map lookup using the actual bit pattern for the floating point
  // value, so that we don't have problems with 0.0 comparing equal to -0.0, and
  // we don't have issues with SNANs.
  unsigned Opc = isTarget ? ISD::TargetConstantFP : ISD::ConstantFP;
  FoldingSetNodeID ID;
  AddNodeIDNode(ID, Opc, getVTList(EltVT), None);
  ID.AddPointer(&V);
  void *IP = nullptr;
  SDNode *N = nullptr;
  if ((N = FindNodeOrInsertPos(ID, DL, IP)))
    if (!VT.isVector())
      return SDValue(N, 0);

  if (!N) {
    N = newSDNode<ConstantFPSDNode>(isTarget, &V, DL.getDebugLoc(), EltVT);
    CSEMap.InsertNode(N, IP);
    InsertNode(N);
  }

  SDValue Result(N, 0);
  if (VT.isVector())
    Result = getSplatBuildVector(VT, DL, Result);
  return Result;
}

SDValue SelectionDAG::getConstantFP(double Val, const SDLoc &DL, EVT VT,
                                    bool isTarget) {
  EVT EltVT = VT.getScalarType();
  if (EltVT == MVT::f32)
    return getConstantFP(APFloat((float)Val), DL, VT, isTarget);
  else if (EltVT == MVT::f64)
    return getConstantFP(APFloat(Val), DL, VT, isTarget);
  else if (EltVT == MVT::f80 || EltVT == MVT::f128 || EltVT == MVT::ppcf128 ||
           EltVT == MVT::f16) {
    bool Ignored;
    APFloat APF = APFloat(Val);
    APF.convert(EVTToAPFloatSemantics(EltVT), APFloat::rmNearestTiesToEven,
                &Ignored);
    return getConstantFP(APF, DL, VT, isTarget);
  } else
    llvm_unreachable("Unsupported type in getConstantFP");
}

SDValue SelectionDAG::getGlobalAddress(const GlobalValue *GV, const SDLoc &DL,
                                       EVT VT, int64_t Offset, bool isTargetGA,
                                       unsigned char TargetFlags) {
  assert((TargetFlags == 0 || isTargetGA) &&
         "Cannot set target flags on target-independent globals");

  // Truncate (with sign-extension) the offset value to the pointer size.
  unsigned BitWidth = getDataLayout().getPointerTypeSizeInBits(GV->getType());
  if (BitWidth < 64)
    Offset = SignExtend64(Offset, BitWidth);

  unsigned Opc;
  if (GV->isThreadLocal())
    Opc = isTargetGA ? ISD::TargetGlobalTLSAddress : ISD::GlobalTLSAddress;
  else
    Opc = isTargetGA ? ISD::TargetGlobalAddress : ISD::GlobalAddress;

  FoldingSetNodeID ID;
  AddNodeIDNode(ID, Opc, getVTList(VT), None);
  ID.AddPointer(GV);
  ID.AddInteger(Offset);
  ID.AddInteger(TargetFlags);
  void *IP = nullptr;
  if (SDNode *E = FindNodeOrInsertPos(ID, DL, IP))
    return SDValue(E, 0);

  auto *N = newSDNode<GlobalAddressSDNode>(
      Opc, DL.getIROrder(), DL.getDebugLoc(), GV, VT, Offset, TargetFlags);
  CSEMap.InsertNode(N, IP);
    InsertNode(N);
  return SDValue(N, 0);
}

SDValue SelectionDAG::getFrameIndex(int FI, EVT VT, bool isTarget) {
  unsigned Opc = isTarget ? ISD::TargetFrameIndex : ISD::FrameIndex;
  FoldingSetNodeID ID;
  AddNodeIDNode(ID, Opc, getVTList(VT), None);
  ID.AddInteger(FI);
  void *IP = nullptr;
  if (SDNode *E = FindNodeOrInsertPos(ID, IP))
    return SDValue(E, 0);

  auto *N = newSDNode<FrameIndexSDNode>(FI, VT, isTarget);
  CSEMap.InsertNode(N, IP);
  InsertNode(N);
  return SDValue(N, 0);
}

SDValue SelectionDAG::getJumpTable(int JTI, EVT VT, bool isTarget,
                                   unsigned char TargetFlags) {
  assert((TargetFlags == 0 || isTarget) &&
         "Cannot set target flags on target-independent jump tables");
  unsigned Opc = isTarget ? ISD::TargetJumpTable : ISD::JumpTable;
  FoldingSetNodeID ID;
  AddNodeIDNode(ID, Opc, getVTList(VT), None);
  ID.AddInteger(JTI);
  ID.AddInteger(TargetFlags);
  void *IP = nullptr;
  if (SDNode *E = FindNodeOrInsertPos(ID, IP))
    return SDValue(E, 0);

  auto *N = newSDNode<JumpTableSDNode>(JTI, VT, isTarget, TargetFlags);
  CSEMap.InsertNode(N, IP);
  InsertNode(N);
  return SDValue(N, 0);
}

SDValue SelectionDAG::getConstantPool(const Constant *C, EVT VT,
                                      unsigned Alignment, int Offset,
                                      bool isTarget,
                                      unsigned char TargetFlags) {
  assert((TargetFlags == 0 || isTarget) &&
         "Cannot set target flags on target-independent globals");
  if (Alignment == 0)
    Alignment = MF->getFunction()->optForSize()
                    ? getDataLayout().getABITypeAlignment(C->getType())
                    : getDataLayout().getPrefTypeAlignment(C->getType());
  unsigned Opc = isTarget ? ISD::TargetConstantPool : ISD::ConstantPool;
  FoldingSetNodeID ID;
  AddNodeIDNode(ID, Opc, getVTList(VT), None);
  ID.AddInteger(Alignment);
  ID.AddInteger(Offset);
  ID.AddPointer(C);
  ID.AddInteger(TargetFlags);
  void *IP = nullptr;
  if (SDNode *E = FindNodeOrInsertPos(ID, IP))
    return SDValue(E, 0);

  auto *N = newSDNode<ConstantPoolSDNode>(isTarget, C, VT, Offset, Alignment,
                                          TargetFlags);
  CSEMap.InsertNode(N, IP);
  InsertNode(N);
  return SDValue(N, 0);
}


SDValue SelectionDAG::getConstantPool(MachineConstantPoolValue *C, EVT VT,
                                      unsigned Alignment, int Offset,
                                      bool isTarget,
                                      unsigned char TargetFlags) {
  assert((TargetFlags == 0 || isTarget) &&
         "Cannot set target flags on target-independent globals");
  if (Alignment == 0)
    Alignment = getDataLayout().getPrefTypeAlignment(C->getType());
  unsigned Opc = isTarget ? ISD::TargetConstantPool : ISD::ConstantPool;
  FoldingSetNodeID ID;
  AddNodeIDNode(ID, Opc, getVTList(VT), None);
  ID.AddInteger(Alignment);
  ID.AddInteger(Offset);
  C->addSelectionDAGCSEId(ID);
  ID.AddInteger(TargetFlags);
  void *IP = nullptr;
  if (SDNode *E = FindNodeOrInsertPos(ID, IP))
    return SDValue(E, 0);

  auto *N = newSDNode<ConstantPoolSDNode>(isTarget, C, VT, Offset, Alignment,
                                          TargetFlags);
  CSEMap.InsertNode(N, IP);
  InsertNode(N);
  return SDValue(N, 0);
}

SDValue SelectionDAG::getTargetIndex(int Index, EVT VT, int64_t Offset,
                                     unsigned char TargetFlags) {
  FoldingSetNodeID ID;
  AddNodeIDNode(ID, ISD::TargetIndex, getVTList(VT), None);
  ID.AddInteger(Index);
  ID.AddInteger(Offset);
  ID.AddInteger(TargetFlags);
  void *IP = nullptr;
  if (SDNode *E = FindNodeOrInsertPos(ID, IP))
    return SDValue(E, 0);

  auto *N = newSDNode<TargetIndexSDNode>(Index, VT, Offset, TargetFlags);
  CSEMap.InsertNode(N, IP);
  InsertNode(N);
  return SDValue(N, 0);
}

SDValue SelectionDAG::getBasicBlock(MachineBasicBlock *MBB) {
  FoldingSetNodeID ID;
  AddNodeIDNode(ID, ISD::BasicBlock, getVTList(MVT::Other), None);
  ID.AddPointer(MBB);
  void *IP = nullptr;
  if (SDNode *E = FindNodeOrInsertPos(ID, IP))
    return SDValue(E, 0);

  auto *N = newSDNode<BasicBlockSDNode>(MBB);
  CSEMap.InsertNode(N, IP);
  InsertNode(N);
  return SDValue(N, 0);
}

SDValue SelectionDAG::getValueType(EVT VT) {
  if (VT.isSimple() && (unsigned)VT.getSimpleVT().SimpleTy >=
      ValueTypeNodes.size())
    ValueTypeNodes.resize(VT.getSimpleVT().SimpleTy+1);

  SDNode *&N = VT.isExtended() ?
    ExtendedValueTypeNodes[VT] : ValueTypeNodes[VT.getSimpleVT().SimpleTy];

  if (N) return SDValue(N, 0);
  N = newSDNode<VTSDNode>(VT);
  InsertNode(N);
  return SDValue(N, 0);
}

SDValue SelectionDAG::getExternalSymbol(const char *Sym, EVT VT) {
  SDNode *&N = ExternalSymbols[Sym];
  if (N) return SDValue(N, 0);
  N = newSDNode<ExternalSymbolSDNode>(false, Sym, 0, VT);
  InsertNode(N);
  return SDValue(N, 0);
}

SDValue SelectionDAG::getMCSymbol(MCSymbol *Sym, EVT VT) {
  SDNode *&N = MCSymbols[Sym];
  if (N)
    return SDValue(N, 0);
  N = newSDNode<MCSymbolSDNode>(Sym, VT);
  InsertNode(N);
  return SDValue(N, 0);
}

SDValue SelectionDAG::getTargetExternalSymbol(const char *Sym, EVT VT,
                                              unsigned char TargetFlags) {
  SDNode *&N =
    TargetExternalSymbols[std::pair<std::string,unsigned char>(Sym,
                                                               TargetFlags)];
  if (N) return SDValue(N, 0);
  N = newSDNode<ExternalSymbolSDNode>(true, Sym, TargetFlags, VT);
  InsertNode(N);
  return SDValue(N, 0);
}

SDValue SelectionDAG::getCondCode(ISD::CondCode Cond) {
  if ((unsigned)Cond >= CondCodeNodes.size())
    CondCodeNodes.resize(Cond+1);

  if (!CondCodeNodes[Cond]) {
    auto *N = newSDNode<CondCodeSDNode>(Cond);
    CondCodeNodes[Cond] = N;
    InsertNode(N);
  }

  return SDValue(CondCodeNodes[Cond], 0);
}

/// Swaps the values of N1 and N2. Swaps all indices in the shuffle mask M that
/// point at N1 to point at N2 and indices that point at N2 to point at N1.
static void commuteShuffle(SDValue &N1, SDValue &N2, MutableArrayRef<int> M) {
  std::swap(N1, N2);
  ShuffleVectorSDNode::commuteMask(M);
}

SDValue SelectionDAG::getVectorShuffle(EVT VT, const SDLoc &dl, SDValue N1,
                                       SDValue N2, ArrayRef<int> Mask) {
  assert(VT.getVectorNumElements() == Mask.size() &&
           "Must have the same number of vector elements as mask elements!");
  assert(VT == N1.getValueType() && VT == N2.getValueType() &&
         "Invalid VECTOR_SHUFFLE");

  // Canonicalize shuffle undef, undef -> undef
  if (N1.isUndef() && N2.isUndef())
    return getUNDEF(VT);

  // Validate that all indices in Mask are within the range of the elements
  // input to the shuffle.
  int NElts = Mask.size();
  assert(all_of(Mask, [&](int M) { return M < (NElts * 2); }) &&
         "Index out of range");

  // Copy the mask so we can do any needed cleanup.
  SmallVector<int, 8> MaskVec(Mask.begin(), Mask.end());

  // Canonicalize shuffle v, v -> v, undef
  if (N1 == N2) {
    N2 = getUNDEF(VT);
    for (int i = 0; i != NElts; ++i)
      if (MaskVec[i] >= NElts) MaskVec[i] -= NElts;
  }

  // Canonicalize shuffle undef, v -> v, undef.  Commute the shuffle mask.
  if (N1.isUndef())
    commuteShuffle(N1, N2, MaskVec);

  // If shuffling a splat, try to blend the splat instead. We do this here so
  // that even when this arises during lowering we don't have to re-handle it.
  auto BlendSplat = [&](BuildVectorSDNode *BV, int Offset) {
    BitVector UndefElements;
    SDValue Splat = BV->getSplatValue(&UndefElements);
    if (!Splat)
      return;

    for (int i = 0; i < NElts; ++i) {
      if (MaskVec[i] < Offset || MaskVec[i] >= (Offset + NElts))
        continue;

      // If this input comes from undef, mark it as such.
      if (UndefElements[MaskVec[i] - Offset]) {
        MaskVec[i] = -1;
        continue;
      }

      // If we can blend a non-undef lane, use that instead.
      if (!UndefElements[i])
        MaskVec[i] = i + Offset;
    }
  };
  if (auto *N1BV = dyn_cast<BuildVectorSDNode>(N1))
    BlendSplat(N1BV, 0);
  if (auto *N2BV = dyn_cast<BuildVectorSDNode>(N2))
    BlendSplat(N2BV, NElts);

  // Canonicalize all index into lhs, -> shuffle lhs, undef
  // Canonicalize all index into rhs, -> shuffle rhs, undef
  bool AllLHS = true, AllRHS = true;
  bool N2Undef = N2.isUndef();
  for (int i = 0; i != NElts; ++i) {
    if (MaskVec[i] >= NElts) {
      if (N2Undef)
        MaskVec[i] = -1;
      else
        AllLHS = false;
    } else if (MaskVec[i] >= 0) {
      AllRHS = false;
    }
  }
  if (AllLHS && AllRHS)
    return getUNDEF(VT);
  if (AllLHS && !N2Undef)
    N2 = getUNDEF(VT);
  if (AllRHS) {
    N1 = getUNDEF(VT);
    commuteShuffle(N1, N2, MaskVec);
  }
  // Reset our undef status after accounting for the mask.
  N2Undef = N2.isUndef();
  // Re-check whether both sides ended up undef.
  if (N1.isUndef() && N2Undef)
    return getUNDEF(VT);

  // If Identity shuffle return that node.
  bool Identity = true, AllSame = true;
  for (int i = 0; i != NElts; ++i) {
    if (MaskVec[i] >= 0 && MaskVec[i] != i) Identity = false;
    if (MaskVec[i] != MaskVec[0]) AllSame = false;
  }
  if (Identity && NElts)
    return N1;

  // Shuffling a constant splat doesn't change the result.
  if (N2Undef) {
    SDValue V = N1;

    // Look through any bitcasts. We check that these don't change the number
    // (and size) of elements and just changes their types.
    while (V.getOpcode() == ISD::BITCAST)
      V = V->getOperand(0);

    // A splat should always show up as a build vector node.
    if (auto *BV = dyn_cast<BuildVectorSDNode>(V)) {
      BitVector UndefElements;
      SDValue Splat = BV->getSplatValue(&UndefElements);
      // If this is a splat of an undef, shuffling it is also undef.
      if (Splat && Splat.isUndef())
        return getUNDEF(VT);

      bool SameNumElts =
          V.getValueType().getVectorNumElements() == VT.getVectorNumElements();

      // We only have a splat which can skip shuffles if there is a splatted
      // value and no undef lanes rearranged by the shuffle.
      if (Splat && UndefElements.none()) {
        // Splat of <x, x, ..., x>, return <x, x, ..., x>, provided that the
        // number of elements match or the value splatted is a zero constant.
        if (SameNumElts)
          return N1;
        if (auto *C = dyn_cast<ConstantSDNode>(Splat))
          if (C->isNullValue())
            return N1;
      }

      // If the shuffle itself creates a splat, build the vector directly.
      if (AllSame && SameNumElts) {
        EVT BuildVT = BV->getValueType(0);
        const SDValue &Splatted = BV->getOperand(MaskVec[0]);
        SDValue NewBV = getSplatBuildVector(BuildVT, dl, Splatted);

        // We may have jumped through bitcasts, so the type of the
        // BUILD_VECTOR may not match the type of the shuffle.
        if (BuildVT != VT)
          NewBV = getNode(ISD::BITCAST, dl, VT, NewBV);
        return NewBV;
      }
    }
  }

  FoldingSetNodeID ID;
  SDValue Ops[2] = { N1, N2 };
  AddNodeIDNode(ID, ISD::VECTOR_SHUFFLE, getVTList(VT), Ops);
  for (int i = 0; i != NElts; ++i)
    ID.AddInteger(MaskVec[i]);

  void* IP = nullptr;
  if (SDNode *E = FindNodeOrInsertPos(ID, dl, IP))
    return SDValue(E, 0);

  // Allocate the mask array for the node out of the BumpPtrAllocator, since
  // SDNode doesn't have access to it.  This memory will be "leaked" when
  // the node is deallocated, but recovered when the NodeAllocator is released.
  int *MaskAlloc = OperandAllocator.Allocate<int>(NElts);
  std::copy(MaskVec.begin(), MaskVec.end(), MaskAlloc);

  auto *N = newSDNode<ShuffleVectorSDNode>(VT, dl.getIROrder(),
                                           dl.getDebugLoc(), MaskAlloc);
  createOperands(N, Ops);

  CSEMap.InsertNode(N, IP);
  InsertNode(N);
  return SDValue(N, 0);
}

SDValue SelectionDAG::getCommutedVectorShuffle(const ShuffleVectorSDNode &SV) {
  MVT VT = SV.getSimpleValueType(0);
  SmallVector<int, 8> MaskVec(SV.getMask().begin(), SV.getMask().end());
  ShuffleVectorSDNode::commuteMask(MaskVec);

  SDValue Op0 = SV.getOperand(0);
  SDValue Op1 = SV.getOperand(1);
  return getVectorShuffle(VT, SDLoc(&SV), Op1, Op0, MaskVec);
}

SDValue SelectionDAG::getConvertRndSat(EVT VT, const SDLoc &dl, SDValue Val,
                                       SDValue DTy, SDValue STy, SDValue Rnd,
                                       SDValue Sat, ISD::CvtCode Code) {
  // If the src and dest types are the same and the conversion is between
  // integer types of the same sign or two floats, no conversion is necessary.
  if (DTy == STy &&
      (Code == ISD::CVT_UU || Code == ISD::CVT_SS || Code == ISD::CVT_FF))
    return Val;

  FoldingSetNodeID ID;
  SDValue Ops[] = { Val, DTy, STy, Rnd, Sat };
  AddNodeIDNode(ID, ISD::CONVERT_RNDSAT, getVTList(VT), Ops);
  void* IP = nullptr;
  if (SDNode *E = FindNodeOrInsertPos(ID, dl, IP))
    return SDValue(E, 0);

  auto *N =
      newSDNode<CvtRndSatSDNode>(VT, dl.getIROrder(), dl.getDebugLoc(), Code);
  createOperands(N, Ops);

  CSEMap.InsertNode(N, IP);
  InsertNode(N);
  return SDValue(N, 0);
}

SDValue SelectionDAG::getRegister(unsigned RegNo, EVT VT) {
  FoldingSetNodeID ID;
  AddNodeIDNode(ID, ISD::Register, getVTList(VT), None);
  ID.AddInteger(RegNo);
  void *IP = nullptr;
  if (SDNode *E = FindNodeOrInsertPos(ID, IP))
    return SDValue(E, 0);

  auto *N = newSDNode<RegisterSDNode>(RegNo, VT);
  CSEMap.InsertNode(N, IP);
  InsertNode(N);
  return SDValue(N, 0);
}

SDValue SelectionDAG::getRegisterMask(const uint32_t *RegMask) {
  FoldingSetNodeID ID;
  AddNodeIDNode(ID, ISD::RegisterMask, getVTList(MVT::Untyped), None);
  ID.AddPointer(RegMask);
  void *IP = nullptr;
  if (SDNode *E = FindNodeOrInsertPos(ID, IP))
    return SDValue(E, 0);

  auto *N = newSDNode<RegisterMaskSDNode>(RegMask);
  CSEMap.InsertNode(N, IP);
  InsertNode(N);
  return SDValue(N, 0);
}

SDValue SelectionDAG::getEHLabel(const SDLoc &dl, SDValue Root,
                                 MCSymbol *Label) {
  FoldingSetNodeID ID;
  SDValue Ops[] = { Root };
  AddNodeIDNode(ID, ISD::EH_LABEL, getVTList(MVT::Other), Ops);
  ID.AddPointer(Label);
  void *IP = nullptr;
  if (SDNode *E = FindNodeOrInsertPos(ID, IP))
    return SDValue(E, 0);

  auto *N = newSDNode<EHLabelSDNode>(dl.getIROrder(), dl.getDebugLoc(), Label);
  createOperands(N, Ops);

  CSEMap.InsertNode(N, IP);
  InsertNode(N);
  return SDValue(N, 0);
}

SDValue SelectionDAG::getBlockAddress(const BlockAddress *BA, EVT VT,
                                      int64_t Offset,
                                      bool isTarget,
                                      unsigned char TargetFlags) {
  unsigned Opc = isTarget ? ISD::TargetBlockAddress : ISD::BlockAddress;

  FoldingSetNodeID ID;
  AddNodeIDNode(ID, Opc, getVTList(VT), None);
  ID.AddPointer(BA);
  ID.AddInteger(Offset);
  ID.AddInteger(TargetFlags);
  void *IP = nullptr;
  if (SDNode *E = FindNodeOrInsertPos(ID, IP))
    return SDValue(E, 0);

  auto *N = newSDNode<BlockAddressSDNode>(Opc, VT, BA, Offset, TargetFlags);
  CSEMap.InsertNode(N, IP);
  InsertNode(N);
  return SDValue(N, 0);
}

SDValue SelectionDAG::getSrcValue(const Value *V) {
  assert((!V || V->getType()->isPointerTy()) &&
         "SrcValue is not a pointer?");

  FoldingSetNodeID ID;
  AddNodeIDNode(ID, ISD::SRCVALUE, getVTList(MVT::Other), None);
  ID.AddPointer(V);

  void *IP = nullptr;
  if (SDNode *E = FindNodeOrInsertPos(ID, IP))
    return SDValue(E, 0);

  auto *N = newSDNode<SrcValueSDNode>(V);
  CSEMap.InsertNode(N, IP);
  InsertNode(N);
  return SDValue(N, 0);
}

SDValue SelectionDAG::getMDNode(const MDNode *MD) {
  FoldingSetNodeID ID;
  AddNodeIDNode(ID, ISD::MDNODE_SDNODE, getVTList(MVT::Other), None);
  ID.AddPointer(MD);

  void *IP = nullptr;
  if (SDNode *E = FindNodeOrInsertPos(ID, IP))
    return SDValue(E, 0);

  auto *N = newSDNode<MDNodeSDNode>(MD);
  CSEMap.InsertNode(N, IP);
  InsertNode(N);
  return SDValue(N, 0);
}

SDValue SelectionDAG::getBitcast(EVT VT, SDValue V) {
  if (VT == V.getValueType())
    return V;

  return getNode(ISD::BITCAST, SDLoc(V), VT, V);
}

SDValue SelectionDAG::getAddrSpaceCast(const SDLoc &dl, EVT VT, SDValue Ptr,
                                       unsigned SrcAS, unsigned DestAS) {
  SDValue Ops[] = {Ptr};
  FoldingSetNodeID ID;
  AddNodeIDNode(ID, ISD::ADDRSPACECAST, getVTList(VT), Ops);
  ID.AddInteger(SrcAS);
  ID.AddInteger(DestAS);

  void *IP = nullptr;
  if (SDNode *E = FindNodeOrInsertPos(ID, dl, IP))
    return SDValue(E, 0);

  auto *N = newSDNode<AddrSpaceCastSDNode>(dl.getIROrder(), dl.getDebugLoc(),
                                           VT, SrcAS, DestAS);
  createOperands(N, Ops);

  CSEMap.InsertNode(N, IP);
  InsertNode(N);
  return SDValue(N, 0);
}

/// getShiftAmountOperand - Return the specified value casted to
/// the target's desired shift amount type.
SDValue SelectionDAG::getShiftAmountOperand(EVT LHSTy, SDValue Op) {
  EVT OpTy = Op.getValueType();
  EVT ShTy = TLI->getShiftAmountTy(LHSTy, getDataLayout());
  if (OpTy == ShTy || OpTy.isVector()) return Op;

  return getZExtOrTrunc(Op, SDLoc(Op), ShTy);
}

SDValue SelectionDAG::expandVAArg(SDNode *Node) {
  SDLoc dl(Node);
  const TargetLowering &TLI = getTargetLoweringInfo();
  const Value *V = cast<SrcValueSDNode>(Node->getOperand(2))->getValue();
  EVT VT = Node->getValueType(0);
  SDValue Tmp1 = Node->getOperand(0);
  SDValue Tmp2 = Node->getOperand(1);
  unsigned Align = Node->getConstantOperandVal(3);

  SDValue VAListLoad = getLoad(TLI.getPointerTy(getDataLayout()), dl, Tmp1,
                               Tmp2, MachinePointerInfo(V));
  SDValue VAList = VAListLoad;

  if (Align > TLI.getMinStackArgumentAlignment()) {
    assert(((Align & (Align-1)) == 0) && "Expected Align to be a power of 2");

    VAList = getNode(ISD::ADD, dl, VAList.getValueType(), VAList,
                     getConstant(Align - 1, dl, VAList.getValueType()));

    VAList = getNode(ISD::AND, dl, VAList.getValueType(), VAList,
                     getConstant(-(int64_t)Align, dl, VAList.getValueType()));
  }

  // Increment the pointer, VAList, to the next vaarg
  Tmp1 = getNode(ISD::ADD, dl, VAList.getValueType(), VAList,
                 getConstant(getDataLayout().getTypeAllocSize(
                                               VT.getTypeForEVT(*getContext())),
                             dl, VAList.getValueType()));
  // Store the incremented VAList to the legalized pointer
  Tmp1 =
      getStore(VAListLoad.getValue(1), dl, Tmp1, Tmp2, MachinePointerInfo(V));
  // Load the actual argument out of the pointer VAList
  return getLoad(VT, dl, Tmp1, VAList, MachinePointerInfo());
}

SDValue SelectionDAG::expandVACopy(SDNode *Node) {
  SDLoc dl(Node);
  const TargetLowering &TLI = getTargetLoweringInfo();
  // This defaults to loading a pointer from the input and storing it to the
  // output, returning the chain.
  const Value *VD = cast<SrcValueSDNode>(Node->getOperand(3))->getValue();
  const Value *VS = cast<SrcValueSDNode>(Node->getOperand(4))->getValue();
  SDValue Tmp1 =
      getLoad(TLI.getPointerTy(getDataLayout()), dl, Node->getOperand(0),
              Node->getOperand(2), MachinePointerInfo(VS));
  return getStore(Tmp1.getValue(1), dl, Tmp1, Node->getOperand(1),
                  MachinePointerInfo(VD));
}

SDValue SelectionDAG::CreateStackTemporary(EVT VT, unsigned minAlign) {
  MachineFrameInfo &MFI = getMachineFunction().getFrameInfo();
  unsigned ByteSize = VT.getStoreSize();
  Type *Ty = VT.getTypeForEVT(*getContext());
  unsigned StackAlign =
      std::max((unsigned)getDataLayout().getPrefTypeAlignment(Ty), minAlign);

  int FrameIdx = MFI.CreateStackObject(ByteSize, StackAlign, false);
  return getFrameIndex(FrameIdx, TLI->getPointerTy(getDataLayout()));
}

SDValue SelectionDAG::CreateStackTemporary(EVT VT1, EVT VT2) {
  unsigned Bytes = std::max(VT1.getStoreSize(), VT2.getStoreSize());
  Type *Ty1 = VT1.getTypeForEVT(*getContext());
  Type *Ty2 = VT2.getTypeForEVT(*getContext());
  const DataLayout &DL = getDataLayout();
  unsigned Align =
      std::max(DL.getPrefTypeAlignment(Ty1), DL.getPrefTypeAlignment(Ty2));

  MachineFrameInfo &MFI = getMachineFunction().getFrameInfo();
  int FrameIdx = MFI.CreateStackObject(Bytes, Align, false);
  return getFrameIndex(FrameIdx, TLI->getPointerTy(getDataLayout()));
}

SDValue SelectionDAG::FoldSetCC(EVT VT, SDValue N1, SDValue N2,
                                ISD::CondCode Cond, const SDLoc &dl) {
  // These setcc operations always fold.
  switch (Cond) {
  default: break;
  case ISD::SETFALSE:
  case ISD::SETFALSE2: return getConstant(0, dl, VT);
  case ISD::SETTRUE:
  case ISD::SETTRUE2: {
    TargetLowering::BooleanContent Cnt =
        TLI->getBooleanContents(N1->getValueType(0));
    return getConstant(
        Cnt == TargetLowering::ZeroOrNegativeOneBooleanContent ? -1ULL : 1, dl,
        VT);
  }

  case ISD::SETOEQ:
  case ISD::SETOGT:
  case ISD::SETOGE:
  case ISD::SETOLT:
  case ISD::SETOLE:
  case ISD::SETONE:
  case ISD::SETO:
  case ISD::SETUO:
  case ISD::SETUEQ:
  case ISD::SETUNE:
    assert(!N1.getValueType().isInteger() && "Illegal setcc for integer!");
    break;
  }

  if (ConstantSDNode *N2C = dyn_cast<ConstantSDNode>(N2)) {
    const APInt &C2 = N2C->getAPIntValue();
    if (ConstantSDNode *N1C = dyn_cast<ConstantSDNode>(N1)) {
      const APInt &C1 = N1C->getAPIntValue();

      switch (Cond) {
      default: llvm_unreachable("Unknown integer setcc!");
      case ISD::SETEQ:  return getConstant(C1 == C2, dl, VT);
      case ISD::SETNE:  return getConstant(C1 != C2, dl, VT);
      case ISD::SETULT: return getConstant(C1.ult(C2), dl, VT);
      case ISD::SETUGT: return getConstant(C1.ugt(C2), dl, VT);
      case ISD::SETULE: return getConstant(C1.ule(C2), dl, VT);
      case ISD::SETUGE: return getConstant(C1.uge(C2), dl, VT);
      case ISD::SETLT:  return getConstant(C1.slt(C2), dl, VT);
      case ISD::SETGT:  return getConstant(C1.sgt(C2), dl, VT);
      case ISD::SETLE:  return getConstant(C1.sle(C2), dl, VT);
      case ISD::SETGE:  return getConstant(C1.sge(C2), dl, VT);
      }
    }
  }
  if (ConstantFPSDNode *N1C = dyn_cast<ConstantFPSDNode>(N1)) {
    if (ConstantFPSDNode *N2C = dyn_cast<ConstantFPSDNode>(N2)) {
      APFloat::cmpResult R = N1C->getValueAPF().compare(N2C->getValueAPF());
      switch (Cond) {
      default: break;
      case ISD::SETEQ:  if (R==APFloat::cmpUnordered)
                          return getUNDEF(VT);
                        LLVM_FALLTHROUGH;
      case ISD::SETOEQ: return getConstant(R==APFloat::cmpEqual, dl, VT);
      case ISD::SETNE:  if (R==APFloat::cmpUnordered)
                          return getUNDEF(VT);
                        LLVM_FALLTHROUGH;
      case ISD::SETONE: return getConstant(R==APFloat::cmpGreaterThan ||
                                           R==APFloat::cmpLessThan, dl, VT);
      case ISD::SETLT:  if (R==APFloat::cmpUnordered)
                          return getUNDEF(VT);
                        LLVM_FALLTHROUGH;
      case ISD::SETOLT: return getConstant(R==APFloat::cmpLessThan, dl, VT);
      case ISD::SETGT:  if (R==APFloat::cmpUnordered)
                          return getUNDEF(VT);
                        LLVM_FALLTHROUGH;
      case ISD::SETOGT: return getConstant(R==APFloat::cmpGreaterThan, dl, VT);
      case ISD::SETLE:  if (R==APFloat::cmpUnordered)
                          return getUNDEF(VT);
                        LLVM_FALLTHROUGH;
      case ISD::SETOLE: return getConstant(R==APFloat::cmpLessThan ||
                                           R==APFloat::cmpEqual, dl, VT);
      case ISD::SETGE:  if (R==APFloat::cmpUnordered)
                          return getUNDEF(VT);
                        LLVM_FALLTHROUGH;
      case ISD::SETOGE: return getConstant(R==APFloat::cmpGreaterThan ||
                                           R==APFloat::cmpEqual, dl, VT);
      case ISD::SETO:   return getConstant(R!=APFloat::cmpUnordered, dl, VT);
      case ISD::SETUO:  return getConstant(R==APFloat::cmpUnordered, dl, VT);
      case ISD::SETUEQ: return getConstant(R==APFloat::cmpUnordered ||
                                           R==APFloat::cmpEqual, dl, VT);
      case ISD::SETUNE: return getConstant(R!=APFloat::cmpEqual, dl, VT);
      case ISD::SETULT: return getConstant(R==APFloat::cmpUnordered ||
                                           R==APFloat::cmpLessThan, dl, VT);
      case ISD::SETUGT: return getConstant(R==APFloat::cmpGreaterThan ||
                                           R==APFloat::cmpUnordered, dl, VT);
      case ISD::SETULE: return getConstant(R!=APFloat::cmpGreaterThan, dl, VT);
      case ISD::SETUGE: return getConstant(R!=APFloat::cmpLessThan, dl, VT);
      }
    } else {
      // Ensure that the constant occurs on the RHS.
      ISD::CondCode SwappedCond = ISD::getSetCCSwappedOperands(Cond);
      MVT CompVT = N1.getValueType().getSimpleVT();
      if (!TLI->isCondCodeLegal(SwappedCond, CompVT))
        return SDValue();

      return getSetCC(dl, VT, N2, N1, SwappedCond);
    }
  }

  // Could not fold it.
  return SDValue();
}

/// SignBitIsZero - Return true if the sign bit of Op is known to be zero.  We
/// use this predicate to simplify operations downstream.
bool SelectionDAG::SignBitIsZero(SDValue Op, unsigned Depth) const {
  unsigned BitWidth = Op.getScalarValueSizeInBits();
  return MaskedValueIsZero(Op, APInt::getSignBit(BitWidth), Depth);
}

/// MaskedValueIsZero - Return true if 'V & Mask' is known to be zero.  We use
/// this predicate to simplify operations downstream.  Mask is known to be zero
/// for bits that V cannot have.
bool SelectionDAG::MaskedValueIsZero(SDValue Op, const APInt &Mask,
                                     unsigned Depth) const {
  APInt KnownZero, KnownOne;
  computeKnownBits(Op, KnownZero, KnownOne, Depth);
  return (KnownZero & Mask) == Mask;
}

/// If a SHL/SRA/SRL node has a constant or splat constant shift amount that
/// is less than the element bit-width of the shift node, return it.
static const APInt *getValidShiftAmountConstant(SDValue V) {
  if (ConstantSDNode *SA = isConstOrConstSplat(V.getOperand(1))) {
    // Shifting more than the bitwidth is not valid.
    const APInt &ShAmt = SA->getAPIntValue();
    if (ShAmt.ult(V.getScalarValueSizeInBits()))
      return &ShAmt;
  }
  return nullptr;
}

/// Determine which bits of Op are known to be either zero or one and return
/// them in the KnownZero/KnownOne bitsets. For vectors, the known bits are
/// those that are shared by every vector element.
void SelectionDAG::computeKnownBits(SDValue Op, APInt &KnownZero,
                                    APInt &KnownOne, unsigned Depth) const {
  EVT VT = Op.getValueType();
  APInt DemandedElts = VT.isVector()
                           ? APInt::getAllOnesValue(VT.getVectorNumElements())
                           : APInt(1, 1);
  computeKnownBits(Op, KnownZero, KnownOne, DemandedElts, Depth);
}

/// Determine which bits of Op are known to be either zero or one and return
/// them in the KnownZero/KnownOne bitsets. The DemandedElts argument allows
/// us to only collect the known bits that are shared by the requested vector
/// elements.
/// TODO: We only support DemandedElts on a few opcodes so far, the remainder
/// should be added when they become necessary.
void SelectionDAG::computeKnownBits(SDValue Op, APInt &KnownZero,
                                    APInt &KnownOne, const APInt &DemandedElts,
                                    unsigned Depth) const {
  unsigned BitWidth = Op.getScalarValueSizeInBits();

  KnownZero = KnownOne = APInt(BitWidth, 0);   // Don't know anything.
  if (Depth == 6)
    return;  // Limit search depth.

  APInt KnownZero2, KnownOne2;
  unsigned NumElts = DemandedElts.getBitWidth();

  if (!DemandedElts)
    return;  // No demanded elts, better to assume we don't know anything.

  switch (Op.getOpcode()) {
  case ISD::Constant:
    // We know all of the bits for a constant!
    KnownOne = cast<ConstantSDNode>(Op)->getAPIntValue();
    KnownZero = ~KnownOne;
    break;
  case ISD::BUILD_VECTOR:
    // Collect the known bits that are shared by every demanded vector element.
    assert(NumElts == Op.getValueType().getVectorNumElements() &&
           "Unexpected vector size");
    KnownZero = KnownOne = APInt::getAllOnesValue(BitWidth);
    for (unsigned i = 0, e = Op.getNumOperands(); i != e; ++i) {
      if (!DemandedElts[i])
        continue;

      SDValue SrcOp = Op.getOperand(i);
      computeKnownBits(SrcOp, KnownZero2, KnownOne2, Depth + 1);

      // BUILD_VECTOR can implicitly truncate sources, we must handle this.
      if (SrcOp.getValueSizeInBits() != BitWidth) {
        assert(SrcOp.getValueSizeInBits() > BitWidth &&
               "Expected BUILD_VECTOR implicit truncation");
        KnownOne2 = KnownOne2.trunc(BitWidth);
        KnownZero2 = KnownZero2.trunc(BitWidth);
      }

      // Known bits are the values that are shared by every demanded element.
      KnownOne &= KnownOne2;
      KnownZero &= KnownZero2;

      // If we don't know any bits, early out.
      if (!KnownOne && !KnownZero)
        break;
    }
    break;
  case ISD::VECTOR_SHUFFLE: {
    // Collect the known bits that are shared by every vector element referenced
    // by the shuffle.
    APInt DemandedLHS(NumElts, 0), DemandedRHS(NumElts, 0);
    KnownZero = KnownOne = APInt::getAllOnesValue(BitWidth);
    const ShuffleVectorSDNode *SVN = cast<ShuffleVectorSDNode>(Op);
    assert(NumElts == SVN->getMask().size() && "Unexpected vector size");
    for (unsigned i = 0; i != NumElts; ++i) {
      int M = SVN->getMaskElt(i);
      if (M < 0) {
        // For UNDEF elements, we don't know anything about the common state of
        // the shuffle result.
        // FIXME: Is this too pessimistic?
        KnownZero = KnownOne = APInt(BitWidth, 0);
        break;
      }
      if (!DemandedElts[i])
        continue;

      if ((unsigned)M < NumElts)
        DemandedLHS.setBit((unsigned)M % NumElts);
      else
        DemandedRHS.setBit((unsigned)M % NumElts);
    }
    // Known bits are the values that are shared by every demanded element.
    if (!!DemandedLHS) {
      SDValue LHS = Op.getOperand(0);
      computeKnownBits(LHS, KnownZero2, KnownOne2, DemandedLHS, Depth + 1);
      KnownOne &= KnownOne2;
      KnownZero &= KnownZero2;
    }
    if (!!DemandedRHS) {
      SDValue RHS = Op.getOperand(1);
      computeKnownBits(RHS, KnownZero2, KnownOne2, DemandedRHS, Depth + 1);
      KnownOne &= KnownOne2;
      KnownZero &= KnownZero2;
    }
    break;
  }
  case ISD::CONCAT_VECTORS: {
    // Split DemandedElts and test each of the demanded subvectors.
    KnownZero = KnownOne = APInt::getAllOnesValue(BitWidth);
    EVT SubVectorVT = Op.getOperand(0).getValueType();
    unsigned NumSubVectorElts = SubVectorVT.getVectorNumElements();
    unsigned NumSubVectors = Op.getNumOperands();
    for (unsigned i = 0; i != NumSubVectors; ++i) {
      APInt DemandedSub = DemandedElts.lshr(i * NumSubVectorElts);
      DemandedSub = DemandedSub.trunc(NumSubVectorElts);
      if (!!DemandedSub) {
        SDValue Sub = Op.getOperand(i);
        computeKnownBits(Sub, KnownZero2, KnownOne2, DemandedSub, Depth + 1);
        KnownOne &= KnownOne2;
        KnownZero &= KnownZero2;
      }
    }
    break;
  }
  case ISD::EXTRACT_SUBVECTOR: {
    // If we know the element index, just demand that subvector elements,
    // otherwise demand them all.
    SDValue Src = Op.getOperand(0);
    ConstantSDNode *SubIdx = dyn_cast<ConstantSDNode>(Op.getOperand(1));
    unsigned NumSrcElts = Src.getValueType().getVectorNumElements();
    if (SubIdx && SubIdx->getAPIntValue().ule(NumSrcElts - NumElts)) {
      // Offset the demanded elts by the subvector index.
      uint64_t Idx = SubIdx->getZExtValue();
      APInt DemandedSrc = DemandedElts.zext(NumSrcElts).shl(Idx);
      computeKnownBits(Src, KnownZero, KnownOne, DemandedSrc, Depth + 1);
    } else {
      computeKnownBits(Src, KnownZero, KnownOne, Depth + 1);
    }
    break;
  }
  case ISD::AND:
    // If either the LHS or the RHS are Zero, the result is zero.
    computeKnownBits(Op.getOperand(1), KnownZero, KnownOne, DemandedElts,
                     Depth + 1);
    computeKnownBits(Op.getOperand(0), KnownZero2, KnownOne2, DemandedElts,
                     Depth + 1);

    // Output known-1 bits are only known if set in both the LHS & RHS.
    KnownOne &= KnownOne2;
    // Output known-0 are known to be clear if zero in either the LHS | RHS.
    KnownZero |= KnownZero2;
    break;
  case ISD::OR:
    computeKnownBits(Op.getOperand(1), KnownZero, KnownOne, DemandedElts,
                     Depth + 1);
    computeKnownBits(Op.getOperand(0), KnownZero2, KnownOne2, DemandedElts,
                     Depth + 1);

    // Output known-0 bits are only known if clear in both the LHS & RHS.
    KnownZero &= KnownZero2;
    // Output known-1 are known to be set if set in either the LHS | RHS.
    KnownOne |= KnownOne2;
    break;
  case ISD::XOR: {
    computeKnownBits(Op.getOperand(1), KnownZero, KnownOne, DemandedElts,
                     Depth + 1);
    computeKnownBits(Op.getOperand(0), KnownZero2, KnownOne2, DemandedElts,
                     Depth + 1);

    // Output known-0 bits are known if clear or set in both the LHS & RHS.
    APInt KnownZeroOut = (KnownZero & KnownZero2) | (KnownOne & KnownOne2);
    // Output known-1 are known to be set if set in only one of the LHS, RHS.
    KnownOne = (KnownZero & KnownOne2) | (KnownOne & KnownZero2);
    KnownZero = KnownZeroOut;
    break;
  }
  case ISD::MUL: {
    computeKnownBits(Op.getOperand(1), KnownZero, KnownOne, DemandedElts,
                     Depth + 1);
    computeKnownBits(Op.getOperand(0), KnownZero2, KnownOne2, DemandedElts,
                     Depth + 1);

    // If low bits are zero in either operand, output low known-0 bits.
    // Also compute a conservative estimate for high known-0 bits.
    // More trickiness is possible, but this is sufficient for the
    // interesting case of alignment computation.
    KnownOne.clearAllBits();
    unsigned TrailZ = KnownZero.countTrailingOnes() +
                      KnownZero2.countTrailingOnes();
    unsigned LeadZ =  std::max(KnownZero.countLeadingOnes() +
                               KnownZero2.countLeadingOnes(),
                               BitWidth) - BitWidth;

    TrailZ = std::min(TrailZ, BitWidth);
    LeadZ = std::min(LeadZ, BitWidth);
    KnownZero = APInt::getLowBitsSet(BitWidth, TrailZ) |
                APInt::getHighBitsSet(BitWidth, LeadZ);
    break;
  }
  case ISD::UDIV: {
    // For the purposes of computing leading zeros we can conservatively
    // treat a udiv as a logical right shift by the power of 2 known to
    // be less than the denominator.
    computeKnownBits(Op.getOperand(0), KnownZero2, KnownOne2, DemandedElts,
                     Depth + 1);
    unsigned LeadZ = KnownZero2.countLeadingOnes();

    computeKnownBits(Op.getOperand(1), KnownZero2, KnownOne2, DemandedElts,
                     Depth + 1);
    unsigned RHSUnknownLeadingOnes = KnownOne2.countLeadingZeros();
    if (RHSUnknownLeadingOnes != BitWidth)
      LeadZ = std::min(BitWidth,
                       LeadZ + BitWidth - RHSUnknownLeadingOnes - 1);

    KnownZero = APInt::getHighBitsSet(BitWidth, LeadZ);
    break;
  }
  case ISD::SELECT:
    computeKnownBits(Op.getOperand(2), KnownZero, KnownOne, Depth+1);
    computeKnownBits(Op.getOperand(1), KnownZero2, KnownOne2, Depth+1);

    // Only known if known in both the LHS and RHS.
    KnownOne &= KnownOne2;
    KnownZero &= KnownZero2;
    break;
  case ISD::SELECT_CC:
    computeKnownBits(Op.getOperand(3), KnownZero, KnownOne, Depth+1);
    computeKnownBits(Op.getOperand(2), KnownZero2, KnownOne2, Depth+1);

    // Only known if known in both the LHS and RHS.
    KnownOne &= KnownOne2;
    KnownZero &= KnownZero2;
    break;
  case ISD::SADDO:
  case ISD::UADDO:
  case ISD::SSUBO:
  case ISD::USUBO:
  case ISD::SMULO:
  case ISD::UMULO:
    if (Op.getResNo() != 1)
      break;
    // The boolean result conforms to getBooleanContents.
    // If we know the result of a setcc has the top bits zero, use this info.
    // We know that we have an integer-based boolean since these operations
    // are only available for integer.
    if (TLI->getBooleanContents(Op.getValueType().isVector(), false) ==
            TargetLowering::ZeroOrOneBooleanContent &&
        BitWidth > 1)
      KnownZero |= APInt::getHighBitsSet(BitWidth, BitWidth - 1);
    break;
  case ISD::SETCC:
    // If we know the result of a setcc has the top bits zero, use this info.
    if (TLI->getBooleanContents(Op.getOperand(0).getValueType()) ==
            TargetLowering::ZeroOrOneBooleanContent &&
        BitWidth > 1)
      KnownZero |= APInt::getHighBitsSet(BitWidth, BitWidth - 1);
    break;
  case ISD::SHL:
    if (const APInt *ShAmt = getValidShiftAmountConstant(Op)) {
      computeKnownBits(Op.getOperand(0), KnownZero, KnownOne, DemandedElts,
                       Depth + 1);
      KnownZero = KnownZero << *ShAmt;
      KnownOne = KnownOne << *ShAmt;
      // Low bits are known zero.
      KnownZero |= APInt::getLowBitsSet(BitWidth, ShAmt->getZExtValue());
    }
    break;
  case ISD::SRL:
    if (const APInt *ShAmt = getValidShiftAmountConstant(Op)) {
      computeKnownBits(Op.getOperand(0), KnownZero, KnownOne, DemandedElts,
                       Depth + 1);
      KnownZero = KnownZero.lshr(*ShAmt);
      KnownOne  = KnownOne.lshr(*ShAmt);
      // High bits are known zero.
      APInt HighBits = APInt::getHighBitsSet(BitWidth, ShAmt->getZExtValue());
      KnownZero |= HighBits;
    }
    break;
  case ISD::SRA:
    if (const APInt *ShAmt = getValidShiftAmountConstant(Op)) {
      computeKnownBits(Op.getOperand(0), KnownZero, KnownOne, DemandedElts,
                       Depth + 1);
      KnownZero = KnownZero.lshr(*ShAmt);
      KnownOne  = KnownOne.lshr(*ShAmt);
      // If we know the value of the sign bit, then we know it is copied across
      // the high bits by the shift amount.
      APInt HighBits = APInt::getHighBitsSet(BitWidth, ShAmt->getZExtValue());
      APInt SignBit = APInt::getSignBit(BitWidth);
      SignBit = SignBit.lshr(*ShAmt);  // Adjust to where it is now in the mask.
      if (KnownZero.intersects(SignBit)) {
        KnownZero |= HighBits;  // New bits are known zero.
      } else if (KnownOne.intersects(SignBit)) {
        KnownOne  |= HighBits;  // New bits are known one.
      }
    }
    break;
  case ISD::SIGN_EXTEND_INREG: {
    EVT EVT = cast<VTSDNode>(Op.getOperand(1))->getVT();
    unsigned EBits = EVT.getScalarSizeInBits();

    // Sign extension.  Compute the demanded bits in the result that are not
    // present in the input.
    APInt NewBits = APInt::getHighBitsSet(BitWidth, BitWidth - EBits);

    APInt InSignBit = APInt::getSignBit(EBits);
    APInt InputDemandedBits = APInt::getLowBitsSet(BitWidth, EBits);

    // If the sign extended bits are demanded, we know that the sign
    // bit is demanded.
    InSignBit = InSignBit.zext(BitWidth);
    if (NewBits.getBoolValue())
      InputDemandedBits |= InSignBit;

    computeKnownBits(Op.getOperand(0), KnownZero, KnownOne, DemandedElts,
                     Depth + 1);
    KnownOne &= InputDemandedBits;
    KnownZero &= InputDemandedBits;

    // If the sign bit of the input is known set or clear, then we know the
    // top bits of the result.
    if (KnownZero.intersects(InSignBit)) {         // Input sign bit known clear
      KnownZero |= NewBits;
      KnownOne  &= ~NewBits;
    } else if (KnownOne.intersects(InSignBit)) {   // Input sign bit known set
      KnownOne  |= NewBits;
      KnownZero &= ~NewBits;
    } else {                              // Input sign bit unknown
      KnownZero &= ~NewBits;
      KnownOne  &= ~NewBits;
    }
    break;
  }
  case ISD::CTTZ:
  case ISD::CTTZ_ZERO_UNDEF:
  case ISD::CTLZ:
  case ISD::CTLZ_ZERO_UNDEF:
  case ISD::CTPOP: {
    unsigned LowBits = Log2_32(BitWidth)+1;
    KnownZero = APInt::getHighBitsSet(BitWidth, BitWidth - LowBits);
    KnownOne.clearAllBits();
    break;
  }
  case ISD::LOAD: {
    LoadSDNode *LD = cast<LoadSDNode>(Op);
    // If this is a ZEXTLoad and we are looking at the loaded value.
    if (ISD::isZEXTLoad(Op.getNode()) && Op.getResNo() == 0) {
      EVT VT = LD->getMemoryVT();
      unsigned MemBits = VT.getScalarSizeInBits();
      KnownZero |= APInt::getHighBitsSet(BitWidth, BitWidth - MemBits);
    } else if (const MDNode *Ranges = LD->getRanges()) {
      if (LD->getExtensionType() == ISD::NON_EXTLOAD)
        computeKnownBitsFromRangeMetadata(*Ranges, KnownZero, KnownOne);
    }
    break;
  }
  case ISD::ZERO_EXTEND: {
    EVT InVT = Op.getOperand(0).getValueType();
    unsigned InBits = InVT.getScalarSizeInBits();
    APInt NewBits   = APInt::getHighBitsSet(BitWidth, BitWidth - InBits);
    KnownZero = KnownZero.trunc(InBits);
    KnownOne = KnownOne.trunc(InBits);
    computeKnownBits(Op.getOperand(0), KnownZero, KnownOne, DemandedElts,
                     Depth + 1);
    KnownZero = KnownZero.zext(BitWidth);
    KnownOne = KnownOne.zext(BitWidth);
    KnownZero |= NewBits;
    break;
  }
  case ISD::SIGN_EXTEND: {
    EVT InVT = Op.getOperand(0).getValueType();
    unsigned InBits = InVT.getScalarSizeInBits();
    APInt NewBits   = APInt::getHighBitsSet(BitWidth, BitWidth - InBits);

    KnownZero = KnownZero.trunc(InBits);
    KnownOne = KnownOne.trunc(InBits);
    computeKnownBits(Op.getOperand(0), KnownZero, KnownOne, DemandedElts,
                     Depth + 1);

    // Note if the sign bit is known to be zero or one.
    bool SignBitKnownZero = KnownZero.isNegative();
    bool SignBitKnownOne  = KnownOne.isNegative();

    KnownZero = KnownZero.zext(BitWidth);
    KnownOne = KnownOne.zext(BitWidth);

    // If the sign bit is known zero or one, the top bits match.
    if (SignBitKnownZero)
      KnownZero |= NewBits;
    else if (SignBitKnownOne)
      KnownOne  |= NewBits;
    break;
  }
  case ISD::ANY_EXTEND: {
    EVT InVT = Op.getOperand(0).getValueType();
    unsigned InBits = InVT.getScalarSizeInBits();
    KnownZero = KnownZero.trunc(InBits);
    KnownOne = KnownOne.trunc(InBits);
    computeKnownBits(Op.getOperand(0), KnownZero, KnownOne, Depth+1);
    KnownZero = KnownZero.zext(BitWidth);
    KnownOne = KnownOne.zext(BitWidth);
    break;
  }
  case ISD::TRUNCATE: {
    EVT InVT = Op.getOperand(0).getValueType();
    unsigned InBits = InVT.getScalarSizeInBits();
    KnownZero = KnownZero.zext(InBits);
    KnownOne = KnownOne.zext(InBits);
    computeKnownBits(Op.getOperand(0), KnownZero, KnownOne, DemandedElts,
                     Depth + 1);
    KnownZero = KnownZero.trunc(BitWidth);
    KnownOne = KnownOne.trunc(BitWidth);
    break;
  }
  case ISD::AssertZext: {
    EVT VT = cast<VTSDNode>(Op.getOperand(1))->getVT();
    APInt InMask = APInt::getLowBitsSet(BitWidth, VT.getSizeInBits());
    computeKnownBits(Op.getOperand(0), KnownZero, KnownOne, Depth+1);
    KnownZero |= (~InMask);
    KnownOne  &= (~KnownZero);
    break;
  }
  case ISD::FGETSIGN:
    // All bits are zero except the low bit.
    KnownZero = APInt::getHighBitsSet(BitWidth, BitWidth - 1);
    break;

  case ISD::SUB: {
    if (ConstantSDNode *CLHS = isConstOrConstSplat(Op.getOperand(0))) {
      // We know that the top bits of C-X are clear if X contains less bits
      // than C (i.e. no wrap-around can happen).  For example, 20-X is
      // positive if we can prove that X is >= 0 and < 16.
      if (CLHS->getAPIntValue().isNonNegative()) {
        unsigned NLZ = (CLHS->getAPIntValue()+1).countLeadingZeros();
        // NLZ can't be BitWidth with no sign bit
        APInt MaskV = APInt::getHighBitsSet(BitWidth, NLZ+1);
        computeKnownBits(Op.getOperand(1), KnownZero2, KnownOne2, DemandedElts,
                         Depth + 1);

        // If all of the MaskV bits are known to be zero, then we know the
        // output top bits are zero, because we now know that the output is
        // from [0-C].
        if ((KnownZero2 & MaskV) == MaskV) {
          unsigned NLZ2 = CLHS->getAPIntValue().countLeadingZeros();
          // Top bits known zero.
          KnownZero = APInt::getHighBitsSet(BitWidth, NLZ2);
        }
      }
    }
    LLVM_FALLTHROUGH;
  }
  case ISD::ADD:
  case ISD::ADDE: {
    // Output known-0 bits are known if clear or set in both the low clear bits
    // common to both LHS & RHS.  For example, 8+(X<<3) is known to have the
    // low 3 bits clear.
    // Output known-0 bits are also known if the top bits of each input are
    // known to be clear. For example, if one input has the top 10 bits clear
    // and the other has the top 8 bits clear, we know the top 7 bits of the
    // output must be clear.
    computeKnownBits(Op.getOperand(0), KnownZero2, KnownOne2, DemandedElts,
                     Depth + 1);
    unsigned KnownZeroHigh = KnownZero2.countLeadingOnes();
    unsigned KnownZeroLow = KnownZero2.countTrailingOnes();

    computeKnownBits(Op.getOperand(1), KnownZero2, KnownOne2, DemandedElts,
                     Depth + 1);
    KnownZeroHigh = std::min(KnownZeroHigh,
                             KnownZero2.countLeadingOnes());
    KnownZeroLow = std::min(KnownZeroLow,
                            KnownZero2.countTrailingOnes());

    if (Op.getOpcode() == ISD::ADD) {
      KnownZero |= APInt::getLowBitsSet(BitWidth, KnownZeroLow);
      if (KnownZeroHigh > 1)
        KnownZero |= APInt::getHighBitsSet(BitWidth, KnownZeroHigh - 1);
      break;
    }

    // With ADDE, a carry bit may be added in, so we can only use this
    // information if we know (at least) that the low two bits are clear.  We
    // then return to the caller that the low bit is unknown but that other bits
    // are known zero.
    if (KnownZeroLow >= 2) // ADDE
      KnownZero |= APInt::getBitsSet(BitWidth, 1, KnownZeroLow);
    break;
  }
  case ISD::SREM:
    if (ConstantSDNode *Rem = isConstOrConstSplat(Op.getOperand(1))) {
      const APInt &RA = Rem->getAPIntValue().abs();
      if (RA.isPowerOf2()) {
        APInt LowBits = RA - 1;
        computeKnownBits(Op.getOperand(0), KnownZero2, KnownOne2, DemandedElts,
                         Depth + 1);

        // The low bits of the first operand are unchanged by the srem.
        KnownZero = KnownZero2 & LowBits;
        KnownOne = KnownOne2 & LowBits;

        // If the first operand is non-negative or has all low bits zero, then
        // the upper bits are all zero.
        if (KnownZero2[BitWidth-1] || ((KnownZero2 & LowBits) == LowBits))
          KnownZero |= ~LowBits;

        // If the first operand is negative and not all low bits are zero, then
        // the upper bits are all one.
        if (KnownOne2[BitWidth-1] && ((KnownOne2 & LowBits) != 0))
          KnownOne |= ~LowBits;
        assert((KnownZero & KnownOne) == 0&&"Bits known to be one AND zero?");
      }
    }
    break;
  case ISD::UREM: {
    if (ConstantSDNode *Rem = isConstOrConstSplat(Op.getOperand(1))) {
      const APInt &RA = Rem->getAPIntValue();
      if (RA.isPowerOf2()) {
        APInt LowBits = (RA - 1);
        computeKnownBits(Op.getOperand(0), KnownZero2, KnownOne2, DemandedElts,
                         Depth + 1);

        // The upper bits are all zero, the lower ones are unchanged.
        KnownZero = KnownZero2 | ~LowBits;
        KnownOne = KnownOne2 & LowBits;
        break;
      }
    }

    // Since the result is less than or equal to either operand, any leading
    // zero bits in either operand must also exist in the result.
    computeKnownBits(Op.getOperand(0), KnownZero, KnownOne, DemandedElts,
                     Depth + 1);
    computeKnownBits(Op.getOperand(1), KnownZero2, KnownOne2, DemandedElts,
                     Depth + 1);

    uint32_t Leaders = std::max(KnownZero.countLeadingOnes(),
                                KnownZero2.countLeadingOnes());
    KnownOne.clearAllBits();
    KnownZero = APInt::getHighBitsSet(BitWidth, Leaders);
    break;
  }
  case ISD::EXTRACT_ELEMENT: {
    computeKnownBits(Op.getOperand(0), KnownZero, KnownOne, Depth+1);
    const unsigned Index = Op.getConstantOperandVal(1);
    const unsigned BitWidth = Op.getValueSizeInBits();

    // Remove low part of known bits mask
    KnownZero = KnownZero.getHiBits(KnownZero.getBitWidth() - Index * BitWidth);
    KnownOne = KnownOne.getHiBits(KnownOne.getBitWidth() - Index * BitWidth);

    // Remove high part of known bit mask
    KnownZero = KnownZero.trunc(BitWidth);
    KnownOne = KnownOne.trunc(BitWidth);
    break;
  }
  case ISD::EXTRACT_VECTOR_ELT: {
    // At the moment we keep this simple and skip tracking the specific
    // element. This way we get the lowest common denominator for all elements
    // of the vector.
    SDValue InVec = Op.getOperand(0);
    SDValue EltNo = Op.getOperand(1);
    EVT VecVT = InVec.getValueType();
    const unsigned BitWidth = Op.getValueSizeInBits();
    const unsigned EltBitWidth = VecVT.getScalarSizeInBits();
    const unsigned NumSrcElts = VecVT.getVectorNumElements();
    // If BitWidth > EltBitWidth the value is anyext:ed. So we do not know
    // anything about the extended bits.
    if (BitWidth > EltBitWidth) {
      KnownZero = KnownZero.trunc(EltBitWidth);
      KnownOne = KnownOne.trunc(EltBitWidth);
    }
    ConstantSDNode *ConstEltNo = dyn_cast<ConstantSDNode>(EltNo);
    if (ConstEltNo && ConstEltNo->getAPIntValue().ult(NumSrcElts)) {
      // If we know the element index, just demand that vector element.
      unsigned Idx = ConstEltNo->getZExtValue();
      APInt DemandedElt = APInt::getOneBitSet(NumSrcElts, Idx);
      computeKnownBits(InVec, KnownZero, KnownOne, DemandedElt, Depth + 1);
    } else {
      // Unknown element index, so ignore DemandedElts and demand them all.
      computeKnownBits(InVec, KnownZero, KnownOne, Depth + 1);
    }
    if (BitWidth > EltBitWidth) {
      KnownZero = KnownZero.zext(BitWidth);
      KnownOne = KnownOne.zext(BitWidth);
    }
    break;
  }
  case ISD::BSWAP: {
    computeKnownBits(Op.getOperand(0), KnownZero2, KnownOne2, DemandedElts,
                     Depth + 1);
    KnownZero = KnownZero2.byteSwap();
    KnownOne = KnownOne2.byteSwap();
    break;
  }
  case ISD::SMIN:
  case ISD::SMAX:
  case ISD::UMIN:
  case ISD::UMAX: {
    APInt Op0Zero, Op0One;
    APInt Op1Zero, Op1One;
    computeKnownBits(Op.getOperand(0), Op0Zero, Op0One, Depth+1);
    computeKnownBits(Op.getOperand(1), Op1Zero, Op1One, Depth+1);

    KnownZero = Op0Zero & Op1Zero;
    KnownOne = Op0One & Op1One;
    break;
  }
  case ISD::FrameIndex:
  case ISD::TargetFrameIndex:
    if (unsigned Align = InferPtrAlignment(Op)) {
      // The low bits are known zero if the pointer is aligned.
      KnownZero = APInt::getLowBitsSet(BitWidth, Log2_32(Align));
      break;
    }
    break;

  default:
    if (Op.getOpcode() < ISD::BUILTIN_OP_END)
      break;
    LLVM_FALLTHROUGH;
  case ISD::INTRINSIC_WO_CHAIN:
  case ISD::INTRINSIC_W_CHAIN:
  case ISD::INTRINSIC_VOID:
    // Allow the target to implement this method for its nodes.
    TLI->computeKnownBitsForTargetNode(Op, KnownZero, KnownOne, *this, Depth);
    break;
  }

  assert((KnownZero & KnownOne) == 0 && "Bits known to be one AND zero?");
}

bool SelectionDAG::isKnownToBeAPowerOfTwo(SDValue Val) const {
  // A left-shift of a constant one will have exactly one bit set because
  // shifting the bit off the end is undefined.
  if (Val.getOpcode() == ISD::SHL) {
    auto *C = dyn_cast<ConstantSDNode>(Val.getOperand(0));
    if (C && C->getAPIntValue() == 1)
      return true;
  }

  // Similarly, a logical right-shift of a constant sign-bit will have exactly
  // one bit set.
  if (Val.getOpcode() == ISD::SRL) {
    auto *C = dyn_cast<ConstantSDNode>(Val.getOperand(0));
    if (C && C->getAPIntValue().isSignBit())
      return true;
  }

  // More could be done here, though the above checks are enough
  // to handle some common cases.

  // Fall back to computeKnownBits to catch other known cases.
  EVT OpVT = Val.getValueType();
  unsigned BitWidth = OpVT.getScalarSizeInBits();
  APInt KnownZero, KnownOne;
  computeKnownBits(Val, KnownZero, KnownOne);
  return (KnownZero.countPopulation() == BitWidth - 1) &&
         (KnownOne.countPopulation() == 1);
}

unsigned SelectionDAG::ComputeNumSignBits(SDValue Op, unsigned Depth) const {
  EVT VT = Op.getValueType();
  assert(VT.isInteger() && "Invalid VT!");
  unsigned VTBits = VT.getScalarSizeInBits();
  unsigned Tmp, Tmp2;
  unsigned FirstAnswer = 1;

  if (Depth == 6)
    return 1;  // Limit search depth.

  switch (Op.getOpcode()) {
  default: break;
  case ISD::AssertSext:
    Tmp = cast<VTSDNode>(Op.getOperand(1))->getVT().getSizeInBits();
    return VTBits-Tmp+1;
  case ISD::AssertZext:
    Tmp = cast<VTSDNode>(Op.getOperand(1))->getVT().getSizeInBits();
    return VTBits-Tmp;

  case ISD::Constant: {
    const APInt &Val = cast<ConstantSDNode>(Op)->getAPIntValue();
    return Val.getNumSignBits();
  }

  case ISD::SIGN_EXTEND:
    Tmp = VTBits - Op.getOperand(0).getScalarValueSizeInBits();
    return ComputeNumSignBits(Op.getOperand(0), Depth+1) + Tmp;

  case ISD::SIGN_EXTEND_INREG:
    // Max of the input and what this extends.
    Tmp = cast<VTSDNode>(Op.getOperand(1))->getVT().getScalarSizeInBits();
    Tmp = VTBits-Tmp+1;

    Tmp2 = ComputeNumSignBits(Op.getOperand(0), Depth+1);
    return std::max(Tmp, Tmp2);

  case ISD::SRA:
    Tmp = ComputeNumSignBits(Op.getOperand(0), Depth+1);
    // SRA X, C   -> adds C sign bits.
    if (ConstantSDNode *C = isConstOrConstSplat(Op.getOperand(1))) {
      APInt ShiftVal = C->getAPIntValue();
      ShiftVal += Tmp;
      Tmp = ShiftVal.uge(VTBits) ? VTBits : ShiftVal.getZExtValue();
    }
    return Tmp;
  case ISD::SHL:
    if (ConstantSDNode *C = isConstOrConstSplat(Op.getOperand(1))) {
      // shl destroys sign bits.
      Tmp = ComputeNumSignBits(Op.getOperand(0), Depth+1);
      if (C->getAPIntValue().uge(VTBits) ||      // Bad shift.
          C->getAPIntValue().uge(Tmp)) break;    // Shifted all sign bits out.
      return Tmp - C->getZExtValue();
    }
    break;
  case ISD::AND:
  case ISD::OR:
  case ISD::XOR:    // NOT is handled here.
    // Logical binary ops preserve the number of sign bits at the worst.
    Tmp = ComputeNumSignBits(Op.getOperand(0), Depth+1);
    if (Tmp != 1) {
      Tmp2 = ComputeNumSignBits(Op.getOperand(1), Depth+1);
      FirstAnswer = std::min(Tmp, Tmp2);
      // We computed what we know about the sign bits as our first
      // answer. Now proceed to the generic code that uses
      // computeKnownBits, and pick whichever answer is better.
    }
    break;

  case ISD::SELECT:
    Tmp = ComputeNumSignBits(Op.getOperand(1), Depth+1);
    if (Tmp == 1) return 1;  // Early out.
    Tmp2 = ComputeNumSignBits(Op.getOperand(2), Depth+1);
    return std::min(Tmp, Tmp2);
  case ISD::SELECT_CC:
    Tmp = ComputeNumSignBits(Op.getOperand(2), Depth+1);
    if (Tmp == 1) return 1;  // Early out.
    Tmp2 = ComputeNumSignBits(Op.getOperand(3), Depth+1);
    return std::min(Tmp, Tmp2);
  case ISD::SMIN:
  case ISD::SMAX:
  case ISD::UMIN:
  case ISD::UMAX:
    Tmp = ComputeNumSignBits(Op.getOperand(0), Depth + 1);
    if (Tmp == 1)
      return 1;  // Early out.
    Tmp2 = ComputeNumSignBits(Op.getOperand(1), Depth + 1);
    return std::min(Tmp, Tmp2);
  case ISD::SADDO:
  case ISD::UADDO:
  case ISD::SSUBO:
  case ISD::USUBO:
  case ISD::SMULO:
  case ISD::UMULO:
    if (Op.getResNo() != 1)
      break;
    // The boolean result conforms to getBooleanContents.  Fall through.
    // If setcc returns 0/-1, all bits are sign bits.
    // We know that we have an integer-based boolean since these operations
    // are only available for integer.
    if (TLI->getBooleanContents(Op.getValueType().isVector(), false) ==
        TargetLowering::ZeroOrNegativeOneBooleanContent)
      return VTBits;
    break;
  case ISD::SETCC:
    // If setcc returns 0/-1, all bits are sign bits.
    if (TLI->getBooleanContents(Op.getOperand(0).getValueType()) ==
        TargetLowering::ZeroOrNegativeOneBooleanContent)
      return VTBits;
    break;
  case ISD::ROTL:
  case ISD::ROTR:
    if (ConstantSDNode *C = dyn_cast<ConstantSDNode>(Op.getOperand(1))) {
      unsigned RotAmt = C->getZExtValue() & (VTBits-1);

      // Handle rotate right by N like a rotate left by 32-N.
      if (Op.getOpcode() == ISD::ROTR)
        RotAmt = (VTBits-RotAmt) & (VTBits-1);

      // If we aren't rotating out all of the known-in sign bits, return the
      // number that are left.  This handles rotl(sext(x), 1) for example.
      Tmp = ComputeNumSignBits(Op.getOperand(0), Depth+1);
      if (Tmp > RotAmt+1) return Tmp-RotAmt;
    }
    break;
  case ISD::ADD:
    // Add can have at most one carry bit.  Thus we know that the output
    // is, at worst, one more bit than the inputs.
    Tmp = ComputeNumSignBits(Op.getOperand(0), Depth+1);
    if (Tmp == 1) return 1;  // Early out.

    // Special case decrementing a value (ADD X, -1):
    if (ConstantSDNode *CRHS = dyn_cast<ConstantSDNode>(Op.getOperand(1)))
      if (CRHS->isAllOnesValue()) {
        APInt KnownZero, KnownOne;
        computeKnownBits(Op.getOperand(0), KnownZero, KnownOne, Depth+1);

        // If the input is known to be 0 or 1, the output is 0/-1, which is all
        // sign bits set.
        if ((KnownZero | APInt(VTBits, 1)).isAllOnesValue())
          return VTBits;

        // If we are subtracting one from a positive number, there is no carry
        // out of the result.
        if (KnownZero.isNegative())
          return Tmp;
      }

    Tmp2 = ComputeNumSignBits(Op.getOperand(1), Depth+1);
    if (Tmp2 == 1) return 1;
    return std::min(Tmp, Tmp2)-1;

  case ISD::SUB:
    Tmp2 = ComputeNumSignBits(Op.getOperand(1), Depth+1);
    if (Tmp2 == 1) return 1;

    // Handle NEG.
    if (ConstantSDNode *CLHS = isConstOrConstSplat(Op.getOperand(0)))
      if (CLHS->isNullValue()) {
        APInt KnownZero, KnownOne;
        computeKnownBits(Op.getOperand(1), KnownZero, KnownOne, Depth+1);
        // If the input is known to be 0 or 1, the output is 0/-1, which is all
        // sign bits set.
        if ((KnownZero | APInt(VTBits, 1)).isAllOnesValue())
          return VTBits;

        // If the input is known to be positive (the sign bit is known clear),
        // the output of the NEG has the same number of sign bits as the input.
        if (KnownZero.isNegative())
          return Tmp2;

        // Otherwise, we treat this like a SUB.
      }

    // Sub can have at most one carry bit.  Thus we know that the output
    // is, at worst, one more bit than the inputs.
    Tmp = ComputeNumSignBits(Op.getOperand(0), Depth+1);
    if (Tmp == 1) return 1;  // Early out.
    return std::min(Tmp, Tmp2)-1;
  case ISD::TRUNCATE:
    // FIXME: it's tricky to do anything useful for this, but it is an important
    // case for targets like X86.
    break;
  case ISD::EXTRACT_ELEMENT: {
    const int KnownSign = ComputeNumSignBits(Op.getOperand(0), Depth+1);
    const int BitWidth = Op.getValueSizeInBits();
    const int Items = Op.getOperand(0).getValueSizeInBits() / BitWidth;

    // Get reverse index (starting from 1), Op1 value indexes elements from
    // little end. Sign starts at big end.
    const int rIndex = Items - 1 - Op.getConstantOperandVal(1);

    // If the sign portion ends in our element the subtraction gives correct
    // result. Otherwise it gives either negative or > bitwidth result
    return std::max(std::min(KnownSign - rIndex * BitWidth, BitWidth), 0);
  }
  case ISD::EXTRACT_VECTOR_ELT: {
    // At the moment we keep this simple and skip tracking the specific
    // element. This way we get the lowest common denominator for all elements
    // of the vector.
    // TODO: get information for given vector element
    const unsigned BitWidth = Op.getValueSizeInBits();
    const unsigned EltBitWidth = Op.getOperand(0).getScalarValueSizeInBits();
    // If BitWidth > EltBitWidth the value is anyext:ed, and we do not know
    // anything about sign bits. But if the sizes match we can derive knowledge
    // about sign bits from the vector operand.
    if (BitWidth == EltBitWidth)
      return ComputeNumSignBits(Op.getOperand(0), Depth+1);
    break;
  }
  }

  // If we are looking at the loaded value of the SDNode.
  if (Op.getResNo() == 0) {
    // Handle LOADX separately here. EXTLOAD case will fallthrough.
    if (LoadSDNode *LD = dyn_cast<LoadSDNode>(Op)) {
      unsigned ExtType = LD->getExtensionType();
      switch (ExtType) {
        default: break;
        case ISD::SEXTLOAD:    // '17' bits known
          Tmp = LD->getMemoryVT().getScalarSizeInBits();
          return VTBits-Tmp+1;
        case ISD::ZEXTLOAD:    // '16' bits known
          Tmp = LD->getMemoryVT().getScalarSizeInBits();
          return VTBits-Tmp;
      }
    }
  }

  // Allow the target to implement this method for its nodes.
  if (Op.getOpcode() >= ISD::BUILTIN_OP_END ||
      Op.getOpcode() == ISD::INTRINSIC_WO_CHAIN ||
      Op.getOpcode() == ISD::INTRINSIC_W_CHAIN ||
      Op.getOpcode() == ISD::INTRINSIC_VOID) {
    unsigned NumBits = TLI->ComputeNumSignBitsForTargetNode(Op, *this, Depth);
    if (NumBits > 1) FirstAnswer = std::max(FirstAnswer, NumBits);
  }

  // Finally, if we can prove that the top bits of the result are 0's or 1's,
  // use this information.
  APInt KnownZero, KnownOne;
  computeKnownBits(Op, KnownZero, KnownOne, Depth);

  APInt Mask;
  if (KnownZero.isNegative()) {        // sign bit is 0
    Mask = KnownZero;
  } else if (KnownOne.isNegative()) {  // sign bit is 1;
    Mask = KnownOne;
  } else {
    // Nothing known.
    return FirstAnswer;
  }

  // Okay, we know that the sign bit in Mask is set.  Use CLZ to determine
  // the number of identical bits in the top of the input value.
  Mask = ~Mask;
  Mask <<= Mask.getBitWidth()-VTBits;
  // Return # leading zeros.  We use 'min' here in case Val was zero before
  // shifting.  We don't want to return '64' as for an i32 "0".
  return std::max(FirstAnswer, std::min(VTBits, Mask.countLeadingZeros()));
}

bool SelectionDAG::isBaseWithConstantOffset(SDValue Op) const {
  if ((Op.getOpcode() != ISD::ADD && Op.getOpcode() != ISD::OR) ||
      !isa<ConstantSDNode>(Op.getOperand(1)))
    return false;

  if (Op.getOpcode() == ISD::OR &&
      !MaskedValueIsZero(Op.getOperand(0),
                     cast<ConstantSDNode>(Op.getOperand(1))->getAPIntValue()))
    return false;

  return true;
}

bool SelectionDAG::isKnownNeverNaN(SDValue Op) const {
  // If we're told that NaNs won't happen, assume they won't.
  if (getTarget().Options.NoNaNsFPMath)
    return true;

  // If the value is a constant, we can obviously see if it is a NaN or not.
  if (const ConstantFPSDNode *C = dyn_cast<ConstantFPSDNode>(Op))
    return !C->getValueAPF().isNaN();

  // TODO: Recognize more cases here.

  return false;
}

bool SelectionDAG::isKnownNeverZero(SDValue Op) const {
  // If the value is a constant, we can obviously see if it is a zero or not.
  if (const ConstantFPSDNode *C = dyn_cast<ConstantFPSDNode>(Op))
    return !C->isZero();

  // TODO: Recognize more cases here.
  switch (Op.getOpcode()) {
  default: break;
  case ISD::OR:
    if (const ConstantSDNode *C = dyn_cast<ConstantSDNode>(Op.getOperand(1)))
      return !C->isNullValue();
    break;
  }

  return false;
}

bool SelectionDAG::isEqualTo(SDValue A, SDValue B) const {
  // Check the obvious case.
  if (A == B) return true;

  // For for negative and positive zero.
  if (const ConstantFPSDNode *CA = dyn_cast<ConstantFPSDNode>(A))
    if (const ConstantFPSDNode *CB = dyn_cast<ConstantFPSDNode>(B))
      if (CA->isZero() && CB->isZero()) return true;

  // Otherwise they may not be equal.
  return false;
}

bool SelectionDAG::haveNoCommonBitsSet(SDValue A, SDValue B) const {
  assert(A.getValueType() == B.getValueType() &&
         "Values must have the same type");
  APInt AZero, AOne;
  APInt BZero, BOne;
  computeKnownBits(A, AZero, AOne);
  computeKnownBits(B, BZero, BOne);
  return (AZero | BZero).isAllOnesValue();
}

static SDValue FoldCONCAT_VECTORS(const SDLoc &DL, EVT VT,
                                  ArrayRef<SDValue> Ops,
                                  llvm::SelectionDAG &DAG) {
  if (Ops.size() == 1)
    return Ops[0];

  // Concat of UNDEFs is UNDEF.
  if (llvm::all_of(Ops, [](SDValue Op) { return Op.isUndef(); }))
    return DAG.getUNDEF(VT);

  // A CONCAT_VECTOR with all UNDEF/BUILD_VECTOR operands can be
  // simplified to one big BUILD_VECTOR.
  // FIXME: Add support for SCALAR_TO_VECTOR as well.
  EVT SVT = VT.getScalarType();
  SmallVector<SDValue, 16> Elts;
  for (SDValue Op : Ops) {
    EVT OpVT = Op.getValueType();
    if (Op.isUndef())
      Elts.append(OpVT.getVectorNumElements(), DAG.getUNDEF(SVT));
    else if (Op.getOpcode() == ISD::BUILD_VECTOR)
      Elts.append(Op->op_begin(), Op->op_end());
    else
      return SDValue();
  }

  // BUILD_VECTOR requires all inputs to be of the same type, find the
  // maximum type and extend them all.
  for (SDValue Op : Elts)
    SVT = (SVT.bitsLT(Op.getValueType()) ? Op.getValueType() : SVT);

  if (SVT.bitsGT(VT.getScalarType()))
    for (SDValue &Op : Elts)
      Op = DAG.getTargetLoweringInfo().isZExtFree(Op.getValueType(), SVT)
               ? DAG.getZExtOrTrunc(Op, DL, SVT)
               : DAG.getSExtOrTrunc(Op, DL, SVT);

  return DAG.getNode(ISD::BUILD_VECTOR, DL, VT, Elts);
}

/// Gets or creates the specified node.
SDValue SelectionDAG::getNode(unsigned Opcode, const SDLoc &DL, EVT VT) {
  FoldingSetNodeID ID;
  AddNodeIDNode(ID, Opcode, getVTList(VT), None);
  void *IP = nullptr;
  if (SDNode *E = FindNodeOrInsertPos(ID, DL, IP))
    return SDValue(E, 0);

  auto *N = newSDNode<SDNode>(Opcode, DL.getIROrder(), DL.getDebugLoc(),
                              getVTList(VT));
  CSEMap.InsertNode(N, IP);

  InsertNode(N);
  return SDValue(N, 0);
}

SDValue SelectionDAG::getNode(unsigned Opcode, const SDLoc &DL, EVT VT,
                              SDValue Operand) {
  // Constant fold unary operations with an integer constant operand. Even
  // opaque constant will be folded, because the folding of unary operations
  // doesn't create new constants with different values. Nevertheless, the
  // opaque flag is preserved during folding to prevent future folding with
  // other constants.
  if (ConstantSDNode *C = dyn_cast<ConstantSDNode>(Operand)) {
    const APInt &Val = C->getAPIntValue();
    switch (Opcode) {
    default: break;
    case ISD::SIGN_EXTEND:
      return getConstant(Val.sextOrTrunc(VT.getSizeInBits()), DL, VT,
                         C->isTargetOpcode(), C->isOpaque());
    case ISD::ANY_EXTEND:
    case ISD::ZERO_EXTEND:
    case ISD::TRUNCATE:
      return getConstant(Val.zextOrTrunc(VT.getSizeInBits()), DL, VT,
                         C->isTargetOpcode(), C->isOpaque());
    case ISD::UINT_TO_FP:
    case ISD::SINT_TO_FP: {
      APFloat apf(EVTToAPFloatSemantics(VT),
                  APInt::getNullValue(VT.getSizeInBits()));
      (void)apf.convertFromAPInt(Val,
                                 Opcode==ISD::SINT_TO_FP,
                                 APFloat::rmNearestTiesToEven);
      return getConstantFP(apf, DL, VT);
    }
    case ISD::BITCAST:
      if (VT == MVT::f16 && C->getValueType(0) == MVT::i16)
        return getConstantFP(APFloat(APFloat::IEEEhalf, Val), DL, VT);
      if (VT == MVT::f32 && C->getValueType(0) == MVT::i32)
        return getConstantFP(APFloat(APFloat::IEEEsingle, Val), DL, VT);
      if (VT == MVT::f64 && C->getValueType(0) == MVT::i64)
        return getConstantFP(APFloat(APFloat::IEEEdouble, Val), DL, VT);
      if (VT == MVT::f128 && C->getValueType(0) == MVT::i128)
        return getConstantFP(APFloat(APFloat::IEEEquad, Val), DL, VT);
      break;
    case ISD::BSWAP:
      return getConstant(Val.byteSwap(), DL, VT, C->isTargetOpcode(),
                         C->isOpaque());
    case ISD::CTPOP:
      return getConstant(Val.countPopulation(), DL, VT, C->isTargetOpcode(),
                         C->isOpaque());
    case ISD::CTLZ:
    case ISD::CTLZ_ZERO_UNDEF:
      return getConstant(Val.countLeadingZeros(), DL, VT, C->isTargetOpcode(),
                         C->isOpaque());
    case ISD::CTTZ:
    case ISD::CTTZ_ZERO_UNDEF:
      return getConstant(Val.countTrailingZeros(), DL, VT, C->isTargetOpcode(),
                         C->isOpaque());
    }
  }

  // Constant fold unary operations with a floating point constant operand.
  if (ConstantFPSDNode *C = dyn_cast<ConstantFPSDNode>(Operand)) {
    APFloat V = C->getValueAPF();    // make copy
    switch (Opcode) {
    case ISD::FNEG:
      V.changeSign();
      return getConstantFP(V, DL, VT);
    case ISD::FABS:
      V.clearSign();
      return getConstantFP(V, DL, VT);
    case ISD::FCEIL: {
      APFloat::opStatus fs = V.roundToIntegral(APFloat::rmTowardPositive);
      if (fs == APFloat::opOK || fs == APFloat::opInexact)
        return getConstantFP(V, DL, VT);
      break;
    }
    case ISD::FTRUNC: {
      APFloat::opStatus fs = V.roundToIntegral(APFloat::rmTowardZero);
      if (fs == APFloat::opOK || fs == APFloat::opInexact)
        return getConstantFP(V, DL, VT);
      break;
    }
    case ISD::FFLOOR: {
      APFloat::opStatus fs = V.roundToIntegral(APFloat::rmTowardNegative);
      if (fs == APFloat::opOK || fs == APFloat::opInexact)
        return getConstantFP(V, DL, VT);
      break;
    }
    case ISD::FP_EXTEND: {
      bool ignored;
      // This can return overflow, underflow, or inexact; we don't care.
      // FIXME need to be more flexible about rounding mode.
      (void)V.convert(EVTToAPFloatSemantics(VT),
                      APFloat::rmNearestTiesToEven, &ignored);
      return getConstantFP(V, DL, VT);
    }
    case ISD::FP_TO_SINT:
    case ISD::FP_TO_UINT: {
      integerPart x[2];
      bool ignored;
      static_assert(integerPartWidth >= 64, "APFloat parts too small!");
      // FIXME need to be more flexible about rounding mode.
      APFloat::opStatus s = V.convertToInteger(x, VT.getSizeInBits(),
                            Opcode==ISD::FP_TO_SINT,
                            APFloat::rmTowardZero, &ignored);
      if (s==APFloat::opInvalidOp)     // inexact is OK, in fact usual
        break;
      APInt api(VT.getSizeInBits(), x);
      return getConstant(api, DL, VT);
    }
    case ISD::BITCAST:
      if (VT == MVT::i16 && C->getValueType(0) == MVT::f16)
        return getConstant((uint16_t)V.bitcastToAPInt().getZExtValue(), DL, VT);
      else if (VT == MVT::i32 && C->getValueType(0) == MVT::f32)
        return getConstant((uint32_t)V.bitcastToAPInt().getZExtValue(), DL, VT);
      else if (VT == MVT::i64 && C->getValueType(0) == MVT::f64)
        return getConstant(V.bitcastToAPInt().getZExtValue(), DL, VT);
      break;
    }
  }

  // Constant fold unary operations with a vector integer or float operand.
  if (BuildVectorSDNode *BV = dyn_cast<BuildVectorSDNode>(Operand)) {
    if (BV->isConstant()) {
      switch (Opcode) {
      default:
        // FIXME: Entirely reasonable to perform folding of other unary
        // operations here as the need arises.
        break;
      case ISD::FNEG:
      case ISD::FABS:
      case ISD::FCEIL:
      case ISD::FTRUNC:
      case ISD::FFLOOR:
      case ISD::FP_EXTEND:
      case ISD::FP_TO_SINT:
      case ISD::FP_TO_UINT:
      case ISD::TRUNCATE:
      case ISD::UINT_TO_FP:
      case ISD::SINT_TO_FP:
      case ISD::BSWAP:
      case ISD::CTLZ:
      case ISD::CTLZ_ZERO_UNDEF:
      case ISD::CTTZ:
      case ISD::CTTZ_ZERO_UNDEF:
      case ISD::CTPOP: {
        SDValue Ops = { Operand };
        if (SDValue Fold = FoldConstantVectorArithmetic(Opcode, DL, VT, Ops))
          return Fold;
      }
      }
    }
  }

  unsigned OpOpcode = Operand.getNode()->getOpcode();
  switch (Opcode) {
  case ISD::TokenFactor:
  case ISD::MERGE_VALUES:
  case ISD::CONCAT_VECTORS:
    return Operand;         // Factor, merge or concat of one node?  No need.
  case ISD::FP_ROUND: llvm_unreachable("Invalid method to make FP_ROUND node");
  case ISD::FP_EXTEND:
    assert(VT.isFloatingPoint() &&
           Operand.getValueType().isFloatingPoint() && "Invalid FP cast!");
    if (Operand.getValueType() == VT) return Operand;  // noop conversion.
    assert((!VT.isVector() ||
            VT.getVectorNumElements() ==
            Operand.getValueType().getVectorNumElements()) &&
           "Vector element count mismatch!");
    assert(Operand.getValueType().bitsLT(VT) &&
           "Invalid fpext node, dst < src!");
    if (Operand.isUndef())
      return getUNDEF(VT);
    break;
  case ISD::SIGN_EXTEND:
    assert(VT.isInteger() && Operand.getValueType().isInteger() &&
           "Invalid SIGN_EXTEND!");
    if (Operand.getValueType() == VT) return Operand;   // noop extension
    assert((!VT.isVector() ||
            VT.getVectorNumElements() ==
            Operand.getValueType().getVectorNumElements()) &&
           "Vector element count mismatch!");
    assert(Operand.getValueType().bitsLT(VT) &&
           "Invalid sext node, dst < src!");
    if (OpOpcode == ISD::SIGN_EXTEND || OpOpcode == ISD::ZERO_EXTEND)
      return getNode(OpOpcode, DL, VT, Operand.getNode()->getOperand(0));
    else if (OpOpcode == ISD::UNDEF)
      // sext(undef) = 0, because the top bits will all be the same.
      return getConstant(0, DL, VT);
    break;
  case ISD::ZERO_EXTEND:
    assert(VT.isInteger() && Operand.getValueType().isInteger() &&
           "Invalid ZERO_EXTEND!");
    if (Operand.getValueType() == VT) return Operand;   // noop extension
    assert((!VT.isVector() ||
            VT.getVectorNumElements() ==
            Operand.getValueType().getVectorNumElements()) &&
           "Vector element count mismatch!");
    assert(Operand.getValueType().bitsLT(VT) &&
           "Invalid zext node, dst < src!");
    if (OpOpcode == ISD::ZERO_EXTEND)   // (zext (zext x)) -> (zext x)
      return getNode(ISD::ZERO_EXTEND, DL, VT,
                     Operand.getNode()->getOperand(0));
    else if (OpOpcode == ISD::UNDEF)
      // zext(undef) = 0, because the top bits will be zero.
      return getConstant(0, DL, VT);
    break;
  case ISD::ANY_EXTEND:
    assert(VT.isInteger() && Operand.getValueType().isInteger() &&
           "Invalid ANY_EXTEND!");
    if (Operand.getValueType() == VT) return Operand;   // noop extension
    assert((!VT.isVector() ||
            VT.getVectorNumElements() ==
            Operand.getValueType().getVectorNumElements()) &&
           "Vector element count mismatch!");
    assert(Operand.getValueType().bitsLT(VT) &&
           "Invalid anyext node, dst < src!");

    if (OpOpcode == ISD::ZERO_EXTEND || OpOpcode == ISD::SIGN_EXTEND ||
        OpOpcode == ISD::ANY_EXTEND)
      // (ext (zext x)) -> (zext x)  and  (ext (sext x)) -> (sext x)
      return getNode(OpOpcode, DL, VT, Operand.getNode()->getOperand(0));
    else if (OpOpcode == ISD::UNDEF)
      return getUNDEF(VT);

    // (ext (trunx x)) -> x
    if (OpOpcode == ISD::TRUNCATE) {
      SDValue OpOp = Operand.getNode()->getOperand(0);
      if (OpOp.getValueType() == VT)
        return OpOp;
    }
    break;
  case ISD::TRUNCATE:
    assert(VT.isInteger() && Operand.getValueType().isInteger() &&
           "Invalid TRUNCATE!");
    if (Operand.getValueType() == VT) return Operand;   // noop truncate
    assert((!VT.isVector() ||
            VT.getVectorNumElements() ==
            Operand.getValueType().getVectorNumElements()) &&
           "Vector element count mismatch!");
    assert(Operand.getValueType().bitsGT(VT) &&
           "Invalid truncate node, src < dst!");
    if (OpOpcode == ISD::TRUNCATE)
      return getNode(ISD::TRUNCATE, DL, VT, Operand.getNode()->getOperand(0));
    if (OpOpcode == ISD::ZERO_EXTEND || OpOpcode == ISD::SIGN_EXTEND ||
        OpOpcode == ISD::ANY_EXTEND) {
      // If the source is smaller than the dest, we still need an extend.
      if (Operand.getNode()->getOperand(0).getValueType().getScalarType()
            .bitsLT(VT.getScalarType()))
        return getNode(OpOpcode, DL, VT, Operand.getNode()->getOperand(0));
      if (Operand.getNode()->getOperand(0).getValueType().bitsGT(VT))
        return getNode(ISD::TRUNCATE, DL, VT, Operand.getNode()->getOperand(0));
      return Operand.getNode()->getOperand(0);
    }
    if (OpOpcode == ISD::UNDEF)
      return getUNDEF(VT);
    break;
  case ISD::BSWAP:
    assert(VT.isInteger() && VT == Operand.getValueType() &&
           "Invalid BSWAP!");
    assert((VT.getScalarSizeInBits() % 16 == 0) &&
           "BSWAP types must be a multiple of 16 bits!");
    if (OpOpcode == ISD::UNDEF)
      return getUNDEF(VT);
    break;
  case ISD::BITREVERSE:
    assert(VT.isInteger() && VT == Operand.getValueType() &&
           "Invalid BITREVERSE!");
    if (OpOpcode == ISD::UNDEF)
      return getUNDEF(VT);
    break;
  case ISD::BITCAST:
    // Basic sanity checking.
    assert(VT.getSizeInBits() == Operand.getValueSizeInBits() &&
           "Cannot BITCAST between types of different sizes!");
    if (VT == Operand.getValueType()) return Operand;  // noop conversion.
    if (OpOpcode == ISD::BITCAST)  // bitconv(bitconv(x)) -> bitconv(x)
      return getNode(ISD::BITCAST, DL, VT, Operand.getOperand(0));
    if (OpOpcode == ISD::UNDEF)
      return getUNDEF(VT);
    break;
  case ISD::SCALAR_TO_VECTOR:
    assert(VT.isVector() && !Operand.getValueType().isVector() &&
           (VT.getVectorElementType() == Operand.getValueType() ||
            (VT.getVectorElementType().isInteger() &&
             Operand.getValueType().isInteger() &&
             VT.getVectorElementType().bitsLE(Operand.getValueType()))) &&
           "Illegal SCALAR_TO_VECTOR node!");
    if (OpOpcode == ISD::UNDEF)
      return getUNDEF(VT);
    // scalar_to_vector(extract_vector_elt V, 0) -> V, top bits are undefined.
    if (OpOpcode == ISD::EXTRACT_VECTOR_ELT &&
        isa<ConstantSDNode>(Operand.getOperand(1)) &&
        Operand.getConstantOperandVal(1) == 0 &&
        Operand.getOperand(0).getValueType() == VT)
      return Operand.getOperand(0);
    break;
  case ISD::FNEG:
    // -(X-Y) -> (Y-X) is unsafe because when X==Y, -0.0 != +0.0
    if (getTarget().Options.UnsafeFPMath && OpOpcode == ISD::FSUB)
      // FIXME: FNEG has no fast-math-flags to propagate; use the FSUB's flags?
      return getNode(ISD::FSUB, DL, VT, Operand.getNode()->getOperand(1),
                       Operand.getNode()->getOperand(0),
                       &cast<BinaryWithFlagsSDNode>(Operand.getNode())->Flags);
    if (OpOpcode == ISD::FNEG)  // --X -> X
      return Operand.getNode()->getOperand(0);
    break;
  case ISD::FABS:
    if (OpOpcode == ISD::FNEG)  // abs(-X) -> abs(X)
      return getNode(ISD::FABS, DL, VT, Operand.getNode()->getOperand(0));
    break;
  }

  SDNode *N;
  SDVTList VTs = getVTList(VT);
  SDValue Ops[] = {Operand};
  if (VT != MVT::Glue) { // Don't CSE flag producing nodes
    FoldingSetNodeID ID;
    AddNodeIDNode(ID, Opcode, VTs, Ops);
    void *IP = nullptr;
    if (SDNode *E = FindNodeOrInsertPos(ID, DL, IP))
      return SDValue(E, 0);

    N = newSDNode<SDNode>(Opcode, DL.getIROrder(), DL.getDebugLoc(), VTs);
    createOperands(N, Ops);
    CSEMap.InsertNode(N, IP);
  } else {
    N = newSDNode<SDNode>(Opcode, DL.getIROrder(), DL.getDebugLoc(), VTs);
    createOperands(N, Ops);
  }

  InsertNode(N);
  return SDValue(N, 0);
}

static std::pair<APInt, bool> FoldValue(unsigned Opcode, const APInt &C1,
                                        const APInt &C2) {
  switch (Opcode) {
  case ISD::ADD:  return std::make_pair(C1 + C2, true);
  case ISD::SUB:  return std::make_pair(C1 - C2, true);
  case ISD::MUL:  return std::make_pair(C1 * C2, true);
  case ISD::AND:  return std::make_pair(C1 & C2, true);
  case ISD::OR:   return std::make_pair(C1 | C2, true);
  case ISD::XOR:  return std::make_pair(C1 ^ C2, true);
  case ISD::SHL:  return std::make_pair(C1 << C2, true);
  case ISD::SRL:  return std::make_pair(C1.lshr(C2), true);
  case ISD::SRA:  return std::make_pair(C1.ashr(C2), true);
  case ISD::ROTL: return std::make_pair(C1.rotl(C2), true);
  case ISD::ROTR: return std::make_pair(C1.rotr(C2), true);
  case ISD::SMIN: return std::make_pair(C1.sle(C2) ? C1 : C2, true);
  case ISD::SMAX: return std::make_pair(C1.sge(C2) ? C1 : C2, true);
  case ISD::UMIN: return std::make_pair(C1.ule(C2) ? C1 : C2, true);
  case ISD::UMAX: return std::make_pair(C1.uge(C2) ? C1 : C2, true);
  case ISD::UDIV:
    if (!C2.getBoolValue())
      break;
    return std::make_pair(C1.udiv(C2), true);
  case ISD::UREM:
    if (!C2.getBoolValue())
      break;
    return std::make_pair(C1.urem(C2), true);
  case ISD::SDIV:
    if (!C2.getBoolValue())
      break;
    return std::make_pair(C1.sdiv(C2), true);
  case ISD::SREM:
    if (!C2.getBoolValue())
      break;
    return std::make_pair(C1.srem(C2), true);
  }
  return std::make_pair(APInt(1, 0), false);
}

SDValue SelectionDAG::FoldConstantArithmetic(unsigned Opcode, const SDLoc &DL,
                                             EVT VT, const ConstantSDNode *Cst1,
                                             const ConstantSDNode *Cst2) {
  if (Cst1->isOpaque() || Cst2->isOpaque())
    return SDValue();

  std::pair<APInt, bool> Folded = FoldValue(Opcode, Cst1->getAPIntValue(),
                                            Cst2->getAPIntValue());
  if (!Folded.second)
    return SDValue();
  return getConstant(Folded.first, DL, VT);
}

SDValue SelectionDAG::FoldSymbolOffset(unsigned Opcode, EVT VT,
                                       const GlobalAddressSDNode *GA,
                                       const SDNode *N2) {
  if (GA->getOpcode() != ISD::GlobalAddress)
    return SDValue();
  if (!TLI->isOffsetFoldingLegal(GA))
    return SDValue();
  const ConstantSDNode *Cst2 = dyn_cast<ConstantSDNode>(N2);
  if (!Cst2)
    return SDValue();
  int64_t Offset = Cst2->getSExtValue();
  switch (Opcode) {
  case ISD::ADD: break;
  case ISD::SUB: Offset = -uint64_t(Offset); break;
  default: return SDValue();
  }
  return getGlobalAddress(GA->getGlobal(), SDLoc(Cst2), VT,
                          GA->getOffset() + uint64_t(Offset));
}

SDValue SelectionDAG::FoldConstantArithmetic(unsigned Opcode, const SDLoc &DL,
                                             EVT VT, SDNode *Cst1,
                                             SDNode *Cst2) {
  // If the opcode is a target-specific ISD node, there's nothing we can
  // do here and the operand rules may not line up with the below, so
  // bail early.
  if (Opcode >= ISD::BUILTIN_OP_END)
    return SDValue();

  // Handle the case of two scalars.
  if (const ConstantSDNode *Scalar1 = dyn_cast<ConstantSDNode>(Cst1)) {
    if (const ConstantSDNode *Scalar2 = dyn_cast<ConstantSDNode>(Cst2)) {
      SDValue Folded = FoldConstantArithmetic(Opcode, DL, VT, Scalar1, Scalar2);
      assert((!Folded || !VT.isVector()) &&
             "Can't fold vectors ops with scalar operands");
      return Folded;
    }
  }

  // fold (add Sym, c) -> Sym+c
  if (GlobalAddressSDNode *GA = dyn_cast<GlobalAddressSDNode>(Cst1))
    return FoldSymbolOffset(Opcode, VT, GA, Cst2);
  if (isCommutativeBinOp(Opcode))
    if (GlobalAddressSDNode *GA = dyn_cast<GlobalAddressSDNode>(Cst2))
      return FoldSymbolOffset(Opcode, VT, GA, Cst1);

  // For vectors extract each constant element into Inputs so we can constant
  // fold them individually.
  BuildVectorSDNode *BV1 = dyn_cast<BuildVectorSDNode>(Cst1);
  BuildVectorSDNode *BV2 = dyn_cast<BuildVectorSDNode>(Cst2);
  if (!BV1 || !BV2)
    return SDValue();

  assert(BV1->getNumOperands() == BV2->getNumOperands() && "Out of sync!");

  EVT SVT = VT.getScalarType();
  SmallVector<SDValue, 4> Outputs;
  for (unsigned I = 0, E = BV1->getNumOperands(); I != E; ++I) {
    ConstantSDNode *V1 = dyn_cast<ConstantSDNode>(BV1->getOperand(I));
    ConstantSDNode *V2 = dyn_cast<ConstantSDNode>(BV2->getOperand(I));
    if (!V1 || !V2) // Not a constant, bail.
      return SDValue();

    if (V1->isOpaque() || V2->isOpaque())
      return SDValue();

    // Avoid BUILD_VECTOR nodes that perform implicit truncation.
    // FIXME: This is valid and could be handled by truncating the APInts.
    if (V1->getValueType(0) != SVT || V2->getValueType(0) != SVT)
      return SDValue();

    // Fold one vector element.
    std::pair<APInt, bool> Folded = FoldValue(Opcode, V1->getAPIntValue(),
                                              V2->getAPIntValue());
    if (!Folded.second)
      return SDValue();
    Outputs.push_back(getConstant(Folded.first, DL, SVT));
  }

  assert(VT.getVectorNumElements() == Outputs.size() &&
         "Vector size mismatch!");

  // We may have a vector type but a scalar result. Create a splat.
  Outputs.resize(VT.getVectorNumElements(), Outputs.back());

  // Build a big vector out of the scalar elements we generated.
  return getBuildVector(VT, SDLoc(), Outputs);
}

SDValue SelectionDAG::FoldConstantVectorArithmetic(unsigned Opcode,
                                                   const SDLoc &DL, EVT VT,
                                                   ArrayRef<SDValue> Ops,
                                                   const SDNodeFlags *Flags) {
  // If the opcode is a target-specific ISD node, there's nothing we can
  // do here and the operand rules may not line up with the below, so
  // bail early.
  if (Opcode >= ISD::BUILTIN_OP_END)
    return SDValue();

  // We can only fold vectors - maybe merge with FoldConstantArithmetic someday?
  if (!VT.isVector())
    return SDValue();

  unsigned NumElts = VT.getVectorNumElements();

  auto IsScalarOrSameVectorSize = [&](const SDValue &Op) {
    return !Op.getValueType().isVector() ||
           Op.getValueType().getVectorNumElements() == NumElts;
  };

  auto IsConstantBuildVectorOrUndef = [&](const SDValue &Op) {
    BuildVectorSDNode *BV = dyn_cast<BuildVectorSDNode>(Op);
    return (Op.isUndef()) || (Op.getOpcode() == ISD::CONDCODE) ||
           (BV && BV->isConstant());
  };

  // All operands must be vector types with the same number of elements as
  // the result type and must be either UNDEF or a build vector of constant
  // or UNDEF scalars.
  if (!all_of(Ops, IsConstantBuildVectorOrUndef) ||
      !all_of(Ops, IsScalarOrSameVectorSize))
    return SDValue();

  // If we are comparing vectors, then the result needs to be a i1 boolean
  // that is then sign-extended back to the legal result type.
  EVT SVT = (Opcode == ISD::SETCC ? MVT::i1 : VT.getScalarType());

  // Find legal integer scalar type for constant promotion and
  // ensure that its scalar size is at least as large as source.
  EVT LegalSVT = VT.getScalarType();
  if (LegalSVT.isInteger()) {
    LegalSVT = TLI->getTypeToTransformTo(*getContext(), LegalSVT);
    if (LegalSVT.bitsLT(VT.getScalarType()))
      return SDValue();
  }

  // Constant fold each scalar lane separately.
  SmallVector<SDValue, 4> ScalarResults;
  for (unsigned i = 0; i != NumElts; i++) {
    SmallVector<SDValue, 4> ScalarOps;
    for (SDValue Op : Ops) {
      EVT InSVT = Op.getValueType().getScalarType();
      BuildVectorSDNode *InBV = dyn_cast<BuildVectorSDNode>(Op);
      if (!InBV) {
        // We've checked that this is UNDEF or a constant of some kind.
        if (Op.isUndef())
          ScalarOps.push_back(getUNDEF(InSVT));
        else
          ScalarOps.push_back(Op);
        continue;
      }

      SDValue ScalarOp = InBV->getOperand(i);
      EVT ScalarVT = ScalarOp.getValueType();

      // Build vector (integer) scalar operands may need implicit
      // truncation - do this before constant folding.
      if (ScalarVT.isInteger() && ScalarVT.bitsGT(InSVT))
        ScalarOp = getNode(ISD::TRUNCATE, DL, InSVT, ScalarOp);

      ScalarOps.push_back(ScalarOp);
    }

    // Constant fold the scalar operands.
    SDValue ScalarResult = getNode(Opcode, DL, SVT, ScalarOps, Flags);

    // Legalize the (integer) scalar constant if necessary.
    if (LegalSVT != SVT)
      ScalarResult = getNode(ISD::SIGN_EXTEND, DL, LegalSVT, ScalarResult);

    // Scalar folding only succeeded if the result is a constant or UNDEF.
    if (!ScalarResult.isUndef() && ScalarResult.getOpcode() != ISD::Constant &&
        ScalarResult.getOpcode() != ISD::ConstantFP)
      return SDValue();
    ScalarResults.push_back(ScalarResult);
  }

  return getBuildVector(VT, DL, ScalarResults);
}

SDValue SelectionDAG::getNode(unsigned Opcode, const SDLoc &DL, EVT VT,
                              SDValue N1, SDValue N2,
                              const SDNodeFlags *Flags) {
  ConstantSDNode *N1C = dyn_cast<ConstantSDNode>(N1);
  ConstantSDNode *N2C = dyn_cast<ConstantSDNode>(N2);
  ConstantFPSDNode *N1CFP = dyn_cast<ConstantFPSDNode>(N1);
  ConstantFPSDNode *N2CFP = dyn_cast<ConstantFPSDNode>(N2);

  // Canonicalize constant to RHS if commutative.
  if (isCommutativeBinOp(Opcode)) {
    if (N1C && !N2C) {
      std::swap(N1C, N2C);
      std::swap(N1, N2);
    } else if (N1CFP && !N2CFP) {
      std::swap(N1CFP, N2CFP);
      std::swap(N1, N2);
    }
  }

  switch (Opcode) {
  default: break;
  case ISD::TokenFactor:
    assert(VT == MVT::Other && N1.getValueType() == MVT::Other &&
           N2.getValueType() == MVT::Other && "Invalid token factor!");
    // Fold trivial token factors.
    if (N1.getOpcode() == ISD::EntryToken) return N2;
    if (N2.getOpcode() == ISD::EntryToken) return N1;
    if (N1 == N2) return N1;
    break;
  case ISD::CONCAT_VECTORS: {
    // Attempt to fold CONCAT_VECTORS into BUILD_VECTOR or UNDEF.
    SDValue Ops[] = {N1, N2};
    if (SDValue V = FoldCONCAT_VECTORS(DL, VT, Ops, *this))
      return V;
    break;
  }
  case ISD::AND:
    assert(VT.isInteger() && "This operator does not apply to FP types!");
    assert(N1.getValueType() == N2.getValueType() &&
           N1.getValueType() == VT && "Binary operator types must match!");
    // (X & 0) -> 0.  This commonly occurs when legalizing i64 values, so it's
    // worth handling here.
    if (N2C && N2C->isNullValue())
      return N2;
    if (N2C && N2C->isAllOnesValue())  // X & -1 -> X
      return N1;
    break;
  case ISD::OR:
  case ISD::XOR:
  case ISD::ADD:
  case ISD::SUB:
    assert(VT.isInteger() && "This operator does not apply to FP types!");
    assert(N1.getValueType() == N2.getValueType() &&
           N1.getValueType() == VT && "Binary operator types must match!");
    // (X ^|+- 0) -> X.  This commonly occurs when legalizing i64 values, so
    // it's worth handling here.
    if (N2C && N2C->isNullValue())
      return N1;
    break;
  case ISD::UDIV:
  case ISD::UREM:
  case ISD::MULHU:
  case ISD::MULHS:
  case ISD::MUL:
  case ISD::SDIV:
  case ISD::SREM:
  case ISD::SMIN:
  case ISD::SMAX:
  case ISD::UMIN:
  case ISD::UMAX:
    assert(VT.isInteger() && "This operator does not apply to FP types!");
    assert(N1.getValueType() == N2.getValueType() &&
           N1.getValueType() == VT && "Binary operator types must match!");
    break;
  case ISD::FADD:
  case ISD::FSUB:
  case ISD::FMUL:
  case ISD::FDIV:
  case ISD::FREM:
    if (getTarget().Options.UnsafeFPMath) {
      if (Opcode == ISD::FADD) {
        // x+0 --> x
        if (N2CFP && N2CFP->getValueAPF().isZero())
          return N1;
      } else if (Opcode == ISD::FSUB) {
        // x-0 --> x
        if (N2CFP && N2CFP->getValueAPF().isZero())
          return N1;
      } else if (Opcode == ISD::FMUL) {
        // x*0 --> 0
        if (N2CFP && N2CFP->isZero())
          return N2;
        // x*1 --> x
        if (N2CFP && N2CFP->isExactlyValue(1.0))
          return N1;
      }
    }
    assert(VT.isFloatingPoint() && "This operator only applies to FP types!");
    assert(N1.getValueType() == N2.getValueType() &&
           N1.getValueType() == VT && "Binary operator types must match!");
    break;
  case ISD::FCOPYSIGN:   // N1 and result must match.  N1/N2 need not match.
    assert(N1.getValueType() == VT &&
           N1.getValueType().isFloatingPoint() &&
           N2.getValueType().isFloatingPoint() &&
           "Invalid FCOPYSIGN!");
    break;
  case ISD::SHL:
  case ISD::SRA:
  case ISD::SRL:
  case ISD::ROTL:
  case ISD::ROTR:
    assert(VT == N1.getValueType() &&
           "Shift operators return type must be the same as their first arg");
    assert(VT.isInteger() && N2.getValueType().isInteger() &&
           "Shifts only work on integers");
    assert((!VT.isVector() || VT == N2.getValueType()) &&
           "Vector shift amounts must be in the same as their first arg");
    // Verify that the shift amount VT is bit enough to hold valid shift
    // amounts.  This catches things like trying to shift an i1024 value by an
    // i8, which is easy to fall into in generic code that uses
    // TLI.getShiftAmount().
    assert(N2.getValueSizeInBits() >= Log2_32_Ceil(N1.getValueSizeInBits()) &&
           "Invalid use of small shift amount with oversized value!");

    // Always fold shifts of i1 values so the code generator doesn't need to
    // handle them.  Since we know the size of the shift has to be less than the
    // size of the value, the shift/rotate count is guaranteed to be zero.
    if (VT == MVT::i1)
      return N1;
    if (N2C && N2C->isNullValue())
      return N1;
    break;
  case ISD::FP_ROUND_INREG: {
    EVT EVT = cast<VTSDNode>(N2)->getVT();
    assert(VT == N1.getValueType() && "Not an inreg round!");
    assert(VT.isFloatingPoint() && EVT.isFloatingPoint() &&
           "Cannot FP_ROUND_INREG integer types");
    assert(EVT.isVector() == VT.isVector() &&
           "FP_ROUND_INREG type should be vector iff the operand "
           "type is vector!");
    assert((!EVT.isVector() ||
            EVT.getVectorNumElements() == VT.getVectorNumElements()) &&
           "Vector element counts must match in FP_ROUND_INREG");
    assert(EVT.bitsLE(VT) && "Not rounding down!");
    (void)EVT;
    if (cast<VTSDNode>(N2)->getVT() == VT) return N1;  // Not actually rounding.
    break;
  }
  case ISD::FP_ROUND:
    assert(VT.isFloatingPoint() &&
           N1.getValueType().isFloatingPoint() &&
           VT.bitsLE(N1.getValueType()) &&
           N2C && (N2C->getZExtValue() == 0 || N2C->getZExtValue() == 1) &&
           "Invalid FP_ROUND!");
    if (N1.getValueType() == VT) return N1;  // noop conversion.
    break;
  case ISD::AssertSext:
  case ISD::AssertZext: {
    EVT EVT = cast<VTSDNode>(N2)->getVT();
    assert(VT == N1.getValueType() && "Not an inreg extend!");
    assert(VT.isInteger() && EVT.isInteger() &&
           "Cannot *_EXTEND_INREG FP types");
    assert(!EVT.isVector() &&
           "AssertSExt/AssertZExt type should be the vector element type "
           "rather than the vector type!");
    assert(EVT.bitsLE(VT) && "Not extending!");
    if (VT == EVT) return N1; // noop assertion.
    break;
  }
  case ISD::SIGN_EXTEND_INREG: {
    EVT EVT = cast<VTSDNode>(N2)->getVT();
    assert(VT == N1.getValueType() && "Not an inreg extend!");
    assert(VT.isInteger() && EVT.isInteger() &&
           "Cannot *_EXTEND_INREG FP types");
    assert(EVT.isVector() == VT.isVector() &&
           "SIGN_EXTEND_INREG type should be vector iff the operand "
           "type is vector!");
    assert((!EVT.isVector() ||
            EVT.getVectorNumElements() == VT.getVectorNumElements()) &&
           "Vector element counts must match in SIGN_EXTEND_INREG");
    assert(EVT.bitsLE(VT) && "Not extending!");
    if (EVT == VT) return N1;  // Not actually extending

    auto SignExtendInReg = [&](APInt Val) {
      unsigned FromBits = EVT.getScalarSizeInBits();
      Val <<= Val.getBitWidth() - FromBits;
      Val = Val.ashr(Val.getBitWidth() - FromBits);
      return getConstant(Val, DL, VT.getScalarType());
    };

    if (N1C) {
      const APInt &Val = N1C->getAPIntValue();
      return SignExtendInReg(Val);
    }
    if (ISD::isBuildVectorOfConstantSDNodes(N1.getNode())) {
      SmallVector<SDValue, 8> Ops;
      for (int i = 0, e = VT.getVectorNumElements(); i != e; ++i) {
        SDValue Op = N1.getOperand(i);
        if (Op.isUndef()) {
          Ops.push_back(getUNDEF(VT.getScalarType()));
          continue;
        }
        if (ConstantSDNode *C = dyn_cast<ConstantSDNode>(Op)) {
          APInt Val = C->getAPIntValue();
          Val = Val.zextOrTrunc(VT.getScalarSizeInBits());
          Ops.push_back(SignExtendInReg(Val));
          continue;
        }
        break;
      }
      if (Ops.size() == VT.getVectorNumElements())
        return getBuildVector(VT, DL, Ops);
    }
    break;
  }
  case ISD::EXTRACT_VECTOR_ELT:
    // EXTRACT_VECTOR_ELT of an UNDEF is an UNDEF.
    if (N1.isUndef())
      return getUNDEF(VT);

    // EXTRACT_VECTOR_ELT of out-of-bounds element is an UNDEF
    if (N2C && N2C->getZExtValue() >= N1.getValueType().getVectorNumElements())
      return getUNDEF(VT);

    // EXTRACT_VECTOR_ELT of CONCAT_VECTORS is often formed while lowering is
    // expanding copies of large vectors from registers.
    if (N2C &&
        N1.getOpcode() == ISD::CONCAT_VECTORS &&
        N1.getNumOperands() > 0) {
      unsigned Factor =
        N1.getOperand(0).getValueType().getVectorNumElements();
      return getNode(ISD::EXTRACT_VECTOR_ELT, DL, VT,
                     N1.getOperand(N2C->getZExtValue() / Factor),
                     getConstant(N2C->getZExtValue() % Factor, DL,
                                 N2.getValueType()));
    }

    // EXTRACT_VECTOR_ELT of BUILD_VECTOR is often formed while lowering is
    // expanding large vector constants.
    if (N2C && N1.getOpcode() == ISD::BUILD_VECTOR) {
      SDValue Elt = N1.getOperand(N2C->getZExtValue());

      if (VT != Elt.getValueType())
        // If the vector element type is not legal, the BUILD_VECTOR operands
        // are promoted and implicitly truncated, and the result implicitly
        // extended. Make that explicit here.
        Elt = getAnyExtOrTrunc(Elt, DL, VT);

      return Elt;
    }

    // EXTRACT_VECTOR_ELT of INSERT_VECTOR_ELT is often formed when vector
    // operations are lowered to scalars.
    if (N1.getOpcode() == ISD::INSERT_VECTOR_ELT) {
      // If the indices are the same, return the inserted element else
      // if the indices are known different, extract the element from
      // the original vector.
      SDValue N1Op2 = N1.getOperand(2);
      ConstantSDNode *N1Op2C = dyn_cast<ConstantSDNode>(N1Op2);

      if (N1Op2C && N2C) {
        if (N1Op2C->getZExtValue() == N2C->getZExtValue()) {
          if (VT == N1.getOperand(1).getValueType())
            return N1.getOperand(1);
          else
            return getSExtOrTrunc(N1.getOperand(1), DL, VT);
        }

        return getNode(ISD::EXTRACT_VECTOR_ELT, DL, VT, N1.getOperand(0), N2);
      }
    }
    break;
  case ISD::EXTRACT_ELEMENT:
    assert(N2C && (unsigned)N2C->getZExtValue() < 2 && "Bad EXTRACT_ELEMENT!");
    assert(!N1.getValueType().isVector() && !VT.isVector() &&
           (N1.getValueType().isInteger() == VT.isInteger()) &&
           N1.getValueType() != VT &&
           "Wrong types for EXTRACT_ELEMENT!");

    // EXTRACT_ELEMENT of BUILD_PAIR is often formed while legalize is expanding
    // 64-bit integers into 32-bit parts.  Instead of building the extract of
    // the BUILD_PAIR, only to have legalize rip it apart, just do it now.
    if (N1.getOpcode() == ISD::BUILD_PAIR)
      return N1.getOperand(N2C->getZExtValue());

    // EXTRACT_ELEMENT of a constant int is also very common.
    if (N1C) {
      unsigned ElementSize = VT.getSizeInBits();
      unsigned Shift = ElementSize * N2C->getZExtValue();
      APInt ShiftedVal = N1C->getAPIntValue().lshr(Shift);
      return getConstant(ShiftedVal.trunc(ElementSize), DL, VT);
    }
    break;
  case ISD::EXTRACT_SUBVECTOR:
    if (VT.isSimple() && N1.getValueType().isSimple()) {
      assert(VT.isVector() && N1.getValueType().isVector() &&
             "Extract subvector VTs must be a vectors!");
      assert(VT.getVectorElementType() ==
             N1.getValueType().getVectorElementType() &&
             "Extract subvector VTs must have the same element type!");
      assert(VT.getSimpleVT() <= N1.getSimpleValueType() &&
             "Extract subvector must be from larger vector to smaller vector!");

      if (N2C) {
        assert((VT.getVectorNumElements() + N2C->getZExtValue()
                <= N1.getValueType().getVectorNumElements())
               && "Extract subvector overflow!");
      }

      // Trivial extraction.
      if (VT.getSimpleVT() == N1.getSimpleValueType())
        return N1;

      // EXTRACT_SUBVECTOR of INSERT_SUBVECTOR is often created
      // during shuffle legalization.
      if (N1.getOpcode() == ISD::INSERT_SUBVECTOR && N2 == N1.getOperand(2) &&
          VT == N1.getOperand(1).getValueType())
        return N1.getOperand(1);
    }
    break;
  }

  // Perform trivial constant folding.
  if (SDValue SV =
          FoldConstantArithmetic(Opcode, DL, VT, N1.getNode(), N2.getNode()))
    return SV;

  // Constant fold FP operations.
  bool HasFPExceptions = TLI->hasFloatingPointExceptions();
  if (N1CFP) {
    if (N2CFP) {
      APFloat V1 = N1CFP->getValueAPF(), V2 = N2CFP->getValueAPF();
      APFloat::opStatus s;
      switch (Opcode) {
      case ISD::FADD:
        s = V1.add(V2, APFloat::rmNearestTiesToEven);
        if (!HasFPExceptions || s != APFloat::opInvalidOp)
          return getConstantFP(V1, DL, VT);
        break;
      case ISD::FSUB:
        s = V1.subtract(V2, APFloat::rmNearestTiesToEven);
        if (!HasFPExceptions || s!=APFloat::opInvalidOp)
          return getConstantFP(V1, DL, VT);
        break;
      case ISD::FMUL:
        s = V1.multiply(V2, APFloat::rmNearestTiesToEven);
        if (!HasFPExceptions || s!=APFloat::opInvalidOp)
          return getConstantFP(V1, DL, VT);
        break;
      case ISD::FDIV:
        s = V1.divide(V2, APFloat::rmNearestTiesToEven);
        if (!HasFPExceptions || (s!=APFloat::opInvalidOp &&
                                 s!=APFloat::opDivByZero)) {
          return getConstantFP(V1, DL, VT);
        }
        break;
      case ISD::FREM :
        s = V1.mod(V2);
        if (!HasFPExceptions || (s!=APFloat::opInvalidOp &&
                                 s!=APFloat::opDivByZero)) {
          return getConstantFP(V1, DL, VT);
        }
        break;
      case ISD::FCOPYSIGN:
        V1.copySign(V2);
        return getConstantFP(V1, DL, VT);
      default: break;
      }
    }

    if (Opcode == ISD::FP_ROUND) {
      APFloat V = N1CFP->getValueAPF();    // make copy
      bool ignored;
      // This can return overflow, underflow, or inexact; we don't care.
      // FIXME need to be more flexible about rounding mode.
      (void)V.convert(EVTToAPFloatSemantics(VT),
                      APFloat::rmNearestTiesToEven, &ignored);
      return getConstantFP(V, DL, VT);
    }
  }

  // Canonicalize an UNDEF to the RHS, even over a constant.
  if (N1.isUndef()) {
    if (isCommutativeBinOp(Opcode)) {
      std::swap(N1, N2);
    } else {
      switch (Opcode) {
      case ISD::FP_ROUND_INREG:
      case ISD::SIGN_EXTEND_INREG:
      case ISD::SUB:
      case ISD::FSUB:
      case ISD::FDIV:
      case ISD::FREM:
      case ISD::SRA:
        return N1;     // fold op(undef, arg2) -> undef
      case ISD::UDIV:
      case ISD::SDIV:
      case ISD::UREM:
      case ISD::SREM:
      case ISD::SRL:
      case ISD::SHL:
        if (!VT.isVector())
          return getConstant(0, DL, VT);    // fold op(undef, arg2) -> 0
        // For vectors, we can't easily build an all zero vector, just return
        // the LHS.
        return N2;
      }
    }
  }

  // Fold a bunch of operators when the RHS is undef.
  if (N2.isUndef()) {
    switch (Opcode) {
    case ISD::XOR:
      if (N1.isUndef())
        // Handle undef ^ undef -> 0 special case. This is a common
        // idiom (misuse).
        return getConstant(0, DL, VT);
      LLVM_FALLTHROUGH;
    case ISD::ADD:
    case ISD::ADDC:
    case ISD::ADDE:
    case ISD::SUB:
    case ISD::UDIV:
    case ISD::SDIV:
    case ISD::UREM:
    case ISD::SREM:
      return N2;       // fold op(arg1, undef) -> undef
    case ISD::FADD:
    case ISD::FSUB:
    case ISD::FMUL:
    case ISD::FDIV:
    case ISD::FREM:
      if (getTarget().Options.UnsafeFPMath)
        return N2;
      break;
    case ISD::MUL:
    case ISD::AND:
    case ISD::SRL:
    case ISD::SHL:
      if (!VT.isVector())
        return getConstant(0, DL, VT);  // fold op(arg1, undef) -> 0
      // For vectors, we can't easily build an all zero vector, just return
      // the LHS.
      return N1;
    case ISD::OR:
      if (!VT.isVector())
        return getConstant(APInt::getAllOnesValue(VT.getSizeInBits()), DL, VT);
      // For vectors, we can't easily build an all one vector, just return
      // the LHS.
      return N1;
    case ISD::SRA:
      return N1;
    }
  }

  // Memoize this node if possible.
  SDNode *N;
  SDVTList VTs = getVTList(VT);
  if (VT != MVT::Glue) {
    SDValue Ops[] = {N1, N2};
    FoldingSetNodeID ID;
    AddNodeIDNode(ID, Opcode, VTs, Ops);
    void *IP = nullptr;
    if (SDNode *E = FindNodeOrInsertPos(ID, DL, IP)) {
      if (Flags)
        E->intersectFlagsWith(Flags);
      return SDValue(E, 0);
    }

    N = GetBinarySDNode(Opcode, DL, VTs, N1, N2, Flags);
    CSEMap.InsertNode(N, IP);
  } else {
    N = GetBinarySDNode(Opcode, DL, VTs, N1, N2, Flags);
  }

  InsertNode(N);
  return SDValue(N, 0);
}

SDValue SelectionDAG::getNode(unsigned Opcode, const SDLoc &DL, EVT VT,
                              SDValue N1, SDValue N2, SDValue N3) {
  // Perform various simplifications.
  switch (Opcode) {
  case ISD::FMA: {
    ConstantFPSDNode *N1CFP = dyn_cast<ConstantFPSDNode>(N1);
    ConstantFPSDNode *N2CFP = dyn_cast<ConstantFPSDNode>(N2);
    ConstantFPSDNode *N3CFP = dyn_cast<ConstantFPSDNode>(N3);
    if (N1CFP && N2CFP && N3CFP) {
      APFloat  V1 = N1CFP->getValueAPF();
      const APFloat &V2 = N2CFP->getValueAPF();
      const APFloat &V3 = N3CFP->getValueAPF();
      APFloat::opStatus s =
        V1.fusedMultiplyAdd(V2, V3, APFloat::rmNearestTiesToEven);
      if (!TLI->hasFloatingPointExceptions() || s != APFloat::opInvalidOp)
        return getConstantFP(V1, DL, VT);
    }
    break;
  }
  case ISD::CONCAT_VECTORS: {
    // Attempt to fold CONCAT_VECTORS into BUILD_VECTOR or UNDEF.
    SDValue Ops[] = {N1, N2, N3};
    if (SDValue V = FoldCONCAT_VECTORS(DL, VT, Ops, *this))
      return V;
    break;
  }
  case ISD::SETCC: {
    // Use FoldSetCC to simplify SETCC's.
    if (SDValue V = FoldSetCC(VT, N1, N2, cast<CondCodeSDNode>(N3)->get(), DL))
      return V;
    // Vector constant folding.
    SDValue Ops[] = {N1, N2, N3};
    if (SDValue V = FoldConstantVectorArithmetic(Opcode, DL, VT, Ops))
      return V;
    break;
  }
  case ISD::SELECT:
    if (ConstantSDNode *N1C = dyn_cast<ConstantSDNode>(N1)) {
     if (N1C->getZExtValue())
       return N2;             // select true, X, Y -> X
     return N3;             // select false, X, Y -> Y
    }

    if (N2 == N3) return N2;   // select C, X, X -> X
    break;
  case ISD::VECTOR_SHUFFLE:
    llvm_unreachable("should use getVectorShuffle constructor!");
  case ISD::INSERT_SUBVECTOR: {
    SDValue Index = N3;
    if (VT.isSimple() && N1.getValueType().isSimple()
        && N2.getValueType().isSimple()) {
      assert(VT.isVector() && N1.getValueType().isVector() &&
             N2.getValueType().isVector() &&
             "Insert subvector VTs must be a vectors");
      assert(VT == N1.getValueType() &&
             "Dest and insert subvector source types must match!");
      assert(N2.getSimpleValueType() <= N1.getSimpleValueType() &&
             "Insert subvector must be from smaller vector to larger vector!");
      if (isa<ConstantSDNode>(Index)) {
        assert((N2.getValueType().getVectorNumElements() +
                cast<ConstantSDNode>(Index)->getZExtValue()
                <= VT.getVectorNumElements())
               && "Insert subvector overflow!");
      }

      // Trivial insertion.
      if (VT.getSimpleVT() == N2.getSimpleValueType())
        return N2;
    }
    break;
  }
  case ISD::BITCAST:
    // Fold bit_convert nodes from a type to themselves.
    if (N1.getValueType() == VT)
      return N1;
    break;
  }

  // Memoize node if it doesn't produce a flag.
  SDNode *N;
  SDVTList VTs = getVTList(VT);
  SDValue Ops[] = {N1, N2, N3};
  if (VT != MVT::Glue) {
    FoldingSetNodeID ID;
    AddNodeIDNode(ID, Opcode, VTs, Ops);
    void *IP = nullptr;
    if (SDNode *E = FindNodeOrInsertPos(ID, DL, IP))
      return SDValue(E, 0);

    N = newSDNode<SDNode>(Opcode, DL.getIROrder(), DL.getDebugLoc(), VTs);
    createOperands(N, Ops);
    CSEMap.InsertNode(N, IP);
  } else {
    N = newSDNode<SDNode>(Opcode, DL.getIROrder(), DL.getDebugLoc(), VTs);
    createOperands(N, Ops);
  }

  InsertNode(N);
  return SDValue(N, 0);
}

SDValue SelectionDAG::getNode(unsigned Opcode, const SDLoc &DL, EVT VT,
                              SDValue N1, SDValue N2, SDValue N3, SDValue N4) {
  SDValue Ops[] = { N1, N2, N3, N4 };
  return getNode(Opcode, DL, VT, Ops);
}

SDValue SelectionDAG::getNode(unsigned Opcode, const SDLoc &DL, EVT VT,
                              SDValue N1, SDValue N2, SDValue N3, SDValue N4,
                              SDValue N5) {
  SDValue Ops[] = { N1, N2, N3, N4, N5 };
  return getNode(Opcode, DL, VT, Ops);
}

/// getStackArgumentTokenFactor - Compute a TokenFactor to force all
/// the incoming stack arguments to be loaded from the stack.
SDValue SelectionDAG::getStackArgumentTokenFactor(SDValue Chain) {
  SmallVector<SDValue, 8> ArgChains;

  // Include the original chain at the beginning of the list. When this is
  // used by target LowerCall hooks, this helps legalize find the
  // CALLSEQ_BEGIN node.
  ArgChains.push_back(Chain);

  // Add a chain value for each stack argument.
  for (SDNode::use_iterator U = getEntryNode().getNode()->use_begin(),
       UE = getEntryNode().getNode()->use_end(); U != UE; ++U)
    if (LoadSDNode *L = dyn_cast<LoadSDNode>(*U))
      if (FrameIndexSDNode *FI = dyn_cast<FrameIndexSDNode>(L->getBasePtr()))
        if (FI->getIndex() < 0)
          ArgChains.push_back(SDValue(L, 1));

  // Build a tokenfactor for all the chains.
  return getNode(ISD::TokenFactor, SDLoc(Chain), MVT::Other, ArgChains);
}

/// getMemsetValue - Vectorized representation of the memset value
/// operand.
static SDValue getMemsetValue(SDValue Value, EVT VT, SelectionDAG &DAG,
                              const SDLoc &dl) {
  assert(!Value.isUndef());

  unsigned NumBits = VT.getScalarSizeInBits();
  if (ConstantSDNode *C = dyn_cast<ConstantSDNode>(Value)) {
    assert(C->getAPIntValue().getBitWidth() == 8);
    APInt Val = APInt::getSplat(NumBits, C->getAPIntValue());
    if (VT.isInteger())
      return DAG.getConstant(Val, dl, VT);
    return DAG.getConstantFP(APFloat(DAG.EVTToAPFloatSemantics(VT), Val), dl,
                             VT);
  }

  assert(Value.getValueType() == MVT::i8 && "memset with non-byte fill value?");
  EVT IntVT = VT.getScalarType();
  if (!IntVT.isInteger())
    IntVT = EVT::getIntegerVT(*DAG.getContext(), IntVT.getSizeInBits());

  Value = DAG.getNode(ISD::ZERO_EXTEND, dl, IntVT, Value);
  if (NumBits > 8) {
    // Use a multiplication with 0x010101... to extend the input to the
    // required length.
    APInt Magic = APInt::getSplat(NumBits, APInt(8, 0x01));
    Value = DAG.getNode(ISD::MUL, dl, IntVT, Value,
                        DAG.getConstant(Magic, dl, IntVT));
  }

  if (VT != Value.getValueType() && !VT.isInteger())
    Value = DAG.getBitcast(VT.getScalarType(), Value);
  if (VT != Value.getValueType())
    Value = DAG.getSplatBuildVector(VT, dl, Value);

  return Value;
}

/// getMemsetStringVal - Similar to getMemsetValue. Except this is only
/// used when a memcpy is turned into a memset when the source is a constant
/// string ptr.
static SDValue getMemsetStringVal(EVT VT, const SDLoc &dl, SelectionDAG &DAG,
                                  const TargetLowering &TLI, StringRef Str) {
  // Handle vector with all elements zero.
  if (Str.empty()) {
    if (VT.isInteger())
      return DAG.getConstant(0, dl, VT);
    else if (VT == MVT::f32 || VT == MVT::f64 || VT == MVT::f128)
      return DAG.getConstantFP(0.0, dl, VT);
    else if (VT.isVector()) {
      unsigned NumElts = VT.getVectorNumElements();
      MVT EltVT = (VT.getVectorElementType() == MVT::f32) ? MVT::i32 : MVT::i64;
      return DAG.getNode(ISD::BITCAST, dl, VT,
                         DAG.getConstant(0, dl,
                                         EVT::getVectorVT(*DAG.getContext(),
                                                          EltVT, NumElts)));
    } else
      llvm_unreachable("Expected type!");
  }

  assert(!VT.isVector() && "Can't handle vector type here!");
  unsigned NumVTBits = VT.getSizeInBits();
  unsigned NumVTBytes = NumVTBits / 8;
  unsigned NumBytes = std::min(NumVTBytes, unsigned(Str.size()));

  APInt Val(NumVTBits, 0);
  if (DAG.getDataLayout().isLittleEndian()) {
    for (unsigned i = 0; i != NumBytes; ++i)
      Val |= (uint64_t)(unsigned char)Str[i] << i*8;
  } else {
    for (unsigned i = 0; i != NumBytes; ++i)
      Val |= (uint64_t)(unsigned char)Str[i] << (NumVTBytes-i-1)*8;
  }

  // If the "cost" of materializing the integer immediate is less than the cost
  // of a load, then it is cost effective to turn the load into the immediate.
  Type *Ty = VT.getTypeForEVT(*DAG.getContext());
  if (TLI.shouldConvertConstantLoadToIntImm(Val, Ty))
    return DAG.getConstant(Val, dl, VT);
  return SDValue(nullptr, 0);
}

<<<<<<< HEAD
/// getMemBasePlusOffset - Returns base and offset node for the
///
static SDValue getMemBasePlusOffset(SDValue Base, unsigned Offset, SDLoc dl,
                                      SelectionDAG &DAG) {
  return DAG.getPointerAdd(dl, Base, Offset);
=======
SDValue SelectionDAG::getMemBasePlusOffset(SDValue Base, unsigned Offset,
                                           const SDLoc &DL) {
  EVT VT = Base.getValueType();
  return getNode(ISD::ADD, DL, VT, Base, getConstant(Offset, DL, VT));
>>>>>>> 6ea9891f
}

/// isMemSrcFromString - Returns true if memcpy source is a string constant.
///
static bool isMemSrcFromString(SDValue Src, StringRef &Str) {
  uint64_t SrcDelta = 0;
  GlobalAddressSDNode *G = nullptr;
  if (Src.getOpcode() == ISD::GlobalAddress)
    G = cast<GlobalAddressSDNode>(Src);
  else if (Src.getOpcode() == ISD::ADD &&
           Src.getOperand(0).getOpcode() == ISD::GlobalAddress &&
           Src.getOperand(1).getOpcode() == ISD::Constant) {
    G = cast<GlobalAddressSDNode>(Src.getOperand(0));
    SrcDelta = cast<ConstantSDNode>(Src.getOperand(1))->getZExtValue();
  }
  if (!G)
    return false;

  return getConstantStringInfo(G->getGlobal(), Str,
                               SrcDelta + G->getOffset(), false);
}

/// Determines the optimal series of memory ops to replace the memset / memcpy.
/// Return true if the number of memory ops is below the threshold (Limit).
/// It returns the types of the sequence of memory ops to perform
/// memset / memcpy by reference.
static bool FindOptimalMemOpLowering(std::vector<EVT> &MemOps,
                                     unsigned Limit, uint64_t Size,
                                     unsigned DstAlign, unsigned SrcAlign,
                                     bool IsMemset,
                                     bool ZeroMemset,
                                     bool MemcpyStrSrc,
                                     bool AllowOverlap,
                                     unsigned DstAS, unsigned SrcAS,
                                     SelectionDAG &DAG,
                                     const TargetLowering &TLI) {
  assert((SrcAlign == 0 || SrcAlign >= DstAlign) &&
         "Expecting memcpy / memset source to meet alignment requirement!");
  // If 'SrcAlign' is zero, that means the memory operation does not need to
  // load the value, i.e. memset or memcpy from constant string. Otherwise,
  // it's the inferred alignment of the source. 'DstAlign', on the other hand,
  // is the specified alignment of the memory operation. If it is zero, that
  // means it's possible to change the alignment of the destination.
  // 'MemcpyStrSrc' indicates whether the memcpy source is constant so it does
  // not need to be loaded.
  EVT VT = TLI.getOptimalMemOpType(Size, DstAlign, SrcAlign,
                                   IsMemset, ZeroMemset, MemcpyStrSrc,
                                   DAG.getMachineFunction());

  if (VT == MVT::Other) {
    if (DstAlign >= DAG.getDataLayout().getPointerPrefAlignment(DstAS) ||
        TLI.allowsMisalignedMemoryAccesses(VT, DstAS, DstAlign)) {
      VT = TLI.getPointerTy(DAG.getDataLayout(), DstAS);
    } else {
      switch (DstAlign & 7) {
      case 0:  VT = MVT::i64; break;
      case 4:  VT = MVT::i32; break;
      case 2:  VT = MVT::i16; break;
      default: VT = MVT::i8;  break;
      }
    }

    MVT LVT = MVT::i64;
    while (!TLI.isTypeLegal(LVT))
      LVT = (MVT::SimpleValueType)(LVT.SimpleTy - 1);
    assert(LVT.isInteger());

    if (VT.bitsGT(LVT))
      VT = LVT;
  }

  unsigned NumMemOps = 0;
  while (Size != 0) {
    unsigned VTSize = VT.getSizeInBits() / 8;
    while (VTSize > Size) {
      // For now, only use non-vector load / store's for the left-over pieces.
      EVT NewVT = VT;
      unsigned NewVTSize;

      bool Found = false;
      if (VT.isVector() || VT.isFloatingPoint()) {
        NewVT = (VT.getSizeInBits() > 64) ? MVT::i64 : MVT::i32;
        if (TLI.isOperationLegalOrCustom(ISD::STORE, NewVT) &&
            TLI.isSafeMemOpType(NewVT.getSimpleVT()))
          Found = true;
        else if (NewVT == MVT::i64 &&
                 TLI.isOperationLegalOrCustom(ISD::STORE, MVT::f64) &&
                 TLI.isSafeMemOpType(MVT::f64)) {
          // i64 is usually not legal on 32-bit targets, but f64 may be.
          NewVT = MVT::f64;
          Found = true;
        }
      }

      if (!Found) {
        do {
          NewVT = (MVT::SimpleValueType)(NewVT.getSimpleVT().SimpleTy - 1);
          if (NewVT == MVT::i8)
            break;
        } while (!TLI.isSafeMemOpType(NewVT.getSimpleVT()));
      }
      NewVTSize = NewVT.getSizeInBits() / 8;

      // If the new VT cannot cover all of the remaining bits, then consider
      // issuing a (or a pair of) unaligned and overlapping load / store.
      // FIXME: Only does this for 64-bit or more since we don't have proper
      // cost model for unaligned load / store.
      bool Fast;
      if (NumMemOps && AllowOverlap &&
          VTSize >= 8 && NewVTSize < Size &&
          TLI.allowsMisalignedMemoryAccesses(VT, DstAS, DstAlign, &Fast) && Fast)
        VTSize = Size;
      else {
        VT = NewVT;
        VTSize = NewVTSize;
      }
    }

    if (++NumMemOps > Limit)
      return false;

    MemOps.push_back(VT);
    Size -= VTSize;
  }

  return true;
}

static bool shouldLowerMemFuncForSize(const MachineFunction &MF) {
  // On Darwin, -Os means optimize for size without hurting performance, so
  // only really optimize for size when -Oz (MinSize) is used.
  if (MF.getTarget().getTargetTriple().isOSDarwin())
    return MF.getFunction()->optForMinSize();
  return MF.getFunction()->optForSize();
}

static SDValue getMemcpyLoadsAndStores(SelectionDAG &DAG, const SDLoc &dl,
                                       SDValue Chain, SDValue Dst, SDValue Src,
                                       uint64_t Size, unsigned Align,
                                       bool isVol, bool AlwaysInline,
                                       MachinePointerInfo DstPtrInfo,
                                       MachinePointerInfo SrcPtrInfo) {
  // Turn a memcpy of undef to nop.
  if (Src.isUndef())
    return Chain;

  // Expand memcpy to a series of load and store ops if the size operand falls
  // below a certain threshold.
  // TODO: In the AlwaysInline case, if the size is big then generate a loop
  // rather than maybe a humongous number of loads and stores.
  const TargetLowering &TLI = DAG.getTargetLoweringInfo();
  std::vector<EVT> MemOps;
  bool DstAlignCanChange = false;
  MachineFunction &MF = DAG.getMachineFunction();
  MachineFrameInfo &MFI = MF.getFrameInfo();
  bool OptSize = shouldLowerMemFuncForSize(MF);
  FrameIndexSDNode *FI = dyn_cast<FrameIndexSDNode>(Dst);
  if (FI && !MFI.isFixedObjectIndex(FI->getIndex()))
    DstAlignCanChange = true;
  unsigned SrcAlign = DAG.InferPtrAlignment(Src);
  if (Align > SrcAlign)
    SrcAlign = Align;
  StringRef Str;
  bool CopyFromStr = isMemSrcFromString(Src, Str);
  bool isZeroStr = CopyFromStr && Str.empty();
  unsigned Limit = AlwaysInline ? ~0U : TLI.getMaxStoresPerMemcpy(OptSize);

  // If we're copying between two different kinds of pointer then we can't
  // generate a memcpy.
  // FIXME: We should allow targets to provide cross-address-space memcpy
  // functions and advertise this support.
  if (SrcPtrInfo.getAddrSpace() != DstPtrInfo.getAddrSpace())
    Limit = ~0U;

  if (!FindOptimalMemOpLowering(MemOps, Limit, Size,
                                (DstAlignCanChange ? 0 : Align),
                                (isZeroStr ? 0 : SrcAlign),
                                false, false, CopyFromStr, true,
                                DstPtrInfo.getAddrSpace(),
                                SrcPtrInfo.getAddrSpace(),
                                DAG, TLI))
    return SDValue();

  if (DstAlignCanChange) {
    Type *Ty = MemOps[0].getTypeForEVT(*DAG.getContext());
    unsigned NewAlign = (unsigned)DAG.getDataLayout().getABITypeAlignment(Ty);

    // Don't promote to an alignment that would require dynamic stack
    // realignment.
    const TargetRegisterInfo *TRI = MF.getSubtarget().getRegisterInfo();
    if (!TRI->needsStackRealignment(MF))
      while (NewAlign > Align &&
             DAG.getDataLayout().exceedsNaturalStackAlignment(NewAlign))
          NewAlign /= 2;

    if (NewAlign > Align) {
      // Give the stack frame object a larger alignment if needed.
      if (MFI.getObjectAlignment(FI->getIndex()) < NewAlign)
        MFI.setObjectAlignment(FI->getIndex(), NewAlign);
      Align = NewAlign;
    }
  }

  MachineMemOperand::Flags MMOFlags =
      isVol ? MachineMemOperand::MOVolatile : MachineMemOperand::MONone;
  SmallVector<SDValue, 8> OutChains;
  unsigned NumMemOps = MemOps.size();
  uint64_t SrcOff = 0, DstOff = 0;
  for (unsigned i = 0; i != NumMemOps; ++i) {
    EVT VT = MemOps[i];
    unsigned VTSize = VT.getSizeInBits() / 8;
    SDValue Value, Store;

    if (VTSize > Size) {
      // Issuing an unaligned load / store pair  that overlaps with the previous
      // pair. Adjust the offset accordingly.
      assert(i == NumMemOps-1 && i != 0);
      SrcOff -= VTSize - Size;
      DstOff -= VTSize - Size;
    }

    if (CopyFromStr &&
        (isZeroStr || (VT.isInteger() && !VT.isVector()))) {
      // It's unlikely a store of a vector immediate can be done in a single
      // instruction. It would require a load from a constantpool first.
      // We only handle zero vectors here.
      // FIXME: Handle other cases where store of vector immediate is done in
      // a single instruction.
      Value = getMemsetStringVal(VT, dl, DAG, TLI, Str.substr(SrcOff));
      if (Value.getNode())
        Store = DAG.getStore(Chain, dl, Value,
                             DAG.getMemBasePlusOffset(Dst, DstOff, dl),
                             DstPtrInfo.getWithOffset(DstOff), Align, MMOFlags);
    }

    if (!Store.getNode()) {
      // The type might not be legal for the target.  This should only happen
      // if the type is smaller than a legal type, as on PPC, so the right
      // thing to do is generate a LoadExt/StoreTrunc pair.  These simplify
      // to Load/Store if NVT==VT.
      // FIXME does the case above also need this?
      EVT NVT = TLI.getTypeToTransformTo(*DAG.getContext(), VT);
      assert(NVT.bitsGE(VT));
      Value = DAG.getExtLoad(ISD::EXTLOAD, dl, NVT, Chain,
                             DAG.getMemBasePlusOffset(Src, SrcOff, dl),
                             SrcPtrInfo.getWithOffset(SrcOff), VT,
                             MinAlign(SrcAlign, SrcOff), MMOFlags);
      OutChains.push_back(Value.getValue(1));
      Store = DAG.getTruncStore(
          Chain, dl, Value, DAG.getMemBasePlusOffset(Dst, DstOff, dl),
          DstPtrInfo.getWithOffset(DstOff), VT, Align, MMOFlags);
    }
    OutChains.push_back(Store);
    SrcOff += VTSize;
    DstOff += VTSize;
    Size -= VTSize;
  }

  return DAG.getNode(ISD::TokenFactor, dl, MVT::Other, OutChains);
}

static SDValue getMemmoveLoadsAndStores(SelectionDAG &DAG, const SDLoc &dl,
                                        SDValue Chain, SDValue Dst, SDValue Src,
                                        uint64_t Size, unsigned Align,
                                        bool isVol, bool AlwaysInline,
                                        MachinePointerInfo DstPtrInfo,
                                        MachinePointerInfo SrcPtrInfo) {
  // Turn a memmove of undef to nop.
  if (Src.isUndef())
    return Chain;

  // Expand memmove to a series of load and store ops if the size operand falls
  // below a certain threshold.
  const TargetLowering &TLI = DAG.getTargetLoweringInfo();
  std::vector<EVT> MemOps;
  bool DstAlignCanChange = false;
  MachineFunction &MF = DAG.getMachineFunction();
  MachineFrameInfo &MFI = MF.getFrameInfo();
  bool OptSize = shouldLowerMemFuncForSize(MF);
  FrameIndexSDNode *FI = dyn_cast<FrameIndexSDNode>(Dst);
  if (FI && !MFI.isFixedObjectIndex(FI->getIndex()))
    DstAlignCanChange = true;
  unsigned SrcAlign = DAG.InferPtrAlignment(Src);
  if (Align > SrcAlign)
    SrcAlign = Align;
  unsigned Limit = AlwaysInline ? ~0U : TLI.getMaxStoresPerMemmove(OptSize);

  if (!FindOptimalMemOpLowering(MemOps, Limit, Size,
                                (DstAlignCanChange ? 0 : Align), SrcAlign,
                                false, false, false, false,
                                DstPtrInfo.getAddrSpace(),
                                SrcPtrInfo.getAddrSpace(),
                                DAG, TLI))
    return SDValue();

  if (DstAlignCanChange) {
    Type *Ty = MemOps[0].getTypeForEVT(*DAG.getContext());
    unsigned NewAlign = (unsigned)DAG.getDataLayout().getABITypeAlignment(Ty);
    if (NewAlign > Align) {
      // Give the stack frame object a larger alignment if needed.
      if (MFI.getObjectAlignment(FI->getIndex()) < NewAlign)
        MFI.setObjectAlignment(FI->getIndex(), NewAlign);
      Align = NewAlign;
    }
  }

  MachineMemOperand::Flags MMOFlags =
      isVol ? MachineMemOperand::MOVolatile : MachineMemOperand::MONone;
  uint64_t SrcOff = 0, DstOff = 0;
  SmallVector<SDValue, 8> LoadValues;
  SmallVector<SDValue, 8> LoadChains;
  SmallVector<SDValue, 8> OutChains;
  unsigned NumMemOps = MemOps.size();
  for (unsigned i = 0; i < NumMemOps; i++) {
    EVT VT = MemOps[i];
    unsigned VTSize = VT.getSizeInBits() / 8;
    SDValue Value;

    Value =
        DAG.getLoad(VT, dl, Chain, DAG.getMemBasePlusOffset(Src, SrcOff, dl),
                    SrcPtrInfo.getWithOffset(SrcOff), SrcAlign, MMOFlags);
    LoadValues.push_back(Value);
    LoadChains.push_back(Value.getValue(1));
    SrcOff += VTSize;
  }
  Chain = DAG.getNode(ISD::TokenFactor, dl, MVT::Other, LoadChains);
  OutChains.clear();
  for (unsigned i = 0; i < NumMemOps; i++) {
    EVT VT = MemOps[i];
    unsigned VTSize = VT.getSizeInBits() / 8;
    SDValue Store;

    Store = DAG.getStore(Chain, dl, LoadValues[i],
                         DAG.getMemBasePlusOffset(Dst, DstOff, dl),
                         DstPtrInfo.getWithOffset(DstOff), Align, MMOFlags);
    OutChains.push_back(Store);
    DstOff += VTSize;
  }

  return DAG.getNode(ISD::TokenFactor, dl, MVT::Other, OutChains);
}

/// \brief Lower the call to 'memset' intrinsic function into a series of store
/// operations.
///
/// \param DAG Selection DAG where lowered code is placed.
/// \param dl Link to corresponding IR location.
/// \param Chain Control flow dependency.
/// \param Dst Pointer to destination memory location.
/// \param Src Value of byte to write into the memory.
/// \param Size Number of bytes to write.
/// \param Align Alignment of the destination in bytes.
/// \param isVol True if destination is volatile.
/// \param DstPtrInfo IR information on the memory pointer.
/// \returns New head in the control flow, if lowering was successful, empty
/// SDValue otherwise.
///
/// The function tries to replace 'llvm.memset' intrinsic with several store
/// operations and value calculation code. This is usually profitable for small
/// memory size.
static SDValue getMemsetStores(SelectionDAG &DAG, const SDLoc &dl,
                               SDValue Chain, SDValue Dst, SDValue Src,
                               uint64_t Size, unsigned Align, bool isVol,
                               MachinePointerInfo DstPtrInfo) {
  // Turn a memset of undef to nop.
  if (Src.isUndef())
    return Chain;

  // Expand memset to a series of load/store ops if the size operand
  // falls below a certain threshold.
  const TargetLowering &TLI = DAG.getTargetLoweringInfo();
  std::vector<EVT> MemOps;
  bool DstAlignCanChange = false;
  MachineFunction &MF = DAG.getMachineFunction();
  MachineFrameInfo &MFI = MF.getFrameInfo();
  bool OptSize = shouldLowerMemFuncForSize(MF);
  FrameIndexSDNode *FI = dyn_cast<FrameIndexSDNode>(Dst);
  if (FI && !MFI.isFixedObjectIndex(FI->getIndex()))
    DstAlignCanChange = true;
  bool IsZeroVal =
    isa<ConstantSDNode>(Src) && cast<ConstantSDNode>(Src)->isNullValue();
  if (!FindOptimalMemOpLowering(MemOps, TLI.getMaxStoresPerMemset(OptSize),
                                Size, (DstAlignCanChange ? 0 : Align), 0,
                                true, IsZeroVal, false, true,
                                DstPtrInfo.getAddrSpace(), ~0u,
                                DAG, TLI))
    return SDValue();

  if (DstAlignCanChange) {
    Type *Ty = MemOps[0].getTypeForEVT(*DAG.getContext());
    unsigned NewAlign = (unsigned)DAG.getDataLayout().getABITypeAlignment(Ty);
    if (NewAlign > Align) {
      // Give the stack frame object a larger alignment if needed.
      if (MFI.getObjectAlignment(FI->getIndex()) < NewAlign)
        MFI.setObjectAlignment(FI->getIndex(), NewAlign);
      Align = NewAlign;
    }
  }

  SmallVector<SDValue, 8> OutChains;
  uint64_t DstOff = 0;
  unsigned NumMemOps = MemOps.size();

  // Find the largest store and generate the bit pattern for it.
  EVT LargestVT = MemOps[0];
  for (unsigned i = 1; i < NumMemOps; i++)
    if (MemOps[i].bitsGT(LargestVT))
      LargestVT = MemOps[i];
  SDValue MemSetValue = getMemsetValue(Src, LargestVT, DAG, dl);

  for (unsigned i = 0; i < NumMemOps; i++) {
    EVT VT = MemOps[i];
    unsigned VTSize = VT.getSizeInBits() / 8;
    if (VTSize > Size) {
      // Issuing an unaligned load / store pair  that overlaps with the previous
      // pair. Adjust the offset accordingly.
      assert(i == NumMemOps-1 && i != 0);
      DstOff -= VTSize - Size;
    }

    // If this store is smaller than the largest store see whether we can get
    // the smaller value for free with a truncate.
    SDValue Value = MemSetValue;
    if (VT.bitsLT(LargestVT)) {
      if (!LargestVT.isVector() && !VT.isVector() &&
          TLI.isTruncateFree(LargestVT, VT))
        Value = DAG.getNode(ISD::TRUNCATE, dl, VT, MemSetValue);
      else
        Value = getMemsetValue(Src, VT, DAG, dl);
    }
    assert(Value.getValueType() == VT && "Value with wrong type.");
    SDValue Store = DAG.getStore(
        Chain, dl, Value, DAG.getMemBasePlusOffset(Dst, DstOff, dl),
        DstPtrInfo.getWithOffset(DstOff), Align,
        isVol ? MachineMemOperand::MOVolatile : MachineMemOperand::MONone);
    OutChains.push_back(Store);
    DstOff += VT.getSizeInBits() / 8;
    Size -= VTSize;
  }

  return DAG.getNode(ISD::TokenFactor, dl, MVT::Other, OutChains);
}

<<<<<<< HEAD
SDValue SelectionDAG::getPointerAdd(SDLoc dl, SDValue Ptr, int64_t Offset) {
  EVT BasePtrVT = Ptr.getValueType();
  if (BasePtrVT == MVT::iFATPTR) {
    // Assume that address space 0 has the range of any pointer.
    MVT IntPtrTy = MVT::getIntegerVT(getDataLayout().getPointerSizeInBits(0));
    return getNode(ISD::PTRADD, dl, BasePtrVT, Ptr, getConstant(Offset,
          dl, IntPtrTy));
  }
  return getNode(ISD::ADD, dl, BasePtrVT, Ptr,
                 getConstant(Offset, dl, BasePtrVT));
}

SDValue SelectionDAG::getMemcpy(SDValue Chain, SDLoc dl, SDValue Dst,
                                SDValue Src, SDValue Size,
                                unsigned Align, bool isVol, bool AlwaysInline,
                                bool isTailCall, MachinePointerInfo DstPtrInfo,
=======
static void checkAddrSpaceIsValidForLibcall(const TargetLowering *TLI,
                                            unsigned AS) {
  // Lowering memcpy / memset / memmove intrinsics to calls is only valid if all
  // pointer operands can be losslessly bitcasted to pointers of address space 0
  if (AS != 0 && !TLI->isNoopAddrSpaceCast(AS, 0)) {
    report_fatal_error("cannot lower memory intrinsic in address space " +
                       Twine(AS));
  }
}

SDValue SelectionDAG::getMemcpy(SDValue Chain, const SDLoc &dl, SDValue Dst,
                                SDValue Src, SDValue Size, unsigned Align,
                                bool isVol, bool AlwaysInline, bool isTailCall,
                                MachinePointerInfo DstPtrInfo,
>>>>>>> 6ea9891f
                                MachinePointerInfo SrcPtrInfo) {
  assert(Align && "The SDAG layer expects explicit alignment and reserves 0");

  // Check to see if we should lower the memcpy to loads and stores first.
  // For cases within the target-specified limits, this is the best choice.
  ConstantSDNode *ConstantSize = dyn_cast<ConstantSDNode>(Size);
  if (ConstantSize) {
    // Memcpy with size zero? Just return the original chain.
    if (ConstantSize->isNullValue())
      return Chain;

    SDValue Result = getMemcpyLoadsAndStores(*this, dl, Chain, Dst, Src,
                                             ConstantSize->getZExtValue(),Align,
                                isVol, false, DstPtrInfo, SrcPtrInfo);
    if (Result.getNode())
      return Result;
  }

  // Then check to see if we should lower the memcpy with target-specific
  // code. If the target chooses to do this, this is the next best.
  if (TSI) {
    SDValue Result = TSI->EmitTargetCodeForMemcpy(
        *this, dl, Chain, Dst, Src, Size, Align, isVol, AlwaysInline,
        DstPtrInfo, SrcPtrInfo);
    if (Result.getNode())
      return Result;
  }

  // If we really need inline code and the target declined to provide it,
  // use a (potentially long) sequence of loads and stores.
  if (AlwaysInline) {
    assert(ConstantSize && "AlwaysInline requires a constant size!");
    return getMemcpyLoadsAndStores(*this, dl, Chain, Dst, Src,
                                   ConstantSize->getZExtValue(), Align, isVol,
                                   true, DstPtrInfo, SrcPtrInfo);
  }

  checkAddrSpaceIsValidForLibcall(TLI, DstPtrInfo.getAddrSpace());
  checkAddrSpaceIsValidForLibcall(TLI, SrcPtrInfo.getAddrSpace());

  // FIXME: If the memcpy is volatile (isVol), lowering it to a plain libc
  // memcpy is not guaranteed to be safe. libc memcpys aren't required to
  // respect volatile, so they may do things like read or write memory
  // beyond the given memory regions. But fixing this isn't easy, and most
  // people don't care.

  // Emit a library call.
  TargetLowering::ArgListTy Args;
  TargetLowering::ArgListEntry Entry;
  Entry.Ty = getDataLayout().getIntPtrType(*getContext());
  Entry.Node = Dst; Args.push_back(Entry);
  Entry.Node = Src; Args.push_back(Entry);
  Entry.Node = Size; Args.push_back(Entry);
  // FIXME: pass in SDLoc
  TargetLowering::CallLoweringInfo CLI(*this);
  CLI.setDebugLoc(dl)
      .setChain(Chain)
      .setCallee(TLI->getLibcallCallingConv(RTLIB::MEMCPY),
                 Dst.getValueType().getTypeForEVT(*getContext()),
                 getExternalSymbol(TLI->getLibcallName(RTLIB::MEMCPY),
                                   TLI->getPointerTy(getDataLayout())),
                 std::move(Args))
      .setDiscardResult()
      .setTailCall(isTailCall);

  std::pair<SDValue,SDValue> CallResult = TLI->LowerCallTo(CLI);
  return CallResult.second;
}

SDValue SelectionDAG::getMemmove(SDValue Chain, const SDLoc &dl, SDValue Dst,
                                 SDValue Src, SDValue Size, unsigned Align,
                                 bool isVol, bool isTailCall,
                                 MachinePointerInfo DstPtrInfo,
                                 MachinePointerInfo SrcPtrInfo) {
  assert(Align && "The SDAG layer expects explicit alignment and reserves 0");

  // Check to see if we should lower the memmove to loads and stores first.
  // For cases within the target-specified limits, this is the best choice.
  ConstantSDNode *ConstantSize = dyn_cast<ConstantSDNode>(Size);
  if (ConstantSize) {
    // Memmove with size zero? Just return the original chain.
    if (ConstantSize->isNullValue())
      return Chain;

    SDValue Result =
      getMemmoveLoadsAndStores(*this, dl, Chain, Dst, Src,
                               ConstantSize->getZExtValue(), Align, isVol,
                               false, DstPtrInfo, SrcPtrInfo);
    if (Result.getNode())
      return Result;
  }

  // Then check to see if we should lower the memmove with target-specific
  // code. If the target chooses to do this, this is the next best.
  if (TSI) {
    SDValue Result = TSI->EmitTargetCodeForMemmove(
        *this, dl, Chain, Dst, Src, Size, Align, isVol, DstPtrInfo, SrcPtrInfo);
    if (Result.getNode())
      return Result;
  }

  checkAddrSpaceIsValidForLibcall(TLI, DstPtrInfo.getAddrSpace());
  checkAddrSpaceIsValidForLibcall(TLI, SrcPtrInfo.getAddrSpace());

  // FIXME: If the memmove is volatile, lowering it to plain libc memmove may
  // not be safe.  See memcpy above for more details.

  // Emit a library call.
  TargetLowering::ArgListTy Args;
  TargetLowering::ArgListEntry Entry;
  Entry.Ty = getDataLayout().getIntPtrType(*getContext());
  Entry.Node = Dst; Args.push_back(Entry);
  Entry.Node = Src; Args.push_back(Entry);
  Entry.Node = Size; Args.push_back(Entry);
  // FIXME:  pass in SDLoc
  TargetLowering::CallLoweringInfo CLI(*this);
  CLI.setDebugLoc(dl)
      .setChain(Chain)
      .setCallee(TLI->getLibcallCallingConv(RTLIB::MEMMOVE),
                 Dst.getValueType().getTypeForEVT(*getContext()),
                 getExternalSymbol(TLI->getLibcallName(RTLIB::MEMMOVE),
                                   TLI->getPointerTy(getDataLayout())),
                 std::move(Args))
      .setDiscardResult()
      .setTailCall(isTailCall);

  std::pair<SDValue,SDValue> CallResult = TLI->LowerCallTo(CLI);
  return CallResult.second;
}

SDValue SelectionDAG::getMemset(SDValue Chain, const SDLoc &dl, SDValue Dst,
                                SDValue Src, SDValue Size, unsigned Align,
                                bool isVol, bool isTailCall,
                                MachinePointerInfo DstPtrInfo) {
  assert(Align && "The SDAG layer expects explicit alignment and reserves 0");

  // Check to see if we should lower the memset to stores first.
  // For cases within the target-specified limits, this is the best choice.
  ConstantSDNode *ConstantSize = dyn_cast<ConstantSDNode>(Size);
  if (ConstantSize) {
    // Memset with size zero? Just return the original chain.
    if (ConstantSize->isNullValue())
      return Chain;

    SDValue Result =
      getMemsetStores(*this, dl, Chain, Dst, Src, ConstantSize->getZExtValue(),
                      Align, isVol, DstPtrInfo);

    if (Result.getNode())
      return Result;
  }

  // Then check to see if we should lower the memset with target-specific
  // code. If the target chooses to do this, this is the next best.
  if (TSI) {
    SDValue Result = TSI->EmitTargetCodeForMemset(
        *this, dl, Chain, Dst, Src, Size, Align, isVol, DstPtrInfo);
    if (Result.getNode())
      return Result;
  }

  checkAddrSpaceIsValidForLibcall(TLI, DstPtrInfo.getAddrSpace());

  // Emit a library call.
  Type *IntPtrTy = getDataLayout().getIntPtrType(*getContext());
  TargetLowering::ArgListTy Args;
  TargetLowering::ArgListEntry Entry;
  Entry.Node = Dst; Entry.Ty = IntPtrTy;
  Args.push_back(Entry);
  Entry.Node = Src;
  Entry.Ty = Src.getValueType().getTypeForEVT(*getContext());
  Args.push_back(Entry);
  Entry.Node = Size;
  Entry.Ty = IntPtrTy;
  Args.push_back(Entry);

  // FIXME: pass in SDLoc
  TargetLowering::CallLoweringInfo CLI(*this);
  CLI.setDebugLoc(dl)
      .setChain(Chain)
      .setCallee(TLI->getLibcallCallingConv(RTLIB::MEMSET),
                 Dst.getValueType().getTypeForEVT(*getContext()),
                 getExternalSymbol(TLI->getLibcallName(RTLIB::MEMSET),
                                   TLI->getPointerTy(getDataLayout())),
                 std::move(Args))
      .setDiscardResult()
      .setTailCall(isTailCall);

  std::pair<SDValue,SDValue> CallResult = TLI->LowerCallTo(CLI);
  return CallResult.second;
}

SDValue SelectionDAG::getAtomic(unsigned Opcode, const SDLoc &dl, EVT MemVT,
                                SDVTList VTList, ArrayRef<SDValue> Ops,
                                MachineMemOperand *MMO) {
  FoldingSetNodeID ID;
  ID.AddInteger(MemVT.getRawBits());
  AddNodeIDNode(ID, Opcode, VTList, Ops);
  ID.AddInteger(MMO->getPointerInfo().getAddrSpace());
  void* IP = nullptr;
  if (SDNode *E = FindNodeOrInsertPos(ID, dl, IP)) {
    cast<AtomicSDNode>(E)->refineAlignment(MMO);
    return SDValue(E, 0);
  }

  auto *N = newSDNode<AtomicSDNode>(Opcode, dl.getIROrder(), dl.getDebugLoc(),
                                    VTList, MemVT, MMO);
  createOperands(N, Ops);

  CSEMap.InsertNode(N, IP);
  InsertNode(N);
  return SDValue(N, 0);
}

SDValue SelectionDAG::getAtomicCmpSwap(
    unsigned Opcode, const SDLoc &dl, EVT MemVT, SDVTList VTs, SDValue Chain,
    SDValue Ptr, SDValue Cmp, SDValue Swp, MachinePointerInfo PtrInfo,
    unsigned Alignment, AtomicOrdering SuccessOrdering,
    AtomicOrdering FailureOrdering, SynchronizationScope SynchScope) {
  assert(Opcode == ISD::ATOMIC_CMP_SWAP ||
         Opcode == ISD::ATOMIC_CMP_SWAP_WITH_SUCCESS);
  assert(Cmp.getValueType() == Swp.getValueType() && "Invalid Atomic Op Types");

  if (Alignment == 0)  // Ensure that codegen never sees alignment 0
    Alignment = getEVTAlignment(MemVT);

  MachineFunction &MF = getMachineFunction();

  // FIXME: Volatile isn't really correct; we should keep track of atomic
  // orderings in the memoperand.
  auto Flags = MachineMemOperand::MOVolatile | MachineMemOperand::MOLoad |
               MachineMemOperand::MOStore;
  MachineMemOperand *MMO =
    MF.getMachineMemOperand(PtrInfo, Flags, MemVT.getStoreSize(), Alignment,
                            AAMDNodes(), nullptr, SynchScope, SuccessOrdering,
                            FailureOrdering);

  return getAtomicCmpSwap(Opcode, dl, MemVT, VTs, Chain, Ptr, Cmp, Swp, MMO);
}

SDValue SelectionDAG::getAtomicCmpSwap(unsigned Opcode, const SDLoc &dl,
                                       EVT MemVT, SDVTList VTs, SDValue Chain,
                                       SDValue Ptr, SDValue Cmp, SDValue Swp,
                                       MachineMemOperand *MMO) {
  assert(Opcode == ISD::ATOMIC_CMP_SWAP ||
         Opcode == ISD::ATOMIC_CMP_SWAP_WITH_SUCCESS);
  assert(Cmp.getValueType() == Swp.getValueType() && "Invalid Atomic Op Types");

  SDValue Ops[] = {Chain, Ptr, Cmp, Swp};
  return getAtomic(Opcode, dl, MemVT, VTs, Ops, MMO);
}

SDValue SelectionDAG::getAtomic(unsigned Opcode, const SDLoc &dl, EVT MemVT,
                                SDValue Chain, SDValue Ptr, SDValue Val,
                                const Value *PtrVal, unsigned Alignment,
                                AtomicOrdering Ordering,
                                SynchronizationScope SynchScope) {
  if (Alignment == 0)  // Ensure that codegen never sees alignment 0
    Alignment = getEVTAlignment(MemVT);

  MachineFunction &MF = getMachineFunction();
  // An atomic store does not load. An atomic load does not store.
  // (An atomicrmw obviously both loads and stores.)
  // For now, atomics are considered to be volatile always, and they are
  // chained as such.
  // FIXME: Volatile isn't really correct; we should keep track of atomic
  // orderings in the memoperand.
  auto Flags = MachineMemOperand::MOVolatile;
  if (Opcode != ISD::ATOMIC_STORE)
    Flags |= MachineMemOperand::MOLoad;
  if (Opcode != ISD::ATOMIC_LOAD)
    Flags |= MachineMemOperand::MOStore;

  MachineMemOperand *MMO =
    MF.getMachineMemOperand(MachinePointerInfo(PtrVal), Flags,
                            MemVT.getStoreSize(), Alignment, AAMDNodes(),
                            nullptr, SynchScope, Ordering);

  return getAtomic(Opcode, dl, MemVT, Chain, Ptr, Val, MMO);
}

SDValue SelectionDAG::getAtomic(unsigned Opcode, const SDLoc &dl, EVT MemVT,
                                SDValue Chain, SDValue Ptr, SDValue Val,
                                MachineMemOperand *MMO) {
  assert((Opcode == ISD::ATOMIC_LOAD_ADD ||
          Opcode == ISD::ATOMIC_LOAD_SUB ||
          Opcode == ISD::ATOMIC_LOAD_AND ||
          Opcode == ISD::ATOMIC_LOAD_OR ||
          Opcode == ISD::ATOMIC_LOAD_XOR ||
          Opcode == ISD::ATOMIC_LOAD_NAND ||
          Opcode == ISD::ATOMIC_LOAD_MIN ||
          Opcode == ISD::ATOMIC_LOAD_MAX ||
          Opcode == ISD::ATOMIC_LOAD_UMIN ||
          Opcode == ISD::ATOMIC_LOAD_UMAX ||
          Opcode == ISD::ATOMIC_SWAP ||
          Opcode == ISD::ATOMIC_STORE) &&
         "Invalid Atomic Op");

  EVT VT = Val.getValueType();

  SDVTList VTs = Opcode == ISD::ATOMIC_STORE ? getVTList(MVT::Other) :
                                               getVTList(VT, MVT::Other);
  SDValue Ops[] = {Chain, Ptr, Val};
  return getAtomic(Opcode, dl, MemVT, VTs, Ops, MMO);
}

SDValue SelectionDAG::getAtomic(unsigned Opcode, const SDLoc &dl, EVT MemVT,
                                EVT VT, SDValue Chain, SDValue Ptr,
                                MachineMemOperand *MMO) {
  assert(Opcode == ISD::ATOMIC_LOAD && "Invalid Atomic Op");

  SDVTList VTs = getVTList(VT, MVT::Other);
  SDValue Ops[] = {Chain, Ptr};
  return getAtomic(Opcode, dl, MemVT, VTs, Ops, MMO);
}

/// getMergeValues - Create a MERGE_VALUES node from the given operands.
SDValue SelectionDAG::getMergeValues(ArrayRef<SDValue> Ops, const SDLoc &dl) {
  if (Ops.size() == 1)
    return Ops[0];

  SmallVector<EVT, 4> VTs;
  VTs.reserve(Ops.size());
  for (unsigned i = 0; i < Ops.size(); ++i)
    VTs.push_back(Ops[i].getValueType());
  return getNode(ISD::MERGE_VALUES, dl, getVTList(VTs), Ops);
}

SDValue SelectionDAG::getMemIntrinsicNode(
    unsigned Opcode, const SDLoc &dl, SDVTList VTList, ArrayRef<SDValue> Ops,
    EVT MemVT, MachinePointerInfo PtrInfo, unsigned Align, bool Vol,
    bool ReadMem, bool WriteMem, unsigned Size) {
  if (Align == 0)  // Ensure that codegen never sees alignment 0
    Align = getEVTAlignment(MemVT);

  MachineFunction &MF = getMachineFunction();
  auto Flags = MachineMemOperand::MONone;
  if (WriteMem)
    Flags |= MachineMemOperand::MOStore;
  if (ReadMem)
    Flags |= MachineMemOperand::MOLoad;
  if (Vol)
    Flags |= MachineMemOperand::MOVolatile;
  if (!Size)
    Size = MemVT.getStoreSize();
  MachineMemOperand *MMO =
    MF.getMachineMemOperand(PtrInfo, Flags, Size, Align);

  return getMemIntrinsicNode(Opcode, dl, VTList, Ops, MemVT, MMO);
}

SDValue SelectionDAG::getMemIntrinsicNode(unsigned Opcode, const SDLoc &dl,
                                          SDVTList VTList,
                                          ArrayRef<SDValue> Ops, EVT MemVT,
                                          MachineMemOperand *MMO) {
  assert((Opcode == ISD::INTRINSIC_VOID ||
          Opcode == ISD::INTRINSIC_W_CHAIN ||
          Opcode == ISD::PREFETCH ||
          Opcode == ISD::LIFETIME_START ||
          Opcode == ISD::LIFETIME_END ||
          (Opcode <= INT_MAX &&
           (int)Opcode >= ISD::FIRST_TARGET_MEMORY_OPCODE)) &&
         "Opcode is not a memory-accessing opcode!");

  // Memoize the node unless it returns a flag.
  MemIntrinsicSDNode *N;
  if (VTList.VTs[VTList.NumVTs-1] != MVT::Glue) {
    FoldingSetNodeID ID;
    AddNodeIDNode(ID, Opcode, VTList, Ops);
    ID.AddInteger(MMO->getPointerInfo().getAddrSpace());
    void *IP = nullptr;
    if (SDNode *E = FindNodeOrInsertPos(ID, dl, IP)) {
      cast<MemIntrinsicSDNode>(E)->refineAlignment(MMO);
      return SDValue(E, 0);
    }

    N = newSDNode<MemIntrinsicSDNode>(Opcode, dl.getIROrder(), dl.getDebugLoc(),
                                      VTList, MemVT, MMO);
    createOperands(N, Ops);

  CSEMap.InsertNode(N, IP);
  } else {
    N = newSDNode<MemIntrinsicSDNode>(Opcode, dl.getIROrder(), dl.getDebugLoc(),
                                      VTList, MemVT, MMO);
    createOperands(N, Ops);
  }
  InsertNode(N);
  return SDValue(N, 0);
}

/// InferPointerInfo - If the specified ptr/offset is a frame index, infer a
/// MachinePointerInfo record from it.  This is particularly useful because the
/// code generator has many cases where it doesn't bother passing in a
/// MachinePointerInfo to getLoad or getStore when it has "FI+Cst".
static MachinePointerInfo InferPointerInfo(SelectionDAG &DAG, SDValue Ptr,
                                           int64_t Offset = 0) {
  // If this is FI+Offset, we can model it.
  if (const FrameIndexSDNode *FI = dyn_cast<FrameIndexSDNode>(Ptr))
    return MachinePointerInfo::getFixedStack(DAG.getMachineFunction(),
                                             FI->getIndex(), Offset);

  // If this is (FI+Offset1)+Offset2, we can model it.
  if (Ptr.getOpcode() != ISD::ADD ||
      !isa<ConstantSDNode>(Ptr.getOperand(1)) ||
      !isa<FrameIndexSDNode>(Ptr.getOperand(0)))
    return MachinePointerInfo();

  int FI = cast<FrameIndexSDNode>(Ptr.getOperand(0))->getIndex();
  return MachinePointerInfo::getFixedStack(
      DAG.getMachineFunction(), FI,
      Offset + cast<ConstantSDNode>(Ptr.getOperand(1))->getSExtValue());
}

/// InferPointerInfo - If the specified ptr/offset is a frame index, infer a
/// MachinePointerInfo record from it.  This is particularly useful because the
/// code generator has many cases where it doesn't bother passing in a
/// MachinePointerInfo to getLoad or getStore when it has "FI+Cst".
static MachinePointerInfo InferPointerInfo(SelectionDAG &DAG, SDValue Ptr,
                                           SDValue OffsetOp) {
  // If the 'Offset' value isn't a constant, we can't handle this.
  if (ConstantSDNode *OffsetNode = dyn_cast<ConstantSDNode>(OffsetOp))
    return InferPointerInfo(DAG, Ptr, OffsetNode->getSExtValue());
  if (OffsetOp.isUndef())
    return InferPointerInfo(DAG, Ptr);
  return MachinePointerInfo();
}

SDValue SelectionDAG::getLoad(ISD::MemIndexedMode AM, ISD::LoadExtType ExtType,
                              EVT VT, const SDLoc &dl, SDValue Chain,
                              SDValue Ptr, SDValue Offset,
                              MachinePointerInfo PtrInfo, EVT MemVT,
                              unsigned Alignment,
                              MachineMemOperand::Flags MMOFlags,
                              const AAMDNodes &AAInfo, const MDNode *Ranges) {
  assert(Chain.getValueType() == MVT::Other &&
        "Invalid chain type");
  if (Alignment == 0)  // Ensure that codegen never sees alignment 0
    Alignment = getEVTAlignment(MemVT);

  MMOFlags |= MachineMemOperand::MOLoad;
  assert((MMOFlags & MachineMemOperand::MOStore) == 0);
  // If we don't have a PtrInfo, infer the trivial frame index case to simplify
  // clients.
  if (PtrInfo.V.isNull())
    PtrInfo = InferPointerInfo(*this, Ptr, Offset);

  MachineFunction &MF = getMachineFunction();
  MachineMemOperand *MMO = MF.getMachineMemOperand(
      PtrInfo, MMOFlags, MemVT.getStoreSize(), Alignment, AAInfo, Ranges);
  return getLoad(AM, ExtType, VT, dl, Chain, Ptr, Offset, MemVT, MMO);
}

SDValue SelectionDAG::getLoad(ISD::MemIndexedMode AM, ISD::LoadExtType ExtType,
                              EVT VT, const SDLoc &dl, SDValue Chain,
                              SDValue Ptr, SDValue Offset, EVT MemVT,
                              MachineMemOperand *MMO) {
  if (VT == MemVT) {
    ExtType = ISD::NON_EXTLOAD;
  } else if (ExtType == ISD::NON_EXTLOAD) {
    assert(VT == MemVT && "Non-extending load from different memory type!");
  } else {
    // Extending load.
    assert(MemVT.getScalarType().bitsLT(VT.getScalarType()) &&
           "Should only be an extending load, not truncating!");
    assert(VT.isInteger() == MemVT.isInteger() &&
           "Cannot convert from FP to Int or Int -> FP!");
    assert(VT.isVector() == MemVT.isVector() &&
           "Cannot use an ext load to convert to or from a vector!");
    assert((!VT.isVector() ||
            VT.getVectorNumElements() == MemVT.getVectorNumElements()) &&
           "Cannot use an ext load to change the number of vector elements!");
  }

  bool Indexed = AM != ISD::UNINDEXED;
  assert((Indexed || Offset.isUndef()) && "Unindexed load with an offset!");

  SDVTList VTs = Indexed ?
    getVTList(VT, Ptr.getValueType(), MVT::Other) : getVTList(VT, MVT::Other);
  SDValue Ops[] = { Chain, Ptr, Offset };
  FoldingSetNodeID ID;
  AddNodeIDNode(ID, ISD::LOAD, VTs, Ops);
  ID.AddInteger(MemVT.getRawBits());
  ID.AddInteger(getSyntheticNodeSubclassData<LoadSDNode>(
      dl.getIROrder(), VTs, AM, ExtType, MemVT, MMO));
  ID.AddInteger(MMO->getPointerInfo().getAddrSpace());
  void *IP = nullptr;
  if (SDNode *E = FindNodeOrInsertPos(ID, dl, IP)) {
    cast<LoadSDNode>(E)->refineAlignment(MMO);
    return SDValue(E, 0);
  }
  auto *N = newSDNode<LoadSDNode>(dl.getIROrder(), dl.getDebugLoc(), VTs, AM,
                                  ExtType, MemVT, MMO);
  createOperands(N, Ops);

  CSEMap.InsertNode(N, IP);
  InsertNode(N);
  return SDValue(N, 0);
}

SDValue SelectionDAG::getLoad(EVT VT, const SDLoc &dl, SDValue Chain,
                              SDValue Ptr, MachinePointerInfo PtrInfo,
                              unsigned Alignment,
                              MachineMemOperand::Flags MMOFlags,
                              const AAMDNodes &AAInfo, const MDNode *Ranges) {
  SDValue Undef = getUNDEF(Ptr.getValueType());
  return getLoad(ISD::UNINDEXED, ISD::NON_EXTLOAD, VT, dl, Chain, Ptr, Undef,
                 PtrInfo, VT, Alignment, MMOFlags, AAInfo, Ranges);
}

SDValue SelectionDAG::getLoad(EVT VT, const SDLoc &dl, SDValue Chain,
                              SDValue Ptr, MachineMemOperand *MMO) {
  SDValue Undef = getUNDEF(Ptr.getValueType());
  return getLoad(ISD::UNINDEXED, ISD::NON_EXTLOAD, VT, dl, Chain, Ptr, Undef,
                 VT, MMO);
}

SDValue SelectionDAG::getExtLoad(ISD::LoadExtType ExtType, const SDLoc &dl,
                                 EVT VT, SDValue Chain, SDValue Ptr,
                                 MachinePointerInfo PtrInfo, EVT MemVT,
                                 unsigned Alignment,
                                 MachineMemOperand::Flags MMOFlags,
                                 const AAMDNodes &AAInfo) {
  SDValue Undef = getUNDEF(Ptr.getValueType());
  return getLoad(ISD::UNINDEXED, ExtType, VT, dl, Chain, Ptr, Undef, PtrInfo,
                 MemVT, Alignment, MMOFlags, AAInfo);
}

SDValue SelectionDAG::getExtLoad(ISD::LoadExtType ExtType, const SDLoc &dl,
                                 EVT VT, SDValue Chain, SDValue Ptr, EVT MemVT,
                                 MachineMemOperand *MMO) {
  SDValue Undef = getUNDEF(Ptr.getValueType());
  return getLoad(ISD::UNINDEXED, ExtType, VT, dl, Chain, Ptr, Undef,
                 MemVT, MMO);
}

SDValue SelectionDAG::getIndexedLoad(SDValue OrigLoad, const SDLoc &dl,
                                     SDValue Base, SDValue Offset,
                                     ISD::MemIndexedMode AM) {
  LoadSDNode *LD = cast<LoadSDNode>(OrigLoad);
  assert(LD->getOffset().isUndef() && "Load is already a indexed load!");
  // Don't propagate the invariant or dereferenceable flags.
  auto MMOFlags =
      LD->getMemOperand()->getFlags() &
      ~(MachineMemOperand::MOInvariant | MachineMemOperand::MODereferenceable);
  return getLoad(AM, LD->getExtensionType(), OrigLoad.getValueType(), dl,
                 LD->getChain(), Base, Offset, LD->getPointerInfo(),
                 LD->getMemoryVT(), LD->getAlignment(), MMOFlags,
                 LD->getAAInfo());
}

SDValue SelectionDAG::getStore(SDValue Chain, const SDLoc &dl, SDValue Val,
                               SDValue Ptr, MachinePointerInfo PtrInfo,
                               unsigned Alignment,
                               MachineMemOperand::Flags MMOFlags,
                               const AAMDNodes &AAInfo) {
  assert(Chain.getValueType() == MVT::Other && "Invalid chain type");
  if (Alignment == 0)  // Ensure that codegen never sees alignment 0
    Alignment = getEVTAlignment(Val.getValueType());

  MMOFlags |= MachineMemOperand::MOStore;
  assert((MMOFlags & MachineMemOperand::MOLoad) == 0);

  if (PtrInfo.V.isNull())
    PtrInfo = InferPointerInfo(*this, Ptr);

  MachineFunction &MF = getMachineFunction();
  MachineMemOperand *MMO = MF.getMachineMemOperand(
      PtrInfo, MMOFlags, Val.getValueType().getStoreSize(), Alignment, AAInfo);
  return getStore(Chain, dl, Val, Ptr, MMO);
}

SDValue SelectionDAG::getStore(SDValue Chain, const SDLoc &dl, SDValue Val,
                               SDValue Ptr, MachineMemOperand *MMO) {
  assert(Chain.getValueType() == MVT::Other &&
        "Invalid chain type");
  EVT VT = Val.getValueType();
  SDVTList VTs = getVTList(MVT::Other);
  SDValue Undef = getUNDEF(Ptr.getValueType());
  SDValue Ops[] = { Chain, Val, Ptr, Undef };
  FoldingSetNodeID ID;
  AddNodeIDNode(ID, ISD::STORE, VTs, Ops);
  ID.AddInteger(VT.getRawBits());
  ID.AddInteger(getSyntheticNodeSubclassData<StoreSDNode>(
      dl.getIROrder(), VTs, ISD::UNINDEXED, false, VT, MMO));
  ID.AddInteger(MMO->getPointerInfo().getAddrSpace());
  void *IP = nullptr;
  if (SDNode *E = FindNodeOrInsertPos(ID, dl, IP)) {
    cast<StoreSDNode>(E)->refineAlignment(MMO);
    return SDValue(E, 0);
  }
  auto *N = newSDNode<StoreSDNode>(dl.getIROrder(), dl.getDebugLoc(), VTs,
                                   ISD::UNINDEXED, false, VT, MMO);
  createOperands(N, Ops);

  CSEMap.InsertNode(N, IP);
  InsertNode(N);
  return SDValue(N, 0);
}

SDValue SelectionDAG::getTruncStore(SDValue Chain, const SDLoc &dl, SDValue Val,
                                    SDValue Ptr, MachinePointerInfo PtrInfo,
                                    EVT SVT, unsigned Alignment,
                                    MachineMemOperand::Flags MMOFlags,
                                    const AAMDNodes &AAInfo) {
  assert(Chain.getValueType() == MVT::Other &&
        "Invalid chain type");
  if (Alignment == 0)  // Ensure that codegen never sees alignment 0
    Alignment = getEVTAlignment(SVT);

  MMOFlags |= MachineMemOperand::MOStore;
  assert((MMOFlags & MachineMemOperand::MOLoad) == 0);

  if (PtrInfo.V.isNull())
    PtrInfo = InferPointerInfo(*this, Ptr);

  MachineFunction &MF = getMachineFunction();
  MachineMemOperand *MMO = MF.getMachineMemOperand(
      PtrInfo, MMOFlags, SVT.getStoreSize(), Alignment, AAInfo);
  return getTruncStore(Chain, dl, Val, Ptr, SVT, MMO);
}

SDValue SelectionDAG::getTruncStore(SDValue Chain, const SDLoc &dl, SDValue Val,
                                    SDValue Ptr, EVT SVT,
                                    MachineMemOperand *MMO) {
  EVT VT = Val.getValueType();

  assert(Chain.getValueType() == MVT::Other &&
        "Invalid chain type");
  if (VT == SVT)
    return getStore(Chain, dl, Val, Ptr, MMO);

  assert(SVT.getScalarType().bitsLT(VT.getScalarType()) &&
         "Should only be a truncating store, not extending!");
  assert(VT.isInteger() == SVT.isInteger() &&
         "Can't do FP-INT conversion!");
  assert(VT.isVector() == SVT.isVector() &&
         "Cannot use trunc store to convert to or from a vector!");
  assert((!VT.isVector() ||
          VT.getVectorNumElements() == SVT.getVectorNumElements()) &&
         "Cannot use trunc store to change the number of vector elements!");

  SDVTList VTs = getVTList(MVT::Other);
  SDValue Undef = getUNDEF(Ptr.getValueType());
  SDValue Ops[] = { Chain, Val, Ptr, Undef };
  FoldingSetNodeID ID;
  AddNodeIDNode(ID, ISD::STORE, VTs, Ops);
  ID.AddInteger(SVT.getRawBits());
  ID.AddInteger(getSyntheticNodeSubclassData<StoreSDNode>(
      dl.getIROrder(), VTs, ISD::UNINDEXED, true, SVT, MMO));
  ID.AddInteger(MMO->getPointerInfo().getAddrSpace());
  void *IP = nullptr;
  if (SDNode *E = FindNodeOrInsertPos(ID, dl, IP)) {
    cast<StoreSDNode>(E)->refineAlignment(MMO);
    return SDValue(E, 0);
  }
  auto *N = newSDNode<StoreSDNode>(dl.getIROrder(), dl.getDebugLoc(), VTs,
                                   ISD::UNINDEXED, true, SVT, MMO);
  createOperands(N, Ops);

  CSEMap.InsertNode(N, IP);
  InsertNode(N);
  return SDValue(N, 0);
}

SDValue SelectionDAG::getIndexedStore(SDValue OrigStore, const SDLoc &dl,
                                      SDValue Base, SDValue Offset,
                                      ISD::MemIndexedMode AM) {
  StoreSDNode *ST = cast<StoreSDNode>(OrigStore);
  assert(ST->getOffset().isUndef() && "Store is already a indexed store!");
  SDVTList VTs = getVTList(Base.getValueType(), MVT::Other);
  SDValue Ops[] = { ST->getChain(), ST->getValue(), Base, Offset };
  FoldingSetNodeID ID;
  AddNodeIDNode(ID, ISD::STORE, VTs, Ops);
  ID.AddInteger(ST->getMemoryVT().getRawBits());
  ID.AddInteger(ST->getRawSubclassData());
  ID.AddInteger(ST->getPointerInfo().getAddrSpace());
  void *IP = nullptr;
  if (SDNode *E = FindNodeOrInsertPos(ID, dl, IP))
    return SDValue(E, 0);

  auto *N = newSDNode<StoreSDNode>(dl.getIROrder(), dl.getDebugLoc(), VTs, AM,
                                   ST->isTruncatingStore(), ST->getMemoryVT(),
                                   ST->getMemOperand());
  createOperands(N, Ops);

  CSEMap.InsertNode(N, IP);
  InsertNode(N);
  return SDValue(N, 0);
}

SDValue SelectionDAG::getMaskedLoad(EVT VT, const SDLoc &dl, SDValue Chain,
                                    SDValue Ptr, SDValue Mask, SDValue Src0,
                                    EVT MemVT, MachineMemOperand *MMO,
                                    ISD::LoadExtType ExtTy, bool isExpanding) {

  SDVTList VTs = getVTList(VT, MVT::Other);
  SDValue Ops[] = { Chain, Ptr, Mask, Src0 };
  FoldingSetNodeID ID;
  AddNodeIDNode(ID, ISD::MLOAD, VTs, Ops);
  ID.AddInteger(VT.getRawBits());
  ID.AddInteger(getSyntheticNodeSubclassData<MaskedLoadSDNode>(
      dl.getIROrder(), VTs, ExtTy, isExpanding, MemVT, MMO));
  ID.AddInteger(MMO->getPointerInfo().getAddrSpace());
  void *IP = nullptr;
  if (SDNode *E = FindNodeOrInsertPos(ID, dl, IP)) {
    cast<MaskedLoadSDNode>(E)->refineAlignment(MMO);
    return SDValue(E, 0);
  }
  auto *N = newSDNode<MaskedLoadSDNode>(dl.getIROrder(), dl.getDebugLoc(), VTs,
                                        ExtTy, isExpanding, MemVT, MMO);
  createOperands(N, Ops);

  CSEMap.InsertNode(N, IP);
  InsertNode(N);
  return SDValue(N, 0);
}

SDValue SelectionDAG::getMaskedStore(SDValue Chain, const SDLoc &dl,
                                     SDValue Val, SDValue Ptr, SDValue Mask,
                                     EVT MemVT, MachineMemOperand *MMO,
                                     bool IsTruncating, bool IsCompressing) {
  assert(Chain.getValueType() == MVT::Other &&
        "Invalid chain type");
  EVT VT = Val.getValueType();
  SDVTList VTs = getVTList(MVT::Other);
  SDValue Ops[] = { Chain, Ptr, Mask, Val };
  FoldingSetNodeID ID;
  AddNodeIDNode(ID, ISD::MSTORE, VTs, Ops);
  ID.AddInteger(VT.getRawBits());
  ID.AddInteger(getSyntheticNodeSubclassData<MaskedStoreSDNode>(
      dl.getIROrder(), VTs, IsTruncating, IsCompressing, MemVT, MMO));
  ID.AddInteger(MMO->getPointerInfo().getAddrSpace());
  void *IP = nullptr;
  if (SDNode *E = FindNodeOrInsertPos(ID, dl, IP)) {
    cast<MaskedStoreSDNode>(E)->refineAlignment(MMO);
    return SDValue(E, 0);
  }
  auto *N = newSDNode<MaskedStoreSDNode>(dl.getIROrder(), dl.getDebugLoc(), VTs,
                                         IsTruncating, IsCompressing, MemVT, MMO);
  createOperands(N, Ops);

  CSEMap.InsertNode(N, IP);
  InsertNode(N);
  return SDValue(N, 0);
}

SDValue SelectionDAG::getMaskedGather(SDVTList VTs, EVT VT, const SDLoc &dl,
                                      ArrayRef<SDValue> Ops,
                                      MachineMemOperand *MMO) {
  assert(Ops.size() == 5 && "Incompatible number of operands");

  FoldingSetNodeID ID;
  AddNodeIDNode(ID, ISD::MGATHER, VTs, Ops);
  ID.AddInteger(VT.getRawBits());
  ID.AddInteger(getSyntheticNodeSubclassData<MaskedGatherSDNode>(
      dl.getIROrder(), VTs, VT, MMO));
  ID.AddInteger(MMO->getPointerInfo().getAddrSpace());
  void *IP = nullptr;
  if (SDNode *E = FindNodeOrInsertPos(ID, dl, IP)) {
    cast<MaskedGatherSDNode>(E)->refineAlignment(MMO);
    return SDValue(E, 0);
  }

  auto *N = newSDNode<MaskedGatherSDNode>(dl.getIROrder(), dl.getDebugLoc(),
                                          VTs, VT, MMO);
  createOperands(N, Ops);

  assert(N->getValue().getValueType() == N->getValueType(0) &&
         "Incompatible type of the PassThru value in MaskedGatherSDNode");
  assert(N->getMask().getValueType().getVectorNumElements() ==
             N->getValueType(0).getVectorNumElements() &&
         "Vector width mismatch between mask and data");
  assert(N->getIndex().getValueType().getVectorNumElements() ==
             N->getValueType(0).getVectorNumElements() &&
         "Vector width mismatch between index and data");

  CSEMap.InsertNode(N, IP);
  InsertNode(N);
  return SDValue(N, 0);
}

SDValue SelectionDAG::getMaskedScatter(SDVTList VTs, EVT VT, const SDLoc &dl,
                                       ArrayRef<SDValue> Ops,
                                       MachineMemOperand *MMO) {
  assert(Ops.size() == 5 && "Incompatible number of operands");

  FoldingSetNodeID ID;
  AddNodeIDNode(ID, ISD::MSCATTER, VTs, Ops);
  ID.AddInteger(VT.getRawBits());
  ID.AddInteger(getSyntheticNodeSubclassData<MaskedScatterSDNode>(
      dl.getIROrder(), VTs, VT, MMO));
  ID.AddInteger(MMO->getPointerInfo().getAddrSpace());
  void *IP = nullptr;
  if (SDNode *E = FindNodeOrInsertPos(ID, dl, IP)) {
    cast<MaskedScatterSDNode>(E)->refineAlignment(MMO);
    return SDValue(E, 0);
  }
  auto *N = newSDNode<MaskedScatterSDNode>(dl.getIROrder(), dl.getDebugLoc(),
                                           VTs, VT, MMO);
  createOperands(N, Ops);

  assert(N->getMask().getValueType().getVectorNumElements() ==
             N->getValue().getValueType().getVectorNumElements() &&
         "Vector width mismatch between mask and data");
  assert(N->getIndex().getValueType().getVectorNumElements() ==
             N->getValue().getValueType().getVectorNumElements() &&
         "Vector width mismatch between index and data");

  CSEMap.InsertNode(N, IP);
  InsertNode(N);
  return SDValue(N, 0);
}

SDValue SelectionDAG::getVAArg(EVT VT, const SDLoc &dl, SDValue Chain,
                               SDValue Ptr, SDValue SV, unsigned Align) {
  SDValue Ops[] = { Chain, Ptr, SV, getTargetConstant(Align, dl, MVT::i32) };
  return getNode(ISD::VAARG, dl, getVTList(VT, MVT::Other), Ops);
}

SDValue SelectionDAG::getNode(unsigned Opcode, const SDLoc &DL, EVT VT,
                              ArrayRef<SDUse> Ops) {
  switch (Ops.size()) {
  case 0: return getNode(Opcode, DL, VT);
  case 1: return getNode(Opcode, DL, VT, static_cast<const SDValue>(Ops[0]));
  case 2: return getNode(Opcode, DL, VT, Ops[0], Ops[1]);
  case 3: return getNode(Opcode, DL, VT, Ops[0], Ops[1], Ops[2]);
  default: break;
  }

  // Copy from an SDUse array into an SDValue array for use with
  // the regular getNode logic.
  SmallVector<SDValue, 8> NewOps(Ops.begin(), Ops.end());
  return getNode(Opcode, DL, VT, NewOps);
}

SDValue SelectionDAG::getNode(unsigned Opcode, const SDLoc &DL, EVT VT,
                              ArrayRef<SDValue> Ops, const SDNodeFlags *Flags) {
  unsigned NumOps = Ops.size();
  switch (NumOps) {
  case 0: return getNode(Opcode, DL, VT);
  case 1: return getNode(Opcode, DL, VT, Ops[0]);
  case 2: return getNode(Opcode, DL, VT, Ops[0], Ops[1], Flags);
  case 3: return getNode(Opcode, DL, VT, Ops[0], Ops[1], Ops[2]);
  default: break;
  }

  switch (Opcode) {
  default: break;
  case ISD::CONCAT_VECTORS: {
    // Attempt to fold CONCAT_VECTORS into BUILD_VECTOR or UNDEF.
    if (SDValue V = FoldCONCAT_VECTORS(DL, VT, Ops, *this))
      return V;
    break;
  }
  case ISD::SELECT_CC: {
    assert(NumOps == 5 && "SELECT_CC takes 5 operands!");
    assert(Ops[0].getValueType() == Ops[1].getValueType() &&
           "LHS and RHS of condition must have same type!");
    assert(Ops[2].getValueType() == Ops[3].getValueType() &&
           "True and False arms of SelectCC must have same type!");
    assert(Ops[2].getValueType() == VT &&
           "select_cc node must be of same type as true and false value!");
    break;
  }
  case ISD::BR_CC: {
    assert(NumOps == 5 && "BR_CC takes 5 operands!");
    assert(Ops[2].getValueType() == Ops[3].getValueType() &&
           "LHS/RHS of comparison should match types!");
    break;
  }
  }

  // Memoize nodes.
  SDNode *N;
  SDVTList VTs = getVTList(VT);

  if (VT != MVT::Glue) {
    FoldingSetNodeID ID;
    AddNodeIDNode(ID, Opcode, VTs, Ops);
    void *IP = nullptr;

    if (SDNode *E = FindNodeOrInsertPos(ID, DL, IP))
      return SDValue(E, 0);

    N = newSDNode<SDNode>(Opcode, DL.getIROrder(), DL.getDebugLoc(), VTs);
    createOperands(N, Ops);

    CSEMap.InsertNode(N, IP);
  } else {
    N = newSDNode<SDNode>(Opcode, DL.getIROrder(), DL.getDebugLoc(), VTs);
    createOperands(N, Ops);
  }

  InsertNode(N);
  return SDValue(N, 0);
}

SDValue SelectionDAG::getNode(unsigned Opcode, const SDLoc &DL,
                              ArrayRef<EVT> ResultTys, ArrayRef<SDValue> Ops) {
  return getNode(Opcode, DL, getVTList(ResultTys), Ops);
}

SDValue SelectionDAG::getNode(unsigned Opcode, const SDLoc &DL, SDVTList VTList,
                              ArrayRef<SDValue> Ops) {
  if (VTList.NumVTs == 1)
    return getNode(Opcode, DL, VTList.VTs[0], Ops);

#if 0
  switch (Opcode) {
  // FIXME: figure out how to safely handle things like
  // int foo(int x) { return 1 << (x & 255); }
  // int bar() { return foo(256); }
  case ISD::SRA_PARTS:
  case ISD::SRL_PARTS:
  case ISD::SHL_PARTS:
    if (N3.getOpcode() == ISD::SIGN_EXTEND_INREG &&
        cast<VTSDNode>(N3.getOperand(1))->getVT() != MVT::i1)
      return getNode(Opcode, DL, VT, N1, N2, N3.getOperand(0));
    else if (N3.getOpcode() == ISD::AND)
      if (ConstantSDNode *AndRHS = dyn_cast<ConstantSDNode>(N3.getOperand(1))) {
        // If the and is only masking out bits that cannot effect the shift,
        // eliminate the and.
        unsigned NumBits = VT.getScalarSizeInBits()*2;
        if ((AndRHS->getValue() & (NumBits-1)) == NumBits-1)
          return getNode(Opcode, DL, VT, N1, N2, N3.getOperand(0));
      }
    break;
  }
#endif

  // Memoize the node unless it returns a flag.
  SDNode *N;
  if (VTList.VTs[VTList.NumVTs-1] != MVT::Glue) {
    FoldingSetNodeID ID;
    AddNodeIDNode(ID, Opcode, VTList, Ops);
    void *IP = nullptr;
    if (SDNode *E = FindNodeOrInsertPos(ID, DL, IP))
      return SDValue(E, 0);

    N = newSDNode<SDNode>(Opcode, DL.getIROrder(), DL.getDebugLoc(), VTList);
    createOperands(N, Ops);
    CSEMap.InsertNode(N, IP);
  } else {
    N = newSDNode<SDNode>(Opcode, DL.getIROrder(), DL.getDebugLoc(), VTList);
    createOperands(N, Ops);
  }
  InsertNode(N);
  return SDValue(N, 0);
}

SDValue SelectionDAG::getNode(unsigned Opcode, const SDLoc &DL,
                              SDVTList VTList) {
  return getNode(Opcode, DL, VTList, None);
}

SDValue SelectionDAG::getNode(unsigned Opcode, const SDLoc &DL, SDVTList VTList,
                              SDValue N1) {
  SDValue Ops[] = { N1 };
  return getNode(Opcode, DL, VTList, Ops);
}

SDValue SelectionDAG::getNode(unsigned Opcode, const SDLoc &DL, SDVTList VTList,
                              SDValue N1, SDValue N2) {
  SDValue Ops[] = { N1, N2 };
  return getNode(Opcode, DL, VTList, Ops);
}

SDValue SelectionDAG::getNode(unsigned Opcode, const SDLoc &DL, SDVTList VTList,
                              SDValue N1, SDValue N2, SDValue N3) {
  SDValue Ops[] = { N1, N2, N3 };
  return getNode(Opcode, DL, VTList, Ops);
}

SDValue SelectionDAG::getNode(unsigned Opcode, const SDLoc &DL, SDVTList VTList,
                              SDValue N1, SDValue N2, SDValue N3, SDValue N4) {
  SDValue Ops[] = { N1, N2, N3, N4 };
  return getNode(Opcode, DL, VTList, Ops);
}

SDValue SelectionDAG::getNode(unsigned Opcode, const SDLoc &DL, SDVTList VTList,
                              SDValue N1, SDValue N2, SDValue N3, SDValue N4,
                              SDValue N5) {
  SDValue Ops[] = { N1, N2, N3, N4, N5 };
  return getNode(Opcode, DL, VTList, Ops);
}

SDVTList SelectionDAG::getVTList(EVT VT) {
  return makeVTList(SDNode::getValueTypeList(VT), 1);
}

SDVTList SelectionDAG::getVTList(EVT VT1, EVT VT2) {
  FoldingSetNodeID ID;
  ID.AddInteger(2U);
  ID.AddInteger(VT1.getRawBits());
  ID.AddInteger(VT2.getRawBits());

  void *IP = nullptr;
  SDVTListNode *Result = VTListMap.FindNodeOrInsertPos(ID, IP);
  if (!Result) {
    EVT *Array = Allocator.Allocate<EVT>(2);
    Array[0] = VT1;
    Array[1] = VT2;
    Result = new (Allocator) SDVTListNode(ID.Intern(Allocator), Array, 2);
    VTListMap.InsertNode(Result, IP);
  }
  return Result->getSDVTList();
}

SDVTList SelectionDAG::getVTList(EVT VT1, EVT VT2, EVT VT3) {
  FoldingSetNodeID ID;
  ID.AddInteger(3U);
  ID.AddInteger(VT1.getRawBits());
  ID.AddInteger(VT2.getRawBits());
  ID.AddInteger(VT3.getRawBits());

  void *IP = nullptr;
  SDVTListNode *Result = VTListMap.FindNodeOrInsertPos(ID, IP);
  if (!Result) {
    EVT *Array = Allocator.Allocate<EVT>(3);
    Array[0] = VT1;
    Array[1] = VT2;
    Array[2] = VT3;
    Result = new (Allocator) SDVTListNode(ID.Intern(Allocator), Array, 3);
    VTListMap.InsertNode(Result, IP);
  }
  return Result->getSDVTList();
}

SDVTList SelectionDAG::getVTList(EVT VT1, EVT VT2, EVT VT3, EVT VT4) {
  FoldingSetNodeID ID;
  ID.AddInteger(4U);
  ID.AddInteger(VT1.getRawBits());
  ID.AddInteger(VT2.getRawBits());
  ID.AddInteger(VT3.getRawBits());
  ID.AddInteger(VT4.getRawBits());

  void *IP = nullptr;
  SDVTListNode *Result = VTListMap.FindNodeOrInsertPos(ID, IP);
  if (!Result) {
    EVT *Array = Allocator.Allocate<EVT>(4);
    Array[0] = VT1;
    Array[1] = VT2;
    Array[2] = VT3;
    Array[3] = VT4;
    Result = new (Allocator) SDVTListNode(ID.Intern(Allocator), Array, 4);
    VTListMap.InsertNode(Result, IP);
  }
  return Result->getSDVTList();
}

SDVTList SelectionDAG::getVTList(ArrayRef<EVT> VTs) {
  unsigned NumVTs = VTs.size();
  FoldingSetNodeID ID;
  ID.AddInteger(NumVTs);
  for (unsigned index = 0; index < NumVTs; index++) {
    ID.AddInteger(VTs[index].getRawBits());
  }

  void *IP = nullptr;
  SDVTListNode *Result = VTListMap.FindNodeOrInsertPos(ID, IP);
  if (!Result) {
    EVT *Array = Allocator.Allocate<EVT>(NumVTs);
    std::copy(VTs.begin(), VTs.end(), Array);
    Result = new (Allocator) SDVTListNode(ID.Intern(Allocator), Array, NumVTs);
    VTListMap.InsertNode(Result, IP);
  }
  return Result->getSDVTList();
}


/// UpdateNodeOperands - *Mutate* the specified node in-place to have the
/// specified operands.  If the resultant node already exists in the DAG,
/// this does not modify the specified node, instead it returns the node that
/// already exists.  If the resultant node does not exist in the DAG, the
/// input node is returned.  As a degenerate case, if you specify the same
/// input operands as the node already has, the input node is returned.
SDNode *SelectionDAG::UpdateNodeOperands(SDNode *N, SDValue Op) {
  assert(N->getNumOperands() == 1 && "Update with wrong number of operands");

  // Check to see if there is no change.
  if (Op == N->getOperand(0)) return N;

  // See if the modified node already exists.
  void *InsertPos = nullptr;
  if (SDNode *Existing = FindModifiedNodeSlot(N, Op, InsertPos))
    return Existing;

  // Nope it doesn't.  Remove the node from its current place in the maps.
  if (InsertPos)
    if (!RemoveNodeFromCSEMaps(N))
      InsertPos = nullptr;

  // Now we update the operands.
  N->OperandList[0].set(Op);

  // If this gets put into a CSE map, add it.
  if (InsertPos) CSEMap.InsertNode(N, InsertPos);
  return N;
}

SDNode *SelectionDAG::UpdateNodeOperands(SDNode *N, SDValue Op1, SDValue Op2) {
  assert(N->getNumOperands() == 2 && "Update with wrong number of operands");

  // Check to see if there is no change.
  if (Op1 == N->getOperand(0) && Op2 == N->getOperand(1))
    return N;   // No operands changed, just return the input node.

  // See if the modified node already exists.
  void *InsertPos = nullptr;
  if (SDNode *Existing = FindModifiedNodeSlot(N, Op1, Op2, InsertPos))
    return Existing;

  // Nope it doesn't.  Remove the node from its current place in the maps.
  if (InsertPos)
    if (!RemoveNodeFromCSEMaps(N))
      InsertPos = nullptr;

  // Now we update the operands.
  if (N->OperandList[0] != Op1)
    N->OperandList[0].set(Op1);
  if (N->OperandList[1] != Op2)
    N->OperandList[1].set(Op2);

  // If this gets put into a CSE map, add it.
  if (InsertPos) CSEMap.InsertNode(N, InsertPos);
  return N;
}

SDNode *SelectionDAG::
UpdateNodeOperands(SDNode *N, SDValue Op1, SDValue Op2, SDValue Op3) {
  SDValue Ops[] = { Op1, Op2, Op3 };
  return UpdateNodeOperands(N, Ops);
}

SDNode *SelectionDAG::
UpdateNodeOperands(SDNode *N, SDValue Op1, SDValue Op2,
                   SDValue Op3, SDValue Op4) {
  SDValue Ops[] = { Op1, Op2, Op3, Op4 };
  return UpdateNodeOperands(N, Ops);
}

SDNode *SelectionDAG::
UpdateNodeOperands(SDNode *N, SDValue Op1, SDValue Op2,
                   SDValue Op3, SDValue Op4, SDValue Op5) {
  SDValue Ops[] = { Op1, Op2, Op3, Op4, Op5 };
  return UpdateNodeOperands(N, Ops);
}

SDNode *SelectionDAG::
UpdateNodeOperands(SDNode *N, ArrayRef<SDValue> Ops) {
  unsigned NumOps = Ops.size();
  assert(N->getNumOperands() == NumOps &&
         "Update with wrong number of operands");

  // If no operands changed just return the input node.
  if (std::equal(Ops.begin(), Ops.end(), N->op_begin()))
    return N;

  // See if the modified node already exists.
  void *InsertPos = nullptr;
  if (SDNode *Existing = FindModifiedNodeSlot(N, Ops, InsertPos))
    return Existing;

  // Nope it doesn't.  Remove the node from its current place in the maps.
  if (InsertPos)
    if (!RemoveNodeFromCSEMaps(N))
      InsertPos = nullptr;

  // Now we update the operands.
  for (unsigned i = 0; i != NumOps; ++i)
    if (N->OperandList[i] != Ops[i])
      N->OperandList[i].set(Ops[i]);

  // If this gets put into a CSE map, add it.
  if (InsertPos) CSEMap.InsertNode(N, InsertPos);
  return N;
}

/// DropOperands - Release the operands and set this node to have
/// zero operands.
void SDNode::DropOperands() {
  // Unlike the code in MorphNodeTo that does this, we don't need to
  // watch for dead nodes here.
  for (op_iterator I = op_begin(), E = op_end(); I != E; ) {
    SDUse &Use = *I++;
    Use.set(SDValue());
  }
}

/// SelectNodeTo - These are wrappers around MorphNodeTo that accept a
/// machine opcode.
///
SDNode *SelectionDAG::SelectNodeTo(SDNode *N, unsigned MachineOpc,
                                   EVT VT) {
  SDVTList VTs = getVTList(VT);
  return SelectNodeTo(N, MachineOpc, VTs, None);
}

SDNode *SelectionDAG::SelectNodeTo(SDNode *N, unsigned MachineOpc,
                                   EVT VT, SDValue Op1) {
  SDVTList VTs = getVTList(VT);
  SDValue Ops[] = { Op1 };
  return SelectNodeTo(N, MachineOpc, VTs, Ops);
}

SDNode *SelectionDAG::SelectNodeTo(SDNode *N, unsigned MachineOpc,
                                   EVT VT, SDValue Op1,
                                   SDValue Op2) {
  SDVTList VTs = getVTList(VT);
  SDValue Ops[] = { Op1, Op2 };
  return SelectNodeTo(N, MachineOpc, VTs, Ops);
}

SDNode *SelectionDAG::SelectNodeTo(SDNode *N, unsigned MachineOpc,
                                   EVT VT, SDValue Op1,
                                   SDValue Op2, SDValue Op3) {
  SDVTList VTs = getVTList(VT);
  SDValue Ops[] = { Op1, Op2, Op3 };
  return SelectNodeTo(N, MachineOpc, VTs, Ops);
}

SDNode *SelectionDAG::SelectNodeTo(SDNode *N, unsigned MachineOpc,
                                   EVT VT, ArrayRef<SDValue> Ops) {
  SDVTList VTs = getVTList(VT);
  return SelectNodeTo(N, MachineOpc, VTs, Ops);
}

SDNode *SelectionDAG::SelectNodeTo(SDNode *N, unsigned MachineOpc,
                                   EVT VT1, EVT VT2, ArrayRef<SDValue> Ops) {
  SDVTList VTs = getVTList(VT1, VT2);
  return SelectNodeTo(N, MachineOpc, VTs, Ops);
}

SDNode *SelectionDAG::SelectNodeTo(SDNode *N, unsigned MachineOpc,
                                   EVT VT1, EVT VT2) {
  SDVTList VTs = getVTList(VT1, VT2);
  return SelectNodeTo(N, MachineOpc, VTs, None);
}

SDNode *SelectionDAG::SelectNodeTo(SDNode *N, unsigned MachineOpc,
                                   EVT VT1, EVT VT2, EVT VT3,
                                   ArrayRef<SDValue> Ops) {
  SDVTList VTs = getVTList(VT1, VT2, VT3);
  return SelectNodeTo(N, MachineOpc, VTs, Ops);
}

SDNode *SelectionDAG::SelectNodeTo(SDNode *N, unsigned MachineOpc,
                                   EVT VT1, EVT VT2,
                                   SDValue Op1, SDValue Op2) {
  SDVTList VTs = getVTList(VT1, VT2);
  SDValue Ops[] = { Op1, Op2 };
  return SelectNodeTo(N, MachineOpc, VTs, Ops);
}

SDNode *SelectionDAG::SelectNodeTo(SDNode *N, unsigned MachineOpc,
                                   SDVTList VTs,ArrayRef<SDValue> Ops) {
  SDNode *New = MorphNodeTo(N, ~MachineOpc, VTs, Ops);
  // Reset the NodeID to -1.
  New->setNodeId(-1);
  if (New != N) {
    ReplaceAllUsesWith(N, New);
    RemoveDeadNode(N);
  }
  return New;
}

/// UpdadeSDLocOnMergedSDNode - If the opt level is -O0 then it throws away
/// the line number information on the merged node since it is not possible to
/// preserve the information that operation is associated with multiple lines.
/// This will make the debugger working better at -O0, were there is a higher
/// probability having other instructions associated with that line.
///
/// For IROrder, we keep the smaller of the two
SDNode *SelectionDAG::UpdadeSDLocOnMergedSDNode(SDNode *N, const SDLoc &OLoc) {
  DebugLoc NLoc = N->getDebugLoc();
  if (NLoc && OptLevel == CodeGenOpt::None && OLoc.getDebugLoc() != NLoc) {
    N->setDebugLoc(DebugLoc());
  }
  unsigned Order = std::min(N->getIROrder(), OLoc.getIROrder());
  N->setIROrder(Order);
  return N;
}

/// MorphNodeTo - This *mutates* the specified node to have the specified
/// return type, opcode, and operands.
///
/// Note that MorphNodeTo returns the resultant node.  If there is already a
/// node of the specified opcode and operands, it returns that node instead of
/// the current one.  Note that the SDLoc need not be the same.
///
/// Using MorphNodeTo is faster than creating a new node and swapping it in
/// with ReplaceAllUsesWith both because it often avoids allocating a new
/// node, and because it doesn't require CSE recalculation for any of
/// the node's users.
///
/// However, note that MorphNodeTo recursively deletes dead nodes from the DAG.
/// As a consequence it isn't appropriate to use from within the DAG combiner or
/// the legalizer which maintain worklists that would need to be updated when
/// deleting things.
SDNode *SelectionDAG::MorphNodeTo(SDNode *N, unsigned Opc,
                                  SDVTList VTs, ArrayRef<SDValue> Ops) {
  // If an identical node already exists, use it.
  void *IP = nullptr;
  if (VTs.VTs[VTs.NumVTs-1] != MVT::Glue) {
    FoldingSetNodeID ID;
    AddNodeIDNode(ID, Opc, VTs, Ops);
    if (SDNode *ON = FindNodeOrInsertPos(ID, SDLoc(N), IP))
      return UpdadeSDLocOnMergedSDNode(ON, SDLoc(N));
  }

  if (!RemoveNodeFromCSEMaps(N))
    IP = nullptr;

  // Start the morphing.
  N->NodeType = Opc;
  N->ValueList = VTs.VTs;
  N->NumValues = VTs.NumVTs;

  // Clear the operands list, updating used nodes to remove this from their
  // use list.  Keep track of any operands that become dead as a result.
  SmallPtrSet<SDNode*, 16> DeadNodeSet;
  for (SDNode::op_iterator I = N->op_begin(), E = N->op_end(); I != E; ) {
    SDUse &Use = *I++;
    SDNode *Used = Use.getNode();
    Use.set(SDValue());
    if (Used->use_empty())
      DeadNodeSet.insert(Used);
  }

  // For MachineNode, initialize the memory references information.
  if (MachineSDNode *MN = dyn_cast<MachineSDNode>(N))
    MN->setMemRefs(nullptr, nullptr);

  // Swap for an appropriately sized array from the recycler.
  removeOperands(N);
  createOperands(N, Ops);

  // Delete any nodes that are still dead after adding the uses for the
  // new operands.
  if (!DeadNodeSet.empty()) {
    SmallVector<SDNode *, 16> DeadNodes;
    for (SDNode *N : DeadNodeSet)
      if (N->use_empty())
        DeadNodes.push_back(N);
    RemoveDeadNodes(DeadNodes);
  }

  if (IP)
    CSEMap.InsertNode(N, IP);   // Memoize the new node.
  return N;
}


/// getMachineNode - These are used for target selectors to create a new node
/// with specified return type(s), MachineInstr opcode, and operands.
///
/// Note that getMachineNode returns the resultant node.  If there is already a
/// node of the specified opcode and operands, it returns that node instead of
/// the current one.
MachineSDNode *SelectionDAG::getMachineNode(unsigned Opcode, const SDLoc &dl,
                                            EVT VT) {
  SDVTList VTs = getVTList(VT);
  return getMachineNode(Opcode, dl, VTs, None);
}

MachineSDNode *SelectionDAG::getMachineNode(unsigned Opcode, const SDLoc &dl,
                                            EVT VT, SDValue Op1) {
  SDVTList VTs = getVTList(VT);
  SDValue Ops[] = { Op1 };
  return getMachineNode(Opcode, dl, VTs, Ops);
}

MachineSDNode *SelectionDAG::getMachineNode(unsigned Opcode, const SDLoc &dl,
                                            EVT VT, SDValue Op1, SDValue Op2) {
  SDVTList VTs = getVTList(VT);
  SDValue Ops[] = { Op1, Op2 };
  return getMachineNode(Opcode, dl, VTs, Ops);
}

MachineSDNode *SelectionDAG::getMachineNode(unsigned Opcode, const SDLoc &dl,
                                            EVT VT, SDValue Op1, SDValue Op2,
                                            SDValue Op3) {
  SDVTList VTs = getVTList(VT);
  SDValue Ops[] = { Op1, Op2, Op3 };
  return getMachineNode(Opcode, dl, VTs, Ops);
}

MachineSDNode *SelectionDAG::getMachineNode(unsigned Opcode, const SDLoc &dl,
                                            EVT VT, ArrayRef<SDValue> Ops) {
  SDVTList VTs = getVTList(VT);
  return getMachineNode(Opcode, dl, VTs, Ops);
}

MachineSDNode *SelectionDAG::getMachineNode(unsigned Opcode, const SDLoc &dl,
                                            EVT VT1, EVT VT2, SDValue Op1,
                                            SDValue Op2) {
  SDVTList VTs = getVTList(VT1, VT2);
  SDValue Ops[] = { Op1, Op2 };
  return getMachineNode(Opcode, dl, VTs, Ops);
}

MachineSDNode *SelectionDAG::getMachineNode(unsigned Opcode, const SDLoc &dl,
                                            EVT VT1, EVT VT2, SDValue Op1,
                                            SDValue Op2, SDValue Op3) {
  SDVTList VTs = getVTList(VT1, VT2);
  SDValue Ops[] = { Op1, Op2, Op3 };
  return getMachineNode(Opcode, dl, VTs, Ops);
}

MachineSDNode *SelectionDAG::getMachineNode(unsigned Opcode, const SDLoc &dl,
                                            EVT VT1, EVT VT2,
                                            ArrayRef<SDValue> Ops) {
  SDVTList VTs = getVTList(VT1, VT2);
  return getMachineNode(Opcode, dl, VTs, Ops);
}

MachineSDNode *SelectionDAG::getMachineNode(unsigned Opcode, const SDLoc &dl,
                                            EVT VT1, EVT VT2, EVT VT3,
                                            SDValue Op1, SDValue Op2) {
  SDVTList VTs = getVTList(VT1, VT2, VT3);
  SDValue Ops[] = { Op1, Op2 };
  return getMachineNode(Opcode, dl, VTs, Ops);
}

MachineSDNode *SelectionDAG::getMachineNode(unsigned Opcode, const SDLoc &dl,
                                            EVT VT1, EVT VT2, EVT VT3,
                                            SDValue Op1, SDValue Op2,
                                            SDValue Op3) {
  SDVTList VTs = getVTList(VT1, VT2, VT3);
  SDValue Ops[] = { Op1, Op2, Op3 };
  return getMachineNode(Opcode, dl, VTs, Ops);
}

MachineSDNode *SelectionDAG::getMachineNode(unsigned Opcode, const SDLoc &dl,
                                            EVT VT1, EVT VT2, EVT VT3,
                                            ArrayRef<SDValue> Ops) {
  SDVTList VTs = getVTList(VT1, VT2, VT3);
  return getMachineNode(Opcode, dl, VTs, Ops);
}

MachineSDNode *SelectionDAG::getMachineNode(unsigned Opcode, const SDLoc &dl,
                                            ArrayRef<EVT> ResultTys,
                                            ArrayRef<SDValue> Ops) {
  SDVTList VTs = getVTList(ResultTys);
  return getMachineNode(Opcode, dl, VTs, Ops);
}

MachineSDNode *SelectionDAG::getMachineNode(unsigned Opcode, const SDLoc &DL,
                                            SDVTList VTs,
                                            ArrayRef<SDValue> Ops) {
  bool DoCSE = VTs.VTs[VTs.NumVTs-1] != MVT::Glue;
  MachineSDNode *N;
  void *IP = nullptr;

  if (DoCSE) {
    FoldingSetNodeID ID;
    AddNodeIDNode(ID, ~Opcode, VTs, Ops);
    IP = nullptr;
    if (SDNode *E = FindNodeOrInsertPos(ID, DL, IP)) {
      return cast<MachineSDNode>(UpdadeSDLocOnMergedSDNode(E, DL));
    }
  }

  // Allocate a new MachineSDNode.
  N = newSDNode<MachineSDNode>(~Opcode, DL.getIROrder(), DL.getDebugLoc(), VTs);
  createOperands(N, Ops);

  if (DoCSE)
    CSEMap.InsertNode(N, IP);

  InsertNode(N);
  return N;
}

/// getTargetExtractSubreg - A convenience function for creating
/// TargetOpcode::EXTRACT_SUBREG nodes.
SDValue SelectionDAG::getTargetExtractSubreg(int SRIdx, const SDLoc &DL, EVT VT,
                                             SDValue Operand) {
  SDValue SRIdxVal = getTargetConstant(SRIdx, DL, MVT::i32);
  SDNode *Subreg = getMachineNode(TargetOpcode::EXTRACT_SUBREG, DL,
                                  VT, Operand, SRIdxVal);
  return SDValue(Subreg, 0);
}

/// getTargetInsertSubreg - A convenience function for creating
/// TargetOpcode::INSERT_SUBREG nodes.
SDValue SelectionDAG::getTargetInsertSubreg(int SRIdx, const SDLoc &DL, EVT VT,
                                            SDValue Operand, SDValue Subreg) {
  SDValue SRIdxVal = getTargetConstant(SRIdx, DL, MVT::i32);
  SDNode *Result = getMachineNode(TargetOpcode::INSERT_SUBREG, DL,
                                  VT, Operand, Subreg, SRIdxVal);
  return SDValue(Result, 0);
}

/// getNodeIfExists - Get the specified node if it's already available, or
/// else return NULL.
SDNode *SelectionDAG::getNodeIfExists(unsigned Opcode, SDVTList VTList,
                                      ArrayRef<SDValue> Ops,
                                      const SDNodeFlags *Flags) {
  if (VTList.VTs[VTList.NumVTs - 1] != MVT::Glue) {
    FoldingSetNodeID ID;
    AddNodeIDNode(ID, Opcode, VTList, Ops);
    void *IP = nullptr;
    if (SDNode *E = FindNodeOrInsertPos(ID, SDLoc(), IP)) {
      if (Flags)
        E->intersectFlagsWith(Flags);
      return E;
    }
  }
  return nullptr;
}

/// getDbgValue - Creates a SDDbgValue node.
///
/// SDNode
SDDbgValue *SelectionDAG::getDbgValue(MDNode *Var, MDNode *Expr, SDNode *N,
                                      unsigned R, bool IsIndirect, uint64_t Off,
                                      const DebugLoc &DL, unsigned O) {
  assert(cast<DILocalVariable>(Var)->isValidLocationForIntrinsic(DL) &&
         "Expected inlined-at fields to agree");
  return new (DbgInfo->getAlloc())
      SDDbgValue(Var, Expr, N, R, IsIndirect, Off, DL, O);
}

/// Constant
SDDbgValue *SelectionDAG::getConstantDbgValue(MDNode *Var, MDNode *Expr,
                                              const Value *C, uint64_t Off,
                                              const DebugLoc &DL, unsigned O) {
  assert(cast<DILocalVariable>(Var)->isValidLocationForIntrinsic(DL) &&
         "Expected inlined-at fields to agree");
  return new (DbgInfo->getAlloc()) SDDbgValue(Var, Expr, C, Off, DL, O);
}

/// FrameIndex
SDDbgValue *SelectionDAG::getFrameIndexDbgValue(MDNode *Var, MDNode *Expr,
                                                unsigned FI, uint64_t Off,
                                                const DebugLoc &DL,
                                                unsigned O) {
  assert(cast<DILocalVariable>(Var)->isValidLocationForIntrinsic(DL) &&
         "Expected inlined-at fields to agree");
  return new (DbgInfo->getAlloc()) SDDbgValue(Var, Expr, FI, Off, DL, O);
}

namespace {

/// RAUWUpdateListener - Helper for ReplaceAllUsesWith - When the node
/// pointed to by a use iterator is deleted, increment the use iterator
/// so that it doesn't dangle.
///
class RAUWUpdateListener : public SelectionDAG::DAGUpdateListener {
  SDNode::use_iterator &UI;
  SDNode::use_iterator &UE;

  void NodeDeleted(SDNode *N, SDNode *E) override {
    // Increment the iterator as needed.
    while (UI != UE && N == *UI)
      ++UI;
  }

public:
  RAUWUpdateListener(SelectionDAG &d,
                     SDNode::use_iterator &ui,
                     SDNode::use_iterator &ue)
    : SelectionDAG::DAGUpdateListener(d), UI(ui), UE(ue) {}
};

}

/// ReplaceAllUsesWith - Modify anything using 'From' to use 'To' instead.
/// This can cause recursive merging of nodes in the DAG.
///
/// This version assumes From has a single result value.
///
void SelectionDAG::ReplaceAllUsesWith(SDValue FromN, SDValue To) {
  SDNode *From = FromN.getNode();
  assert(From->getNumValues() == 1 && FromN.getResNo() == 0 &&
         "Cannot replace with this method!");
  assert(From != To.getNode() && "Cannot replace uses of with self");

  // Preserve Debug Values
  TransferDbgValues(FromN, To);

  // Iterate over all the existing uses of From. New uses will be added
  // to the beginning of the use list, which we avoid visiting.
  // This specifically avoids visiting uses of From that arise while the
  // replacement is happening, because any such uses would be the result
  // of CSE: If an existing node looks like From after one of its operands
  // is replaced by To, we don't want to replace of all its users with To
  // too. See PR3018 for more info.
  SDNode::use_iterator UI = From->use_begin(), UE = From->use_end();
  RAUWUpdateListener Listener(*this, UI, UE);
  while (UI != UE) {
    SDNode *User = *UI;

    // This node is about to morph, remove its old self from the CSE maps.
    RemoveNodeFromCSEMaps(User);

    // A user can appear in a use list multiple times, and when this
    // happens the uses are usually next to each other in the list.
    // To help reduce the number of CSE recomputations, process all
    // the uses of this user that we can find this way.
    do {
      SDUse &Use = UI.getUse();
      ++UI;
      Use.set(To);
    } while (UI != UE && *UI == User);

    // Now that we have modified User, add it back to the CSE maps.  If it
    // already exists there, recursively merge the results together.
    AddModifiedNodeToCSEMaps(User);
  }


  // If we just RAUW'd the root, take note.
  if (FromN == getRoot())
    setRoot(To);
}

/// ReplaceAllUsesWith - Modify anything using 'From' to use 'To' instead.
/// This can cause recursive merging of nodes in the DAG.
///
/// This version assumes that for each value of From, there is a
/// corresponding value in To in the same position with the same type.
///
void SelectionDAG::ReplaceAllUsesWith(SDNode *From, SDNode *To) {
#ifndef NDEBUG
  for (unsigned i = 0, e = From->getNumValues(); i != e; ++i)
    assert((!From->hasAnyUseOfValue(i) ||
            From->getValueType(i) == To->getValueType(i)) &&
           "Cannot use this version of ReplaceAllUsesWith!");
#endif

  // Handle the trivial case.
  if (From == To)
    return;

  // Preserve Debug Info. Only do this if there's a use.
  for (unsigned i = 0, e = From->getNumValues(); i != e; ++i)
    if (From->hasAnyUseOfValue(i)) {
      assert((i < To->getNumValues()) && "Invalid To location");
      TransferDbgValues(SDValue(From, i), SDValue(To, i));
    }

  // Iterate over just the existing users of From. See the comments in
  // the ReplaceAllUsesWith above.
  SDNode::use_iterator UI = From->use_begin(), UE = From->use_end();
  RAUWUpdateListener Listener(*this, UI, UE);
  while (UI != UE) {
    SDNode *User = *UI;

    // This node is about to morph, remove its old self from the CSE maps.
    RemoveNodeFromCSEMaps(User);

    // A user can appear in a use list multiple times, and when this
    // happens the uses are usually next to each other in the list.
    // To help reduce the number of CSE recomputations, process all
    // the uses of this user that we can find this way.
    do {
      SDUse &Use = UI.getUse();
      ++UI;
      Use.setNode(To);
    } while (UI != UE && *UI == User);

    // Now that we have modified User, add it back to the CSE maps.  If it
    // already exists there, recursively merge the results together.
    AddModifiedNodeToCSEMaps(User);
  }

  // If we just RAUW'd the root, take note.
  if (From == getRoot().getNode())
    setRoot(SDValue(To, getRoot().getResNo()));
}

/// ReplaceAllUsesWith - Modify anything using 'From' to use 'To' instead.
/// This can cause recursive merging of nodes in the DAG.
///
/// This version can replace From with any result values.  To must match the
/// number and types of values returned by From.
void SelectionDAG::ReplaceAllUsesWith(SDNode *From, const SDValue *To) {
  if (From->getNumValues() == 1)  // Handle the simple case efficiently.
    return ReplaceAllUsesWith(SDValue(From, 0), To[0]);

  // Preserve Debug Info.
  for (unsigned i = 0, e = From->getNumValues(); i != e; ++i)
    TransferDbgValues(SDValue(From, i), *To);

  // Iterate over just the existing users of From. See the comments in
  // the ReplaceAllUsesWith above.
  SDNode::use_iterator UI = From->use_begin(), UE = From->use_end();
  RAUWUpdateListener Listener(*this, UI, UE);
  while (UI != UE) {
    SDNode *User = *UI;

    // This node is about to morph, remove its old self from the CSE maps.
    RemoveNodeFromCSEMaps(User);

    // A user can appear in a use list multiple times, and when this
    // happens the uses are usually next to each other in the list.
    // To help reduce the number of CSE recomputations, process all
    // the uses of this user that we can find this way.
    do {
      SDUse &Use = UI.getUse();
      const SDValue &ToOp = To[Use.getResNo()];
      ++UI;
      Use.set(ToOp);
    } while (UI != UE && *UI == User);

    // Now that we have modified User, add it back to the CSE maps.  If it
    // already exists there, recursively merge the results together.
    AddModifiedNodeToCSEMaps(User);
  }

  // If we just RAUW'd the root, take note.
  if (From == getRoot().getNode())
    setRoot(SDValue(To[getRoot().getResNo()]));
}

/// ReplaceAllUsesOfValueWith - Replace any uses of From with To, leaving
/// uses of other values produced by From.getNode() alone.  The Deleted
/// vector is handled the same way as for ReplaceAllUsesWith.
void SelectionDAG::ReplaceAllUsesOfValueWith(SDValue From, SDValue To){
  // Handle the really simple, really trivial case efficiently.
  if (From == To) return;

  // Handle the simple, trivial, case efficiently.
  if (From.getNode()->getNumValues() == 1) {
    ReplaceAllUsesWith(From, To);
    return;
  }

  // Preserve Debug Info.
  TransferDbgValues(From, To);

  // Iterate over just the existing users of From. See the comments in
  // the ReplaceAllUsesWith above.
  SDNode::use_iterator UI = From.getNode()->use_begin(),
                       UE = From.getNode()->use_end();
  RAUWUpdateListener Listener(*this, UI, UE);
  while (UI != UE) {
    SDNode *User = *UI;
    bool UserRemovedFromCSEMaps = false;

    // A user can appear in a use list multiple times, and when this
    // happens the uses are usually next to each other in the list.
    // To help reduce the number of CSE recomputations, process all
    // the uses of this user that we can find this way.
    do {
      SDUse &Use = UI.getUse();

      // Skip uses of different values from the same node.
      if (Use.getResNo() != From.getResNo()) {
        ++UI;
        continue;
      }

      // If this node hasn't been modified yet, it's still in the CSE maps,
      // so remove its old self from the CSE maps.
      if (!UserRemovedFromCSEMaps) {
        RemoveNodeFromCSEMaps(User);
        UserRemovedFromCSEMaps = true;
      }

      ++UI;
      Use.set(To);
    } while (UI != UE && *UI == User);

    // We are iterating over all uses of the From node, so if a use
    // doesn't use the specific value, no changes are made.
    if (!UserRemovedFromCSEMaps)
      continue;

    // Now that we have modified User, add it back to the CSE maps.  If it
    // already exists there, recursively merge the results together.
    AddModifiedNodeToCSEMaps(User);
  }

  // If we just RAUW'd the root, take note.
  if (From == getRoot())
    setRoot(To);
}

namespace {
  /// UseMemo - This class is used by SelectionDAG::ReplaceAllUsesOfValuesWith
  /// to record information about a use.
  struct UseMemo {
    SDNode *User;
    unsigned Index;
    SDUse *Use;
  };

  /// operator< - Sort Memos by User.
  bool operator<(const UseMemo &L, const UseMemo &R) {
    return (intptr_t)L.User < (intptr_t)R.User;
  }
}

/// ReplaceAllUsesOfValuesWith - Replace any uses of From with To, leaving
/// uses of other values produced by From.getNode() alone.  The same value
/// may appear in both the From and To list.  The Deleted vector is
/// handled the same way as for ReplaceAllUsesWith.
void SelectionDAG::ReplaceAllUsesOfValuesWith(const SDValue *From,
                                              const SDValue *To,
                                              unsigned Num){
  // Handle the simple, trivial case efficiently.
  if (Num == 1)
    return ReplaceAllUsesOfValueWith(*From, *To);

  TransferDbgValues(*From, *To);

  // Read up all the uses and make records of them. This helps
  // processing new uses that are introduced during the
  // replacement process.
  SmallVector<UseMemo, 4> Uses;
  for (unsigned i = 0; i != Num; ++i) {
    unsigned FromResNo = From[i].getResNo();
    SDNode *FromNode = From[i].getNode();
    for (SDNode::use_iterator UI = FromNode->use_begin(),
         E = FromNode->use_end(); UI != E; ++UI) {
      SDUse &Use = UI.getUse();
      if (Use.getResNo() == FromResNo) {
        UseMemo Memo = { *UI, i, &Use };
        Uses.push_back(Memo);
      }
    }
  }

  // Sort the uses, so that all the uses from a given User are together.
  std::sort(Uses.begin(), Uses.end());

  for (unsigned UseIndex = 0, UseIndexEnd = Uses.size();
       UseIndex != UseIndexEnd; ) {
    // We know that this user uses some value of From.  If it is the right
    // value, update it.
    SDNode *User = Uses[UseIndex].User;

    // This node is about to morph, remove its old self from the CSE maps.
    RemoveNodeFromCSEMaps(User);

    // The Uses array is sorted, so all the uses for a given User
    // are next to each other in the list.
    // To help reduce the number of CSE recomputations, process all
    // the uses of this user that we can find this way.
    do {
      unsigned i = Uses[UseIndex].Index;
      SDUse &Use = *Uses[UseIndex].Use;
      ++UseIndex;

      Use.set(To[i]);
    } while (UseIndex != UseIndexEnd && Uses[UseIndex].User == User);

    // Now that we have modified User, add it back to the CSE maps.  If it
    // already exists there, recursively merge the results together.
    AddModifiedNodeToCSEMaps(User);
  }
}

/// AssignTopologicalOrder - Assign a unique node id for each node in the DAG
/// based on their topological order. It returns the maximum id and a vector
/// of the SDNodes* in assigned order by reference.
unsigned SelectionDAG::AssignTopologicalOrder() {

  unsigned DAGSize = 0;

  // SortedPos tracks the progress of the algorithm. Nodes before it are
  // sorted, nodes after it are unsorted. When the algorithm completes
  // it is at the end of the list.
  allnodes_iterator SortedPos = allnodes_begin();

  // Visit all the nodes. Move nodes with no operands to the front of
  // the list immediately. Annotate nodes that do have operands with their
  // operand count. Before we do this, the Node Id fields of the nodes
  // may contain arbitrary values. After, the Node Id fields for nodes
  // before SortedPos will contain the topological sort index, and the
  // Node Id fields for nodes At SortedPos and after will contain the
  // count of outstanding operands.
  for (allnodes_iterator I = allnodes_begin(),E = allnodes_end(); I != E; ) {
    SDNode *N = &*I++;
    checkForCycles(N, this);
    unsigned Degree = N->getNumOperands();
    if (Degree == 0) {
      // A node with no uses, add it to the result array immediately.
      N->setNodeId(DAGSize++);
      allnodes_iterator Q(N);
      if (Q != SortedPos)
        SortedPos = AllNodes.insert(SortedPos, AllNodes.remove(Q));
      assert(SortedPos != AllNodes.end() && "Overran node list");
      ++SortedPos;
    } else {
      // Temporarily use the Node Id as scratch space for the degree count.
      N->setNodeId(Degree);
    }
  }

  // Visit all the nodes. As we iterate, move nodes into sorted order,
  // such that by the time the end is reached all nodes will be sorted.
  for (SDNode &Node : allnodes()) {
    SDNode *N = &Node;
    checkForCycles(N, this);
    // N is in sorted position, so all its uses have one less operand
    // that needs to be sorted.
    for (SDNode::use_iterator UI = N->use_begin(), UE = N->use_end();
         UI != UE; ++UI) {
      SDNode *P = *UI;
      unsigned Degree = P->getNodeId();
      assert(Degree != 0 && "Invalid node degree");
      --Degree;
      if (Degree == 0) {
        // All of P's operands are sorted, so P may sorted now.
        P->setNodeId(DAGSize++);
        if (P->getIterator() != SortedPos)
          SortedPos = AllNodes.insert(SortedPos, AllNodes.remove(P));
        assert(SortedPos != AllNodes.end() && "Overran node list");
        ++SortedPos;
      } else {
        // Update P's outstanding operand count.
        P->setNodeId(Degree);
      }
    }
    if (Node.getIterator() == SortedPos) {
#ifndef NDEBUG
      allnodes_iterator I(N);
      SDNode *S = &*++I;
      dbgs() << "Overran sorted position:\n";
      S->dumprFull(this); dbgs() << "\n";
      dbgs() << "Checking if this is due to cycles\n";
      checkForCycles(this, true);
#endif
      llvm_unreachable(nullptr);
    }
  }

  assert(SortedPos == AllNodes.end() &&
         "Topological sort incomplete!");
  assert(AllNodes.front().getOpcode() == ISD::EntryToken &&
         "First node in topological sort is not the entry token!");
  assert(AllNodes.front().getNodeId() == 0 &&
         "First node in topological sort has non-zero id!");
  assert(AllNodes.front().getNumOperands() == 0 &&
         "First node in topological sort has operands!");
  assert(AllNodes.back().getNodeId() == (int)DAGSize-1 &&
         "Last node in topologic sort has unexpected id!");
  assert(AllNodes.back().use_empty() &&
         "Last node in topologic sort has users!");
  assert(DAGSize == allnodes_size() && "Node count mismatch!");
  return DAGSize;
}

/// AddDbgValue - Add a dbg_value SDNode. If SD is non-null that means the
/// value is produced by SD.
void SelectionDAG::AddDbgValue(SDDbgValue *DB, SDNode *SD, bool isParameter) {
  if (SD) {
    assert(DbgInfo->getSDDbgValues(SD).empty() || SD->getHasDebugValue());
    SD->setHasDebugValue(true);
  }
  DbgInfo->add(DB, SD, isParameter);
}

/// TransferDbgValues - Transfer SDDbgValues. Called in replace nodes.
void SelectionDAG::TransferDbgValues(SDValue From, SDValue To) {
  if (From == To || !From.getNode()->getHasDebugValue())
    return;
  SDNode *FromNode = From.getNode();
  SDNode *ToNode = To.getNode();
  ArrayRef<SDDbgValue *> DVs = GetDbgValues(FromNode);
  SmallVector<SDDbgValue *, 2> ClonedDVs;
  for (ArrayRef<SDDbgValue *>::iterator I = DVs.begin(), E = DVs.end();
       I != E; ++I) {
    SDDbgValue *Dbg = *I;
    // Only add Dbgvalues attached to same ResNo.
    if (Dbg->getKind() == SDDbgValue::SDNODE &&
        Dbg->getSDNode() == From.getNode() &&
        Dbg->getResNo() == From.getResNo() && !Dbg->isInvalidated()) {
      assert(FromNode != ToNode &&
             "Should not transfer Debug Values intranode");
      SDDbgValue *Clone =
          getDbgValue(Dbg->getVariable(), Dbg->getExpression(), ToNode,
                      To.getResNo(), Dbg->isIndirect(), Dbg->getOffset(),
                      Dbg->getDebugLoc(), Dbg->getOrder());
      ClonedDVs.push_back(Clone);
      Dbg->setIsInvalidated();
    }
  }
  for (SDDbgValue *I : ClonedDVs)
    AddDbgValue(I, ToNode, false);
}

//===----------------------------------------------------------------------===//
//                              SDNode Class
//===----------------------------------------------------------------------===//

bool llvm::isNullConstant(SDValue V) {
  ConstantSDNode *Const = dyn_cast<ConstantSDNode>(V);
  return Const != nullptr && Const->isNullValue();
}

bool llvm::isNullFPConstant(SDValue V) {
  ConstantFPSDNode *Const = dyn_cast<ConstantFPSDNode>(V);
  return Const != nullptr && Const->isZero() && !Const->isNegative();
}

bool llvm::isAllOnesConstant(SDValue V) {
  ConstantSDNode *Const = dyn_cast<ConstantSDNode>(V);
  return Const != nullptr && Const->isAllOnesValue();
}

bool llvm::isOneConstant(SDValue V) {
  ConstantSDNode *Const = dyn_cast<ConstantSDNode>(V);
  return Const != nullptr && Const->isOne();
}

bool llvm::isBitwiseNot(SDValue V) {
  return V.getOpcode() == ISD::XOR && isAllOnesConstant(V.getOperand(1));
}

ConstantSDNode *llvm::isConstOrConstSplat(SDValue N) {
  if (ConstantSDNode *CN = dyn_cast<ConstantSDNode>(N))
    return CN;

  if (BuildVectorSDNode *BV = dyn_cast<BuildVectorSDNode>(N)) {
    BitVector UndefElements;
    ConstantSDNode *CN = BV->getConstantSplatNode(&UndefElements);

    // BuildVectors can truncate their operands. Ignore that case here.
    // FIXME: We blindly ignore splats which include undef which is overly
    // pessimistic.
    if (CN && UndefElements.none() &&
        CN->getValueType(0) == N.getValueType().getScalarType())
      return CN;
  }

  return nullptr;
}

ConstantFPSDNode *llvm::isConstOrConstSplatFP(SDValue N) {
  if (ConstantFPSDNode *CN = dyn_cast<ConstantFPSDNode>(N))
    return CN;

  if (BuildVectorSDNode *BV = dyn_cast<BuildVectorSDNode>(N)) {
    BitVector UndefElements;
    ConstantFPSDNode *CN = BV->getConstantFPSplatNode(&UndefElements);

    if (CN && UndefElements.none())
      return CN;
  }

  return nullptr;
}

HandleSDNode::~HandleSDNode() {
  DropOperands();
}

GlobalAddressSDNode::GlobalAddressSDNode(unsigned Opc, unsigned Order,
                                         const DebugLoc &DL,
                                         const GlobalValue *GA, EVT VT,
                                         int64_t o, unsigned char TF)
    : SDNode(Opc, Order, DL, getSDVTList(VT)), Offset(o), TargetFlags(TF) {
  TheGlobal = GA;
}

AddrSpaceCastSDNode::AddrSpaceCastSDNode(unsigned Order, const DebugLoc &dl,
                                         EVT VT, unsigned SrcAS,
                                         unsigned DestAS)
    : SDNode(ISD::ADDRSPACECAST, Order, dl, getSDVTList(VT)),
      SrcAddrSpace(SrcAS), DestAddrSpace(DestAS) {}

MemSDNode::MemSDNode(unsigned Opc, unsigned Order, const DebugLoc &dl,
                     SDVTList VTs, EVT memvt, MachineMemOperand *mmo)
    : SDNode(Opc, Order, dl, VTs), MemoryVT(memvt), MMO(mmo) {
  MemSDNodeBits.IsVolatile = MMO->isVolatile();
  MemSDNodeBits.IsNonTemporal = MMO->isNonTemporal();
  MemSDNodeBits.IsDereferenceable = MMO->isDereferenceable();
  MemSDNodeBits.IsInvariant = MMO->isInvariant();

  // We check here that the size of the memory operand fits within the size of
  // the MMO. This is because the MMO might indicate only a possible address
  // range instead of specifying the affected memory addresses precisely.
  assert(memvt.getStoreSize() <= MMO->getSize() && "Size mismatch!");
}

/// Profile - Gather unique data for the node.
///
void SDNode::Profile(FoldingSetNodeID &ID) const {
  AddNodeIDNode(ID, this);
}

namespace {
  struct EVTArray {
    std::vector<EVT> VTs;

    EVTArray() {
      VTs.reserve(MVT::LAST_VALUETYPE);
      for (unsigned i = 0; i < MVT::LAST_VALUETYPE; ++i)
        VTs.push_back(MVT((MVT::SimpleValueType)i));
    }
  };
}

static ManagedStatic<std::set<EVT, EVT::compareRawBits> > EVTs;
static ManagedStatic<EVTArray> SimpleVTArray;
static ManagedStatic<sys::SmartMutex<true> > VTMutex;

/// getValueTypeList - Return a pointer to the specified value type.
///
const EVT *SDNode::getValueTypeList(EVT VT) {
  if (VT.isExtended()) {
    sys::SmartScopedLock<true> Lock(*VTMutex);
    return &(*EVTs->insert(VT).first);
  } else {
    assert(VT.getSimpleVT() < MVT::LAST_VALUETYPE &&
           "Value type out of range!");
    return &SimpleVTArray->VTs[VT.getSimpleVT().SimpleTy];
  }
}

/// hasNUsesOfValue - Return true if there are exactly NUSES uses of the
/// indicated value.  This method ignores uses of other values defined by this
/// operation.
bool SDNode::hasNUsesOfValue(unsigned NUses, unsigned Value) const {
  assert(Value < getNumValues() && "Bad value!");

  // TODO: Only iterate over uses of a given value of the node
  for (SDNode::use_iterator UI = use_begin(), E = use_end(); UI != E; ++UI) {
    if (UI.getUse().getResNo() == Value) {
      if (NUses == 0)
        return false;
      --NUses;
    }
  }

  // Found exactly the right number of uses?
  return NUses == 0;
}


/// hasAnyUseOfValue - Return true if there are any use of the indicated
/// value. This method ignores uses of other values defined by this operation.
bool SDNode::hasAnyUseOfValue(unsigned Value) const {
  assert(Value < getNumValues() && "Bad value!");

  for (SDNode::use_iterator UI = use_begin(), E = use_end(); UI != E; ++UI)
    if (UI.getUse().getResNo() == Value)
      return true;

  return false;
}


/// isOnlyUserOf - Return true if this node is the only use of N.
///
bool SDNode::isOnlyUserOf(const SDNode *N) const {
  bool Seen = false;
  for (SDNode::use_iterator I = N->use_begin(), E = N->use_end(); I != E; ++I) {
    SDNode *User = *I;
    if (User == this)
      Seen = true;
    else
      return false;
  }

  return Seen;
}

/// isOperand - Return true if this node is an operand of N.
///
bool SDValue::isOperandOf(const SDNode *N) const {
  for (const SDValue &Op : N->op_values())
    if (*this == Op)
      return true;
  return false;
}

bool SDNode::isOperandOf(const SDNode *N) const {
  for (const SDValue &Op : N->op_values())
    if (this == Op.getNode())
      return true;
  return false;
}

/// reachesChainWithoutSideEffects - Return true if this operand (which must
/// be a chain) reaches the specified operand without crossing any
/// side-effecting instructions on any chain path.  In practice, this looks
/// through token factors and non-volatile loads.  In order to remain efficient,
/// this only looks a couple of nodes in, it does not do an exhaustive search.
bool SDValue::reachesChainWithoutSideEffects(SDValue Dest,
                                               unsigned Depth) const {
  if (*this == Dest) return true;

  // Don't search too deeply, we just want to be able to see through
  // TokenFactor's etc.
  if (Depth == 0) return false;

  // If this is a token factor, all inputs to the TF happen in parallel.  If any
  // of the operands of the TF does not reach dest, then we cannot do the xform.
  if (getOpcode() == ISD::TokenFactor) {
    for (unsigned i = 0, e = getNumOperands(); i != e; ++i)
      if (!getOperand(i).reachesChainWithoutSideEffects(Dest, Depth-1))
        return false;
    return true;
  }

  // Loads don't have side effects, look through them.
  if (LoadSDNode *Ld = dyn_cast<LoadSDNode>(*this)) {
    if (!Ld->isVolatile())
      return Ld->getChain().reachesChainWithoutSideEffects(Dest, Depth-1);
  }
  return false;
}

bool SDNode::hasPredecessor(const SDNode *N) const {
  SmallPtrSet<const SDNode *, 32> Visited;
  SmallVector<const SDNode *, 16> Worklist;
  Worklist.push_back(this);
  return hasPredecessorHelper(N, Visited, Worklist);
}

uint64_t SDNode::getConstantOperandVal(unsigned Num) const {
  assert(Num < NumOperands && "Invalid child # of SDNode!");
  return cast<ConstantSDNode>(OperandList[Num])->getZExtValue();
}

const SDNodeFlags *SDNode::getFlags() const {
  if (auto *FlagsNode = dyn_cast<BinaryWithFlagsSDNode>(this))
    return &FlagsNode->Flags;
  return nullptr;
}

void SDNode::intersectFlagsWith(const SDNodeFlags *Flags) {
  if (auto *FlagsNode = dyn_cast<BinaryWithFlagsSDNode>(this))
    FlagsNode->Flags.intersectWith(Flags);
}

SDValue SelectionDAG::UnrollVectorOp(SDNode *N, unsigned ResNE) {
  assert(N->getNumValues() == 1 &&
         "Can't unroll a vector with multiple results!");

  EVT VT = N->getValueType(0);
  unsigned NE = VT.getVectorNumElements();
  EVT EltVT = VT.getVectorElementType();
  SDLoc dl(N);

  SmallVector<SDValue, 8> Scalars;
  SmallVector<SDValue, 4> Operands(N->getNumOperands());

  // If ResNE is 0, fully unroll the vector op.
  if (ResNE == 0)
    ResNE = NE;
  else if (NE > ResNE)
    NE = ResNE;

  unsigned i;
  for (i= 0; i != NE; ++i) {
    for (unsigned j = 0, e = N->getNumOperands(); j != e; ++j) {
      SDValue Operand = N->getOperand(j);
      EVT OperandVT = Operand.getValueType();
      if (OperandVT.isVector()) {
        // A vector operand; extract a single element.
        EVT OperandEltVT = OperandVT.getVectorElementType();
        Operands[j] =
            getNode(ISD::EXTRACT_VECTOR_ELT, dl, OperandEltVT, Operand,
                    getConstant(i, dl, TLI->getVectorIdxTy(getDataLayout())));
      } else {
        // A scalar operand; just use it as is.
        Operands[j] = Operand;
      }
    }

    switch (N->getOpcode()) {
    default: {
      Scalars.push_back(getNode(N->getOpcode(), dl, EltVT, Operands,
                                N->getFlags()));
      break;
    }
    case ISD::VSELECT:
      Scalars.push_back(getNode(ISD::SELECT, dl, EltVT, Operands));
      break;
    case ISD::SHL:
    case ISD::SRA:
    case ISD::SRL:
    case ISD::ROTL:
    case ISD::ROTR:
      Scalars.push_back(getNode(N->getOpcode(), dl, EltVT, Operands[0],
                               getShiftAmountOperand(Operands[0].getValueType(),
                                                     Operands[1])));
      break;
    case ISD::SIGN_EXTEND_INREG:
    case ISD::FP_ROUND_INREG: {
      EVT ExtVT = cast<VTSDNode>(Operands[1])->getVT().getVectorElementType();
      Scalars.push_back(getNode(N->getOpcode(), dl, EltVT,
                                Operands[0],
                                getValueType(ExtVT)));
    }
    }
  }

  for (; i < ResNE; ++i)
    Scalars.push_back(getUNDEF(EltVT));

  return getNode(ISD::BUILD_VECTOR, dl,
                 EVT::getVectorVT(*getContext(), EltVT, ResNE), Scalars);
}

bool SelectionDAG::areNonVolatileConsecutiveLoads(LoadSDNode *LD,
                                                  LoadSDNode *Base,
                                                  unsigned Bytes,
                                                  int Dist) const {
  if (LD->isVolatile() || Base->isVolatile())
    return false;
  if (LD->isIndexed() || Base->isIndexed())
    return false;
  if (LD->getChain() != Base->getChain())
    return false;
  EVT VT = LD->getValueType(0);
  if (VT.getSizeInBits() / 8 != Bytes)
    return false;

  SDValue Loc = LD->getOperand(1);
  SDValue BaseLoc = Base->getOperand(1);
  if (Loc.getOpcode() == ISD::FrameIndex) {
    if (BaseLoc.getOpcode() != ISD::FrameIndex)
      return false;
    const MachineFrameInfo &MFI = getMachineFunction().getFrameInfo();
    int FI  = cast<FrameIndexSDNode>(Loc)->getIndex();
    int BFI = cast<FrameIndexSDNode>(BaseLoc)->getIndex();
    int FS  = MFI.getObjectSize(FI);
    int BFS = MFI.getObjectSize(BFI);
    if (FS != BFS || FS != (int)Bytes) return false;
    return MFI.getObjectOffset(FI) == (MFI.getObjectOffset(BFI) + Dist*Bytes);
  }

  // Handle X + C.
  if (isBaseWithConstantOffset(Loc)) {
    int64_t LocOffset = cast<ConstantSDNode>(Loc.getOperand(1))->getSExtValue();
    if (Loc.getOperand(0) == BaseLoc) {
      // If the base location is a simple address with no offset itself, then
      // the second load's first add operand should be the base address.
      if (LocOffset == Dist * (int)Bytes)
        return true;
    } else if (isBaseWithConstantOffset(BaseLoc)) {
      // The base location itself has an offset, so subtract that value from the
      // second load's offset before comparing to distance * size.
      int64_t BOffset =
        cast<ConstantSDNode>(BaseLoc.getOperand(1))->getSExtValue();
      if (Loc.getOperand(0) == BaseLoc.getOperand(0)) {
        if ((LocOffset - BOffset) == Dist * (int)Bytes)
          return true;
      }
    }
  }
  const GlobalValue *GV1 = nullptr;
  const GlobalValue *GV2 = nullptr;
  int64_t Offset1 = 0;
  int64_t Offset2 = 0;
  bool isGA1 = TLI->isGAPlusOffset(Loc.getNode(), GV1, Offset1);
  bool isGA2 = TLI->isGAPlusOffset(BaseLoc.getNode(), GV2, Offset2);
  if (isGA1 && isGA2 && GV1 == GV2)
    return Offset1 == (Offset2 + Dist*Bytes);
  return false;
}


/// InferPtrAlignment - Infer alignment of a load / store address. Return 0 if
/// it cannot be inferred.
unsigned SelectionDAG::InferPtrAlignment(SDValue Ptr) const {
  // If this is a GlobalAddress + cst, return the alignment.
  const GlobalValue *GV;
  int64_t GVOffset = 0;
  if (TLI->isGAPlusOffset(Ptr.getNode(), GV, GVOffset)) {
    unsigned PtrWidth = getDataLayout().getPointerBaseSizeInBits(GV->getType());
    APInt KnownZero(PtrWidth, 0), KnownOne(PtrWidth, 0);
    llvm::computeKnownBits(const_cast<GlobalValue *>(GV), KnownZero, KnownOne,
                           getDataLayout());
    unsigned AlignBits = KnownZero.countTrailingOnes();
    unsigned Align = AlignBits ? 1 << std::min(31U, AlignBits) : 0;
    if (Align)
      return MinAlign(Align, GVOffset);
  }

  // If this is a direct reference to a stack slot, use information about the
  // stack slot's alignment.
  int FrameIdx = 1 << 31;
  int64_t FrameOffset = 0;
  if (FrameIndexSDNode *FI = dyn_cast<FrameIndexSDNode>(Ptr)) {
    FrameIdx = FI->getIndex();
  } else if (isBaseWithConstantOffset(Ptr) &&
             isa<FrameIndexSDNode>(Ptr.getOperand(0))) {
    // Handle FI+Cst
    FrameIdx = cast<FrameIndexSDNode>(Ptr.getOperand(0))->getIndex();
    FrameOffset = Ptr.getConstantOperandVal(1);
  }

  if (FrameIdx != (1 << 31)) {
    const MachineFrameInfo &MFI = getMachineFunction().getFrameInfo();
    unsigned FIInfoAlign = MinAlign(MFI.getObjectAlignment(FrameIdx),
                                    FrameOffset);
    return FIInfoAlign;
  }

  return 0;
}

/// GetSplitDestVTs - Compute the VTs needed for the low/hi parts of a type
/// which is split (or expanded) into two not necessarily identical pieces.
std::pair<EVT, EVT> SelectionDAG::GetSplitDestVTs(const EVT &VT) const {
  // Currently all types are split in half.
  EVT LoVT, HiVT;
  if (!VT.isVector()) {
    LoVT = HiVT = TLI->getTypeToTransformTo(*getContext(), VT);
  } else {
    unsigned NumElements = VT.getVectorNumElements();
    assert(!(NumElements & 1) && "Splitting vector, but not in half!");
    LoVT = HiVT = EVT::getVectorVT(*getContext(), VT.getVectorElementType(),
                                   NumElements/2);
  }
  return std::make_pair(LoVT, HiVT);
}

/// SplitVector - Split the vector with EXTRACT_SUBVECTOR and return the
/// low/high part.
std::pair<SDValue, SDValue>
SelectionDAG::SplitVector(const SDValue &N, const SDLoc &DL, const EVT &LoVT,
                          const EVT &HiVT) {
  assert(LoVT.getVectorNumElements() + HiVT.getVectorNumElements() <=
         N.getValueType().getVectorNumElements() &&
         "More vector elements requested than available!");
  SDValue Lo, Hi;
  Lo = getNode(ISD::EXTRACT_SUBVECTOR, DL, LoVT, N,
               getConstant(0, DL, TLI->getVectorIdxTy(getDataLayout())));
  Hi = getNode(ISD::EXTRACT_SUBVECTOR, DL, HiVT, N,
               getConstant(LoVT.getVectorNumElements(), DL,
                           TLI->getVectorIdxTy(getDataLayout())));
  return std::make_pair(Lo, Hi);
}

void SelectionDAG::ExtractVectorElements(SDValue Op,
                                         SmallVectorImpl<SDValue> &Args,
                                         unsigned Start, unsigned Count) {
  EVT VT = Op.getValueType();
  if (Count == 0)
    Count = VT.getVectorNumElements();

  EVT EltVT = VT.getVectorElementType();
  EVT IdxTy = TLI->getVectorIdxTy(getDataLayout());
  SDLoc SL(Op);
  for (unsigned i = Start, e = Start + Count; i != e; ++i) {
    Args.push_back(getNode(ISD::EXTRACT_VECTOR_ELT, SL, EltVT,
                           Op, getConstant(i, SL, IdxTy)));
  }
}

// getAddressSpace - Return the address space this GlobalAddress belongs to.
unsigned GlobalAddressSDNode::getAddressSpace() const {
  return getGlobal()->getType()->getAddressSpace();
}


Type *ConstantPoolSDNode::getType() const {
  if (isMachineConstantPoolEntry())
    return Val.MachineCPVal->getType();
  return Val.ConstVal->getType();
}

bool BuildVectorSDNode::isConstantSplat(APInt &SplatValue,
                                        APInt &SplatUndef,
                                        unsigned &SplatBitSize,
                                        bool &HasAnyUndefs,
                                        unsigned MinSplatBits,
                                        bool isBigEndian) const {
  EVT VT = getValueType(0);
  assert(VT.isVector() && "Expected a vector type");
  unsigned sz = VT.getSizeInBits();
  if (MinSplatBits > sz)
    return false;

  SplatValue = APInt(sz, 0);
  SplatUndef = APInt(sz, 0);

  // Get the bits.  Bits with undefined values (when the corresponding element
  // of the vector is an ISD::UNDEF value) are set in SplatUndef and cleared
  // in SplatValue.  If any of the values are not constant, give up and return
  // false.
  unsigned int nOps = getNumOperands();
  assert(nOps > 0 && "isConstantSplat has 0-size build vector");
  unsigned EltBitSize = VT.getScalarSizeInBits();

  for (unsigned j = 0; j < nOps; ++j) {
    unsigned i = isBigEndian ? nOps-1-j : j;
    SDValue OpVal = getOperand(i);
    unsigned BitPos = j * EltBitSize;

    if (OpVal.isUndef())
      SplatUndef |= APInt::getBitsSet(sz, BitPos, BitPos + EltBitSize);
    else if (ConstantSDNode *CN = dyn_cast<ConstantSDNode>(OpVal))
      SplatValue |= CN->getAPIntValue().zextOrTrunc(EltBitSize).
                    zextOrTrunc(sz) << BitPos;
    else if (ConstantFPSDNode *CN = dyn_cast<ConstantFPSDNode>(OpVal))
      SplatValue |= CN->getValueAPF().bitcastToAPInt().zextOrTrunc(sz) <<BitPos;
     else
      return false;
  }

  // The build_vector is all constants or undefs.  Find the smallest element
  // size that splats the vector.

  HasAnyUndefs = (SplatUndef != 0);
  while (sz > 8) {

    unsigned HalfSize = sz / 2;
    APInt HighValue = SplatValue.lshr(HalfSize).trunc(HalfSize);
    APInt LowValue = SplatValue.trunc(HalfSize);
    APInt HighUndef = SplatUndef.lshr(HalfSize).trunc(HalfSize);
    APInt LowUndef = SplatUndef.trunc(HalfSize);

    // If the two halves do not match (ignoring undef bits), stop here.
    if ((HighValue & ~LowUndef) != (LowValue & ~HighUndef) ||
        MinSplatBits > HalfSize)
      break;

    SplatValue = HighValue | LowValue;
    SplatUndef = HighUndef & LowUndef;

    sz = HalfSize;
  }

  SplatBitSize = sz;
  return true;
}

SDValue BuildVectorSDNode::getSplatValue(BitVector *UndefElements) const {
  if (UndefElements) {
    UndefElements->clear();
    UndefElements->resize(getNumOperands());
  }
  SDValue Splatted;
  for (unsigned i = 0, e = getNumOperands(); i != e; ++i) {
    SDValue Op = getOperand(i);
    if (Op.isUndef()) {
      if (UndefElements)
        (*UndefElements)[i] = true;
    } else if (!Splatted) {
      Splatted = Op;
    } else if (Splatted != Op) {
      return SDValue();
    }
  }

  if (!Splatted) {
    assert(getOperand(0).isUndef() &&
           "Can only have a splat without a constant for all undefs.");
    return getOperand(0);
  }

  return Splatted;
}

ConstantSDNode *
BuildVectorSDNode::getConstantSplatNode(BitVector *UndefElements) const {
  return dyn_cast_or_null<ConstantSDNode>(getSplatValue(UndefElements));
}

ConstantFPSDNode *
BuildVectorSDNode::getConstantFPSplatNode(BitVector *UndefElements) const {
  return dyn_cast_or_null<ConstantFPSDNode>(getSplatValue(UndefElements));
}

int32_t
BuildVectorSDNode::getConstantFPSplatPow2ToLog2Int(BitVector *UndefElements,
                                                   uint32_t BitWidth) const {
  if (ConstantFPSDNode *CN =
          dyn_cast_or_null<ConstantFPSDNode>(getSplatValue(UndefElements))) {
    bool IsExact;
    APSInt IntVal(BitWidth);
    const APFloat &APF = CN->getValueAPF();
    if (APF.convertToInteger(IntVal, APFloat::rmTowardZero, &IsExact) !=
            APFloat::opOK ||
        !IsExact)
      return -1;

    return IntVal.exactLogBase2();
  }
  return -1;
}

bool BuildVectorSDNode::isConstant() const {
  for (const SDValue &Op : op_values()) {
    unsigned Opc = Op.getOpcode();
    if (Opc != ISD::UNDEF && Opc != ISD::Constant && Opc != ISD::ConstantFP)
      return false;
  }
  return true;
}

bool ShuffleVectorSDNode::isSplatMask(const int *Mask, EVT VT) {
  // Find the first non-undef value in the shuffle mask.
  unsigned i, e;
  for (i = 0, e = VT.getVectorNumElements(); i != e && Mask[i] < 0; ++i)
    /* search */;

  assert(i != e && "VECTOR_SHUFFLE node with all undef indices!");

  // Make sure all remaining elements are either undef or the same as the first
  // non-undef value.
  for (int Idx = Mask[i]; i != e; ++i)
    if (Mask[i] >= 0 && Mask[i] != Idx)
      return false;
  return true;
}

// \brief Returns the SDNode if it is a constant integer BuildVector
// or constant integer.
SDNode *SelectionDAG::isConstantIntBuildVectorOrConstantInt(SDValue N) {
  if (isa<ConstantSDNode>(N))
    return N.getNode();
  if (ISD::isBuildVectorOfConstantSDNodes(N.getNode()))
    return N.getNode();
  // Treat a GlobalAddress supporting constant offset folding as a
  // constant integer.
  if (GlobalAddressSDNode *GA = dyn_cast<GlobalAddressSDNode>(N))
    if (GA->getOpcode() == ISD::GlobalAddress &&
        TLI->isOffsetFoldingLegal(GA))
      return GA;
  return nullptr;
}

#ifndef NDEBUG
static void checkForCyclesHelper(const SDNode *N,
                                 SmallPtrSetImpl<const SDNode*> &Visited,
                                 SmallPtrSetImpl<const SDNode*> &Checked,
                                 const llvm::SelectionDAG *DAG) {
  // If this node has already been checked, don't check it again.
  if (Checked.count(N))
    return;

  // If a node has already been visited on this depth-first walk, reject it as
  // a cycle.
  if (!Visited.insert(N).second) {
    errs() << "Detected cycle in SelectionDAG\n";
    dbgs() << "Offending node:\n";
    N->dumprFull(DAG); dbgs() << "\n";
    abort();
  }

  for (const SDValue &Op : N->op_values())
    checkForCyclesHelper(Op.getNode(), Visited, Checked, DAG);

  Checked.insert(N);
  Visited.erase(N);
}
#endif

void llvm::checkForCycles(const llvm::SDNode *N,
                          const llvm::SelectionDAG *DAG,
                          bool force) {
#ifndef NDEBUG
  bool check = force;
#ifdef EXPENSIVE_CHECKS
  check = true;
#endif  // EXPENSIVE_CHECKS
  if (check) {
    assert(N && "Checking nonexistent SDNode");
    SmallPtrSet<const SDNode*, 32> visited;
    SmallPtrSet<const SDNode*, 32> checked;
    checkForCyclesHelper(N, visited, checked, DAG);
  }
#endif  // !NDEBUG
}

void llvm::checkForCycles(const llvm::SelectionDAG *DAG, bool force) {
  checkForCycles(DAG->getRoot().getNode(), DAG, force);
}<|MERGE_RESOLUTION|>--- conflicted
+++ resolved
@@ -1090,18 +1090,13 @@
   return getConstant(*ConstantInt::get(*Context, Val), DL, VT, isT, isO);
 }
 
-<<<<<<< HEAD
-SDValue SelectionDAG::getConstant(const ConstantInt &Val, SDLoc DL, EVT VT,
-                                  bool isT, bool isO) {
+SDValue SelectionDAG::getConstant(const ConstantInt &Val, const SDLoc &DL,
+                                  EVT VT, bool isT, bool isO) {
   if (VT == MVT::iFATPTR) {
     const ConstantInt *V = ConstantInt::get(*Context, Val.getValue().trunc(64));
     SDValue IntVal = getConstant(*V, DL, MVT::i64, isT);
     return getNode(ISD::INTTOPTR, SDLoc(), VT, IntVal);
   }
-=======
-SDValue SelectionDAG::getConstant(const ConstantInt &Val, const SDLoc &DL,
-                                  EVT VT, bool isT, bool isO) {
->>>>>>> 6ea9891f
   assert(VT.isInteger() && "Cannot create FP integer constant!");
 
   EVT EltVT = VT.getScalarType();
@@ -4318,18 +4313,11 @@
   return SDValue(nullptr, 0);
 }
 
-<<<<<<< HEAD
 /// getMemBasePlusOffset - Returns base and offset node for the
 ///
-static SDValue getMemBasePlusOffset(SDValue Base, unsigned Offset, SDLoc dl,
-                                      SelectionDAG &DAG) {
-  return DAG.getPointerAdd(dl, Base, Offset);
-=======
 SDValue SelectionDAG::getMemBasePlusOffset(SDValue Base, unsigned Offset,
                                            const SDLoc &DL) {
-  EVT VT = Base.getValueType();
-  return getNode(ISD::ADD, DL, VT, Base, getConstant(Offset, DL, VT));
->>>>>>> 6ea9891f
+  return getPointerAdd(DL, Base, Offset);
 }
 
 /// isMemSrcFromString - Returns true if memcpy source is a string constant.
@@ -4773,12 +4761,12 @@
   return DAG.getNode(ISD::TokenFactor, dl, MVT::Other, OutChains);
 }
 
-<<<<<<< HEAD
-SDValue SelectionDAG::getPointerAdd(SDLoc dl, SDValue Ptr, int64_t Offset) {
+SDValue SelectionDAG::getPointerAdd(const SDLoc dl, SDValue Ptr, int64_t Offset) {
   EVT BasePtrVT = Ptr.getValueType();
   if (BasePtrVT == MVT::iFATPTR) {
     // Assume that address space 0 has the range of any pointer.
-    MVT IntPtrTy = MVT::getIntegerVT(getDataLayout().getPointerSizeInBits(0));
+    MVT IntPtrTy = MVT::getIntegerVT(
+        getDataLayout().getPointerSizeInBits(0));
     return getNode(ISD::PTRADD, dl, BasePtrVT, Ptr, getConstant(Offset,
           dl, IntPtrTy));
   }
@@ -4786,11 +4774,6 @@
                  getConstant(Offset, dl, BasePtrVT));
 }
 
-SDValue SelectionDAG::getMemcpy(SDValue Chain, SDLoc dl, SDValue Dst,
-                                SDValue Src, SDValue Size,
-                                unsigned Align, bool isVol, bool AlwaysInline,
-                                bool isTailCall, MachinePointerInfo DstPtrInfo,
-=======
 static void checkAddrSpaceIsValidForLibcall(const TargetLowering *TLI,
                                             unsigned AS) {
   // Lowering memcpy / memset / memmove intrinsics to calls is only valid if all
@@ -4805,7 +4788,6 @@
                                 SDValue Src, SDValue Size, unsigned Align,
                                 bool isVol, bool AlwaysInline, bool isTailCall,
                                 MachinePointerInfo DstPtrInfo,
->>>>>>> 6ea9891f
                                 MachinePointerInfo SrcPtrInfo) {
   assert(Align && "The SDAG layer expects explicit alignment and reserves 0");
 
