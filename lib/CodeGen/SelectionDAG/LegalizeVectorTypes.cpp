--- conflicted
+++ resolved
@@ -974,12 +974,7 @@
                    isInvariant, Alignment, AAInfo);
 
   unsigned IncrementSize = LoMemVT.getSizeInBits()/8;
-<<<<<<< HEAD
   Ptr = DAG.getPointerAdd(dl, Ptr, IncrementSize);
-=======
-  Ptr = DAG.getNode(ISD::ADD, dl, Ptr.getValueType(), Ptr,
-                    DAG.getConstant(IncrementSize, dl, Ptr.getValueType()));
->>>>>>> 787b9b4e
   Hi = DAG.getLoad(ISD::UNINDEXED, ExtType, HiVT, dl, Ch, Ptr, Offset,
                    LD->getPointerInfo().getWithOffset(IncrementSize),
                    HiMemVT, isVolatile, isNonTemporal, isInvariant, Alignment,
@@ -1739,12 +1734,7 @@
                       isVol, isNT, Alignment, AAInfo);
 
   // Increment the pointer to the other half.
-<<<<<<< HEAD
   Ptr = DAG.getPointerAdd(DL, Ptr, IncrementSize);
-=======
-  Ptr = DAG.getNode(ISD::ADD, DL, Ptr.getValueType(), Ptr,
-                    DAG.getConstant(IncrementSize, DL, Ptr.getValueType()));
->>>>>>> 787b9b4e
 
   if (isTruncating)
     Hi = DAG.getTruncStore(Ch, DL, Hi, Ptr,
