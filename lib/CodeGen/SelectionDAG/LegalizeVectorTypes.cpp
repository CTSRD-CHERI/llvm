//===------- LegalizeVectorTypes.cpp - Legalization of vector types -------===//
//
//                     The LLVM Compiler Infrastructure
//
// This file is distributed under the University of Illinois Open Source
// License. See LICENSE.TXT for details.
//
//===----------------------------------------------------------------------===//
//
// This file performs vector type splitting and scalarization for LegalizeTypes.
// Scalarization is the act of changing a computation in an illegal one-element
// vector type to be a computation in its scalar element type.  For example,
// implementing <1 x f32> arithmetic in a scalar f32 register.  This is needed
// as a base case when scalarizing vector arithmetic like <4 x f32>, which
// eventually decomposes to scalars if the target doesn't support v4f32 or v2f32
// types.
// Splitting is the act of changing a computation in an invalid vector type to
// be a computation in two vectors of half the size.  For example, implementing
// <128 x f32> operations in terms of two <64 x f32> operations.
//
//===----------------------------------------------------------------------===//

#include "LegalizeTypes.h"
#include "llvm/IR/DataLayout.h"
#include "llvm/Support/ErrorHandling.h"
#include "llvm/Support/raw_ostream.h"
using namespace llvm;

#define DEBUG_TYPE "legalize-types"

//===----------------------------------------------------------------------===//
//  Result Vector Scalarization: <1 x ty> -> ty.
//===----------------------------------------------------------------------===//

void DAGTypeLegalizer::ScalarizeVectorResult(SDNode *N, unsigned ResNo) {
  DEBUG(dbgs() << "Scalarize node result " << ResNo << ": ";
        N->dump(&DAG);
        dbgs() << "\n");
  SDValue R = SDValue();

  switch (N->getOpcode()) {
  default:
#ifndef NDEBUG
    dbgs() << "ScalarizeVectorResult #" << ResNo << ": ";
    N->dump(&DAG);
    dbgs() << "\n";
#endif
    report_fatal_error("Do not know how to scalarize the result of this "
                       "operator!\n");

  case ISD::MERGE_VALUES:      R = ScalarizeVecRes_MERGE_VALUES(N, ResNo);break;
  case ISD::BITCAST:           R = ScalarizeVecRes_BITCAST(N); break;
  case ISD::BUILD_VECTOR:      R = ScalarizeVecRes_BUILD_VECTOR(N); break;
  case ISD::EXTRACT_SUBVECTOR: R = ScalarizeVecRes_EXTRACT_SUBVECTOR(N); break;
  case ISD::FP_ROUND:          R = ScalarizeVecRes_FP_ROUND(N); break;
  case ISD::FP_ROUND_INREG:    R = ScalarizeVecRes_InregOp(N); break;
  case ISD::FPOWI:             R = ScalarizeVecRes_FPOWI(N); break;
  case ISD::INSERT_VECTOR_ELT: R = ScalarizeVecRes_INSERT_VECTOR_ELT(N); break;
  case ISD::LOAD:           R = ScalarizeVecRes_LOAD(cast<LoadSDNode>(N));break;
  case ISD::SCALAR_TO_VECTOR:  R = ScalarizeVecRes_SCALAR_TO_VECTOR(N); break;
  case ISD::SIGN_EXTEND_INREG: R = ScalarizeVecRes_InregOp(N); break;
  case ISD::VSELECT:           R = ScalarizeVecRes_VSELECT(N); break;
  case ISD::SELECT:            R = ScalarizeVecRes_SELECT(N); break;
  case ISD::SELECT_CC:         R = ScalarizeVecRes_SELECT_CC(N); break;
  case ISD::SETCC:             R = ScalarizeVecRes_SETCC(N); break;
  case ISD::UNDEF:             R = ScalarizeVecRes_UNDEF(N); break;
  case ISD::VECTOR_SHUFFLE:    R = ScalarizeVecRes_VECTOR_SHUFFLE(N); break;
  case ISD::ANY_EXTEND_VECTOR_INREG:
  case ISD::SIGN_EXTEND_VECTOR_INREG:
  case ISD::ZERO_EXTEND_VECTOR_INREG:
    R = ScalarizeVecRes_VecInregOp(N);
    break;
  case ISD::ANY_EXTEND:
  case ISD::BITREVERSE:
  case ISD::BSWAP:
  case ISD::CTLZ:
  case ISD::CTLZ_ZERO_UNDEF:
  case ISD::CTPOP:
  case ISD::CTTZ:
  case ISD::CTTZ_ZERO_UNDEF:
  case ISD::FABS:
  case ISD::FCEIL:
  case ISD::FCOS:
  case ISD::FEXP:
  case ISD::FEXP2:
  case ISD::FFLOOR:
  case ISD::FLOG:
  case ISD::FLOG10:
  case ISD::FLOG2:
  case ISD::FNEARBYINT:
  case ISD::FNEG:
  case ISD::FP_EXTEND:
  case ISD::FP_TO_SINT:
  case ISD::FP_TO_UINT:
  case ISD::FRINT:
  case ISD::FROUND:
  case ISD::FSIN:
  case ISD::FSQRT:
  case ISD::FTRUNC:
  case ISD::SIGN_EXTEND:
  case ISD::SINT_TO_FP:
  case ISD::TRUNCATE:
  case ISD::UINT_TO_FP:
  case ISD::ZERO_EXTEND:
  case ISD::FCANONICALIZE:
    R = ScalarizeVecRes_UnaryOp(N);
    break;

  case ISD::ADD:
  case ISD::AND:
  case ISD::FADD:
  case ISD::FCOPYSIGN:
  case ISD::FDIV:
  case ISD::FMUL:
  case ISD::FMINNUM:
  case ISD::FMAXNUM:
  case ISD::FMINNAN:
  case ISD::FMAXNAN:
  case ISD::SMIN:
  case ISD::SMAX:
  case ISD::UMIN:
  case ISD::UMAX:

  case ISD::FPOW:
  case ISD::FREM:
  case ISD::FSUB:
  case ISD::MUL:
  case ISD::OR:
  case ISD::SDIV:
  case ISD::SREM:
  case ISD::SUB:
  case ISD::UDIV:
  case ISD::UREM:
  case ISD::XOR:
  case ISD::SHL:
  case ISD::SRA:
  case ISD::SRL:
    R = ScalarizeVecRes_BinOp(N);
    break;
  case ISD::FMA:
    R = ScalarizeVecRes_TernaryOp(N);
    break;
  }

  // If R is null, the sub-method took care of registering the result.
  if (R.getNode())
    SetScalarizedVector(SDValue(N, ResNo), R);
}

SDValue DAGTypeLegalizer::ScalarizeVecRes_BinOp(SDNode *N) {
  SDValue LHS = GetScalarizedVector(N->getOperand(0));
  SDValue RHS = GetScalarizedVector(N->getOperand(1));
  return DAG.getNode(N->getOpcode(), SDLoc(N),
                     LHS.getValueType(), LHS, RHS, N->getFlags());
}

SDValue DAGTypeLegalizer::ScalarizeVecRes_TernaryOp(SDNode *N) {
  SDValue Op0 = GetScalarizedVector(N->getOperand(0));
  SDValue Op1 = GetScalarizedVector(N->getOperand(1));
  SDValue Op2 = GetScalarizedVector(N->getOperand(2));
  return DAG.getNode(N->getOpcode(), SDLoc(N),
                     Op0.getValueType(), Op0, Op1, Op2);
}

SDValue DAGTypeLegalizer::ScalarizeVecRes_MERGE_VALUES(SDNode *N,
                                                       unsigned ResNo) {
  SDValue Op = DisintegrateMERGE_VALUES(N, ResNo);
  return GetScalarizedVector(Op);
}

SDValue DAGTypeLegalizer::ScalarizeVecRes_BITCAST(SDNode *N) {
  EVT NewVT = N->getValueType(0).getVectorElementType();
  return DAG.getNode(ISD::BITCAST, SDLoc(N),
                     NewVT, N->getOperand(0));
}

SDValue DAGTypeLegalizer::ScalarizeVecRes_BUILD_VECTOR(SDNode *N) {
  EVT EltVT = N->getValueType(0).getVectorElementType();
  SDValue InOp = N->getOperand(0);
  // The BUILD_VECTOR operands may be of wider element types and
  // we may need to truncate them back to the requested return type.
  if (EltVT.isInteger())
    return DAG.getNode(ISD::TRUNCATE, SDLoc(N), EltVT, InOp);
  return InOp;
}

SDValue DAGTypeLegalizer::ScalarizeVecRes_EXTRACT_SUBVECTOR(SDNode *N) {
  return DAG.getNode(ISD::EXTRACT_VECTOR_ELT, SDLoc(N),
                     N->getValueType(0).getVectorElementType(),
                     N->getOperand(0), N->getOperand(1));
}

SDValue DAGTypeLegalizer::ScalarizeVecRes_FP_ROUND(SDNode *N) {
  EVT NewVT = N->getValueType(0).getVectorElementType();
  SDValue Op = GetScalarizedVector(N->getOperand(0));
  return DAG.getNode(ISD::FP_ROUND, SDLoc(N),
                     NewVT, Op, N->getOperand(1));
}

SDValue DAGTypeLegalizer::ScalarizeVecRes_FPOWI(SDNode *N) {
  SDValue Op = GetScalarizedVector(N->getOperand(0));
  return DAG.getNode(ISD::FPOWI, SDLoc(N),
                     Op.getValueType(), Op, N->getOperand(1));
}

SDValue DAGTypeLegalizer::ScalarizeVecRes_INSERT_VECTOR_ELT(SDNode *N) {
  // The value to insert may have a wider type than the vector element type,
  // so be sure to truncate it to the element type if necessary.
  SDValue Op = N->getOperand(1);
  EVT EltVT = N->getValueType(0).getVectorElementType();
  if (Op.getValueType() != EltVT)
    // FIXME: Can this happen for floating point types?
    Op = DAG.getNode(ISD::TRUNCATE, SDLoc(N), EltVT, Op);
  return Op;
}

SDValue DAGTypeLegalizer::ScalarizeVecRes_LOAD(LoadSDNode *N) {
  assert(N->isUnindexed() && "Indexed vector load?");

  SDValue Result = DAG.getLoad(
      ISD::UNINDEXED, N->getExtensionType(),
      N->getValueType(0).getVectorElementType(), SDLoc(N), N->getChain(),
      N->getBasePtr(), DAG.getUNDEF(N->getBasePtr().getValueType()),
      N->getPointerInfo(), N->getMemoryVT().getVectorElementType(),
      N->getOriginalAlignment(), N->getMemOperand()->getFlags(),
      N->getAAInfo());

  // Legalize the chain result - switch anything that used the old chain to
  // use the new one.
  ReplaceValueWith(SDValue(N, 1), Result.getValue(1));
  return Result;
}

SDValue DAGTypeLegalizer::ScalarizeVecRes_UnaryOp(SDNode *N) {
  // Get the dest type - it doesn't always match the input type, e.g. int_to_fp.
  EVT DestVT = N->getValueType(0).getVectorElementType();
  SDValue Op = N->getOperand(0);
  EVT OpVT = Op.getValueType();
  SDLoc DL(N);
  // The result needs scalarizing, but it's not a given that the source does.
  // This is a workaround for targets where it's impossible to scalarize the
  // result of a conversion, because the source type is legal.
  // For instance, this happens on AArch64: v1i1 is illegal but v1i{8,16,32}
  // are widened to v8i8, v4i16, and v2i32, which is legal, because v1i64 is
  // legal and was not scalarized.
  // See the similar logic in ScalarizeVecRes_SETCC
  if (getTypeAction(OpVT) == TargetLowering::TypeScalarizeVector) {
    Op = GetScalarizedVector(Op);
  } else {
    EVT VT = OpVT.getVectorElementType();
    Op = DAG.getNode(
        ISD::EXTRACT_VECTOR_ELT, DL, VT, Op,
        DAG.getConstant(0, DL, TLI.getVectorIdxTy(DAG.getDataLayout())));
  }
  return DAG.getNode(N->getOpcode(), SDLoc(N), DestVT, Op);
}

SDValue DAGTypeLegalizer::ScalarizeVecRes_InregOp(SDNode *N) {
  EVT EltVT = N->getValueType(0).getVectorElementType();
  EVT ExtVT = cast<VTSDNode>(N->getOperand(1))->getVT().getVectorElementType();
  SDValue LHS = GetScalarizedVector(N->getOperand(0));
  return DAG.getNode(N->getOpcode(), SDLoc(N), EltVT,
                     LHS, DAG.getValueType(ExtVT));
}

SDValue DAGTypeLegalizer::ScalarizeVecRes_VecInregOp(SDNode *N) {
  SDLoc DL(N);
  SDValue Op = N->getOperand(0);

  EVT OpVT = Op.getValueType();
  EVT OpEltVT = OpVT.getVectorElementType();
  EVT EltVT = N->getValueType(0).getVectorElementType();

  if (getTypeAction(OpVT) == TargetLowering::TypeScalarizeVector) {
    Op = GetScalarizedVector(Op);
  } else {
    Op = DAG.getNode(
        ISD::EXTRACT_VECTOR_ELT, DL, OpEltVT, Op,
        DAG.getConstant(0, DL, TLI.getVectorIdxTy(DAG.getDataLayout())));
  }

  switch (N->getOpcode()) {
  case ISD::ANY_EXTEND_VECTOR_INREG:
    return DAG.getNode(ISD::ANY_EXTEND, DL, EltVT, Op);
  case ISD::SIGN_EXTEND_VECTOR_INREG:
    return DAG.getNode(ISD::SIGN_EXTEND, DL, EltVT, Op);
  case ISD::ZERO_EXTEND_VECTOR_INREG:
    return DAG.getNode(ISD::ZERO_EXTEND, DL, EltVT, Op);
  }

  llvm_unreachable("Illegal extend_vector_inreg opcode");
}

SDValue DAGTypeLegalizer::ScalarizeVecRes_SCALAR_TO_VECTOR(SDNode *N) {
  // If the operand is wider than the vector element type then it is implicitly
  // truncated.  Make that explicit here.
  EVT EltVT = N->getValueType(0).getVectorElementType();
  SDValue InOp = N->getOperand(0);
  if (InOp.getValueType() != EltVT)
    return DAG.getNode(ISD::TRUNCATE, SDLoc(N), EltVT, InOp);
  return InOp;
}

SDValue DAGTypeLegalizer::ScalarizeVecRes_VSELECT(SDNode *N) {
  SDValue Cond = N->getOperand(0);
  EVT OpVT = Cond.getValueType();
  SDLoc DL(N);
  // The vselect result and true/value operands needs scalarizing, but it's
  // not a given that the Cond does. For instance, in AVX512 v1i1 is legal.
  // See the similar logic in ScalarizeVecRes_SETCC
  if (getTypeAction(OpVT) == TargetLowering::TypeScalarizeVector) {
    Cond = GetScalarizedVector(Cond);
  } else {
    EVT VT = OpVT.getVectorElementType();
    Cond = DAG.getNode(
        ISD::EXTRACT_VECTOR_ELT, DL, VT, Cond,
        DAG.getConstant(0, DL, TLI.getVectorIdxTy(DAG.getDataLayout())));
  }

  SDValue LHS = GetScalarizedVector(N->getOperand(1));
  TargetLowering::BooleanContent ScalarBool =
      TLI.getBooleanContents(false, false);
  TargetLowering::BooleanContent VecBool = TLI.getBooleanContents(true, false);

  // If integer and float booleans have different contents then we can't
  // reliably optimize in all cases. There is a full explanation for this in
  // DAGCombiner::visitSELECT() where the same issue affects folding
  // (select C, 0, 1) to (xor C, 1).
  if (TLI.getBooleanContents(false, false) !=
      TLI.getBooleanContents(false, true)) {
    // At least try the common case where the boolean is generated by a
    // comparison.
    if (Cond->getOpcode() == ISD::SETCC) {
      EVT OpVT = Cond->getOperand(0)->getValueType(0);
      ScalarBool = TLI.getBooleanContents(OpVT.getScalarType());
      VecBool = TLI.getBooleanContents(OpVT);
    } else
      ScalarBool = TargetLowering::UndefinedBooleanContent;
  }

  if (ScalarBool != VecBool) {
    EVT CondVT = Cond.getValueType();
    switch (ScalarBool) {
      case TargetLowering::UndefinedBooleanContent:
        break;
      case TargetLowering::ZeroOrOneBooleanContent:
        assert(VecBool == TargetLowering::UndefinedBooleanContent ||
               VecBool == TargetLowering::ZeroOrNegativeOneBooleanContent);
        // Vector read from all ones, scalar expects a single 1 so mask.
        Cond = DAG.getNode(ISD::AND, SDLoc(N), CondVT,
                           Cond, DAG.getConstant(1, SDLoc(N), CondVT));
        break;
      case TargetLowering::ZeroOrNegativeOneBooleanContent:
        assert(VecBool == TargetLowering::UndefinedBooleanContent ||
               VecBool == TargetLowering::ZeroOrOneBooleanContent);
        // Vector reads from a one, scalar from all ones so sign extend.
        Cond = DAG.getNode(ISD::SIGN_EXTEND_INREG, SDLoc(N), CondVT,
                           Cond, DAG.getValueType(MVT::i1));
        break;
    }
  }

  return DAG.getSelect(SDLoc(N),
                       LHS.getValueType(), Cond, LHS,
                       GetScalarizedVector(N->getOperand(2)));
}

SDValue DAGTypeLegalizer::ScalarizeVecRes_SELECT(SDNode *N) {
  SDValue LHS = GetScalarizedVector(N->getOperand(1));
  return DAG.getSelect(SDLoc(N),
                       LHS.getValueType(), N->getOperand(0), LHS,
                       GetScalarizedVector(N->getOperand(2)));
}

SDValue DAGTypeLegalizer::ScalarizeVecRes_SELECT_CC(SDNode *N) {
  SDValue LHS = GetScalarizedVector(N->getOperand(2));
  return DAG.getNode(ISD::SELECT_CC, SDLoc(N), LHS.getValueType(),
                     N->getOperand(0), N->getOperand(1),
                     LHS, GetScalarizedVector(N->getOperand(3)),
                     N->getOperand(4));
}

SDValue DAGTypeLegalizer::ScalarizeVecRes_UNDEF(SDNode *N) {
  return DAG.getUNDEF(N->getValueType(0).getVectorElementType());
}

SDValue DAGTypeLegalizer::ScalarizeVecRes_VECTOR_SHUFFLE(SDNode *N) {
  // Figure out if the scalar is the LHS or RHS and return it.
  SDValue Arg = N->getOperand(2).getOperand(0);
  if (Arg.isUndef())
    return DAG.getUNDEF(N->getValueType(0).getVectorElementType());
  unsigned Op = !cast<ConstantSDNode>(Arg)->isNullValue();
  return GetScalarizedVector(N->getOperand(Op));
}

SDValue DAGTypeLegalizer::ScalarizeVecRes_SETCC(SDNode *N) {
  assert(N->getValueType(0).isVector() &&
         N->getOperand(0).getValueType().isVector() &&
         "Operand types must be vectors");
  SDValue LHS = N->getOperand(0);
  SDValue RHS = N->getOperand(1);
  EVT OpVT = LHS.getValueType();
  EVT NVT = N->getValueType(0).getVectorElementType();
  SDLoc DL(N);

  // The result needs scalarizing, but it's not a given that the source does.
  if (getTypeAction(OpVT) == TargetLowering::TypeScalarizeVector) {
    LHS = GetScalarizedVector(LHS);
    RHS = GetScalarizedVector(RHS);
  } else {
    EVT VT = OpVT.getVectorElementType();
    LHS = DAG.getNode(
        ISD::EXTRACT_VECTOR_ELT, DL, VT, LHS,
        DAG.getConstant(0, DL, TLI.getVectorIdxTy(DAG.getDataLayout())));
    RHS = DAG.getNode(
        ISD::EXTRACT_VECTOR_ELT, DL, VT, RHS,
        DAG.getConstant(0, DL, TLI.getVectorIdxTy(DAG.getDataLayout())));
  }

  // Turn it into a scalar SETCC.
  SDValue Res = DAG.getNode(ISD::SETCC, DL, MVT::i1, LHS, RHS,
                            N->getOperand(2));
  // Vectors may have a different boolean contents to scalars.  Promote the
  // value appropriately.
  ISD::NodeType ExtendCode =
      TargetLowering::getExtendForContent(TLI.getBooleanContents(OpVT));
  return DAG.getNode(ExtendCode, DL, NVT, Res);
}


//===----------------------------------------------------------------------===//
//  Operand Vector Scalarization <1 x ty> -> ty.
//===----------------------------------------------------------------------===//

bool DAGTypeLegalizer::ScalarizeVectorOperand(SDNode *N, unsigned OpNo) {
  DEBUG(dbgs() << "Scalarize node operand " << OpNo << ": ";
        N->dump(&DAG);
        dbgs() << "\n");
  SDValue Res = SDValue();

  if (!Res.getNode()) {
    switch (N->getOpcode()) {
    default:
#ifndef NDEBUG
      dbgs() << "ScalarizeVectorOperand Op #" << OpNo << ": ";
      N->dump(&DAG);
      dbgs() << "\n";
#endif
      report_fatal_error("Do not know how to scalarize this operator's "
                         "operand!\n");
    case ISD::BITCAST:
      Res = ScalarizeVecOp_BITCAST(N);
      break;
    case ISD::ANY_EXTEND:
    case ISD::ZERO_EXTEND:
    case ISD::SIGN_EXTEND:
    case ISD::TRUNCATE:
    case ISD::FP_TO_SINT:
    case ISD::FP_TO_UINT:
    case ISD::SINT_TO_FP:
    case ISD::UINT_TO_FP:
      Res = ScalarizeVecOp_UnaryOp(N);
      break;
    case ISD::CONCAT_VECTORS:
      Res = ScalarizeVecOp_CONCAT_VECTORS(N);
      break;
    case ISD::EXTRACT_VECTOR_ELT:
      Res = ScalarizeVecOp_EXTRACT_VECTOR_ELT(N);
      break;
    case ISD::VSELECT:
      Res = ScalarizeVecOp_VSELECT(N);
      break;
    case ISD::SETCC:
      Res = ScalarizeVecOp_VSETCC(N);
      break;
    case ISD::STORE:
      Res = ScalarizeVecOp_STORE(cast<StoreSDNode>(N), OpNo);
      break;
    case ISD::FP_ROUND:
      Res = ScalarizeVecOp_FP_ROUND(N, OpNo);
      break;
    }
  }

  // If the result is null, the sub-method took care of registering results etc.
  if (!Res.getNode()) return false;

  // If the result is N, the sub-method updated N in place.  Tell the legalizer
  // core about this.
  if (Res.getNode() == N)
    return true;

  assert(Res.getValueType() == N->getValueType(0) && N->getNumValues() == 1 &&
         "Invalid operand expansion");

  ReplaceValueWith(SDValue(N, 0), Res);
  return false;
}

/// If the value to convert is a vector that needs to be scalarized, it must be
/// <1 x ty>. Convert the element instead.
SDValue DAGTypeLegalizer::ScalarizeVecOp_BITCAST(SDNode *N) {
  SDValue Elt = GetScalarizedVector(N->getOperand(0));
  return DAG.getNode(ISD::BITCAST, SDLoc(N),
                     N->getValueType(0), Elt);
}

/// If the input is a vector that needs to be scalarized, it must be <1 x ty>.
/// Do the operation on the element instead.
SDValue DAGTypeLegalizer::ScalarizeVecOp_UnaryOp(SDNode *N) {
  assert(N->getValueType(0).getVectorNumElements() == 1 &&
         "Unexpected vector type!");
  SDValue Elt = GetScalarizedVector(N->getOperand(0));
  SDValue Op = DAG.getNode(N->getOpcode(), SDLoc(N),
                           N->getValueType(0).getScalarType(), Elt);
  // Revectorize the result so the types line up with what the uses of this
  // expression expect.
  return DAG.getBuildVector(N->getValueType(0), SDLoc(N), Op);
}

/// The vectors to concatenate have length one - use a BUILD_VECTOR instead.
SDValue DAGTypeLegalizer::ScalarizeVecOp_CONCAT_VECTORS(SDNode *N) {
  SmallVector<SDValue, 8> Ops(N->getNumOperands());
  for (unsigned i = 0, e = N->getNumOperands(); i < e; ++i)
    Ops[i] = GetScalarizedVector(N->getOperand(i));
  return DAG.getBuildVector(N->getValueType(0), SDLoc(N), Ops);
}

/// If the input is a vector that needs to be scalarized, it must be <1 x ty>,
/// so just return the element, ignoring the index.
SDValue DAGTypeLegalizer::ScalarizeVecOp_EXTRACT_VECTOR_ELT(SDNode *N) {
  EVT VT = N->getValueType(0);
  SDValue Res = GetScalarizedVector(N->getOperand(0));
  if (Res.getValueType() != VT)
    Res = VT.isFloatingPoint()
              ? DAG.getNode(ISD::FP_EXTEND, SDLoc(N), VT, Res)
              : DAG.getNode(ISD::ANY_EXTEND, SDLoc(N), VT, Res);
  return Res;
}

/// If the input condition is a vector that needs to be scalarized, it must be
/// <1 x i1>, so just convert to a normal ISD::SELECT
/// (still with vector output type since that was acceptable if we got here).
SDValue DAGTypeLegalizer::ScalarizeVecOp_VSELECT(SDNode *N) {
  SDValue ScalarCond = GetScalarizedVector(N->getOperand(0));
  EVT VT = N->getValueType(0);

  return DAG.getNode(ISD::SELECT, SDLoc(N), VT, ScalarCond, N->getOperand(1),
                     N->getOperand(2));
}

/// If the operand is a vector that needs to be scalarized then the
/// result must be v1i1, so just convert to a scalar SETCC and wrap
/// with a scalar_to_vector since the res type is legal if we got here
SDValue DAGTypeLegalizer::ScalarizeVecOp_VSETCC(SDNode *N) {
  assert(N->getValueType(0).isVector() &&
         N->getOperand(0).getValueType().isVector() &&
         "Operand types must be vectors");
  assert(N->getValueType(0) == MVT::v1i1 && "Expected v1i1 type");

  EVT VT = N->getValueType(0);
  SDValue LHS = GetScalarizedVector(N->getOperand(0));
  SDValue RHS = GetScalarizedVector(N->getOperand(1));

  EVT OpVT = N->getOperand(0).getValueType();
  EVT NVT = VT.getVectorElementType();
  SDLoc DL(N);
  // Turn it into a scalar SETCC.
  SDValue Res = DAG.getNode(ISD::SETCC, DL, MVT::i1, LHS, RHS,
      N->getOperand(2));

  // Vectors may have a different boolean contents to scalars.  Promote the
  // value appropriately.
  ISD::NodeType ExtendCode =
      TargetLowering::getExtendForContent(TLI.getBooleanContents(OpVT));

  Res = DAG.getNode(ExtendCode, DL, NVT, Res);

  return DAG.getNode(ISD::SCALAR_TO_VECTOR, DL, VT, Res);
}

/// If the value to store is a vector that needs to be scalarized, it must be
/// <1 x ty>. Just store the element.
SDValue DAGTypeLegalizer::ScalarizeVecOp_STORE(StoreSDNode *N, unsigned OpNo){
  assert(N->isUnindexed() && "Indexed store of one-element vector?");
  assert(OpNo == 1 && "Do not know how to scalarize this operand!");
  SDLoc dl(N);

  if (N->isTruncatingStore())
    return DAG.getTruncStore(
        N->getChain(), dl, GetScalarizedVector(N->getOperand(1)),
        N->getBasePtr(), N->getPointerInfo(),
        N->getMemoryVT().getVectorElementType(), N->getAlignment(),
        N->getMemOperand()->getFlags(), N->getAAInfo());

  return DAG.getStore(N->getChain(), dl, GetScalarizedVector(N->getOperand(1)),
                      N->getBasePtr(), N->getPointerInfo(),
                      N->getOriginalAlignment(), N->getMemOperand()->getFlags(),
                      N->getAAInfo());
}

/// If the value to round is a vector that needs to be scalarized, it must be
/// <1 x ty>. Convert the element instead.
SDValue DAGTypeLegalizer::ScalarizeVecOp_FP_ROUND(SDNode *N, unsigned OpNo) {
  SDValue Elt = GetScalarizedVector(N->getOperand(0));
  SDValue Res = DAG.getNode(ISD::FP_ROUND, SDLoc(N),
                            N->getValueType(0).getVectorElementType(), Elt,
                            N->getOperand(1));
  return DAG.getNode(ISD::SCALAR_TO_VECTOR, SDLoc(N), N->getValueType(0), Res);
}

//===----------------------------------------------------------------------===//
//  Result Vector Splitting
//===----------------------------------------------------------------------===//

/// This method is called when the specified result of the specified node is
/// found to need vector splitting. At this point, the node may also have
/// invalid operands or may have other results that need legalization, we just
/// know that (at least) one result needs vector splitting.
void DAGTypeLegalizer::SplitVectorResult(SDNode *N, unsigned ResNo) {
  DEBUG(dbgs() << "Split node result: ";
        N->dump(&DAG);
        dbgs() << "\n");
  SDValue Lo, Hi;

  // See if the target wants to custom expand this node.
  if (CustomLowerNode(N, N->getValueType(ResNo), true))
    return;

  switch (N->getOpcode()) {
  default:
#ifndef NDEBUG
    dbgs() << "SplitVectorResult #" << ResNo << ": ";
    N->dump(&DAG);
    dbgs() << "\n";
#endif
    report_fatal_error("Do not know how to split the result of this "
                       "operator!\n");

  case ISD::MERGE_VALUES: SplitRes_MERGE_VALUES(N, ResNo, Lo, Hi); break;
  case ISD::VSELECT:
  case ISD::SELECT:       SplitRes_SELECT(N, Lo, Hi); break;
  case ISD::SELECT_CC:    SplitRes_SELECT_CC(N, Lo, Hi); break;
  case ISD::UNDEF:        SplitRes_UNDEF(N, Lo, Hi); break;
  case ISD::BITCAST:           SplitVecRes_BITCAST(N, Lo, Hi); break;
  case ISD::BUILD_VECTOR:      SplitVecRes_BUILD_VECTOR(N, Lo, Hi); break;
  case ISD::CONCAT_VECTORS:    SplitVecRes_CONCAT_VECTORS(N, Lo, Hi); break;
  case ISD::EXTRACT_SUBVECTOR: SplitVecRes_EXTRACT_SUBVECTOR(N, Lo, Hi); break;
  case ISD::INSERT_SUBVECTOR:  SplitVecRes_INSERT_SUBVECTOR(N, Lo, Hi); break;
  case ISD::FP_ROUND_INREG:    SplitVecRes_InregOp(N, Lo, Hi); break;
  case ISD::FPOWI:             SplitVecRes_FPOWI(N, Lo, Hi); break;
  case ISD::FCOPYSIGN:         SplitVecRes_FCOPYSIGN(N, Lo, Hi); break;
  case ISD::INSERT_VECTOR_ELT: SplitVecRes_INSERT_VECTOR_ELT(N, Lo, Hi); break;
  case ISD::SCALAR_TO_VECTOR:  SplitVecRes_SCALAR_TO_VECTOR(N, Lo, Hi); break;
  case ISD::SIGN_EXTEND_INREG: SplitVecRes_InregOp(N, Lo, Hi); break;
  case ISD::LOAD:
    SplitVecRes_LOAD(cast<LoadSDNode>(N), Lo, Hi);
    break;
  case ISD::MLOAD:
    SplitVecRes_MLOAD(cast<MaskedLoadSDNode>(N), Lo, Hi);
    break;
  case ISD::MGATHER:
    SplitVecRes_MGATHER(cast<MaskedGatherSDNode>(N), Lo, Hi);
    break;
  case ISD::SETCC:
    SplitVecRes_SETCC(N, Lo, Hi);
    break;
  case ISD::VECTOR_SHUFFLE:
    SplitVecRes_VECTOR_SHUFFLE(cast<ShuffleVectorSDNode>(N), Lo, Hi);
    break;

  case ISD::ANY_EXTEND_VECTOR_INREG:
  case ISD::SIGN_EXTEND_VECTOR_INREG:
  case ISD::ZERO_EXTEND_VECTOR_INREG:
    SplitVecRes_ExtVecInRegOp(N, Lo, Hi);
    break;

  case ISD::BITREVERSE:
  case ISD::BSWAP:
  case ISD::CTLZ:
  case ISD::CTTZ:
  case ISD::CTLZ_ZERO_UNDEF:
  case ISD::CTTZ_ZERO_UNDEF:
  case ISD::CTPOP:
  case ISD::FABS:
  case ISD::FCEIL:
  case ISD::FCOS:
  case ISD::FEXP:
  case ISD::FEXP2:
  case ISD::FFLOOR:
  case ISD::FLOG:
  case ISD::FLOG10:
  case ISD::FLOG2:
  case ISD::FNEARBYINT:
  case ISD::FNEG:
  case ISD::FP_EXTEND:
  case ISD::FP_ROUND:
  case ISD::FP_TO_SINT:
  case ISD::FP_TO_UINT:
  case ISD::FRINT:
  case ISD::FROUND:
  case ISD::FSIN:
  case ISD::FSQRT:
  case ISD::FTRUNC:
  case ISD::SINT_TO_FP:
  case ISD::TRUNCATE:
  case ISD::UINT_TO_FP:
  case ISD::FCANONICALIZE:
    SplitVecRes_UnaryOp(N, Lo, Hi);
    break;

  case ISD::ANY_EXTEND:
  case ISD::SIGN_EXTEND:
  case ISD::ZERO_EXTEND:
    SplitVecRes_ExtendOp(N, Lo, Hi);
    break;

  case ISD::ADD:
  case ISD::SUB:
  case ISD::MUL:
  case ISD::MULHS:
  case ISD::MULHU:
  case ISD::FADD:
  case ISD::FSUB:
  case ISD::FMUL:
  case ISD::FMINNUM:
  case ISD::FMAXNUM:
  case ISD::FMINNAN:
  case ISD::FMAXNAN:
  case ISD::SDIV:
  case ISD::UDIV:
  case ISD::FDIV:
  case ISD::FPOW:
  case ISD::AND:
  case ISD::OR:
  case ISD::XOR:
  case ISD::SHL:
  case ISD::SRA:
  case ISD::SRL:
  case ISD::UREM:
  case ISD::SREM:
  case ISD::FREM:
  case ISD::SMIN:
  case ISD::SMAX:
  case ISD::UMIN:
  case ISD::UMAX:
    SplitVecRes_BinOp(N, Lo, Hi);
    break;
  case ISD::FMA:
    SplitVecRes_TernaryOp(N, Lo, Hi);
    break;
  }

  // If Lo/Hi is null, the sub-method took care of registering results etc.
  if (Lo.getNode())
    SetSplitVector(SDValue(N, ResNo), Lo, Hi);
}

void DAGTypeLegalizer::SplitVecRes_BinOp(SDNode *N, SDValue &Lo,
                                         SDValue &Hi) {
  SDValue LHSLo, LHSHi;
  GetSplitVector(N->getOperand(0), LHSLo, LHSHi);
  SDValue RHSLo, RHSHi;
  GetSplitVector(N->getOperand(1), RHSLo, RHSHi);
  SDLoc dl(N);

  const SDNodeFlags Flags = N->getFlags();
  unsigned Opcode = N->getOpcode();
  Lo = DAG.getNode(Opcode, dl, LHSLo.getValueType(), LHSLo, RHSLo, Flags);
  Hi = DAG.getNode(Opcode, dl, LHSHi.getValueType(), LHSHi, RHSHi, Flags);
}

void DAGTypeLegalizer::SplitVecRes_TernaryOp(SDNode *N, SDValue &Lo,
                                             SDValue &Hi) {
  SDValue Op0Lo, Op0Hi;
  GetSplitVector(N->getOperand(0), Op0Lo, Op0Hi);
  SDValue Op1Lo, Op1Hi;
  GetSplitVector(N->getOperand(1), Op1Lo, Op1Hi);
  SDValue Op2Lo, Op2Hi;
  GetSplitVector(N->getOperand(2), Op2Lo, Op2Hi);
  SDLoc dl(N);

  Lo = DAG.getNode(N->getOpcode(), dl, Op0Lo.getValueType(),
                   Op0Lo, Op1Lo, Op2Lo);
  Hi = DAG.getNode(N->getOpcode(), dl, Op0Hi.getValueType(),
                   Op0Hi, Op1Hi, Op2Hi);
}

void DAGTypeLegalizer::SplitVecRes_BITCAST(SDNode *N, SDValue &Lo,
                                           SDValue &Hi) {
  // We know the result is a vector.  The input may be either a vector or a
  // scalar value.
  EVT LoVT, HiVT;
  std::tie(LoVT, HiVT) = DAG.GetSplitDestVTs(N->getValueType(0));
  SDLoc dl(N);

  SDValue InOp = N->getOperand(0);
  EVT InVT = InOp.getValueType();

  // Handle some special cases efficiently.
  switch (getTypeAction(InVT)) {
  case TargetLowering::TypeLegal:
  case TargetLowering::TypePromoteInteger:
  case TargetLowering::TypePromoteFloat:
  case TargetLowering::TypeSoftenFloat:
  case TargetLowering::TypeScalarizeVector:
  case TargetLowering::TypeWidenVector:
    break;
  case TargetLowering::TypeExpandInteger:
  case TargetLowering::TypeExpandFloat:
    // A scalar to vector conversion, where the scalar needs expansion.
    // If the vector is being split in two then we can just convert the
    // expanded pieces.
    if (LoVT == HiVT) {
      GetExpandedOp(InOp, Lo, Hi);
      if (DAG.getDataLayout().isBigEndian())
        std::swap(Lo, Hi);
      Lo = DAG.getNode(ISD::BITCAST, dl, LoVT, Lo);
      Hi = DAG.getNode(ISD::BITCAST, dl, HiVT, Hi);
      return;
    }
    break;
  case TargetLowering::TypeSplitVector:
    // If the input is a vector that needs to be split, convert each split
    // piece of the input now.
    GetSplitVector(InOp, Lo, Hi);
    Lo = DAG.getNode(ISD::BITCAST, dl, LoVT, Lo);
    Hi = DAG.getNode(ISD::BITCAST, dl, HiVT, Hi);
    return;
  }

  // In the general case, convert the input to an integer and split it by hand.
  EVT LoIntVT = EVT::getIntegerVT(*DAG.getContext(), LoVT.getSizeInBits());
  EVT HiIntVT = EVT::getIntegerVT(*DAG.getContext(), HiVT.getSizeInBits());
  if (DAG.getDataLayout().isBigEndian())
    std::swap(LoIntVT, HiIntVT);

  SplitInteger(BitConvertToInteger(InOp), LoIntVT, HiIntVT, Lo, Hi);

  if (DAG.getDataLayout().isBigEndian())
    std::swap(Lo, Hi);
  Lo = DAG.getNode(ISD::BITCAST, dl, LoVT, Lo);
  Hi = DAG.getNode(ISD::BITCAST, dl, HiVT, Hi);
}

void DAGTypeLegalizer::SplitVecRes_BUILD_VECTOR(SDNode *N, SDValue &Lo,
                                                SDValue &Hi) {
  EVT LoVT, HiVT;
  SDLoc dl(N);
  std::tie(LoVT, HiVT) = DAG.GetSplitDestVTs(N->getValueType(0));
  unsigned LoNumElts = LoVT.getVectorNumElements();
  SmallVector<SDValue, 8> LoOps(N->op_begin(), N->op_begin()+LoNumElts);
  Lo = DAG.getBuildVector(LoVT, dl, LoOps);

  SmallVector<SDValue, 8> HiOps(N->op_begin()+LoNumElts, N->op_end());
  Hi = DAG.getBuildVector(HiVT, dl, HiOps);
}

void DAGTypeLegalizer::SplitVecRes_CONCAT_VECTORS(SDNode *N, SDValue &Lo,
                                                  SDValue &Hi) {
  assert(!(N->getNumOperands() & 1) && "Unsupported CONCAT_VECTORS");
  SDLoc dl(N);
  unsigned NumSubvectors = N->getNumOperands() / 2;
  if (NumSubvectors == 1) {
    Lo = N->getOperand(0);
    Hi = N->getOperand(1);
    return;
  }

  EVT LoVT, HiVT;
  std::tie(LoVT, HiVT) = DAG.GetSplitDestVTs(N->getValueType(0));

  SmallVector<SDValue, 8> LoOps(N->op_begin(), N->op_begin()+NumSubvectors);
  Lo = DAG.getNode(ISD::CONCAT_VECTORS, dl, LoVT, LoOps);

  SmallVector<SDValue, 8> HiOps(N->op_begin()+NumSubvectors, N->op_end());
  Hi = DAG.getNode(ISD::CONCAT_VECTORS, dl, HiVT, HiOps);
}

void DAGTypeLegalizer::SplitVecRes_EXTRACT_SUBVECTOR(SDNode *N, SDValue &Lo,
                                                     SDValue &Hi) {
  SDValue Vec = N->getOperand(0);
  SDValue Idx = N->getOperand(1);
  SDLoc dl(N);

  EVT LoVT, HiVT;
  std::tie(LoVT, HiVT) = DAG.GetSplitDestVTs(N->getValueType(0));

  Lo = DAG.getNode(ISD::EXTRACT_SUBVECTOR, dl, LoVT, Vec, Idx);
  uint64_t IdxVal = cast<ConstantSDNode>(Idx)->getZExtValue();
  Hi = DAG.getNode(ISD::EXTRACT_SUBVECTOR, dl, HiVT, Vec,
                   DAG.getConstant(IdxVal + LoVT.getVectorNumElements(), dl,
                                   TLI.getVectorIdxTy(DAG.getDataLayout())));
}

void DAGTypeLegalizer::SplitVecRes_INSERT_SUBVECTOR(SDNode *N, SDValue &Lo,
                                                    SDValue &Hi) {
  SDValue Vec = N->getOperand(0);
  SDValue SubVec = N->getOperand(1);
  SDValue Idx = N->getOperand(2);
  SDLoc dl(N);
  GetSplitVector(Vec, Lo, Hi);

  EVT VecVT = Vec.getValueType();
  unsigned VecElems = VecVT.getVectorNumElements();
  unsigned SubElems = SubVec.getValueType().getVectorNumElements();

  // If we know the index is 0, and we know the subvector doesn't cross the
  // boundary between the halves, we can avoid spilling the vector, and insert
  // into the lower half of the split vector directly.
  // TODO: The IdxVal == 0 constraint is artificial, we could do this whenever
  // the index is constant and there is no boundary crossing. But those cases
  // don't seem to get hit in practice.
  if (ConstantSDNode *ConstIdx = dyn_cast<ConstantSDNode>(Idx)) {
    unsigned IdxVal = ConstIdx->getZExtValue();
    if ((IdxVal == 0) && (IdxVal + SubElems <= VecElems / 2)) {
      EVT LoVT, HiVT;
      std::tie(LoVT, HiVT) = DAG.GetSplitDestVTs(N->getValueType(0));
      Lo = DAG.getNode(ISD::INSERT_SUBVECTOR, dl, LoVT, Lo, SubVec, Idx);
      return;
    }
  }

  // Spill the vector to the stack.
  SDValue StackPtr = DAG.CreateStackTemporary(VecVT);
  SDValue Store =
      DAG.getStore(DAG.getEntryNode(), dl, Vec, StackPtr, MachinePointerInfo());

  // Store the new subvector into the specified index.
  SDValue SubVecPtr = TLI.getVectorElementPointer(DAG, StackPtr, VecVT, Idx);
  Type *VecType = VecVT.getTypeForEVT(*DAG.getContext());
  unsigned Alignment = DAG.getDataLayout().getPrefTypeAlignment(VecType);
  Store = DAG.getStore(Store, dl, SubVec, SubVecPtr, MachinePointerInfo());

  // Load the Lo part from the stack slot.
  Lo =
      DAG.getLoad(Lo.getValueType(), dl, Store, StackPtr, MachinePointerInfo());

  // Increment the pointer to the other part.
  unsigned IncrementSize = Lo.getValueSizeInBits() / 8;
  StackPtr =
      DAG.getNode(ISD::ADD, dl, StackPtr.getValueType(), StackPtr,
                  DAG.getConstant(IncrementSize, dl, StackPtr.getValueType()));

  // Load the Hi part from the stack slot.
  Hi = DAG.getLoad(Hi.getValueType(), dl, Store, StackPtr, MachinePointerInfo(),
                   MinAlign(Alignment, IncrementSize));
}

void DAGTypeLegalizer::SplitVecRes_FPOWI(SDNode *N, SDValue &Lo,
                                         SDValue &Hi) {
  SDLoc dl(N);
  GetSplitVector(N->getOperand(0), Lo, Hi);
  Lo = DAG.getNode(ISD::FPOWI, dl, Lo.getValueType(), Lo, N->getOperand(1));
  Hi = DAG.getNode(ISD::FPOWI, dl, Hi.getValueType(), Hi, N->getOperand(1));
}

void DAGTypeLegalizer::SplitVecRes_FCOPYSIGN(SDNode *N, SDValue &Lo,
                                             SDValue &Hi) {
  SDValue LHSLo, LHSHi;
  GetSplitVector(N->getOperand(0), LHSLo, LHSHi);
  SDLoc DL(N);

  SDValue RHSLo, RHSHi;
  SDValue RHS = N->getOperand(1);
  EVT RHSVT = RHS.getValueType();
  if (getTypeAction(RHSVT) == TargetLowering::TypeSplitVector)
    GetSplitVector(RHS, RHSLo, RHSHi);
  else
    std::tie(RHSLo, RHSHi) = DAG.SplitVector(RHS, SDLoc(RHS));


  Lo = DAG.getNode(ISD::FCOPYSIGN, DL, LHSLo.getValueType(), LHSLo, RHSLo);
  Hi = DAG.getNode(ISD::FCOPYSIGN, DL, LHSHi.getValueType(), LHSHi, RHSHi);
}

void DAGTypeLegalizer::SplitVecRes_InregOp(SDNode *N, SDValue &Lo,
                                           SDValue &Hi) {
  SDValue LHSLo, LHSHi;
  GetSplitVector(N->getOperand(0), LHSLo, LHSHi);
  SDLoc dl(N);

  EVT LoVT, HiVT;
  std::tie(LoVT, HiVT) =
    DAG.GetSplitDestVTs(cast<VTSDNode>(N->getOperand(1))->getVT());

  Lo = DAG.getNode(N->getOpcode(), dl, LHSLo.getValueType(), LHSLo,
                   DAG.getValueType(LoVT));
  Hi = DAG.getNode(N->getOpcode(), dl, LHSHi.getValueType(), LHSHi,
                   DAG.getValueType(HiVT));
}

void DAGTypeLegalizer::SplitVecRes_ExtVecInRegOp(SDNode *N, SDValue &Lo,
                                                 SDValue &Hi) {
  unsigned Opcode = N->getOpcode();
  SDValue N0 = N->getOperand(0);

  SDLoc dl(N);
  SDValue InLo, InHi;

  if (getTypeAction(N0.getValueType()) == TargetLowering::TypeSplitVector)
    GetSplitVector(N0, InLo, InHi);
  else
    std::tie(InLo, InHi) = DAG.SplitVectorOperand(N, 0);

  EVT InLoVT = InLo.getValueType();
  unsigned InNumElements = InLoVT.getVectorNumElements();

  EVT OutLoVT, OutHiVT;
  std::tie(OutLoVT, OutHiVT) = DAG.GetSplitDestVTs(N->getValueType(0));
  unsigned OutNumElements = OutLoVT.getVectorNumElements();
  assert((2 * OutNumElements) <= InNumElements &&
         "Illegal extend vector in reg split");

  // *_EXTEND_VECTOR_INREG instructions extend the lowest elements of the
  // input vector (i.e. we only use InLo):
  // OutLo will extend the first OutNumElements from InLo.
  // OutHi will extend the next OutNumElements from InLo.

  // Shuffle the elements from InLo for OutHi into the bottom elements to
  // create a 'fake' InHi.
  SmallVector<int, 8> SplitHi(InNumElements, -1);
  for (unsigned i = 0; i != OutNumElements; ++i)
    SplitHi[i] = i + OutNumElements;
  InHi = DAG.getVectorShuffle(InLoVT, dl, InLo, DAG.getUNDEF(InLoVT), SplitHi);

  Lo = DAG.getNode(Opcode, dl, OutLoVT, InLo);
  Hi = DAG.getNode(Opcode, dl, OutHiVT, InHi);
}

void DAGTypeLegalizer::SplitVecRes_INSERT_VECTOR_ELT(SDNode *N, SDValue &Lo,
                                                     SDValue &Hi) {
  SDValue Vec = N->getOperand(0);
  SDValue Elt = N->getOperand(1);
  SDValue Idx = N->getOperand(2);
  SDLoc dl(N);
  GetSplitVector(Vec, Lo, Hi);

  if (ConstantSDNode *CIdx = dyn_cast<ConstantSDNode>(Idx)) {
    unsigned IdxVal = CIdx->getZExtValue();
    unsigned LoNumElts = Lo.getValueType().getVectorNumElements();
    if (IdxVal < LoNumElts)
      Lo = DAG.getNode(ISD::INSERT_VECTOR_ELT, dl,
                       Lo.getValueType(), Lo, Elt, Idx);
    else
      Hi =
          DAG.getNode(ISD::INSERT_VECTOR_ELT, dl, Hi.getValueType(), Hi, Elt,
                      DAG.getConstant(IdxVal - LoNumElts, dl,
                                      TLI.getVectorIdxTy(DAG.getDataLayout())));
    return;
  }

  // See if the target wants to custom expand this node.
  if (CustomLowerNode(N, N->getValueType(0), true))
    return;

  // Spill the vector to the stack.
  EVT VecVT = Vec.getValueType();
  EVT EltVT = VecVT.getVectorElementType();
  SDValue StackPtr = DAG.CreateStackTemporary(VecVT);
  SDValue Store =
      DAG.getStore(DAG.getEntryNode(), dl, Vec, StackPtr, MachinePointerInfo());

  // Store the new element.  This may be larger than the vector element type,
  // so use a truncating store.
  SDValue EltPtr = TLI.getVectorElementPointer(DAG, StackPtr, VecVT, Idx);
  Type *VecType = VecVT.getTypeForEVT(*DAG.getContext());
  unsigned Alignment = DAG.getDataLayout().getPrefTypeAlignment(VecType);
  Store =
      DAG.getTruncStore(Store, dl, Elt, EltPtr, MachinePointerInfo(), EltVT);

  // Load the Lo part from the stack slot.
  Lo =
      DAG.getLoad(Lo.getValueType(), dl, Store, StackPtr, MachinePointerInfo());

  // Increment the pointer to the other part.
  unsigned IncrementSize = Lo.getValueSizeInBits() / 8;
  StackPtr = DAG.getNode(ISD::ADD, dl, StackPtr.getValueType(), StackPtr,
                         DAG.getConstant(IncrementSize, dl,
                                         StackPtr.getValueType()));

  // Load the Hi part from the stack slot.
  Hi = DAG.getLoad(Hi.getValueType(), dl, Store, StackPtr, MachinePointerInfo(),
                   MinAlign(Alignment, IncrementSize));
}

void DAGTypeLegalizer::SplitVecRes_SCALAR_TO_VECTOR(SDNode *N, SDValue &Lo,
                                                    SDValue &Hi) {
  EVT LoVT, HiVT;
  SDLoc dl(N);
  std::tie(LoVT, HiVT) = DAG.GetSplitDestVTs(N->getValueType(0));
  Lo = DAG.getNode(ISD::SCALAR_TO_VECTOR, dl, LoVT, N->getOperand(0));
  Hi = DAG.getUNDEF(HiVT);
}

void DAGTypeLegalizer::SplitVecRes_LOAD(LoadSDNode *LD, SDValue &Lo,
                                        SDValue &Hi) {
  assert(ISD::isUNINDEXEDLoad(LD) && "Indexed load during type legalization!");
  EVT LoVT, HiVT;
  SDLoc dl(LD);
  std::tie(LoVT, HiVT) = DAG.GetSplitDestVTs(LD->getValueType(0));

  ISD::LoadExtType ExtType = LD->getExtensionType();
  SDValue Ch = LD->getChain();
  SDValue Ptr = LD->getBasePtr();
  SDValue Offset = DAG.getUNDEF(Ptr.getValueType());
  EVT MemoryVT = LD->getMemoryVT();
  unsigned Alignment = LD->getOriginalAlignment();
  MachineMemOperand::Flags MMOFlags = LD->getMemOperand()->getFlags();
  AAMDNodes AAInfo = LD->getAAInfo();

  EVT LoMemVT, HiMemVT;
  std::tie(LoMemVT, HiMemVT) = DAG.GetSplitDestVTs(MemoryVT);

  Lo = DAG.getLoad(ISD::UNINDEXED, ExtType, LoVT, dl, Ch, Ptr, Offset,
                   LD->getPointerInfo(), LoMemVT, Alignment, MMOFlags, AAInfo);

  unsigned IncrementSize = LoMemVT.getSizeInBits()/8;
<<<<<<< HEAD
  Ptr = DAG.getPointerAdd(dl, Ptr, IncrementSize);
=======
  Ptr = DAG.getObjectPtrOffset(dl, Ptr, IncrementSize);
>>>>>>> 79f1f003
  Hi = DAG.getLoad(ISD::UNINDEXED, ExtType, HiVT, dl, Ch, Ptr, Offset,
                   LD->getPointerInfo().getWithOffset(IncrementSize), HiMemVT,
                   Alignment, MMOFlags, AAInfo);

  // Build a factor node to remember that this load is independent of the
  // other one.
  Ch = DAG.getNode(ISD::TokenFactor, dl, MVT::Other, Lo.getValue(1),
                   Hi.getValue(1));

  // Legalize the chain result - switch anything that used the old chain to
  // use the new one.
  ReplaceValueWith(SDValue(LD, 1), Ch);
}

void DAGTypeLegalizer::SplitVecRes_MLOAD(MaskedLoadSDNode *MLD,
                                         SDValue &Lo, SDValue &Hi) {
  EVT LoVT, HiVT;
  SDLoc dl(MLD);
  std::tie(LoVT, HiVT) = DAG.GetSplitDestVTs(MLD->getValueType(0));

  SDValue Ch = MLD->getChain();
  SDValue Ptr = MLD->getBasePtr();
  SDValue Mask = MLD->getMask();
  SDValue Src0 = MLD->getSrc0();
  unsigned Alignment = MLD->getOriginalAlignment();
  ISD::LoadExtType ExtType = MLD->getExtensionType();

  // if Alignment is equal to the vector size,
  // take the half of it for the second part
  unsigned SecondHalfAlignment =
    (Alignment == MLD->getValueType(0).getSizeInBits()/8) ?
     Alignment/2 : Alignment;

  // Split Mask operand
  SDValue MaskLo, MaskHi;
  if (getTypeAction(Mask.getValueType()) == TargetLowering::TypeSplitVector)
    GetSplitVector(Mask, MaskLo, MaskHi);
  else
    std::tie(MaskLo, MaskHi) = DAG.SplitVector(Mask, dl);

  EVT MemoryVT = MLD->getMemoryVT();
  EVT LoMemVT, HiMemVT;
  std::tie(LoMemVT, HiMemVT) = DAG.GetSplitDestVTs(MemoryVT);

  SDValue Src0Lo, Src0Hi;
  if (getTypeAction(Src0.getValueType()) == TargetLowering::TypeSplitVector)
    GetSplitVector(Src0, Src0Lo, Src0Hi);
  else
    std::tie(Src0Lo, Src0Hi) = DAG.SplitVector(Src0, dl);

  MachineMemOperand *MMO = DAG.getMachineFunction().
    getMachineMemOperand(MLD->getPointerInfo(),
                         MachineMemOperand::MOLoad,  LoMemVT.getStoreSize(),
                         Alignment, MLD->getAAInfo(), MLD->getRanges());

  Lo = DAG.getMaskedLoad(LoVT, dl, Ch, Ptr, MaskLo, Src0Lo, LoMemVT, MMO,
                         ExtType, MLD->isExpandingLoad());

  Ptr = TLI.IncrementMemoryAddress(Ptr, MaskLo, dl, LoMemVT, DAG,
                                   MLD->isExpandingLoad());

  MMO = DAG.getMachineFunction().
    getMachineMemOperand(MLD->getPointerInfo(),
                         MachineMemOperand::MOLoad,  HiMemVT.getStoreSize(),
                         SecondHalfAlignment, MLD->getAAInfo(), MLD->getRanges());

  Hi = DAG.getMaskedLoad(HiVT, dl, Ch, Ptr, MaskHi, Src0Hi, HiMemVT, MMO,
                         ExtType, MLD->isExpandingLoad());


  // Build a factor node to remember that this load is independent of the
  // other one.
  Ch = DAG.getNode(ISD::TokenFactor, dl, MVT::Other, Lo.getValue(1),
                   Hi.getValue(1));

  // Legalize the chain result - switch anything that used the old chain to
  // use the new one.
  ReplaceValueWith(SDValue(MLD, 1), Ch);

}

void DAGTypeLegalizer::SplitVecRes_MGATHER(MaskedGatherSDNode *MGT,
                                         SDValue &Lo, SDValue &Hi) {
  EVT LoVT, HiVT;
  SDLoc dl(MGT);
  std::tie(LoVT, HiVT) = DAG.GetSplitDestVTs(MGT->getValueType(0));

  SDValue Ch = MGT->getChain();
  SDValue Ptr = MGT->getBasePtr();
  SDValue Mask = MGT->getMask();
  SDValue Src0 = MGT->getValue();
  SDValue Index = MGT->getIndex();
  unsigned Alignment = MGT->getOriginalAlignment();

  // Split Mask operand
  SDValue MaskLo, MaskHi;
  if (getTypeAction(Mask.getValueType()) == TargetLowering::TypeSplitVector)
    GetSplitVector(Mask, MaskLo, MaskHi);
  else
    std::tie(MaskLo, MaskHi) = DAG.SplitVector(Mask, dl);

  EVT MemoryVT = MGT->getMemoryVT();
  EVT LoMemVT, HiMemVT;
  // Split MemoryVT
  std::tie(LoMemVT, HiMemVT) = DAG.GetSplitDestVTs(MemoryVT);

  SDValue Src0Lo, Src0Hi;
  if (getTypeAction(Src0.getValueType()) == TargetLowering::TypeSplitVector)
    GetSplitVector(Src0, Src0Lo, Src0Hi);
  else
    std::tie(Src0Lo, Src0Hi) = DAG.SplitVector(Src0, dl);

  SDValue IndexHi, IndexLo;
  if (getTypeAction(Index.getValueType()) == TargetLowering::TypeSplitVector)
    GetSplitVector(Index, IndexLo, IndexHi);
  else
    std::tie(IndexLo, IndexHi) = DAG.SplitVector(Index, dl);

  MachineMemOperand *MMO = DAG.getMachineFunction().
    getMachineMemOperand(MGT->getPointerInfo(),
                         MachineMemOperand::MOLoad,  LoMemVT.getStoreSize(),
                         Alignment, MGT->getAAInfo(), MGT->getRanges());

  SDValue OpsLo[] = {Ch, Src0Lo, MaskLo, Ptr, IndexLo};
  Lo = DAG.getMaskedGather(DAG.getVTList(LoVT, MVT::Other), LoVT, dl, OpsLo,
                           MMO);

  SDValue OpsHi[] = {Ch, Src0Hi, MaskHi, Ptr, IndexHi};
  Hi = DAG.getMaskedGather(DAG.getVTList(HiVT, MVT::Other), HiVT, dl, OpsHi,
                           MMO);

  // Build a factor node to remember that this load is independent of the
  // other one.
  Ch = DAG.getNode(ISD::TokenFactor, dl, MVT::Other, Lo.getValue(1),
                   Hi.getValue(1));

  // Legalize the chain result - switch anything that used the old chain to
  // use the new one.
  ReplaceValueWith(SDValue(MGT, 1), Ch);
}


void DAGTypeLegalizer::SplitVecRes_SETCC(SDNode *N, SDValue &Lo, SDValue &Hi) {
  assert(N->getValueType(0).isVector() &&
         N->getOperand(0).getValueType().isVector() &&
         "Operand types must be vectors");

  EVT LoVT, HiVT;
  SDLoc DL(N);
  std::tie(LoVT, HiVT) = DAG.GetSplitDestVTs(N->getValueType(0));

  // If the input also splits, handle it directly. Otherwise split it by hand.
  SDValue LL, LH, RL, RH;
  if (getTypeAction(N->getOperand(0).getValueType()) ==
      TargetLowering::TypeSplitVector)
    GetSplitVector(N->getOperand(0), LL, LH);
  else
    std::tie(LL, LH) = DAG.SplitVectorOperand(N, 0);

  if (getTypeAction(N->getOperand(1).getValueType()) ==
      TargetLowering::TypeSplitVector)
    GetSplitVector(N->getOperand(1), RL, RH);
  else
    std::tie(RL, RH) = DAG.SplitVectorOperand(N, 1);

  Lo = DAG.getNode(N->getOpcode(), DL, LoVT, LL, RL, N->getOperand(2));
  Hi = DAG.getNode(N->getOpcode(), DL, HiVT, LH, RH, N->getOperand(2));
}

void DAGTypeLegalizer::SplitVecRes_UnaryOp(SDNode *N, SDValue &Lo,
                                           SDValue &Hi) {
  // Get the dest types - they may not match the input types, e.g. int_to_fp.
  EVT LoVT, HiVT;
  SDLoc dl(N);
  std::tie(LoVT, HiVT) = DAG.GetSplitDestVTs(N->getValueType(0));

  // If the input also splits, handle it directly for a compile time speedup.
  // Otherwise split it by hand.
  EVT InVT = N->getOperand(0).getValueType();
  if (getTypeAction(InVT) == TargetLowering::TypeSplitVector)
    GetSplitVector(N->getOperand(0), Lo, Hi);
  else
    std::tie(Lo, Hi) = DAG.SplitVectorOperand(N, 0);

  if (N->getOpcode() == ISD::FP_ROUND) {
    Lo = DAG.getNode(N->getOpcode(), dl, LoVT, Lo, N->getOperand(1));
    Hi = DAG.getNode(N->getOpcode(), dl, HiVT, Hi, N->getOperand(1));
  } else {
    Lo = DAG.getNode(N->getOpcode(), dl, LoVT, Lo);
    Hi = DAG.getNode(N->getOpcode(), dl, HiVT, Hi);
  }
}

void DAGTypeLegalizer::SplitVecRes_ExtendOp(SDNode *N, SDValue &Lo,
                                            SDValue &Hi) {
  SDLoc dl(N);
  EVT SrcVT = N->getOperand(0).getValueType();
  EVT DestVT = N->getValueType(0);
  EVT LoVT, HiVT;
  std::tie(LoVT, HiVT) = DAG.GetSplitDestVTs(DestVT);

  // We can do better than a generic split operation if the extend is doing
  // more than just doubling the width of the elements and the following are
  // true:
  //   - The number of vector elements is even,
  //   - the source type is legal,
  //   - the type of a split source is illegal,
  //   - the type of an extended (by doubling element size) source is legal, and
  //   - the type of that extended source when split is legal.
  //
  // This won't necessarily completely legalize the operation, but it will
  // more effectively move in the right direction and prevent falling down
  // to scalarization in many cases due to the input vector being split too
  // far.
  unsigned NumElements = SrcVT.getVectorNumElements();
  if ((NumElements & 1) == 0 &&
      SrcVT.getSizeInBits() * 2 < DestVT.getSizeInBits()) {
    LLVMContext &Ctx = *DAG.getContext();
    EVT NewSrcVT = SrcVT.widenIntegerVectorElementType(Ctx);
    EVT SplitSrcVT = SrcVT.getHalfNumVectorElementsVT(Ctx);

    EVT SplitLoVT, SplitHiVT;
    std::tie(SplitLoVT, SplitHiVT) = DAG.GetSplitDestVTs(NewSrcVT);
    if (TLI.isTypeLegal(SrcVT) && !TLI.isTypeLegal(SplitSrcVT) &&
        TLI.isTypeLegal(NewSrcVT) && TLI.isTypeLegal(SplitLoVT)) {
      DEBUG(dbgs() << "Split vector extend via incremental extend:";
            N->dump(&DAG); dbgs() << "\n");
      // Extend the source vector by one step.
      SDValue NewSrc =
          DAG.getNode(N->getOpcode(), dl, NewSrcVT, N->getOperand(0));
      // Get the low and high halves of the new, extended one step, vector.
      std::tie(Lo, Hi) = DAG.SplitVector(NewSrc, dl);
      // Extend those vector halves the rest of the way.
      Lo = DAG.getNode(N->getOpcode(), dl, LoVT, Lo);
      Hi = DAG.getNode(N->getOpcode(), dl, HiVT, Hi);
      return;
    }
  }
  // Fall back to the generic unary operator splitting otherwise.
  SplitVecRes_UnaryOp(N, Lo, Hi);
}

void DAGTypeLegalizer::SplitVecRes_VECTOR_SHUFFLE(ShuffleVectorSDNode *N,
                                                  SDValue &Lo, SDValue &Hi) {
  // The low and high parts of the original input give four input vectors.
  SDValue Inputs[4];
  SDLoc dl(N);
  GetSplitVector(N->getOperand(0), Inputs[0], Inputs[1]);
  GetSplitVector(N->getOperand(1), Inputs[2], Inputs[3]);
  EVT NewVT = Inputs[0].getValueType();
  unsigned NewElts = NewVT.getVectorNumElements();

  // If Lo or Hi uses elements from at most two of the four input vectors, then
  // express it as a vector shuffle of those two inputs.  Otherwise extract the
  // input elements by hand and construct the Lo/Hi output using a BUILD_VECTOR.
  SmallVector<int, 16> Ops;
  for (unsigned High = 0; High < 2; ++High) {
    SDValue &Output = High ? Hi : Lo;

    // Build a shuffle mask for the output, discovering on the fly which
    // input vectors to use as shuffle operands (recorded in InputUsed).
    // If building a suitable shuffle vector proves too hard, then bail
    // out with useBuildVector set.
    unsigned InputUsed[2] = { -1U, -1U }; // Not yet discovered.
    unsigned FirstMaskIdx = High * NewElts;
    bool useBuildVector = false;
    for (unsigned MaskOffset = 0; MaskOffset < NewElts; ++MaskOffset) {
      // The mask element.  This indexes into the input.
      int Idx = N->getMaskElt(FirstMaskIdx + MaskOffset);

      // The input vector this mask element indexes into.
      unsigned Input = (unsigned)Idx / NewElts;

      if (Input >= array_lengthof(Inputs)) {
        // The mask element does not index into any input vector.
        Ops.push_back(-1);
        continue;
      }

      // Turn the index into an offset from the start of the input vector.
      Idx -= Input * NewElts;

      // Find or create a shuffle vector operand to hold this input.
      unsigned OpNo;
      for (OpNo = 0; OpNo < array_lengthof(InputUsed); ++OpNo) {
        if (InputUsed[OpNo] == Input) {
          // This input vector is already an operand.
          break;
        } else if (InputUsed[OpNo] == -1U) {
          // Create a new operand for this input vector.
          InputUsed[OpNo] = Input;
          break;
        }
      }

      if (OpNo >= array_lengthof(InputUsed)) {
        // More than two input vectors used!  Give up on trying to create a
        // shuffle vector.  Insert all elements into a BUILD_VECTOR instead.
        useBuildVector = true;
        break;
      }

      // Add the mask index for the new shuffle vector.
      Ops.push_back(Idx + OpNo * NewElts);
    }

    if (useBuildVector) {
      EVT EltVT = NewVT.getVectorElementType();
      SmallVector<SDValue, 16> SVOps;

      // Extract the input elements by hand.
      for (unsigned MaskOffset = 0; MaskOffset < NewElts; ++MaskOffset) {
        // The mask element.  This indexes into the input.
        int Idx = N->getMaskElt(FirstMaskIdx + MaskOffset);

        // The input vector this mask element indexes into.
        unsigned Input = (unsigned)Idx / NewElts;

        if (Input >= array_lengthof(Inputs)) {
          // The mask element is "undef" or indexes off the end of the input.
          SVOps.push_back(DAG.getUNDEF(EltVT));
          continue;
        }

        // Turn the index into an offset from the start of the input vector.
        Idx -= Input * NewElts;

        // Extract the vector element by hand.
        SVOps.push_back(DAG.getNode(
            ISD::EXTRACT_VECTOR_ELT, dl, EltVT, Inputs[Input],
            DAG.getConstant(Idx, dl, TLI.getVectorIdxTy(DAG.getDataLayout()))));
      }

      // Construct the Lo/Hi output using a BUILD_VECTOR.
      Output = DAG.getBuildVector(NewVT, dl, SVOps);
    } else if (InputUsed[0] == -1U) {
      // No input vectors were used!  The result is undefined.
      Output = DAG.getUNDEF(NewVT);
    } else {
      SDValue Op0 = Inputs[InputUsed[0]];
      // If only one input was used, use an undefined vector for the other.
      SDValue Op1 = InputUsed[1] == -1U ?
        DAG.getUNDEF(NewVT) : Inputs[InputUsed[1]];
      // At least one input vector was used.  Create a new shuffle vector.
      Output =  DAG.getVectorShuffle(NewVT, dl, Op0, Op1, Ops);
    }

    Ops.clear();
  }
}


//===----------------------------------------------------------------------===//
//  Operand Vector Splitting
//===----------------------------------------------------------------------===//

/// This method is called when the specified operand of the specified node is
/// found to need vector splitting. At this point, all of the result types of
/// the node are known to be legal, but other operands of the node may need
/// legalization as well as the specified one.
bool DAGTypeLegalizer::SplitVectorOperand(SDNode *N, unsigned OpNo) {
  DEBUG(dbgs() << "Split node operand: ";
        N->dump(&DAG);
        dbgs() << "\n");
  SDValue Res = SDValue();

  // See if the target wants to custom split this node.
  if (CustomLowerNode(N, N->getOperand(OpNo).getValueType(), false))
    return false;

  if (!Res.getNode()) {
    switch (N->getOpcode()) {
    default:
#ifndef NDEBUG
      dbgs() << "SplitVectorOperand Op #" << OpNo << ": ";
      N->dump(&DAG);
      dbgs() << "\n";
#endif
      report_fatal_error("Do not know how to split this operator's "
                         "operand!\n");

    case ISD::SETCC:             Res = SplitVecOp_VSETCC(N); break;
    case ISD::BITCAST:           Res = SplitVecOp_BITCAST(N); break;
    case ISD::EXTRACT_SUBVECTOR: Res = SplitVecOp_EXTRACT_SUBVECTOR(N); break;
    case ISD::EXTRACT_VECTOR_ELT:Res = SplitVecOp_EXTRACT_VECTOR_ELT(N); break;
    case ISD::CONCAT_VECTORS:    Res = SplitVecOp_CONCAT_VECTORS(N); break;
    case ISD::TRUNCATE:
      Res = SplitVecOp_TruncateHelper(N);
      break;
    case ISD::FP_ROUND:          Res = SplitVecOp_FP_ROUND(N); break;
    case ISD::FCOPYSIGN:         Res = SplitVecOp_FCOPYSIGN(N); break;
    case ISD::STORE:
      Res = SplitVecOp_STORE(cast<StoreSDNode>(N), OpNo);
      break;
    case ISD::MSTORE:
      Res = SplitVecOp_MSTORE(cast<MaskedStoreSDNode>(N), OpNo);
      break;
    case ISD::MSCATTER:
      Res = SplitVecOp_MSCATTER(cast<MaskedScatterSDNode>(N), OpNo);
      break;
    case ISD::MGATHER:
      Res = SplitVecOp_MGATHER(cast<MaskedGatherSDNode>(N), OpNo);
      break;
    case ISD::VSELECT:
      Res = SplitVecOp_VSELECT(N, OpNo);
      break;
    case ISD::FP_TO_SINT:
    case ISD::FP_TO_UINT:
      if (N->getValueType(0).bitsLT(N->getOperand(0)->getValueType(0)))
        Res = SplitVecOp_TruncateHelper(N);
      else
        Res = SplitVecOp_UnaryOp(N);
      break;
    case ISD::SINT_TO_FP:
    case ISD::UINT_TO_FP:
      if (N->getValueType(0).bitsLT(N->getOperand(0)->getValueType(0)))
        Res = SplitVecOp_TruncateHelper(N);
      else
        Res = SplitVecOp_UnaryOp(N);
      break;
    case ISD::CTTZ:
    case ISD::CTLZ:
    case ISD::CTPOP:
    case ISD::FP_EXTEND:
    case ISD::SIGN_EXTEND:
    case ISD::ZERO_EXTEND:
    case ISD::ANY_EXTEND:
    case ISD::FTRUNC:
    case ISD::FCANONICALIZE:
      Res = SplitVecOp_UnaryOp(N);
      break;

    case ISD::ANY_EXTEND_VECTOR_INREG:
    case ISD::SIGN_EXTEND_VECTOR_INREG:
    case ISD::ZERO_EXTEND_VECTOR_INREG:
      Res = SplitVecOp_ExtVecInRegOp(N);
      break;

    case ISD::VECREDUCE_FADD:
    case ISD::VECREDUCE_FMUL:
    case ISD::VECREDUCE_ADD:
    case ISD::VECREDUCE_MUL:
    case ISD::VECREDUCE_AND:
    case ISD::VECREDUCE_OR:
    case ISD::VECREDUCE_XOR:
    case ISD::VECREDUCE_SMAX:
    case ISD::VECREDUCE_SMIN:
    case ISD::VECREDUCE_UMAX:
    case ISD::VECREDUCE_UMIN:
    case ISD::VECREDUCE_FMAX:
    case ISD::VECREDUCE_FMIN:
      Res = SplitVecOp_VECREDUCE(N, OpNo);
      break;
    }
  }

  // If the result is null, the sub-method took care of registering results etc.
  if (!Res.getNode()) return false;

  // If the result is N, the sub-method updated N in place.  Tell the legalizer
  // core about this.
  if (Res.getNode() == N)
    return true;

  assert(Res.getValueType() == N->getValueType(0) && N->getNumValues() == 1 &&
         "Invalid operand expansion");

  ReplaceValueWith(SDValue(N, 0), Res);
  return false;
}

SDValue DAGTypeLegalizer::SplitVecOp_VSELECT(SDNode *N, unsigned OpNo) {
  // The only possibility for an illegal operand is the mask, since result type
  // legalization would have handled this node already otherwise.
  assert(OpNo == 0 && "Illegal operand must be mask");

  SDValue Mask = N->getOperand(0);
  SDValue Src0 = N->getOperand(1);
  SDValue Src1 = N->getOperand(2);
  EVT Src0VT = Src0.getValueType();
  SDLoc DL(N);
  assert(Mask.getValueType().isVector() && "VSELECT without a vector mask?");

  SDValue Lo, Hi;
  GetSplitVector(N->getOperand(0), Lo, Hi);
  assert(Lo.getValueType() == Hi.getValueType() &&
         "Lo and Hi have differing types");

  EVT LoOpVT, HiOpVT;
  std::tie(LoOpVT, HiOpVT) = DAG.GetSplitDestVTs(Src0VT);
  assert(LoOpVT == HiOpVT && "Asymmetric vector split?");

  SDValue LoOp0, HiOp0, LoOp1, HiOp1, LoMask, HiMask;
  std::tie(LoOp0, HiOp0) = DAG.SplitVector(Src0, DL);
  std::tie(LoOp1, HiOp1) = DAG.SplitVector(Src1, DL);
  std::tie(LoMask, HiMask) = DAG.SplitVector(Mask, DL);

  SDValue LoSelect =
    DAG.getNode(ISD::VSELECT, DL, LoOpVT, LoMask, LoOp0, LoOp1);
  SDValue HiSelect =
    DAG.getNode(ISD::VSELECT, DL, HiOpVT, HiMask, HiOp0, HiOp1);

  return DAG.getNode(ISD::CONCAT_VECTORS, DL, Src0VT, LoSelect, HiSelect);
}

SDValue DAGTypeLegalizer::SplitVecOp_VECREDUCE(SDNode *N, unsigned OpNo) {
  EVT ResVT = N->getValueType(0);
  SDValue Lo, Hi;
  SDLoc dl(N);

  SDValue VecOp = N->getOperand(OpNo);
  EVT VecVT = VecOp.getValueType();
  assert(VecVT.isVector() && "Can only split reduce vector operand");
  GetSplitVector(VecOp, Lo, Hi);
  EVT LoOpVT, HiOpVT;
  std::tie(LoOpVT, HiOpVT) = DAG.GetSplitDestVTs(VecVT);

  bool NoNaN = N->getFlags().hasNoNaNs();
  unsigned CombineOpc = 0;
  switch (N->getOpcode()) {
  case ISD::VECREDUCE_FADD: CombineOpc = ISD::FADD; break;
  case ISD::VECREDUCE_FMUL: CombineOpc = ISD::FMUL; break;
  case ISD::VECREDUCE_ADD:  CombineOpc = ISD::ADD; break;
  case ISD::VECREDUCE_MUL:  CombineOpc = ISD::MUL; break;
  case ISD::VECREDUCE_AND:  CombineOpc = ISD::AND; break;
  case ISD::VECREDUCE_OR:   CombineOpc = ISD::OR; break;
  case ISD::VECREDUCE_XOR:  CombineOpc = ISD::XOR; break;
  case ISD::VECREDUCE_SMAX: CombineOpc = ISD::SMAX; break;
  case ISD::VECREDUCE_SMIN: CombineOpc = ISD::SMIN; break;
  case ISD::VECREDUCE_UMAX: CombineOpc = ISD::UMAX; break;
  case ISD::VECREDUCE_UMIN: CombineOpc = ISD::UMIN; break;
  case ISD::VECREDUCE_FMAX:
    CombineOpc = NoNaN ? ISD::FMAXNUM : ISD::FMAXNAN;
    break;
  case ISD::VECREDUCE_FMIN:
    CombineOpc = NoNaN ? ISD::FMINNUM : ISD::FMINNAN;
    break;
  default:
    llvm_unreachable("Unexpected reduce ISD node");
  }

  // Use the appropriate scalar instruction on the split subvectors before
  // reducing the now partially reduced smaller vector.
  SDValue Partial = DAG.getNode(CombineOpc, dl, LoOpVT, Lo, Hi);
  return DAG.getNode(N->getOpcode(), dl, ResVT, Partial);
}

SDValue DAGTypeLegalizer::SplitVecOp_UnaryOp(SDNode *N) {
  // The result has a legal vector type, but the input needs splitting.
  EVT ResVT = N->getValueType(0);
  SDValue Lo, Hi;
  SDLoc dl(N);
  GetSplitVector(N->getOperand(0), Lo, Hi);
  EVT InVT = Lo.getValueType();

  EVT OutVT = EVT::getVectorVT(*DAG.getContext(), ResVT.getVectorElementType(),
                               InVT.getVectorNumElements());

  Lo = DAG.getNode(N->getOpcode(), dl, OutVT, Lo);
  Hi = DAG.getNode(N->getOpcode(), dl, OutVT, Hi);

  return DAG.getNode(ISD::CONCAT_VECTORS, dl, ResVT, Lo, Hi);
}

SDValue DAGTypeLegalizer::SplitVecOp_BITCAST(SDNode *N) {
  // For example, i64 = BITCAST v4i16 on alpha.  Typically the vector will
  // end up being split all the way down to individual components.  Convert the
  // split pieces into integers and reassemble.
  SDValue Lo, Hi;
  GetSplitVector(N->getOperand(0), Lo, Hi);
  Lo = BitConvertToInteger(Lo);
  Hi = BitConvertToInteger(Hi);

  if (DAG.getDataLayout().isBigEndian())
    std::swap(Lo, Hi);

  return DAG.getNode(ISD::BITCAST, SDLoc(N), N->getValueType(0),
                     JoinIntegers(Lo, Hi));
}

SDValue DAGTypeLegalizer::SplitVecOp_EXTRACT_SUBVECTOR(SDNode *N) {
  // We know that the extracted result type is legal.
  EVT SubVT = N->getValueType(0);
  SDValue Idx = N->getOperand(1);
  SDLoc dl(N);
  SDValue Lo, Hi;
  GetSplitVector(N->getOperand(0), Lo, Hi);

  uint64_t LoElts = Lo.getValueType().getVectorNumElements();
  uint64_t IdxVal = cast<ConstantSDNode>(Idx)->getZExtValue();

  if (IdxVal < LoElts) {
    assert(IdxVal + SubVT.getVectorNumElements() <= LoElts &&
           "Extracted subvector crosses vector split!");
    return DAG.getNode(ISD::EXTRACT_SUBVECTOR, dl, SubVT, Lo, Idx);
  } else {
    return DAG.getNode(ISD::EXTRACT_SUBVECTOR, dl, SubVT, Hi,
                       DAG.getConstant(IdxVal - LoElts, dl,
                                       Idx.getValueType()));
  }
}

SDValue DAGTypeLegalizer::SplitVecOp_EXTRACT_VECTOR_ELT(SDNode *N) {
  SDValue Vec = N->getOperand(0);
  SDValue Idx = N->getOperand(1);
  EVT VecVT = Vec.getValueType();

  if (isa<ConstantSDNode>(Idx)) {
    uint64_t IdxVal = cast<ConstantSDNode>(Idx)->getZExtValue();
    assert(IdxVal < VecVT.getVectorNumElements() && "Invalid vector index!");

    SDValue Lo, Hi;
    GetSplitVector(Vec, Lo, Hi);

    uint64_t LoElts = Lo.getValueType().getVectorNumElements();

    if (IdxVal < LoElts)
      return SDValue(DAG.UpdateNodeOperands(N, Lo, Idx), 0);
    return SDValue(DAG.UpdateNodeOperands(N, Hi,
                                  DAG.getConstant(IdxVal - LoElts, SDLoc(N),
                                                  Idx.getValueType())), 0);
  }

  // See if the target wants to custom expand this node.
  if (CustomLowerNode(N, N->getValueType(0), true))
    return SDValue();

  // Make the vector elements byte-addressable if they aren't already.
  SDLoc dl(N);
  EVT EltVT = VecVT.getVectorElementType();
  if (EltVT.getSizeInBits() < 8) {
    SmallVector<SDValue, 4> ElementOps;
    for (unsigned i = 0; i < VecVT.getVectorNumElements(); ++i) {
      ElementOps.push_back(DAG.getAnyExtOrTrunc(
          DAG.getNode(ISD::EXTRACT_VECTOR_ELT, dl, EltVT, Vec,
                      DAG.getConstant(i, dl, MVT::i8)),
          dl, MVT::i8));
    }

    EltVT = MVT::i8;
    VecVT = EVT::getVectorVT(*DAG.getContext(), EltVT,
                             VecVT.getVectorNumElements());
    Vec = DAG.getBuildVector(VecVT, dl, ElementOps);
  }

  // Store the vector to the stack.
  SDValue StackPtr = DAG.CreateStackTemporary(VecVT);
  SDValue Store =
      DAG.getStore(DAG.getEntryNode(), dl, Vec, StackPtr, MachinePointerInfo());

  // Load back the required element.
  StackPtr = TLI.getVectorElementPointer(DAG, StackPtr, VecVT, Idx);
  return DAG.getExtLoad(ISD::EXTLOAD, dl, N->getValueType(0), Store, StackPtr,
                        MachinePointerInfo(), EltVT);
}

SDValue DAGTypeLegalizer::SplitVecOp_ExtVecInRegOp(SDNode *N) {
  SDValue Lo, Hi;

  // *_EXTEND_VECTOR_INREG only reference the lower half of the input, so
  // splitting the result has the same effect as splitting the input operand.
  SplitVecRes_ExtVecInRegOp(N, Lo, Hi);

  return DAG.getNode(ISD::CONCAT_VECTORS, SDLoc(N), N->getValueType(0), Lo, Hi);
}

SDValue DAGTypeLegalizer::SplitVecOp_MGATHER(MaskedGatherSDNode *MGT,
                                             unsigned OpNo) {
  EVT LoVT, HiVT;
  SDLoc dl(MGT);
  std::tie(LoVT, HiVT) = DAG.GetSplitDestVTs(MGT->getValueType(0));

  SDValue Ch = MGT->getChain();
  SDValue Ptr = MGT->getBasePtr();
  SDValue Index = MGT->getIndex();
  SDValue Mask = MGT->getMask();
  SDValue Src0 = MGT->getValue();
  unsigned Alignment = MGT->getOriginalAlignment();

  SDValue MaskLo, MaskHi;
  if (getTypeAction(Mask.getValueType()) == TargetLowering::TypeSplitVector)
    // Split Mask operand
    GetSplitVector(Mask, MaskLo, MaskHi);
  else
    std::tie(MaskLo, MaskHi) = DAG.SplitVector(Mask, dl);

  EVT MemoryVT = MGT->getMemoryVT();
  EVT LoMemVT, HiMemVT;
  std::tie(LoMemVT, HiMemVT) = DAG.GetSplitDestVTs(MemoryVT);

  SDValue Src0Lo, Src0Hi;
  if (getTypeAction(Src0.getValueType()) == TargetLowering::TypeSplitVector)
    GetSplitVector(Src0, Src0Lo, Src0Hi);
  else
    std::tie(Src0Lo, Src0Hi) = DAG.SplitVector(Src0, dl);

  SDValue IndexHi, IndexLo;
  if (getTypeAction(Index.getValueType()) == TargetLowering::TypeSplitVector)
    GetSplitVector(Index, IndexLo, IndexHi);
  else
    std::tie(IndexLo, IndexHi) = DAG.SplitVector(Index, dl);

  MachineMemOperand *MMO = DAG.getMachineFunction().
    getMachineMemOperand(MGT->getPointerInfo(),
                         MachineMemOperand::MOLoad,  LoMemVT.getStoreSize(),
                         Alignment, MGT->getAAInfo(), MGT->getRanges());

  SDValue OpsLo[] = {Ch, Src0Lo, MaskLo, Ptr, IndexLo};
  SDValue Lo = DAG.getMaskedGather(DAG.getVTList(LoVT, MVT::Other), LoVT, dl,
                                   OpsLo, MMO);

  MMO = DAG.getMachineFunction().
    getMachineMemOperand(MGT->getPointerInfo(),
                         MachineMemOperand::MOLoad,  HiMemVT.getStoreSize(),
                         Alignment, MGT->getAAInfo(),
                         MGT->getRanges());

  SDValue OpsHi[] = {Ch, Src0Hi, MaskHi, Ptr, IndexHi};
  SDValue Hi = DAG.getMaskedGather(DAG.getVTList(HiVT, MVT::Other), HiVT, dl,
                                   OpsHi, MMO);

  // Build a factor node to remember that this load is independent of the
  // other one.
  Ch = DAG.getNode(ISD::TokenFactor, dl, MVT::Other, Lo.getValue(1),
                   Hi.getValue(1));

  // Legalize the chain result - switch anything that used the old chain to
  // use the new one.
  ReplaceValueWith(SDValue(MGT, 1), Ch);

  SDValue Res = DAG.getNode(ISD::CONCAT_VECTORS, dl, MGT->getValueType(0), Lo,
                            Hi);
  ReplaceValueWith(SDValue(MGT, 0), Res);
  return SDValue();
}

SDValue DAGTypeLegalizer::SplitVecOp_MSTORE(MaskedStoreSDNode *N,
                                            unsigned OpNo) {
  SDValue Ch  = N->getChain();
  SDValue Ptr = N->getBasePtr();
  SDValue Mask = N->getMask();
  SDValue Data = N->getValue();
  EVT MemoryVT = N->getMemoryVT();
  unsigned Alignment = N->getOriginalAlignment();
  SDLoc DL(N);

  EVT LoMemVT, HiMemVT;
  std::tie(LoMemVT, HiMemVT) = DAG.GetSplitDestVTs(MemoryVT);

  SDValue DataLo, DataHi;
  if (getTypeAction(Data.getValueType()) == TargetLowering::TypeSplitVector)
    // Split Data operand
    GetSplitVector(Data, DataLo, DataHi);
  else
    std::tie(DataLo, DataHi) = DAG.SplitVector(Data, DL);

  SDValue MaskLo, MaskHi;
  if (getTypeAction(Mask.getValueType()) == TargetLowering::TypeSplitVector)
    // Split Mask operand
    GetSplitVector(Mask, MaskLo, MaskHi);
  else
    std::tie(MaskLo, MaskHi) = DAG.SplitVector(Mask, DL);

  MaskLo = PromoteTargetBoolean(MaskLo, DataLo.getValueType());
  MaskHi = PromoteTargetBoolean(MaskHi, DataHi.getValueType());

  // if Alignment is equal to the vector size,
  // take the half of it for the second part
  unsigned SecondHalfAlignment =
    (Alignment == Data->getValueType(0).getSizeInBits()/8) ?
       Alignment/2 : Alignment;

  SDValue Lo, Hi;
  MachineMemOperand *MMO = DAG.getMachineFunction().
    getMachineMemOperand(N->getPointerInfo(),
                         MachineMemOperand::MOStore, LoMemVT.getStoreSize(),
                         Alignment, N->getAAInfo(), N->getRanges());

  Lo = DAG.getMaskedStore(Ch, DL, DataLo, Ptr, MaskLo, LoMemVT, MMO,
                          N->isTruncatingStore(),
                          N->isCompressingStore());

  Ptr = TLI.IncrementMemoryAddress(Ptr, MaskLo, DL, LoMemVT, DAG,
                                   N->isCompressingStore());
  MMO = DAG.getMachineFunction().
    getMachineMemOperand(N->getPointerInfo(),
                         MachineMemOperand::MOStore,  HiMemVT.getStoreSize(),
                         SecondHalfAlignment, N->getAAInfo(), N->getRanges());

  Hi = DAG.getMaskedStore(Ch, DL, DataHi, Ptr, MaskHi, HiMemVT, MMO,
                          N->isTruncatingStore(), N->isCompressingStore());

  // Build a factor node to remember that this store is independent of the
  // other one.
  return DAG.getNode(ISD::TokenFactor, DL, MVT::Other, Lo, Hi);
}

SDValue DAGTypeLegalizer::SplitVecOp_MSCATTER(MaskedScatterSDNode *N,
                                              unsigned OpNo) {
  SDValue Ch  = N->getChain();
  SDValue Ptr = N->getBasePtr();
  SDValue Mask = N->getMask();
  SDValue Index = N->getIndex();
  SDValue Data = N->getValue();
  EVT MemoryVT = N->getMemoryVT();
  unsigned Alignment = N->getOriginalAlignment();
  SDLoc DL(N);

  // Split all operands
  EVT LoMemVT, HiMemVT;
  std::tie(LoMemVT, HiMemVT) = DAG.GetSplitDestVTs(MemoryVT);

  SDValue DataLo, DataHi;
  if (getTypeAction(Data.getValueType()) == TargetLowering::TypeSplitVector)
    // Split Data operand
    GetSplitVector(Data, DataLo, DataHi);
  else
    std::tie(DataLo, DataHi) = DAG.SplitVector(Data, DL);

  SDValue MaskLo, MaskHi;
  if (getTypeAction(Mask.getValueType()) == TargetLowering::TypeSplitVector)
    // Split Mask operand
    GetSplitVector(Mask, MaskLo, MaskHi);
  else
    std::tie(MaskLo, MaskHi) = DAG.SplitVector(Mask, DL);

  SDValue IndexHi, IndexLo;
  if (getTypeAction(Index.getValueType()) == TargetLowering::TypeSplitVector)
    GetSplitVector(Index, IndexLo, IndexHi);
  else
    std::tie(IndexLo, IndexHi) = DAG.SplitVector(Index, DL);

  SDValue Lo;
  MachineMemOperand *MMO = DAG.getMachineFunction().
    getMachineMemOperand(N->getPointerInfo(),
                         MachineMemOperand::MOStore, LoMemVT.getStoreSize(),
                         Alignment, N->getAAInfo(), N->getRanges());

  SDValue OpsLo[] = {Ch, DataLo, MaskLo, Ptr, IndexLo};
  Lo = DAG.getMaskedScatter(DAG.getVTList(MVT::Other), DataLo.getValueType(),
                            DL, OpsLo, MMO);

  MMO = DAG.getMachineFunction().
    getMachineMemOperand(N->getPointerInfo(),
                         MachineMemOperand::MOStore,  HiMemVT.getStoreSize(),
                         Alignment, N->getAAInfo(), N->getRanges());

  // The order of the Scatter operation after split is well defined. The "Hi"
  // part comes after the "Lo". So these two operations should be chained one
  // after another.
  SDValue OpsHi[] = {Lo, DataHi, MaskHi, Ptr, IndexHi};
  return DAG.getMaskedScatter(DAG.getVTList(MVT::Other), DataHi.getValueType(),
                              DL, OpsHi, MMO);
}

SDValue DAGTypeLegalizer::SplitVecOp_STORE(StoreSDNode *N, unsigned OpNo) {
  assert(N->isUnindexed() && "Indexed store of vector?");
  assert(OpNo == 1 && "Can only split the stored value");
  SDLoc DL(N);

  bool isTruncating = N->isTruncatingStore();
  SDValue Ch  = N->getChain();
  SDValue Ptr = N->getBasePtr();
  EVT MemoryVT = N->getMemoryVT();
  unsigned Alignment = N->getOriginalAlignment();
  MachineMemOperand::Flags MMOFlags = N->getMemOperand()->getFlags();
  AAMDNodes AAInfo = N->getAAInfo();
  SDValue Lo, Hi;
  GetSplitVector(N->getOperand(1), Lo, Hi);

  EVT LoMemVT, HiMemVT;
  std::tie(LoMemVT, HiMemVT) = DAG.GetSplitDestVTs(MemoryVT);

  unsigned IncrementSize = LoMemVT.getSizeInBits()/8;

  if (isTruncating)
    Lo = DAG.getTruncStore(Ch, DL, Lo, Ptr, N->getPointerInfo(), LoMemVT,
                           Alignment, MMOFlags, AAInfo);
  else
    Lo = DAG.getStore(Ch, DL, Lo, Ptr, N->getPointerInfo(), Alignment, MMOFlags,
                      AAInfo);

  // Increment the pointer to the other half.
<<<<<<< HEAD
  Ptr = DAG.getPointerAdd(DL, Ptr, IncrementSize);
=======
  Ptr = DAG.getObjectPtrOffset(DL, Ptr, IncrementSize);
>>>>>>> 79f1f003

  if (isTruncating)
    Hi = DAG.getTruncStore(Ch, DL, Hi, Ptr,
                           N->getPointerInfo().getWithOffset(IncrementSize),
                           HiMemVT, Alignment, MMOFlags, AAInfo);
  else
    Hi = DAG.getStore(Ch, DL, Hi, Ptr,
                      N->getPointerInfo().getWithOffset(IncrementSize),
                      Alignment, MMOFlags, AAInfo);

  return DAG.getNode(ISD::TokenFactor, DL, MVT::Other, Lo, Hi);
}

SDValue DAGTypeLegalizer::SplitVecOp_CONCAT_VECTORS(SDNode *N) {
  SDLoc DL(N);

  // The input operands all must have the same type, and we know the result
  // type is valid.  Convert this to a buildvector which extracts all the
  // input elements.
  // TODO: If the input elements are power-two vectors, we could convert this to
  // a new CONCAT_VECTORS node with elements that are half-wide.
  SmallVector<SDValue, 32> Elts;
  EVT EltVT = N->getValueType(0).getVectorElementType();
  for (const SDValue &Op : N->op_values()) {
    for (unsigned i = 0, e = Op.getValueType().getVectorNumElements();
         i != e; ++i) {
      Elts.push_back(DAG.getNode(
          ISD::EXTRACT_VECTOR_ELT, DL, EltVT, Op,
          DAG.getConstant(i, DL, TLI.getVectorIdxTy(DAG.getDataLayout()))));
    }
  }

  return DAG.getBuildVector(N->getValueType(0), DL, Elts);
}

SDValue DAGTypeLegalizer::SplitVecOp_TruncateHelper(SDNode *N) {
  // The result type is legal, but the input type is illegal.  If splitting
  // ends up with the result type of each half still being legal, just
  // do that.  If, however, that would result in an illegal result type,
  // we can try to get more clever with power-two vectors. Specifically,
  // split the input type, but also widen the result element size, then
  // concatenate the halves and truncate again.  For example, consider a target
  // where v8i8 is legal and v8i32 is not (ARM, which doesn't have 256-bit
  // vectors). To perform a "%res = v8i8 trunc v8i32 %in" we do:
  //   %inlo = v4i32 extract_subvector %in, 0
  //   %inhi = v4i32 extract_subvector %in, 4
  //   %lo16 = v4i16 trunc v4i32 %inlo
  //   %hi16 = v4i16 trunc v4i32 %inhi
  //   %in16 = v8i16 concat_vectors v4i16 %lo16, v4i16 %hi16
  //   %res = v8i8 trunc v8i16 %in16
  //
  // Without this transform, the original truncate would end up being
  // scalarized, which is pretty much always a last resort.
  SDValue InVec = N->getOperand(0);
  EVT InVT = InVec->getValueType(0);
  EVT OutVT = N->getValueType(0);
  unsigned NumElements = OutVT.getVectorNumElements();
  bool IsFloat = OutVT.isFloatingPoint();

  // Widening should have already made sure this is a power-two vector
  // if we're trying to split it at all. assert() that's true, just in case.
  assert(!(NumElements & 1) && "Splitting vector, but not in half!");

  unsigned InElementSize = InVT.getScalarSizeInBits();
  unsigned OutElementSize = OutVT.getScalarSizeInBits();

  // If the input elements are only 1/2 the width of the result elements,
  // just use the normal splitting. Our trick only work if there's room
  // to split more than once.
  if (InElementSize <= OutElementSize * 2)
    return SplitVecOp_UnaryOp(N);
  SDLoc DL(N);

  // Extract the halves of the input via extract_subvector.
  SDValue InLoVec, InHiVec;
  std::tie(InLoVec, InHiVec) = DAG.SplitVector(InVec, DL);
  // Truncate them to 1/2 the element size.
  EVT HalfElementVT = IsFloat ?
    EVT::getFloatingPointVT(InElementSize/2) :
    EVT::getIntegerVT(*DAG.getContext(), InElementSize/2);
  EVT HalfVT = EVT::getVectorVT(*DAG.getContext(), HalfElementVT,
                                NumElements/2);
  SDValue HalfLo = DAG.getNode(N->getOpcode(), DL, HalfVT, InLoVec);
  SDValue HalfHi = DAG.getNode(N->getOpcode(), DL, HalfVT, InHiVec);
  // Concatenate them to get the full intermediate truncation result.
  EVT InterVT = EVT::getVectorVT(*DAG.getContext(), HalfElementVT, NumElements);
  SDValue InterVec = DAG.getNode(ISD::CONCAT_VECTORS, DL, InterVT, HalfLo,
                                 HalfHi);
  // Now finish up by truncating all the way down to the original result
  // type. This should normally be something that ends up being legal directly,
  // but in theory if a target has very wide vectors and an annoyingly
  // restricted set of legal types, this split can chain to build things up.
  return IsFloat
             ? DAG.getNode(ISD::FP_ROUND, DL, OutVT, InterVec,
                           DAG.getTargetConstant(
                               0, DL, TLI.getPointerTy(DAG.getDataLayout())))
             : DAG.getNode(ISD::TRUNCATE, DL, OutVT, InterVec);
}

SDValue DAGTypeLegalizer::SplitVecOp_VSETCC(SDNode *N) {
  assert(N->getValueType(0).isVector() &&
         N->getOperand(0).getValueType().isVector() &&
         "Operand types must be vectors");
  // The result has a legal vector type, but the input needs splitting.
  SDValue Lo0, Hi0, Lo1, Hi1, LoRes, HiRes;
  SDLoc DL(N);
  GetSplitVector(N->getOperand(0), Lo0, Hi0);
  GetSplitVector(N->getOperand(1), Lo1, Hi1);
  unsigned PartElements = Lo0.getValueType().getVectorNumElements();
  EVT PartResVT = EVT::getVectorVT(*DAG.getContext(), MVT::i1, PartElements);
  EVT WideResVT = EVT::getVectorVT(*DAG.getContext(), MVT::i1, 2*PartElements);

  LoRes = DAG.getNode(ISD::SETCC, DL, PartResVT, Lo0, Lo1, N->getOperand(2));
  HiRes = DAG.getNode(ISD::SETCC, DL, PartResVT, Hi0, Hi1, N->getOperand(2));
  SDValue Con = DAG.getNode(ISD::CONCAT_VECTORS, DL, WideResVT, LoRes, HiRes);
  return PromoteTargetBoolean(Con, N->getValueType(0));
}


SDValue DAGTypeLegalizer::SplitVecOp_FP_ROUND(SDNode *N) {
  // The result has a legal vector type, but the input needs splitting.
  EVT ResVT = N->getValueType(0);
  SDValue Lo, Hi;
  SDLoc DL(N);
  GetSplitVector(N->getOperand(0), Lo, Hi);
  EVT InVT = Lo.getValueType();

  EVT OutVT = EVT::getVectorVT(*DAG.getContext(), ResVT.getVectorElementType(),
                               InVT.getVectorNumElements());

  Lo = DAG.getNode(ISD::FP_ROUND, DL, OutVT, Lo, N->getOperand(1));
  Hi = DAG.getNode(ISD::FP_ROUND, DL, OutVT, Hi, N->getOperand(1));

  return DAG.getNode(ISD::CONCAT_VECTORS, DL, ResVT, Lo, Hi);
}

SDValue DAGTypeLegalizer::SplitVecOp_FCOPYSIGN(SDNode *N) {
  // The result (and the first input) has a legal vector type, but the second
  // input needs splitting.
  return DAG.UnrollVectorOp(N, N->getValueType(0).getVectorNumElements());
}


//===----------------------------------------------------------------------===//
//  Result Vector Widening
//===----------------------------------------------------------------------===//

void DAGTypeLegalizer::WidenVectorResult(SDNode *N, unsigned ResNo) {
  DEBUG(dbgs() << "Widen node result " << ResNo << ": ";
        N->dump(&DAG);
        dbgs() << "\n");

  // See if the target wants to custom widen this node.
  if (CustomWidenLowerNode(N, N->getValueType(ResNo)))
    return;

  SDValue Res = SDValue();
  switch (N->getOpcode()) {
  default:
#ifndef NDEBUG
    dbgs() << "WidenVectorResult #" << ResNo << ": ";
    N->dump(&DAG);
    dbgs() << "\n";
#endif
    llvm_unreachable("Do not know how to widen the result of this operator!");

  case ISD::MERGE_VALUES:      Res = WidenVecRes_MERGE_VALUES(N, ResNo); break;
  case ISD::BITCAST:           Res = WidenVecRes_BITCAST(N); break;
  case ISD::BUILD_VECTOR:      Res = WidenVecRes_BUILD_VECTOR(N); break;
  case ISD::CONCAT_VECTORS:    Res = WidenVecRes_CONCAT_VECTORS(N); break;
  case ISD::EXTRACT_SUBVECTOR: Res = WidenVecRes_EXTRACT_SUBVECTOR(N); break;
  case ISD::FP_ROUND_INREG:    Res = WidenVecRes_InregOp(N); break;
  case ISD::INSERT_VECTOR_ELT: Res = WidenVecRes_INSERT_VECTOR_ELT(N); break;
  case ISD::LOAD:              Res = WidenVecRes_LOAD(N); break;
  case ISD::SCALAR_TO_VECTOR:  Res = WidenVecRes_SCALAR_TO_VECTOR(N); break;
  case ISD::SIGN_EXTEND_INREG: Res = WidenVecRes_InregOp(N); break;
  case ISD::VSELECT:
  case ISD::SELECT:            Res = WidenVecRes_SELECT(N); break;
  case ISD::SELECT_CC:         Res = WidenVecRes_SELECT_CC(N); break;
  case ISD::SETCC:             Res = WidenVecRes_SETCC(N); break;
  case ISD::UNDEF:             Res = WidenVecRes_UNDEF(N); break;
  case ISD::VECTOR_SHUFFLE:
    Res = WidenVecRes_VECTOR_SHUFFLE(cast<ShuffleVectorSDNode>(N));
    break;
  case ISD::MLOAD:
    Res = WidenVecRes_MLOAD(cast<MaskedLoadSDNode>(N));
    break;
  case ISD::MGATHER:
    Res = WidenVecRes_MGATHER(cast<MaskedGatherSDNode>(N));
    break;

  case ISD::ADD:
  case ISD::AND:
  case ISD::MUL:
  case ISD::MULHS:
  case ISD::MULHU:
  case ISD::OR:
  case ISD::SUB:
  case ISD::XOR:
  case ISD::FMINNUM:
  case ISD::FMAXNUM:
  case ISD::FMINNAN:
  case ISD::FMAXNAN:
  case ISD::SMIN:
  case ISD::SMAX:
  case ISD::UMIN:
  case ISD::UMAX:
    Res = WidenVecRes_Binary(N);
    break;

  case ISD::FADD:
  case ISD::FMUL:
  case ISD::FPOW:
  case ISD::FSUB:
  case ISD::FDIV:
  case ISD::FREM:
  case ISD::SDIV:
  case ISD::UDIV:
  case ISD::SREM:
  case ISD::UREM:
    Res = WidenVecRes_BinaryCanTrap(N);
    break;

  case ISD::FCOPYSIGN:
    Res = WidenVecRes_FCOPYSIGN(N);
    break;

  case ISD::FPOWI:
    Res = WidenVecRes_POWI(N);
    break;

  case ISD::SHL:
  case ISD::SRA:
  case ISD::SRL:
    Res = WidenVecRes_Shift(N);
    break;

  case ISD::ANY_EXTEND_VECTOR_INREG:
  case ISD::SIGN_EXTEND_VECTOR_INREG:
  case ISD::ZERO_EXTEND_VECTOR_INREG:
    Res = WidenVecRes_EXTEND_VECTOR_INREG(N);
    break;

  case ISD::ANY_EXTEND:
  case ISD::FP_EXTEND:
  case ISD::FP_ROUND:
  case ISD::FP_TO_SINT:
  case ISD::FP_TO_UINT:
  case ISD::SIGN_EXTEND:
  case ISD::SINT_TO_FP:
  case ISD::TRUNCATE:
  case ISD::UINT_TO_FP:
  case ISD::ZERO_EXTEND:
    Res = WidenVecRes_Convert(N);
    break;

  case ISD::BITREVERSE:
  case ISD::BSWAP:
  case ISD::CTLZ:
  case ISD::CTPOP:
  case ISD::CTTZ:
  case ISD::FABS:
  case ISD::FCEIL:
  case ISD::FCOS:
  case ISD::FEXP:
  case ISD::FEXP2:
  case ISD::FFLOOR:
  case ISD::FLOG:
  case ISD::FLOG10:
  case ISD::FLOG2:
  case ISD::FNEARBYINT:
  case ISD::FNEG:
  case ISD::FRINT:
  case ISD::FROUND:
  case ISD::FSIN:
  case ISD::FSQRT:
  case ISD::FTRUNC:
    Res = WidenVecRes_Unary(N);
    break;
  case ISD::FMA:
    Res = WidenVecRes_Ternary(N);
    break;
  }

  // If Res is null, the sub-method took care of registering the result.
  if (Res.getNode())
    SetWidenedVector(SDValue(N, ResNo), Res);
}

SDValue DAGTypeLegalizer::WidenVecRes_Ternary(SDNode *N) {
  // Ternary op widening.
  SDLoc dl(N);
  EVT WidenVT = TLI.getTypeToTransformTo(*DAG.getContext(), N->getValueType(0));
  SDValue InOp1 = GetWidenedVector(N->getOperand(0));
  SDValue InOp2 = GetWidenedVector(N->getOperand(1));
  SDValue InOp3 = GetWidenedVector(N->getOperand(2));
  return DAG.getNode(N->getOpcode(), dl, WidenVT, InOp1, InOp2, InOp3);
}

SDValue DAGTypeLegalizer::WidenVecRes_Binary(SDNode *N) {
  // Binary op widening.
  SDLoc dl(N);
  EVT WidenVT = TLI.getTypeToTransformTo(*DAG.getContext(), N->getValueType(0));
  SDValue InOp1 = GetWidenedVector(N->getOperand(0));
  SDValue InOp2 = GetWidenedVector(N->getOperand(1));
  return DAG.getNode(N->getOpcode(), dl, WidenVT, InOp1, InOp2, N->getFlags());
}

SDValue DAGTypeLegalizer::WidenVecRes_BinaryCanTrap(SDNode *N) {
  // Binary op widening for operations that can trap.
  unsigned Opcode = N->getOpcode();
  SDLoc dl(N);
  EVT WidenVT = TLI.getTypeToTransformTo(*DAG.getContext(), N->getValueType(0));
  EVT WidenEltVT = WidenVT.getVectorElementType();
  EVT VT = WidenVT;
  unsigned NumElts =  VT.getVectorNumElements();
  const SDNodeFlags Flags = N->getFlags();
  while (!TLI.isTypeLegal(VT) && NumElts != 1) {
    NumElts = NumElts / 2;
    VT = EVT::getVectorVT(*DAG.getContext(), WidenEltVT, NumElts);
  }

  if (NumElts != 1 && !TLI.canOpTrap(N->getOpcode(), VT)) {
    // Operation doesn't trap so just widen as normal.
    SDValue InOp1 = GetWidenedVector(N->getOperand(0));
    SDValue InOp2 = GetWidenedVector(N->getOperand(1));
    return DAG.getNode(N->getOpcode(), dl, WidenVT, InOp1, InOp2, Flags);
  }

  // No legal vector version so unroll the vector operation and then widen.
  if (NumElts == 1)
    return DAG.UnrollVectorOp(N, WidenVT.getVectorNumElements());

  // Since the operation can trap, apply operation on the original vector.
  EVT MaxVT = VT;
  SDValue InOp1 = GetWidenedVector(N->getOperand(0));
  SDValue InOp2 = GetWidenedVector(N->getOperand(1));
  unsigned CurNumElts = N->getValueType(0).getVectorNumElements();

  SmallVector<SDValue, 16> ConcatOps(CurNumElts);
  unsigned ConcatEnd = 0;  // Current ConcatOps index.
  int Idx = 0;        // Current Idx into input vectors.

  // NumElts := greatest legal vector size (at most WidenVT)
  // while (orig. vector has unhandled elements) {
  //   take munches of size NumElts from the beginning and add to ConcatOps
  //   NumElts := next smaller supported vector size or 1
  // }
  while (CurNumElts != 0) {
    while (CurNumElts >= NumElts) {
      SDValue EOp1 = DAG.getNode(
          ISD::EXTRACT_SUBVECTOR, dl, VT, InOp1,
          DAG.getConstant(Idx, dl, TLI.getVectorIdxTy(DAG.getDataLayout())));
      SDValue EOp2 = DAG.getNode(
          ISD::EXTRACT_SUBVECTOR, dl, VT, InOp2,
          DAG.getConstant(Idx, dl, TLI.getVectorIdxTy(DAG.getDataLayout())));
      ConcatOps[ConcatEnd++] = DAG.getNode(Opcode, dl, VT, EOp1, EOp2, Flags);
      Idx += NumElts;
      CurNumElts -= NumElts;
    }
    do {
      NumElts = NumElts / 2;
      VT = EVT::getVectorVT(*DAG.getContext(), WidenEltVT, NumElts);
    } while (!TLI.isTypeLegal(VT) && NumElts != 1);

    if (NumElts == 1) {
      for (unsigned i = 0; i != CurNumElts; ++i, ++Idx) {
        SDValue EOp1 = DAG.getNode(
            ISD::EXTRACT_VECTOR_ELT, dl, WidenEltVT, InOp1,
            DAG.getConstant(Idx, dl, TLI.getVectorIdxTy(DAG.getDataLayout())));
        SDValue EOp2 = DAG.getNode(
            ISD::EXTRACT_VECTOR_ELT, dl, WidenEltVT, InOp2,
            DAG.getConstant(Idx, dl, TLI.getVectorIdxTy(DAG.getDataLayout())));
        ConcatOps[ConcatEnd++] = DAG.getNode(Opcode, dl, WidenEltVT,
                                             EOp1, EOp2, Flags);
      }
      CurNumElts = 0;
    }
  }

  // Check to see if we have a single operation with the widen type.
  if (ConcatEnd == 1) {
    VT = ConcatOps[0].getValueType();
    if (VT == WidenVT)
      return ConcatOps[0];
  }

  // while (Some element of ConcatOps is not of type MaxVT) {
  //   From the end of ConcatOps, collect elements of the same type and put
  //   them into an op of the next larger supported type
  // }
  while (ConcatOps[ConcatEnd-1].getValueType() != MaxVT) {
    Idx = ConcatEnd - 1;
    VT = ConcatOps[Idx--].getValueType();
    while (Idx >= 0 && ConcatOps[Idx].getValueType() == VT)
      Idx--;

    int NextSize = VT.isVector() ? VT.getVectorNumElements() : 1;
    EVT NextVT;
    do {
      NextSize *= 2;
      NextVT = EVT::getVectorVT(*DAG.getContext(), WidenEltVT, NextSize);
    } while (!TLI.isTypeLegal(NextVT));

    if (!VT.isVector()) {
      // Scalar type, create an INSERT_VECTOR_ELEMENT of type NextVT
      SDValue VecOp = DAG.getUNDEF(NextVT);
      unsigned NumToInsert = ConcatEnd - Idx - 1;
      for (unsigned i = 0, OpIdx = Idx+1; i < NumToInsert; i++, OpIdx++) {
        VecOp = DAG.getNode(
            ISD::INSERT_VECTOR_ELT, dl, NextVT, VecOp, ConcatOps[OpIdx],
            DAG.getConstant(i, dl, TLI.getVectorIdxTy(DAG.getDataLayout())));
      }
      ConcatOps[Idx+1] = VecOp;
      ConcatEnd = Idx + 2;
    } else {
      // Vector type, create a CONCAT_VECTORS of type NextVT
      SDValue undefVec = DAG.getUNDEF(VT);
      unsigned OpsToConcat = NextSize/VT.getVectorNumElements();
      SmallVector<SDValue, 16> SubConcatOps(OpsToConcat);
      unsigned RealVals = ConcatEnd - Idx - 1;
      unsigned SubConcatEnd = 0;
      unsigned SubConcatIdx = Idx + 1;
      while (SubConcatEnd < RealVals)
        SubConcatOps[SubConcatEnd++] = ConcatOps[++Idx];
      while (SubConcatEnd < OpsToConcat)
        SubConcatOps[SubConcatEnd++] = undefVec;
      ConcatOps[SubConcatIdx] = DAG.getNode(ISD::CONCAT_VECTORS, dl,
                                            NextVT, SubConcatOps);
      ConcatEnd = SubConcatIdx + 1;
    }
  }

  // Check to see if we have a single operation with the widen type.
  if (ConcatEnd == 1) {
    VT = ConcatOps[0].getValueType();
    if (VT == WidenVT)
      return ConcatOps[0];
  }

  // add undefs of size MaxVT until ConcatOps grows to length of WidenVT
  unsigned NumOps = WidenVT.getVectorNumElements()/MaxVT.getVectorNumElements();
  if (NumOps != ConcatEnd ) {
    SDValue UndefVal = DAG.getUNDEF(MaxVT);
    for (unsigned j = ConcatEnd; j < NumOps; ++j)
      ConcatOps[j] = UndefVal;
  }
  return DAG.getNode(ISD::CONCAT_VECTORS, dl, WidenVT,
                     makeArrayRef(ConcatOps.data(), NumOps));
}

SDValue DAGTypeLegalizer::WidenVecRes_Convert(SDNode *N) {
  SDValue InOp = N->getOperand(0);
  SDLoc DL(N);

  EVT WidenVT = TLI.getTypeToTransformTo(*DAG.getContext(), N->getValueType(0));
  unsigned WidenNumElts = WidenVT.getVectorNumElements();

  EVT InVT = InOp.getValueType();
  EVT InEltVT = InVT.getVectorElementType();
  EVT InWidenVT = EVT::getVectorVT(*DAG.getContext(), InEltVT, WidenNumElts);

  unsigned Opcode = N->getOpcode();
  unsigned InVTNumElts = InVT.getVectorNumElements();
  const SDNodeFlags Flags = N->getFlags();
  if (getTypeAction(InVT) == TargetLowering::TypeWidenVector) {
    InOp = GetWidenedVector(N->getOperand(0));
    InVT = InOp.getValueType();
    InVTNumElts = InVT.getVectorNumElements();
    if (InVTNumElts == WidenNumElts) {
      if (N->getNumOperands() == 1)
        return DAG.getNode(Opcode, DL, WidenVT, InOp);
      return DAG.getNode(Opcode, DL, WidenVT, InOp, N->getOperand(1), Flags);
    }
    if (WidenVT.getSizeInBits() == InVT.getSizeInBits()) {
      // If both input and result vector types are of same width, extend
      // operations should be done with SIGN/ZERO_EXTEND_VECTOR_INREG, which
      // accepts fewer elements in the result than in the input.
      if (Opcode == ISD::SIGN_EXTEND)
        return DAG.getSignExtendVectorInReg(InOp, DL, WidenVT);
      if (Opcode == ISD::ZERO_EXTEND)
        return DAG.getZeroExtendVectorInReg(InOp, DL, WidenVT);
    }
  }

  if (TLI.isTypeLegal(InWidenVT)) {
    // Because the result and the input are different vector types, widening
    // the result could create a legal type but widening the input might make
    // it an illegal type that might lead to repeatedly splitting the input
    // and then widening it. To avoid this, we widen the input only if
    // it results in a legal type.
    if (WidenNumElts % InVTNumElts == 0) {
      // Widen the input and call convert on the widened input vector.
      unsigned NumConcat = WidenNumElts/InVTNumElts;
      SmallVector<SDValue, 16> Ops(NumConcat);
      Ops[0] = InOp;
      SDValue UndefVal = DAG.getUNDEF(InVT);
      for (unsigned i = 1; i != NumConcat; ++i)
        Ops[i] = UndefVal;
      SDValue InVec = DAG.getNode(ISD::CONCAT_VECTORS, DL, InWidenVT, Ops);
      if (N->getNumOperands() == 1)
        return DAG.getNode(Opcode, DL, WidenVT, InVec);
      return DAG.getNode(Opcode, DL, WidenVT, InVec, N->getOperand(1), Flags);
    }

    if (InVTNumElts % WidenNumElts == 0) {
      SDValue InVal = DAG.getNode(
          ISD::EXTRACT_SUBVECTOR, DL, InWidenVT, InOp,
          DAG.getConstant(0, DL, TLI.getVectorIdxTy(DAG.getDataLayout())));
      // Extract the input and convert the shorten input vector.
      if (N->getNumOperands() == 1)
        return DAG.getNode(Opcode, DL, WidenVT, InVal);
      return DAG.getNode(Opcode, DL, WidenVT, InVal, N->getOperand(1), Flags);
    }
  }

  // Otherwise unroll into some nasty scalar code and rebuild the vector.
  SmallVector<SDValue, 16> Ops(WidenNumElts);
  EVT EltVT = WidenVT.getVectorElementType();
  unsigned MinElts = std::min(InVTNumElts, WidenNumElts);
  unsigned i;
  for (i=0; i < MinElts; ++i) {
    SDValue Val = DAG.getNode(
        ISD::EXTRACT_VECTOR_ELT, DL, InEltVT, InOp,
        DAG.getConstant(i, DL, TLI.getVectorIdxTy(DAG.getDataLayout())));
    if (N->getNumOperands() == 1)
      Ops[i] = DAG.getNode(Opcode, DL, EltVT, Val);
    else
      Ops[i] = DAG.getNode(Opcode, DL, EltVT, Val, N->getOperand(1), Flags);
  }

  SDValue UndefVal = DAG.getUNDEF(EltVT);
  for (; i < WidenNumElts; ++i)
    Ops[i] = UndefVal;

  return DAG.getBuildVector(WidenVT, DL, Ops);
}

SDValue DAGTypeLegalizer::WidenVecRes_EXTEND_VECTOR_INREG(SDNode *N) {
  unsigned Opcode = N->getOpcode();
  SDValue InOp = N->getOperand(0);
  SDLoc DL(N);

  EVT WidenVT = TLI.getTypeToTransformTo(*DAG.getContext(), N->getValueType(0));
  EVT WidenSVT = WidenVT.getVectorElementType();
  unsigned WidenNumElts = WidenVT.getVectorNumElements();

  EVT InVT = InOp.getValueType();
  EVT InSVT = InVT.getVectorElementType();
  unsigned InVTNumElts = InVT.getVectorNumElements();

  if (getTypeAction(InVT) == TargetLowering::TypeWidenVector) {
    InOp = GetWidenedVector(InOp);
    InVT = InOp.getValueType();
    if (InVT.getSizeInBits() == WidenVT.getSizeInBits()) {
      switch (Opcode) {
      case ISD::ANY_EXTEND_VECTOR_INREG:
        return DAG.getAnyExtendVectorInReg(InOp, DL, WidenVT);
      case ISD::SIGN_EXTEND_VECTOR_INREG:
        return DAG.getSignExtendVectorInReg(InOp, DL, WidenVT);
      case ISD::ZERO_EXTEND_VECTOR_INREG:
        return DAG.getZeroExtendVectorInReg(InOp, DL, WidenVT);
      }
    }
  }

  // Unroll, extend the scalars and rebuild the vector.
  SmallVector<SDValue, 16> Ops;
  for (unsigned i = 0, e = std::min(InVTNumElts, WidenNumElts); i != e; ++i) {
    SDValue Val = DAG.getNode(ISD::EXTRACT_VECTOR_ELT, DL, InSVT, InOp,
      DAG.getConstant(i, DL, TLI.getVectorIdxTy(DAG.getDataLayout())));
    switch (Opcode) {
    case ISD::ANY_EXTEND_VECTOR_INREG:
      Val = DAG.getNode(ISD::ANY_EXTEND, DL, WidenSVT, Val);
      break;
    case ISD::SIGN_EXTEND_VECTOR_INREG:
      Val = DAG.getNode(ISD::SIGN_EXTEND, DL, WidenSVT, Val);
      break;
    case ISD::ZERO_EXTEND_VECTOR_INREG:
      Val = DAG.getNode(ISD::ZERO_EXTEND, DL, WidenSVT, Val);
      break;
    default:
      llvm_unreachable("A *_EXTEND_VECTOR_INREG node was expected");
    }
    Ops.push_back(Val);
  }

  while (Ops.size() != WidenNumElts)
    Ops.push_back(DAG.getUNDEF(WidenSVT));

  return DAG.getBuildVector(WidenVT, DL, Ops);
}

SDValue DAGTypeLegalizer::WidenVecRes_FCOPYSIGN(SDNode *N) {
  // If this is an FCOPYSIGN with same input types, we can treat it as a
  // normal (can trap) binary op.
  if (N->getOperand(0).getValueType() == N->getOperand(1).getValueType())
    return WidenVecRes_BinaryCanTrap(N);

  // If the types are different, fall back to unrolling.
  EVT WidenVT = TLI.getTypeToTransformTo(*DAG.getContext(), N->getValueType(0));
  return DAG.UnrollVectorOp(N, WidenVT.getVectorNumElements());
}

SDValue DAGTypeLegalizer::WidenVecRes_POWI(SDNode *N) {
  EVT WidenVT = TLI.getTypeToTransformTo(*DAG.getContext(), N->getValueType(0));
  SDValue InOp = GetWidenedVector(N->getOperand(0));
  SDValue ShOp = N->getOperand(1);
  return DAG.getNode(N->getOpcode(), SDLoc(N), WidenVT, InOp, ShOp);
}

SDValue DAGTypeLegalizer::WidenVecRes_Shift(SDNode *N) {
  EVT WidenVT = TLI.getTypeToTransformTo(*DAG.getContext(), N->getValueType(0));
  SDValue InOp = GetWidenedVector(N->getOperand(0));
  SDValue ShOp = N->getOperand(1);

  EVT ShVT = ShOp.getValueType();
  if (getTypeAction(ShVT) == TargetLowering::TypeWidenVector) {
    ShOp = GetWidenedVector(ShOp);
    ShVT = ShOp.getValueType();
  }
  EVT ShWidenVT = EVT::getVectorVT(*DAG.getContext(),
                                   ShVT.getVectorElementType(),
                                   WidenVT.getVectorNumElements());
  if (ShVT != ShWidenVT)
    ShOp = ModifyToType(ShOp, ShWidenVT);

  return DAG.getNode(N->getOpcode(), SDLoc(N), WidenVT, InOp, ShOp);
}

SDValue DAGTypeLegalizer::WidenVecRes_Unary(SDNode *N) {
  // Unary op widening.
  EVT WidenVT = TLI.getTypeToTransformTo(*DAG.getContext(), N->getValueType(0));
  SDValue InOp = GetWidenedVector(N->getOperand(0));
  return DAG.getNode(N->getOpcode(), SDLoc(N), WidenVT, InOp);
}

SDValue DAGTypeLegalizer::WidenVecRes_InregOp(SDNode *N) {
  EVT WidenVT = TLI.getTypeToTransformTo(*DAG.getContext(), N->getValueType(0));
  EVT ExtVT = EVT::getVectorVT(*DAG.getContext(),
                               cast<VTSDNode>(N->getOperand(1))->getVT()
                                 .getVectorElementType(),
                               WidenVT.getVectorNumElements());
  SDValue WidenLHS = GetWidenedVector(N->getOperand(0));
  return DAG.getNode(N->getOpcode(), SDLoc(N),
                     WidenVT, WidenLHS, DAG.getValueType(ExtVT));
}

SDValue DAGTypeLegalizer::WidenVecRes_MERGE_VALUES(SDNode *N, unsigned ResNo) {
  SDValue WidenVec = DisintegrateMERGE_VALUES(N, ResNo);
  return GetWidenedVector(WidenVec);
}

SDValue DAGTypeLegalizer::WidenVecRes_BITCAST(SDNode *N) {
  SDValue InOp = N->getOperand(0);
  EVT InVT = InOp.getValueType();
  EVT VT = N->getValueType(0);
  EVT WidenVT = TLI.getTypeToTransformTo(*DAG.getContext(), VT);
  SDLoc dl(N);

  switch (getTypeAction(InVT)) {
  case TargetLowering::TypeLegal:
    break;
  case TargetLowering::TypePromoteInteger:
    // If the incoming type is a vector that is being promoted, then
    // we know that the elements are arranged differently and that we
    // must perform the conversion using a stack slot.
    if (InVT.isVector())
      break;

    // If the InOp is promoted to the same size, convert it.  Otherwise,
    // fall out of the switch and widen the promoted input.
    InOp = GetPromotedInteger(InOp);
    InVT = InOp.getValueType();
    if (WidenVT.bitsEq(InVT))
      return DAG.getNode(ISD::BITCAST, dl, WidenVT, InOp);
    break;
  case TargetLowering::TypeSoftenFloat:
  case TargetLowering::TypePromoteFloat:
  case TargetLowering::TypeExpandInteger:
  case TargetLowering::TypeExpandFloat:
  case TargetLowering::TypeScalarizeVector:
  case TargetLowering::TypeSplitVector:
    break;
  case TargetLowering::TypeWidenVector:
    // If the InOp is widened to the same size, convert it.  Otherwise, fall
    // out of the switch and widen the widened input.
    InOp = GetWidenedVector(InOp);
    InVT = InOp.getValueType();
    if (WidenVT.bitsEq(InVT))
      // The input widens to the same size. Convert to the widen value.
      return DAG.getNode(ISD::BITCAST, dl, WidenVT, InOp);
    break;
  }

  unsigned WidenSize = WidenVT.getSizeInBits();
  unsigned InSize = InVT.getSizeInBits();
  // x86mmx is not an acceptable vector element type, so don't try.
  if (WidenSize % InSize == 0 && InVT != MVT::x86mmx) {
    // Determine new input vector type.  The new input vector type will use
    // the same element type (if its a vector) or use the input type as a
    // vector.  It is the same size as the type to widen to.
    EVT NewInVT;
    unsigned NewNumElts = WidenSize / InSize;
    if (InVT.isVector()) {
      EVT InEltVT = InVT.getVectorElementType();
      NewInVT = EVT::getVectorVT(*DAG.getContext(), InEltVT,
                                 WidenSize / InEltVT.getSizeInBits());
    } else {
      NewInVT = EVT::getVectorVT(*DAG.getContext(), InVT, NewNumElts);
    }

    if (TLI.isTypeLegal(NewInVT)) {
      // Because the result and the input are different vector types, widening
      // the result could create a legal type but widening the input might make
      // it an illegal type that might lead to repeatedly splitting the input
      // and then widening it. To avoid this, we widen the input only if
      // it results in a legal type.
      SmallVector<SDValue, 16> Ops(NewNumElts);
      SDValue UndefVal = DAG.getUNDEF(InVT);
      Ops[0] = InOp;
      for (unsigned i = 1; i < NewNumElts; ++i)
        Ops[i] = UndefVal;

      SDValue NewVec;
      if (InVT.isVector())
        NewVec = DAG.getNode(ISD::CONCAT_VECTORS, dl, NewInVT, Ops);
      else
        NewVec = DAG.getBuildVector(NewInVT, dl, Ops);
      return DAG.getNode(ISD::BITCAST, dl, WidenVT, NewVec);
    }
  }

  return CreateStackStoreLoad(InOp, WidenVT);
}

SDValue DAGTypeLegalizer::WidenVecRes_BUILD_VECTOR(SDNode *N) {
  SDLoc dl(N);
  // Build a vector with undefined for the new nodes.
  EVT VT = N->getValueType(0);

  // Integer BUILD_VECTOR operands may be larger than the node's vector element
  // type. The UNDEFs need to have the same type as the existing operands.
  EVT EltVT = N->getOperand(0).getValueType();
  unsigned NumElts = VT.getVectorNumElements();

  EVT WidenVT = TLI.getTypeToTransformTo(*DAG.getContext(), VT);
  unsigned WidenNumElts = WidenVT.getVectorNumElements();

  SmallVector<SDValue, 16> NewOps(N->op_begin(), N->op_end());
  assert(WidenNumElts >= NumElts && "Shrinking vector instead of widening!");
  NewOps.append(WidenNumElts - NumElts, DAG.getUNDEF(EltVT));

  return DAG.getBuildVector(WidenVT, dl, NewOps);
}

SDValue DAGTypeLegalizer::WidenVecRes_CONCAT_VECTORS(SDNode *N) {
  EVT InVT = N->getOperand(0).getValueType();
  EVT WidenVT = TLI.getTypeToTransformTo(*DAG.getContext(), N->getValueType(0));
  SDLoc dl(N);
  unsigned WidenNumElts = WidenVT.getVectorNumElements();
  unsigned NumInElts = InVT.getVectorNumElements();
  unsigned NumOperands = N->getNumOperands();

  bool InputWidened = false; // Indicates we need to widen the input.
  if (getTypeAction(InVT) != TargetLowering::TypeWidenVector) {
    if (WidenVT.getVectorNumElements() % InVT.getVectorNumElements() == 0) {
      // Add undef vectors to widen to correct length.
      unsigned NumConcat = WidenVT.getVectorNumElements() /
                           InVT.getVectorNumElements();
      SDValue UndefVal = DAG.getUNDEF(InVT);
      SmallVector<SDValue, 16> Ops(NumConcat);
      for (unsigned i=0; i < NumOperands; ++i)
        Ops[i] = N->getOperand(i);
      for (unsigned i = NumOperands; i != NumConcat; ++i)
        Ops[i] = UndefVal;
      return DAG.getNode(ISD::CONCAT_VECTORS, dl, WidenVT, Ops);
    }
  } else {
    InputWidened = true;
    if (WidenVT == TLI.getTypeToTransformTo(*DAG.getContext(), InVT)) {
      // The inputs and the result are widen to the same value.
      unsigned i;
      for (i=1; i < NumOperands; ++i)
        if (!N->getOperand(i).isUndef())
          break;

      if (i == NumOperands)
        // Everything but the first operand is an UNDEF so just return the
        // widened first operand.
        return GetWidenedVector(N->getOperand(0));

      if (NumOperands == 2) {
        // Replace concat of two operands with a shuffle.
        SmallVector<int, 16> MaskOps(WidenNumElts, -1);
        for (unsigned i = 0; i < NumInElts; ++i) {
          MaskOps[i] = i;
          MaskOps[i + NumInElts] = i + WidenNumElts;
        }
        return DAG.getVectorShuffle(WidenVT, dl,
                                    GetWidenedVector(N->getOperand(0)),
                                    GetWidenedVector(N->getOperand(1)),
                                    MaskOps);
      }
    }
  }

  // Fall back to use extracts and build vector.
  EVT EltVT = WidenVT.getVectorElementType();
  SmallVector<SDValue, 16> Ops(WidenNumElts);
  unsigned Idx = 0;
  for (unsigned i=0; i < NumOperands; ++i) {
    SDValue InOp = N->getOperand(i);
    if (InputWidened)
      InOp = GetWidenedVector(InOp);
    for (unsigned j=0; j < NumInElts; ++j)
      Ops[Idx++] = DAG.getNode(
          ISD::EXTRACT_VECTOR_ELT, dl, EltVT, InOp,
          DAG.getConstant(j, dl, TLI.getVectorIdxTy(DAG.getDataLayout())));
  }
  SDValue UndefVal = DAG.getUNDEF(EltVT);
  for (; Idx < WidenNumElts; ++Idx)
    Ops[Idx] = UndefVal;
  return DAG.getBuildVector(WidenVT, dl, Ops);
}

SDValue DAGTypeLegalizer::WidenVecRes_EXTRACT_SUBVECTOR(SDNode *N) {
  EVT      VT = N->getValueType(0);
  EVT      WidenVT = TLI.getTypeToTransformTo(*DAG.getContext(), VT);
  unsigned WidenNumElts = WidenVT.getVectorNumElements();
  SDValue  InOp = N->getOperand(0);
  SDValue  Idx  = N->getOperand(1);
  SDLoc dl(N);

  if (getTypeAction(InOp.getValueType()) == TargetLowering::TypeWidenVector)
    InOp = GetWidenedVector(InOp);

  EVT InVT = InOp.getValueType();

  // Check if we can just return the input vector after widening.
  uint64_t IdxVal = cast<ConstantSDNode>(Idx)->getZExtValue();
  if (IdxVal == 0 && InVT == WidenVT)
    return InOp;

  // Check if we can extract from the vector.
  unsigned InNumElts = InVT.getVectorNumElements();
  if (IdxVal % WidenNumElts == 0 && IdxVal + WidenNumElts < InNumElts)
    return DAG.getNode(ISD::EXTRACT_SUBVECTOR, dl, WidenVT, InOp, Idx);

  // We could try widening the input to the right length but for now, extract
  // the original elements, fill the rest with undefs and build a vector.
  SmallVector<SDValue, 16> Ops(WidenNumElts);
  EVT EltVT = VT.getVectorElementType();
  unsigned NumElts = VT.getVectorNumElements();
  unsigned i;
  for (i=0; i < NumElts; ++i)
    Ops[i] =
        DAG.getNode(ISD::EXTRACT_VECTOR_ELT, dl, EltVT, InOp,
                    DAG.getConstant(IdxVal + i, dl,
                                    TLI.getVectorIdxTy(DAG.getDataLayout())));

  SDValue UndefVal = DAG.getUNDEF(EltVT);
  for (; i < WidenNumElts; ++i)
    Ops[i] = UndefVal;
  return DAG.getBuildVector(WidenVT, dl, Ops);
}

SDValue DAGTypeLegalizer::WidenVecRes_INSERT_VECTOR_ELT(SDNode *N) {
  SDValue InOp = GetWidenedVector(N->getOperand(0));
  return DAG.getNode(ISD::INSERT_VECTOR_ELT, SDLoc(N),
                     InOp.getValueType(), InOp,
                     N->getOperand(1), N->getOperand(2));
}

SDValue DAGTypeLegalizer::WidenVecRes_LOAD(SDNode *N) {
  LoadSDNode *LD = cast<LoadSDNode>(N);
  ISD::LoadExtType ExtType = LD->getExtensionType();

  SDValue Result;
  SmallVector<SDValue, 16> LdChain;  // Chain for the series of load
  if (ExtType != ISD::NON_EXTLOAD)
    Result = GenWidenVectorExtLoads(LdChain, LD, ExtType);
  else
    Result = GenWidenVectorLoads(LdChain, LD);

  // If we generate a single load, we can use that for the chain.  Otherwise,
  // build a factor node to remember the multiple loads are independent and
  // chain to that.
  SDValue NewChain;
  if (LdChain.size() == 1)
    NewChain = LdChain[0];
  else
    NewChain = DAG.getNode(ISD::TokenFactor, SDLoc(LD), MVT::Other, LdChain);

  // Modified the chain - switch anything that used the old chain to use
  // the new one.
  ReplaceValueWith(SDValue(N, 1), NewChain);

  return Result;
}

SDValue DAGTypeLegalizer::WidenVecRes_MLOAD(MaskedLoadSDNode *N) {

  EVT WidenVT = TLI.getTypeToTransformTo(*DAG.getContext(),N->getValueType(0));
  SDValue Mask = N->getMask();
  EVT MaskVT = Mask.getValueType();
  SDValue Src0 = GetWidenedVector(N->getSrc0());
  ISD::LoadExtType ExtType = N->getExtensionType();
  SDLoc dl(N);

  if (getTypeAction(MaskVT) == TargetLowering::TypeWidenVector)
    Mask = GetWidenedVector(Mask);
  else {
    EVT BoolVT = getSetCCResultType(WidenVT);

    // We can't use ModifyToType() because we should fill the mask with
    // zeroes
    unsigned WidenNumElts = BoolVT.getVectorNumElements();
    unsigned MaskNumElts = MaskVT.getVectorNumElements();

    unsigned NumConcat = WidenNumElts / MaskNumElts;
    SmallVector<SDValue, 16> Ops(NumConcat);
    SDValue ZeroVal = DAG.getConstant(0, dl, MaskVT);
    Ops[0] = Mask;
    for (unsigned i = 1; i != NumConcat; ++i)
      Ops[i] = ZeroVal;

    Mask = DAG.getNode(ISD::CONCAT_VECTORS, dl, BoolVT, Ops);
  }

  SDValue Res = DAG.getMaskedLoad(WidenVT, dl, N->getChain(), N->getBasePtr(),
                                  Mask, Src0, N->getMemoryVT(),
                                  N->getMemOperand(), ExtType,
                                        N->isExpandingLoad());
  // Legalize the chain result - switch anything that used the old chain to
  // use the new one.
  ReplaceValueWith(SDValue(N, 1), Res.getValue(1));
  return Res;
}

SDValue DAGTypeLegalizer::WidenVecRes_MGATHER(MaskedGatherSDNode *N) {

  EVT WideVT = TLI.getTypeToTransformTo(*DAG.getContext(), N->getValueType(0));
  SDValue Mask = N->getMask();
  SDValue Src0 = GetWidenedVector(N->getValue());
  unsigned NumElts = WideVT.getVectorNumElements();
  SDLoc dl(N);

  // The mask should be widened as well
  Mask = WidenTargetBoolean(Mask, WideVT, true);

  // Widen the Index operand
  SDValue Index = N->getIndex();
  EVT WideIndexVT = EVT::getVectorVT(*DAG.getContext(),
                                     Index.getValueType().getScalarType(),
                                     NumElts);
  Index = ModifyToType(Index, WideIndexVT);
  SDValue Ops[] = { N->getChain(), Src0, Mask, N->getBasePtr(), Index };
  SDValue Res = DAG.getMaskedGather(DAG.getVTList(WideVT, MVT::Other),
                                    N->getMemoryVT(), dl, Ops,
                                    N->getMemOperand());

  // Legalize the chain result - switch anything that used the old chain to
  // use the new one.
  ReplaceValueWith(SDValue(N, 1), Res.getValue(1));
  return Res;
}

SDValue DAGTypeLegalizer::WidenVecRes_SCALAR_TO_VECTOR(SDNode *N) {
  EVT WidenVT = TLI.getTypeToTransformTo(*DAG.getContext(), N->getValueType(0));
  return DAG.getNode(ISD::SCALAR_TO_VECTOR, SDLoc(N),
                     WidenVT, N->getOperand(0));
}

// Return true if this is a node that could have two SETCCs as operands.
static inline bool isLogicalMaskOp(unsigned Opcode) {
  switch (Opcode) {
  case ISD::AND:
  case ISD::OR:
  case ISD::XOR:
    return true;
  }
  return false;
}

// This is used just for the assert in convertMask(). Check that this either
// a SETCC or a previously handled SETCC by convertMask().
#ifndef NDEBUG
static inline bool isSETCCorConvertedSETCC(SDValue N) {
  if (N.getOpcode() == ISD::EXTRACT_SUBVECTOR)
    N = N.getOperand(0);
  else if (N.getOpcode() == ISD::CONCAT_VECTORS) {
    for (unsigned i = 1; i < N->getNumOperands(); ++i)
      if (!N->getOperand(i)->isUndef())
        return false;
    N = N.getOperand(0);
  }

  if (N.getOpcode() == ISD::TRUNCATE)
    N = N.getOperand(0);
  else if (N.getOpcode() == ISD::SIGN_EXTEND)
    N = N.getOperand(0);

  if (isLogicalMaskOp(N.getOpcode()))
    return isSETCCorConvertedSETCC(N.getOperand(0)) &&
           isSETCCorConvertedSETCC(N.getOperand(1));

  return (N.getOpcode() == ISD::SETCC ||
          ISD::isBuildVectorOfConstantSDNodes(N.getNode()));
}
#endif

// Return a mask of vector type MaskVT to replace InMask. Also adjust MaskVT
// to ToMaskVT if needed with vector extension or truncation.
SDValue DAGTypeLegalizer::convertMask(SDValue InMask, EVT MaskVT,
                                      EVT ToMaskVT) {
  // Currently a SETCC or a AND/OR/XOR with two SETCCs are handled.
  // FIXME: This code seems to be too restrictive, we might consider
  // generalizing it or dropping it.
  assert(isSETCCorConvertedSETCC(InMask) && "Unexpected mask argument.");

  // Make a new Mask node, with a legal result VT.
  SmallVector<SDValue, 4> Ops;
  for (unsigned i = 0, e = InMask->getNumOperands(); i < e; ++i)
    Ops.push_back(InMask->getOperand(i));
  SDValue Mask = DAG.getNode(InMask->getOpcode(), SDLoc(InMask), MaskVT, Ops);

  // If MaskVT has smaller or bigger elements than ToMaskVT, a vector sign
  // extend or truncate is needed.
  LLVMContext &Ctx = *DAG.getContext();
  unsigned MaskScalarBits = MaskVT.getScalarSizeInBits();
  unsigned ToMaskScalBits = ToMaskVT.getScalarSizeInBits();
  if (MaskScalarBits < ToMaskScalBits) {
    EVT ExtVT = EVT::getVectorVT(Ctx, ToMaskVT.getVectorElementType(),
                                 MaskVT.getVectorNumElements());
    Mask = DAG.getNode(ISD::SIGN_EXTEND, SDLoc(Mask), ExtVT, Mask);
  } else if (MaskScalarBits > ToMaskScalBits) {
    EVT TruncVT = EVT::getVectorVT(Ctx, ToMaskVT.getVectorElementType(),
                                   MaskVT.getVectorNumElements());
    Mask = DAG.getNode(ISD::TRUNCATE, SDLoc(Mask), TruncVT, Mask);
  }

  assert(Mask->getValueType(0).getScalarSizeInBits() ==
             ToMaskVT.getScalarSizeInBits() &&
         "Mask should have the right element size by now.");

  // Adjust Mask to the right number of elements.
  unsigned CurrMaskNumEls = Mask->getValueType(0).getVectorNumElements();
  if (CurrMaskNumEls > ToMaskVT.getVectorNumElements()) {
    MVT IdxTy = TLI.getVectorIdxTy(DAG.getDataLayout());
    SDValue ZeroIdx = DAG.getConstant(0, SDLoc(Mask), IdxTy);
    Mask = DAG.getNode(ISD::EXTRACT_SUBVECTOR, SDLoc(Mask), ToMaskVT, Mask,
                       ZeroIdx);
  } else if (CurrMaskNumEls < ToMaskVT.getVectorNumElements()) {
    unsigned NumSubVecs = (ToMaskVT.getVectorNumElements() / CurrMaskNumEls);
    EVT SubVT = Mask->getValueType(0);
    SmallVector<SDValue, 16> SubOps(NumSubVecs, DAG.getUNDEF(SubVT));
    SubOps[0] = Mask;
    Mask = DAG.getNode(ISD::CONCAT_VECTORS, SDLoc(Mask), ToMaskVT, SubOps);
  }

  assert((Mask->getValueType(0) == ToMaskVT) &&
         "A mask of ToMaskVT should have been produced by now.");

  return Mask;
}

// Get the target mask VT, and widen if needed.
EVT DAGTypeLegalizer::getSETCCWidenedResultTy(SDValue SetCC) {
  assert(SetCC->getOpcode() == ISD::SETCC);
  LLVMContext &Ctx = *DAG.getContext();
  EVT MaskVT = getSetCCResultType(SetCC->getOperand(0).getValueType());
  if (getTypeAction(MaskVT) == TargetLowering::TypeWidenVector)
    MaskVT = TLI.getTypeToTransformTo(Ctx, MaskVT);
  return MaskVT;
}

// This method tries to handle VSELECT and its mask by legalizing operands
// (which may require widening) and if needed adjusting the mask vector type
// to match that of the VSELECT. Without it, many cases end up with
// scalarization of the SETCC, with many unnecessary instructions.
SDValue DAGTypeLegalizer::WidenVSELECTAndMask(SDNode *N) {
  LLVMContext &Ctx = *DAG.getContext();
  SDValue Cond = N->getOperand(0);

  if (N->getOpcode() != ISD::VSELECT)
    return SDValue();

  if (Cond->getOpcode() != ISD::SETCC && !isLogicalMaskOp(Cond->getOpcode()))
    return SDValue();

  // If this is a splitted VSELECT that was previously already handled, do
  // nothing.
  EVT CondVT = Cond->getValueType(0);
  if (CondVT.getScalarSizeInBits() != 1)
    return SDValue();

  EVT VSelVT = N->getValueType(0);
  // Only handle vector types which are a power of 2.
  if (!isPowerOf2_64(VSelVT.getSizeInBits()))
    return SDValue();

  // Don't touch if this will be scalarized.
  EVT FinalVT = VSelVT;
  while (getTypeAction(FinalVT) == TargetLowering::TypeSplitVector)
    FinalVT = FinalVT.getHalfNumVectorElementsVT(Ctx);

  if (FinalVT.getVectorNumElements() == 1)
    return SDValue();

  // If there is support for an i1 vector mask, don't touch.
  if (Cond.getOpcode() == ISD::SETCC) {
    EVT SetCCOpVT = Cond->getOperand(0).getValueType();
    while (TLI.getTypeAction(Ctx, SetCCOpVT) != TargetLowering::TypeLegal)
      SetCCOpVT = TLI.getTypeToTransformTo(Ctx, SetCCOpVT);
    EVT SetCCResVT = getSetCCResultType(SetCCOpVT);
    if (SetCCResVT.getScalarSizeInBits() == 1)
      return SDValue();
  } else if (CondVT.getScalarType() == MVT::i1) {
    // If there is support for an i1 vector mask (or only scalar i1 conditions),
    // don't touch.
    while (TLI.getTypeAction(Ctx, CondVT) != TargetLowering::TypeLegal)
      CondVT = TLI.getTypeToTransformTo(Ctx, CondVT);

    if (CondVT.getScalarType() == MVT::i1)
      return SDValue();
  }

  // Get the VT and operands for VSELECT, and widen if needed.
  SDValue VSelOp1 = N->getOperand(1);
  SDValue VSelOp2 = N->getOperand(2);
  if (getTypeAction(VSelVT) == TargetLowering::TypeWidenVector) {
    VSelVT = TLI.getTypeToTransformTo(Ctx, VSelVT);
    VSelOp1 = GetWidenedVector(VSelOp1);
    VSelOp2 = GetWidenedVector(VSelOp2);
  }

  // The mask of the VSELECT should have integer elements.
  EVT ToMaskVT = VSelVT;
  if (!ToMaskVT.getScalarType().isInteger())
    ToMaskVT = ToMaskVT.changeVectorElementTypeToInteger();

  SDValue Mask;
  if (Cond->getOpcode() == ISD::SETCC) {
    EVT MaskVT = getSETCCWidenedResultTy(Cond);
    Mask = convertMask(Cond, MaskVT, ToMaskVT);
  } else if (isLogicalMaskOp(Cond->getOpcode()) &&
             Cond->getOperand(0).getOpcode() == ISD::SETCC &&
             Cond->getOperand(1).getOpcode() == ISD::SETCC) {
    // Cond is (AND/OR/XOR (SETCC, SETCC))
    SDValue SETCC0 = Cond->getOperand(0);
    SDValue SETCC1 = Cond->getOperand(1);
    EVT VT0 = getSETCCWidenedResultTy(SETCC0);
    EVT VT1 = getSETCCWidenedResultTy(SETCC1);
    unsigned ScalarBits0 = VT0.getScalarSizeInBits();
    unsigned ScalarBits1 = VT1.getScalarSizeInBits();
    unsigned ScalarBits_ToMask = ToMaskVT.getScalarSizeInBits();
    EVT MaskVT;
    // If the two SETCCs have different VTs, either extend/truncate one of
    // them to the other "towards" ToMaskVT, or truncate one and extend the
    // other to ToMaskVT.
    if (ScalarBits0 != ScalarBits1) {
      EVT NarrowVT = ((ScalarBits0 < ScalarBits1) ? VT0 : VT1);
      EVT WideVT = ((NarrowVT == VT0) ? VT1 : VT0);
      if (ScalarBits_ToMask >= WideVT.getScalarSizeInBits())
        MaskVT = WideVT;
      else if (ScalarBits_ToMask <= NarrowVT.getScalarSizeInBits())
        MaskVT = NarrowVT;
      else
        MaskVT = ToMaskVT;
    } else
      // If the two SETCCs have the same VT, don't change it.
      MaskVT = VT0;

    // Make new SETCCs and logical nodes.
    SETCC0 = convertMask(SETCC0, VT0, MaskVT);
    SETCC1 = convertMask(SETCC1, VT1, MaskVT);
    Cond = DAG.getNode(Cond->getOpcode(), SDLoc(Cond), MaskVT, SETCC0, SETCC1);

    // Convert the logical op for VSELECT if needed.
    Mask = convertMask(Cond, MaskVT, ToMaskVT);
  } else
    return SDValue();

  return DAG.getNode(ISD::VSELECT, SDLoc(N), VSelVT, Mask, VSelOp1, VSelOp2);
}

SDValue DAGTypeLegalizer::WidenVecRes_SELECT(SDNode *N) {
  EVT WidenVT = TLI.getTypeToTransformTo(*DAG.getContext(), N->getValueType(0));
  unsigned WidenNumElts = WidenVT.getVectorNumElements();

  SDValue Cond1 = N->getOperand(0);
  EVT CondVT = Cond1.getValueType();
  if (CondVT.isVector()) {
    if (SDValue Res = WidenVSELECTAndMask(N))
      return Res;

    EVT CondEltVT = CondVT.getVectorElementType();
    EVT CondWidenVT =  EVT::getVectorVT(*DAG.getContext(),
                                        CondEltVT, WidenNumElts);
    if (getTypeAction(CondVT) == TargetLowering::TypeWidenVector)
      Cond1 = GetWidenedVector(Cond1);

    // If we have to split the condition there is no point in widening the
    // select. This would result in an cycle of widening the select ->
    // widening the condition operand -> splitting the condition operand ->
    // splitting the select -> widening the select. Instead split this select
    // further and widen the resulting type.
    if (getTypeAction(CondVT) == TargetLowering::TypeSplitVector) {
      SDValue SplitSelect = SplitVecOp_VSELECT(N, 0);
      SDValue Res = ModifyToType(SplitSelect, WidenVT);
      return Res;
    }

    if (Cond1.getValueType() != CondWidenVT)
      Cond1 = ModifyToType(Cond1, CondWidenVT);
  }

  SDValue InOp1 = GetWidenedVector(N->getOperand(1));
  SDValue InOp2 = GetWidenedVector(N->getOperand(2));
  assert(InOp1.getValueType() == WidenVT && InOp2.getValueType() == WidenVT);
  return DAG.getNode(N->getOpcode(), SDLoc(N),
                     WidenVT, Cond1, InOp1, InOp2);
}

SDValue DAGTypeLegalizer::WidenVecRes_SELECT_CC(SDNode *N) {
  SDValue InOp1 = GetWidenedVector(N->getOperand(2));
  SDValue InOp2 = GetWidenedVector(N->getOperand(3));
  return DAG.getNode(ISD::SELECT_CC, SDLoc(N),
                     InOp1.getValueType(), N->getOperand(0),
                     N->getOperand(1), InOp1, InOp2, N->getOperand(4));
}

SDValue DAGTypeLegalizer::WidenVecRes_SETCC(SDNode *N) {
  assert(N->getValueType(0).isVector() ==
         N->getOperand(0).getValueType().isVector() &&
         "Scalar/Vector type mismatch");
  if (N->getValueType(0).isVector()) return WidenVecRes_VSETCC(N);

  EVT WidenVT = TLI.getTypeToTransformTo(*DAG.getContext(), N->getValueType(0));
  SDValue InOp1 = GetWidenedVector(N->getOperand(0));
  SDValue InOp2 = GetWidenedVector(N->getOperand(1));
  return DAG.getNode(ISD::SETCC, SDLoc(N), WidenVT,
                     InOp1, InOp2, N->getOperand(2));
}

SDValue DAGTypeLegalizer::WidenVecRes_UNDEF(SDNode *N) {
 EVT WidenVT = TLI.getTypeToTransformTo(*DAG.getContext(), N->getValueType(0));
 return DAG.getUNDEF(WidenVT);
}

SDValue DAGTypeLegalizer::WidenVecRes_VECTOR_SHUFFLE(ShuffleVectorSDNode *N) {
  EVT VT = N->getValueType(0);
  SDLoc dl(N);

  EVT WidenVT = TLI.getTypeToTransformTo(*DAG.getContext(), VT);
  unsigned NumElts = VT.getVectorNumElements();
  unsigned WidenNumElts = WidenVT.getVectorNumElements();

  SDValue InOp1 = GetWidenedVector(N->getOperand(0));
  SDValue InOp2 = GetWidenedVector(N->getOperand(1));

  // Adjust mask based on new input vector length.
  SmallVector<int, 16> NewMask;
  for (unsigned i = 0; i != NumElts; ++i) {
    int Idx = N->getMaskElt(i);
    if (Idx < (int)NumElts)
      NewMask.push_back(Idx);
    else
      NewMask.push_back(Idx - NumElts + WidenNumElts);
  }
  for (unsigned i = NumElts; i != WidenNumElts; ++i)
    NewMask.push_back(-1);
  return DAG.getVectorShuffle(WidenVT, dl, InOp1, InOp2, NewMask);
}

SDValue DAGTypeLegalizer::WidenVecRes_VSETCC(SDNode *N) {
  assert(N->getValueType(0).isVector() &&
         N->getOperand(0).getValueType().isVector() &&
         "Operands must be vectors");
  EVT WidenVT = TLI.getTypeToTransformTo(*DAG.getContext(), N->getValueType(0));
  unsigned WidenNumElts = WidenVT.getVectorNumElements();

  SDValue InOp1 = N->getOperand(0);
  EVT InVT = InOp1.getValueType();
  assert(InVT.isVector() && "can not widen non-vector type");
  EVT WidenInVT = EVT::getVectorVT(*DAG.getContext(),
                                   InVT.getVectorElementType(), WidenNumElts);

  // The input and output types often differ here, and it could be that while
  // we'd prefer to widen the result type, the input operands have been split.
  // In this case, we also need to split the result of this node as well.
  if (getTypeAction(InVT) == TargetLowering::TypeSplitVector) {
    SDValue SplitVSetCC = SplitVecOp_VSETCC(N);
    SDValue Res = ModifyToType(SplitVSetCC, WidenVT);
    return Res;
  }

  InOp1 = GetWidenedVector(InOp1);
  SDValue InOp2 = GetWidenedVector(N->getOperand(1));

  // Assume that the input and output will be widen appropriately.  If not,
  // we will have to unroll it at some point.
  assert(InOp1.getValueType() == WidenInVT &&
         InOp2.getValueType() == WidenInVT &&
         "Input not widened to expected type!");
  (void)WidenInVT;
  return DAG.getNode(ISD::SETCC, SDLoc(N),
                     WidenVT, InOp1, InOp2, N->getOperand(2));
}


//===----------------------------------------------------------------------===//
// Widen Vector Operand
//===----------------------------------------------------------------------===//
bool DAGTypeLegalizer::WidenVectorOperand(SDNode *N, unsigned OpNo) {
  DEBUG(dbgs() << "Widen node operand " << OpNo << ": ";
        N->dump(&DAG);
        dbgs() << "\n");
  SDValue Res = SDValue();

  // See if the target wants to custom widen this node.
  if (CustomLowerNode(N, N->getOperand(OpNo).getValueType(), false))
    return false;

  switch (N->getOpcode()) {
  default:
#ifndef NDEBUG
    dbgs() << "WidenVectorOperand op #" << OpNo << ": ";
    N->dump(&DAG);
    dbgs() << "\n";
#endif
    llvm_unreachable("Do not know how to widen this operator's operand!");

  case ISD::BITCAST:            Res = WidenVecOp_BITCAST(N); break;
  case ISD::CONCAT_VECTORS:     Res = WidenVecOp_CONCAT_VECTORS(N); break;
  case ISD::EXTRACT_SUBVECTOR:  Res = WidenVecOp_EXTRACT_SUBVECTOR(N); break;
  case ISD::EXTRACT_VECTOR_ELT: Res = WidenVecOp_EXTRACT_VECTOR_ELT(N); break;
  case ISD::STORE:              Res = WidenVecOp_STORE(N); break;
  case ISD::MSTORE:             Res = WidenVecOp_MSTORE(N, OpNo); break;
  case ISD::MSCATTER:           Res = WidenVecOp_MSCATTER(N, OpNo); break;
  case ISD::SETCC:              Res = WidenVecOp_SETCC(N); break;
  case ISD::FCOPYSIGN:          Res = WidenVecOp_FCOPYSIGN(N); break;

  case ISD::ANY_EXTEND:
  case ISD::SIGN_EXTEND:
  case ISD::ZERO_EXTEND:
    Res = WidenVecOp_EXTEND(N);
    break;

  case ISD::FP_EXTEND:
  case ISD::FP_TO_SINT:
  case ISD::FP_TO_UINT:
  case ISD::SINT_TO_FP:
  case ISD::UINT_TO_FP:
  case ISD::TRUNCATE:
    Res = WidenVecOp_Convert(N);
    break;
  }

  // If Res is null, the sub-method took care of registering the result.
  if (!Res.getNode()) return false;

  // If the result is N, the sub-method updated N in place.  Tell the legalizer
  // core about this.
  if (Res.getNode() == N)
    return true;


  assert(Res.getValueType() == N->getValueType(0) && N->getNumValues() == 1 &&
         "Invalid operand expansion");

  ReplaceValueWith(SDValue(N, 0), Res);
  return false;
}

SDValue DAGTypeLegalizer::WidenVecOp_EXTEND(SDNode *N) {
  SDLoc DL(N);
  EVT VT = N->getValueType(0);

  SDValue InOp = N->getOperand(0);
  // If some legalization strategy other than widening is used on the operand,
  // we can't safely assume that just extending the low lanes is the correct
  // transformation.
  if (getTypeAction(InOp.getValueType()) != TargetLowering::TypeWidenVector)
    return WidenVecOp_Convert(N);
  InOp = GetWidenedVector(InOp);
  assert(VT.getVectorNumElements() <
             InOp.getValueType().getVectorNumElements() &&
         "Input wasn't widened!");

  // We may need to further widen the operand until it has the same total
  // vector size as the result.
  EVT InVT = InOp.getValueType();
  if (InVT.getSizeInBits() != VT.getSizeInBits()) {
    EVT InEltVT = InVT.getVectorElementType();
    for (int i = MVT::FIRST_VECTOR_VALUETYPE, e = MVT::LAST_VECTOR_VALUETYPE; i < e; ++i) {
      EVT FixedVT = (MVT::SimpleValueType)i;
      EVT FixedEltVT = FixedVT.getVectorElementType();
      if (TLI.isTypeLegal(FixedVT) &&
          FixedVT.getSizeInBits() == VT.getSizeInBits() &&
          FixedEltVT == InEltVT) {
        assert(FixedVT.getVectorNumElements() >= VT.getVectorNumElements() &&
               "Not enough elements in the fixed type for the operand!");
        assert(FixedVT.getVectorNumElements() != InVT.getVectorNumElements() &&
               "We can't have the same type as we started with!");
        if (FixedVT.getVectorNumElements() > InVT.getVectorNumElements())
          InOp = DAG.getNode(
              ISD::INSERT_SUBVECTOR, DL, FixedVT, DAG.getUNDEF(FixedVT), InOp,
              DAG.getConstant(0, DL, TLI.getVectorIdxTy(DAG.getDataLayout())));
        else
          InOp = DAG.getNode(
              ISD::EXTRACT_SUBVECTOR, DL, FixedVT, InOp,
              DAG.getConstant(0, DL, TLI.getVectorIdxTy(DAG.getDataLayout())));
        break;
      }
    }
    InVT = InOp.getValueType();
    if (InVT.getSizeInBits() != VT.getSizeInBits())
      // We couldn't find a legal vector type that was a widening of the input
      // and could be extended in-register to the result type, so we have to
      // scalarize.
      return WidenVecOp_Convert(N);
  }

  // Use special DAG nodes to represent the operation of extending the
  // low lanes.
  switch (N->getOpcode()) {
  default:
    llvm_unreachable("Extend legalization on on extend operation!");
  case ISD::ANY_EXTEND:
    return DAG.getAnyExtendVectorInReg(InOp, DL, VT);
  case ISD::SIGN_EXTEND:
    return DAG.getSignExtendVectorInReg(InOp, DL, VT);
  case ISD::ZERO_EXTEND:
    return DAG.getZeroExtendVectorInReg(InOp, DL, VT);
  }
}

SDValue DAGTypeLegalizer::WidenVecOp_FCOPYSIGN(SDNode *N) {
  // The result (and first input) is legal, but the second input is illegal.
  // We can't do much to fix that, so just unroll and let the extracts off of
  // the second input be widened as needed later.
  return DAG.UnrollVectorOp(N);
}

SDValue DAGTypeLegalizer::WidenVecOp_Convert(SDNode *N) {
  // Since the result is legal and the input is illegal, it is unlikely that we
  // can fix the input to a legal type so unroll the convert into some scalar
  // code and create a nasty build vector.
  EVT VT = N->getValueType(0);
  EVT EltVT = VT.getVectorElementType();
  SDLoc dl(N);
  unsigned NumElts = VT.getVectorNumElements();
  SDValue InOp = N->getOperand(0);
  if (getTypeAction(InOp.getValueType()) == TargetLowering::TypeWidenVector)
    InOp = GetWidenedVector(InOp);
  EVT InVT = InOp.getValueType();
  EVT InEltVT = InVT.getVectorElementType();

  unsigned Opcode = N->getOpcode();
  SmallVector<SDValue, 16> Ops(NumElts);
  for (unsigned i=0; i < NumElts; ++i)
    Ops[i] = DAG.getNode(
        Opcode, dl, EltVT,
        DAG.getNode(
            ISD::EXTRACT_VECTOR_ELT, dl, InEltVT, InOp,
            DAG.getConstant(i, dl, TLI.getVectorIdxTy(DAG.getDataLayout()))));

  return DAG.getBuildVector(VT, dl, Ops);
}

SDValue DAGTypeLegalizer::WidenVecOp_BITCAST(SDNode *N) {
  EVT VT = N->getValueType(0);
  SDValue InOp = GetWidenedVector(N->getOperand(0));
  EVT InWidenVT = InOp.getValueType();
  SDLoc dl(N);

  // Check if we can convert between two legal vector types and extract.
  unsigned InWidenSize = InWidenVT.getSizeInBits();
  unsigned Size = VT.getSizeInBits();
  // x86mmx is not an acceptable vector element type, so don't try.
  if (InWidenSize % Size == 0 && !VT.isVector() && VT != MVT::x86mmx) {
    unsigned NewNumElts = InWidenSize / Size;
    EVT NewVT = EVT::getVectorVT(*DAG.getContext(), VT, NewNumElts);
    if (TLI.isTypeLegal(NewVT)) {
      SDValue BitOp = DAG.getNode(ISD::BITCAST, dl, NewVT, InOp);
      return DAG.getNode(
          ISD::EXTRACT_VECTOR_ELT, dl, VT, BitOp,
          DAG.getConstant(0, dl, TLI.getVectorIdxTy(DAG.getDataLayout())));
    }
  }

  return CreateStackStoreLoad(InOp, VT);
}

SDValue DAGTypeLegalizer::WidenVecOp_CONCAT_VECTORS(SDNode *N) {
  // If the input vector is not legal, it is likely that we will not find a
  // legal vector of the same size. Replace the concatenate vector with a
  // nasty build vector.
  EVT VT = N->getValueType(0);
  EVT EltVT = VT.getVectorElementType();
  SDLoc dl(N);
  unsigned NumElts = VT.getVectorNumElements();
  SmallVector<SDValue, 16> Ops(NumElts);

  EVT InVT = N->getOperand(0).getValueType();
  unsigned NumInElts = InVT.getVectorNumElements();

  unsigned Idx = 0;
  unsigned NumOperands = N->getNumOperands();
  for (unsigned i=0; i < NumOperands; ++i) {
    SDValue InOp = N->getOperand(i);
    if (getTypeAction(InOp.getValueType()) == TargetLowering::TypeWidenVector)
      InOp = GetWidenedVector(InOp);
    for (unsigned j=0; j < NumInElts; ++j)
      Ops[Idx++] = DAG.getNode(
          ISD::EXTRACT_VECTOR_ELT, dl, EltVT, InOp,
          DAG.getConstant(j, dl, TLI.getVectorIdxTy(DAG.getDataLayout())));
  }
  return DAG.getBuildVector(VT, dl, Ops);
}

SDValue DAGTypeLegalizer::WidenVecOp_EXTRACT_SUBVECTOR(SDNode *N) {
  SDValue InOp = GetWidenedVector(N->getOperand(0));
  return DAG.getNode(ISD::EXTRACT_SUBVECTOR, SDLoc(N),
                     N->getValueType(0), InOp, N->getOperand(1));
}

SDValue DAGTypeLegalizer::WidenVecOp_EXTRACT_VECTOR_ELT(SDNode *N) {
  SDValue InOp = GetWidenedVector(N->getOperand(0));
  return DAG.getNode(ISD::EXTRACT_VECTOR_ELT, SDLoc(N),
                     N->getValueType(0), InOp, N->getOperand(1));
}

SDValue DAGTypeLegalizer::WidenVecOp_STORE(SDNode *N) {
  // We have to widen the value, but we want only to store the original
  // vector type.
  StoreSDNode *ST = cast<StoreSDNode>(N);

  SmallVector<SDValue, 16> StChain;
  if (ST->isTruncatingStore())
    GenWidenVectorTruncStores(StChain, ST);
  else
    GenWidenVectorStores(StChain, ST);

  if (StChain.size() == 1)
    return StChain[0];
  else
    return DAG.getNode(ISD::TokenFactor, SDLoc(ST), MVT::Other, StChain);
}

SDValue DAGTypeLegalizer::WidenVecOp_MSTORE(SDNode *N, unsigned OpNo) {
  MaskedStoreSDNode *MST = cast<MaskedStoreSDNode>(N);
  SDValue Mask = MST->getMask();
  EVT MaskVT = Mask.getValueType();
  SDValue StVal = MST->getValue();
  // Widen the value
  SDValue WideVal = GetWidenedVector(StVal);
  SDLoc dl(N);

  if (OpNo == 2 || getTypeAction(MaskVT) == TargetLowering::TypeWidenVector)
    Mask = GetWidenedVector(Mask);
  else {
    // The mask should be widened as well.
    EVT BoolVT = getSetCCResultType(WideVal.getValueType());
    // We can't use ModifyToType() because we should fill the mask with
    // zeroes.
    unsigned WidenNumElts = BoolVT.getVectorNumElements();
    unsigned MaskNumElts = MaskVT.getVectorNumElements();

    unsigned NumConcat = WidenNumElts / MaskNumElts;
    SmallVector<SDValue, 16> Ops(NumConcat);
    SDValue ZeroVal = DAG.getConstant(0, dl, MaskVT);
    Ops[0] = Mask;
    for (unsigned i = 1; i != NumConcat; ++i)
      Ops[i] = ZeroVal;

    Mask = DAG.getNode(ISD::CONCAT_VECTORS, dl, BoolVT, Ops);
  }
  assert(Mask.getValueType().getVectorNumElements() ==
         WideVal.getValueType().getVectorNumElements() &&
         "Mask and data vectors should have the same number of elements");
  return DAG.getMaskedStore(MST->getChain(), dl, WideVal, MST->getBasePtr(),
                            Mask, MST->getMemoryVT(), MST->getMemOperand(),
                            false, MST->isCompressingStore());
}

SDValue DAGTypeLegalizer::WidenVecOp_MSCATTER(SDNode *N, unsigned OpNo) {
  assert(OpNo == 1 && "Can widen only data operand of mscatter");
  MaskedScatterSDNode *MSC = cast<MaskedScatterSDNode>(N);
  SDValue DataOp = MSC->getValue();
  SDValue Mask = MSC->getMask();

  // Widen the value.
  SDValue WideVal = GetWidenedVector(DataOp);
  EVT WideVT = WideVal.getValueType();
  unsigned NumElts = WideVal.getValueType().getVectorNumElements();
  SDLoc dl(N);

  // The mask should be widened as well.
  Mask = WidenTargetBoolean(Mask, WideVT, true);

  // Widen index.
  SDValue Index = MSC->getIndex();
  EVT WideIndexVT = EVT::getVectorVT(*DAG.getContext(),
                                     Index.getValueType().getScalarType(),
                                     NumElts);
  Index = ModifyToType(Index, WideIndexVT);

  SDValue Ops[] = {MSC->getChain(), WideVal, Mask, MSC->getBasePtr(), Index};
  return DAG.getMaskedScatter(DAG.getVTList(MVT::Other),
                              MSC->getMemoryVT(), dl, Ops,
                              MSC->getMemOperand());
}

SDValue DAGTypeLegalizer::WidenVecOp_SETCC(SDNode *N) {
  SDValue InOp0 = GetWidenedVector(N->getOperand(0));
  SDValue InOp1 = GetWidenedVector(N->getOperand(1));
  SDLoc dl(N);

  // WARNING: In this code we widen the compare instruction with garbage.
  // This garbage may contain denormal floats which may be slow. Is this a real
  // concern ? Should we zero the unused lanes if this is a float compare ?

  // Get a new SETCC node to compare the newly widened operands.
  // Only some of the compared elements are legal.
  EVT SVT = TLI.getSetCCResultType(DAG.getDataLayout(), *DAG.getContext(),
                                   InOp0.getValueType());
  SDValue WideSETCC = DAG.getNode(ISD::SETCC, SDLoc(N),
                     SVT, InOp0, InOp1, N->getOperand(2));

  // Extract the needed results from the result vector.
  EVT ResVT = EVT::getVectorVT(*DAG.getContext(),
                               SVT.getVectorElementType(),
                               N->getValueType(0).getVectorNumElements());
  SDValue CC = DAG.getNode(
      ISD::EXTRACT_SUBVECTOR, dl, ResVT, WideSETCC,
      DAG.getConstant(0, dl, TLI.getVectorIdxTy(DAG.getDataLayout())));

  return PromoteTargetBoolean(CC, N->getValueType(0));
}


//===----------------------------------------------------------------------===//
// Vector Widening Utilities
//===----------------------------------------------------------------------===//

// Utility function to find the type to chop up a widen vector for load/store
//  TLI:       Target lowering used to determine legal types.
//  Width:     Width left need to load/store.
//  WidenVT:   The widen vector type to load to/store from
//  Align:     If 0, don't allow use of a wider type
//  WidenEx:   If Align is not 0, the amount additional we can load/store from.

static EVT FindMemType(SelectionDAG& DAG, const TargetLowering &TLI,
                       unsigned Width, EVT WidenVT,
                       unsigned Align = 0, unsigned WidenEx = 0) {
  EVT WidenEltVT = WidenVT.getVectorElementType();
  unsigned WidenWidth = WidenVT.getSizeInBits();
  unsigned WidenEltWidth = WidenEltVT.getSizeInBits();
  unsigned AlignInBits = Align*8;

  // If we have one element to load/store, return it.
  EVT RetVT = WidenEltVT;
  if (Width == WidenEltWidth)
    return RetVT;

  // See if there is larger legal integer than the element type to load/store.
  unsigned VT;
  for (VT = (unsigned)MVT::LAST_INTEGER_VALUETYPE;
       VT >= (unsigned)MVT::FIRST_INTEGER_VALUETYPE; --VT) {
    EVT MemVT((MVT::SimpleValueType) VT);
    unsigned MemVTWidth = MemVT.getSizeInBits();
    if (MemVT.getSizeInBits() <= WidenEltWidth)
      break;
    auto Action = TLI.getTypeAction(*DAG.getContext(), MemVT);
    if ((Action == TargetLowering::TypeLegal ||
         Action == TargetLowering::TypePromoteInteger) &&
        (WidenWidth % MemVTWidth) == 0 &&
        isPowerOf2_32(WidenWidth / MemVTWidth) &&
        (MemVTWidth <= Width ||
         (Align!=0 && MemVTWidth<=AlignInBits && MemVTWidth<=Width+WidenEx))) {
      RetVT = MemVT;
      break;
    }
  }

  // See if there is a larger vector type to load/store that has the same vector
  // element type and is evenly divisible with the WidenVT.
  for (VT = (unsigned)MVT::LAST_VECTOR_VALUETYPE;
       VT >= (unsigned)MVT::FIRST_VECTOR_VALUETYPE; --VT) {
    EVT MemVT = (MVT::SimpleValueType) VT;
    unsigned MemVTWidth = MemVT.getSizeInBits();
    if (TLI.isTypeLegal(MemVT) && WidenEltVT == MemVT.getVectorElementType() &&
        (WidenWidth % MemVTWidth) == 0 &&
        isPowerOf2_32(WidenWidth / MemVTWidth) &&
        (MemVTWidth <= Width ||
         (Align!=0 && MemVTWidth<=AlignInBits && MemVTWidth<=Width+WidenEx))) {
      if (RetVT.getSizeInBits() < MemVTWidth || MemVT == WidenVT)
        return MemVT;
    }
  }

  return RetVT;
}

// Builds a vector type from scalar loads
//  VecTy: Resulting Vector type
//  LDOps: Load operators to build a vector type
//  [Start,End) the list of loads to use.
static SDValue BuildVectorFromScalar(SelectionDAG& DAG, EVT VecTy,
                                     SmallVectorImpl<SDValue> &LdOps,
                                     unsigned Start, unsigned End) {
  const TargetLowering &TLI = DAG.getTargetLoweringInfo();
  SDLoc dl(LdOps[Start]);
  EVT LdTy = LdOps[Start].getValueType();
  unsigned Width = VecTy.getSizeInBits();
  unsigned NumElts = Width / LdTy.getSizeInBits();
  EVT NewVecVT = EVT::getVectorVT(*DAG.getContext(), LdTy, NumElts);

  unsigned Idx = 1;
  SDValue VecOp = DAG.getNode(ISD::SCALAR_TO_VECTOR, dl, NewVecVT,LdOps[Start]);

  for (unsigned i = Start + 1; i != End; ++i) {
    EVT NewLdTy = LdOps[i].getValueType();
    if (NewLdTy != LdTy) {
      NumElts = Width / NewLdTy.getSizeInBits();
      NewVecVT = EVT::getVectorVT(*DAG.getContext(), NewLdTy, NumElts);
      VecOp = DAG.getNode(ISD::BITCAST, dl, NewVecVT, VecOp);
      // Readjust position and vector position based on new load type.
      Idx = Idx * LdTy.getSizeInBits() / NewLdTy.getSizeInBits();
      LdTy = NewLdTy;
    }
    VecOp = DAG.getNode(
        ISD::INSERT_VECTOR_ELT, dl, NewVecVT, VecOp, LdOps[i],
        DAG.getConstant(Idx++, dl, TLI.getVectorIdxTy(DAG.getDataLayout())));
  }
  return DAG.getNode(ISD::BITCAST, dl, VecTy, VecOp);
}

SDValue DAGTypeLegalizer::GenWidenVectorLoads(SmallVectorImpl<SDValue> &LdChain,
                                              LoadSDNode *LD) {
  // The strategy assumes that we can efficiently load power-of-two widths.
  // The routine chops the vector into the largest vector loads with the same
  // element type or scalar loads and then recombines it to the widen vector
  // type.
  EVT WidenVT = TLI.getTypeToTransformTo(*DAG.getContext(),LD->getValueType(0));
  unsigned WidenWidth = WidenVT.getSizeInBits();
  EVT LdVT    = LD->getMemoryVT();
  SDLoc dl(LD);
  assert(LdVT.isVector() && WidenVT.isVector());
  assert(LdVT.getVectorElementType() == WidenVT.getVectorElementType());

  // Load information
  SDValue Chain = LD->getChain();
  SDValue BasePtr = LD->getBasePtr();
  unsigned Align = LD->getAlignment();
  MachineMemOperand::Flags MMOFlags = LD->getMemOperand()->getFlags();
  AAMDNodes AAInfo = LD->getAAInfo();

  int LdWidth = LdVT.getSizeInBits();
  int WidthDiff = WidenWidth - LdWidth;
  unsigned LdAlign = LD->isVolatile() ? 0 : Align; // Allow wider loads.

  // Find the vector type that can load from.
  EVT NewVT = FindMemType(DAG, TLI, LdWidth, WidenVT, LdAlign, WidthDiff);
  int NewVTWidth = NewVT.getSizeInBits();
  SDValue LdOp = DAG.getLoad(NewVT, dl, Chain, BasePtr, LD->getPointerInfo(),
                             Align, MMOFlags, AAInfo);
  LdChain.push_back(LdOp.getValue(1));

  // Check if we can load the element with one instruction.
  if (LdWidth <= NewVTWidth) {
    if (!NewVT.isVector()) {
      unsigned NumElts = WidenWidth / NewVTWidth;
      EVT NewVecVT = EVT::getVectorVT(*DAG.getContext(), NewVT, NumElts);
      SDValue VecOp = DAG.getNode(ISD::SCALAR_TO_VECTOR, dl, NewVecVT, LdOp);
      return DAG.getNode(ISD::BITCAST, dl, WidenVT, VecOp);
    }
    if (NewVT == WidenVT)
      return LdOp;

    assert(WidenWidth % NewVTWidth == 0);
    unsigned NumConcat = WidenWidth / NewVTWidth;
    SmallVector<SDValue, 16> ConcatOps(NumConcat);
    SDValue UndefVal = DAG.getUNDEF(NewVT);
    ConcatOps[0] = LdOp;
    for (unsigned i = 1; i != NumConcat; ++i)
      ConcatOps[i] = UndefVal;
    return DAG.getNode(ISD::CONCAT_VECTORS, dl, WidenVT, ConcatOps);
  }

  // Load vector by using multiple loads from largest vector to scalar.
  SmallVector<SDValue, 16> LdOps;
  LdOps.push_back(LdOp);

  LdWidth -= NewVTWidth;
  unsigned Offset = 0;

  while (LdWidth > 0) {
    unsigned Increment = NewVTWidth / 8;
    Offset += Increment;
    BasePtr = DAG.getObjectPtrOffset(dl, BasePtr, Increment);

    SDValue L;
    if (LdWidth < NewVTWidth) {
      // The current type we are using is too large. Find a better size.
      NewVT = FindMemType(DAG, TLI, LdWidth, WidenVT, LdAlign, WidthDiff);
      NewVTWidth = NewVT.getSizeInBits();
      L = DAG.getLoad(NewVT, dl, Chain, BasePtr,
                      LD->getPointerInfo().getWithOffset(Offset),
                      MinAlign(Align, Increment), MMOFlags, AAInfo);
      LdChain.push_back(L.getValue(1));
      if (L->getValueType(0).isVector() && NewVTWidth >= LdWidth) {
        // Later code assumes the vector loads produced will be mergeable, so we
        // must pad the final entry up to the previous width. Scalars are
        // combined separately.
        SmallVector<SDValue, 16> Loads;
        Loads.push_back(L);
        unsigned size = L->getValueSizeInBits(0);
        while (size < LdOp->getValueSizeInBits(0)) {
          Loads.push_back(DAG.getUNDEF(L->getValueType(0)));
          size += L->getValueSizeInBits(0);
        }
        L = DAG.getNode(ISD::CONCAT_VECTORS, dl, LdOp->getValueType(0), Loads);
      }
    } else {
      L = DAG.getLoad(NewVT, dl, Chain, BasePtr,
                      LD->getPointerInfo().getWithOffset(Offset),
                      MinAlign(Align, Increment), MMOFlags, AAInfo);
      LdChain.push_back(L.getValue(1));
    }

    LdOps.push_back(L);
    LdOp = L;

    LdWidth -= NewVTWidth;
  }

  // Build the vector from the load operations.
  unsigned End = LdOps.size();
  if (!LdOps[0].getValueType().isVector())
    // All the loads are scalar loads.
    return BuildVectorFromScalar(DAG, WidenVT, LdOps, 0, End);

  // If the load contains vectors, build the vector using concat vector.
  // All of the vectors used to load are power-of-2, and the scalar loads can be
  // combined to make a power-of-2 vector.
  SmallVector<SDValue, 16> ConcatOps(End);
  int i = End - 1;
  int Idx = End;
  EVT LdTy = LdOps[i].getValueType();
  // First, combine the scalar loads to a vector.
  if (!LdTy.isVector())  {
    for (--i; i >= 0; --i) {
      LdTy = LdOps[i].getValueType();
      if (LdTy.isVector())
        break;
    }
    ConcatOps[--Idx] = BuildVectorFromScalar(DAG, LdTy, LdOps, i + 1, End);
  }
  ConcatOps[--Idx] = LdOps[i];
  for (--i; i >= 0; --i) {
    EVT NewLdTy = LdOps[i].getValueType();
    if (NewLdTy != LdTy) {
      // Create a larger vector.
      ConcatOps[End-1] = DAG.getNode(ISD::CONCAT_VECTORS, dl, NewLdTy,
                                     makeArrayRef(&ConcatOps[Idx], End - Idx));
      Idx = End - 1;
      LdTy = NewLdTy;
    }
    ConcatOps[--Idx] = LdOps[i];
  }

  if (WidenWidth == LdTy.getSizeInBits() * (End - Idx))
    return DAG.getNode(ISD::CONCAT_VECTORS, dl, WidenVT,
                       makeArrayRef(&ConcatOps[Idx], End - Idx));

  // We need to fill the rest with undefs to build the vector.
  unsigned NumOps = WidenWidth / LdTy.getSizeInBits();
  SmallVector<SDValue, 16> WidenOps(NumOps);
  SDValue UndefVal = DAG.getUNDEF(LdTy);
  {
    unsigned i = 0;
    for (; i != End-Idx; ++i)
      WidenOps[i] = ConcatOps[Idx+i];
    for (; i != NumOps; ++i)
      WidenOps[i] = UndefVal;
  }
  return DAG.getNode(ISD::CONCAT_VECTORS, dl, WidenVT, WidenOps);
}

SDValue
DAGTypeLegalizer::GenWidenVectorExtLoads(SmallVectorImpl<SDValue> &LdChain,
                                         LoadSDNode *LD,
                                         ISD::LoadExtType ExtType) {
  // For extension loads, it may not be more efficient to chop up the vector
  // and then extend it. Instead, we unroll the load and build a new vector.
  EVT WidenVT = TLI.getTypeToTransformTo(*DAG.getContext(),LD->getValueType(0));
  EVT LdVT    = LD->getMemoryVT();
  SDLoc dl(LD);
  assert(LdVT.isVector() && WidenVT.isVector());

  // Load information
  SDValue Chain = LD->getChain();
  SDValue BasePtr = LD->getBasePtr();
  unsigned Align = LD->getAlignment();
  MachineMemOperand::Flags MMOFlags = LD->getMemOperand()->getFlags();
  AAMDNodes AAInfo = LD->getAAInfo();

  EVT EltVT = WidenVT.getVectorElementType();
  EVT LdEltVT = LdVT.getVectorElementType();
  unsigned NumElts = LdVT.getVectorNumElements();

  // Load each element and widen.
  unsigned WidenNumElts = WidenVT.getVectorNumElements();
  SmallVector<SDValue, 16> Ops(WidenNumElts);
  unsigned Increment = LdEltVT.getSizeInBits() / 8;
  Ops[0] =
      DAG.getExtLoad(ExtType, dl, EltVT, Chain, BasePtr, LD->getPointerInfo(),
                     LdEltVT, Align, MMOFlags, AAInfo);
  LdChain.push_back(Ops[0].getValue(1));
  unsigned i = 0, Offset = Increment;
  for (i=1; i < NumElts; ++i, Offset += Increment) {
    SDValue NewBasePtr = DAG.getObjectPtrOffset(dl, BasePtr, Offset);
    Ops[i] = DAG.getExtLoad(ExtType, dl, EltVT, Chain, NewBasePtr,
                            LD->getPointerInfo().getWithOffset(Offset), LdEltVT,
                            Align, MMOFlags, AAInfo);
    LdChain.push_back(Ops[i].getValue(1));
  }

  // Fill the rest with undefs.
  SDValue UndefVal = DAG.getUNDEF(EltVT);
  for (; i != WidenNumElts; ++i)
    Ops[i] = UndefVal;

  return DAG.getBuildVector(WidenVT, dl, Ops);
}

void DAGTypeLegalizer::GenWidenVectorStores(SmallVectorImpl<SDValue> &StChain,
                                            StoreSDNode *ST) {
  // The strategy assumes that we can efficiently store power-of-two widths.
  // The routine chops the vector into the largest vector stores with the same
  // element type or scalar stores.
  SDValue  Chain = ST->getChain();
  SDValue  BasePtr = ST->getBasePtr();
  unsigned Align = ST->getAlignment();
  MachineMemOperand::Flags MMOFlags = ST->getMemOperand()->getFlags();
  AAMDNodes AAInfo = ST->getAAInfo();
  SDValue  ValOp = GetWidenedVector(ST->getValue());
  SDLoc dl(ST);

  EVT StVT = ST->getMemoryVT();
  unsigned StWidth = StVT.getSizeInBits();
  EVT ValVT = ValOp.getValueType();
  unsigned ValWidth = ValVT.getSizeInBits();
  EVT ValEltVT = ValVT.getVectorElementType();
  unsigned ValEltWidth = ValEltVT.getSizeInBits();
  assert(StVT.getVectorElementType() == ValEltVT);

  int Idx = 0;          // current index to store
  unsigned Offset = 0;  // offset from base to store
  while (StWidth != 0) {
    // Find the largest vector type we can store with.
    EVT NewVT = FindMemType(DAG, TLI, StWidth, ValVT);
    unsigned NewVTWidth = NewVT.getSizeInBits();
    unsigned Increment = NewVTWidth / 8;
    if (NewVT.isVector()) {
      unsigned NumVTElts = NewVT.getVectorNumElements();
      do {
        SDValue EOp = DAG.getNode(
            ISD::EXTRACT_SUBVECTOR, dl, NewVT, ValOp,
            DAG.getConstant(Idx, dl, TLI.getVectorIdxTy(DAG.getDataLayout())));
        StChain.push_back(DAG.getStore(
            Chain, dl, EOp, BasePtr, ST->getPointerInfo().getWithOffset(Offset),
            MinAlign(Align, Offset), MMOFlags, AAInfo));
        StWidth -= NewVTWidth;
        Offset += Increment;
        Idx += NumVTElts;

        BasePtr = DAG.getObjectPtrOffset(dl, BasePtr, Increment);
      } while (StWidth != 0 && StWidth >= NewVTWidth);
    } else {
      // Cast the vector to the scalar type we can store.
      unsigned NumElts = ValWidth / NewVTWidth;
      EVT NewVecVT = EVT::getVectorVT(*DAG.getContext(), NewVT, NumElts);
      SDValue VecOp = DAG.getNode(ISD::BITCAST, dl, NewVecVT, ValOp);
      // Readjust index position based on new vector type.
      Idx = Idx * ValEltWidth / NewVTWidth;
      do {
        SDValue EOp = DAG.getNode(
            ISD::EXTRACT_VECTOR_ELT, dl, NewVT, VecOp,
            DAG.getConstant(Idx++, dl,
                            TLI.getVectorIdxTy(DAG.getDataLayout())));
        StChain.push_back(DAG.getStore(
            Chain, dl, EOp, BasePtr, ST->getPointerInfo().getWithOffset(Offset),
            MinAlign(Align, Offset), MMOFlags, AAInfo));
        StWidth -= NewVTWidth;
        Offset += Increment;
        BasePtr = DAG.getObjectPtrOffset(dl, BasePtr, Increment);
      } while (StWidth != 0 && StWidth >= NewVTWidth);
      // Restore index back to be relative to the original widen element type.
      Idx = Idx * NewVTWidth / ValEltWidth;
    }
  }
}

void
DAGTypeLegalizer::GenWidenVectorTruncStores(SmallVectorImpl<SDValue> &StChain,
                                            StoreSDNode *ST) {
  // For extension loads, it may not be more efficient to truncate the vector
  // and then store it. Instead, we extract each element and then store it.
  SDValue Chain = ST->getChain();
  SDValue BasePtr = ST->getBasePtr();
  unsigned Align = ST->getAlignment();
  MachineMemOperand::Flags MMOFlags = ST->getMemOperand()->getFlags();
  AAMDNodes AAInfo = ST->getAAInfo();
  SDValue ValOp = GetWidenedVector(ST->getValue());
  SDLoc dl(ST);

  EVT StVT = ST->getMemoryVT();
  EVT ValVT = ValOp.getValueType();

  // It must be true that the wide vector type is bigger than where we need to
  // store.
  assert(StVT.isVector() && ValOp.getValueType().isVector());
  assert(StVT.bitsLT(ValOp.getValueType()));

  // For truncating stores, we can not play the tricks of chopping legal vector
  // types and bitcast it to the right type. Instead, we unroll the store.
  EVT StEltVT  = StVT.getVectorElementType();
  EVT ValEltVT = ValVT.getVectorElementType();
  unsigned Increment = ValEltVT.getSizeInBits() / 8;
  unsigned NumElts = StVT.getVectorNumElements();
  SDValue EOp = DAG.getNode(
      ISD::EXTRACT_VECTOR_ELT, dl, ValEltVT, ValOp,
      DAG.getConstant(0, dl, TLI.getVectorIdxTy(DAG.getDataLayout())));
  StChain.push_back(DAG.getTruncStore(Chain, dl, EOp, BasePtr,
                                      ST->getPointerInfo(), StEltVT, Align,
                                      MMOFlags, AAInfo));
  unsigned Offset = Increment;
  for (unsigned i=1; i < NumElts; ++i, Offset += Increment) {
    SDValue NewBasePtr = DAG.getObjectPtrOffset(dl, BasePtr, Offset);
    SDValue EOp = DAG.getNode(
        ISD::EXTRACT_VECTOR_ELT, dl, ValEltVT, ValOp,
        DAG.getConstant(0, dl, TLI.getVectorIdxTy(DAG.getDataLayout())));
    StChain.push_back(DAG.getTruncStore(
        Chain, dl, EOp, NewBasePtr, ST->getPointerInfo().getWithOffset(Offset),
        StEltVT, MinAlign(Align, Offset), MMOFlags, AAInfo));
  }
}

/// Modifies a vector input (widen or narrows) to a vector of NVT.  The
/// input vector must have the same element type as NVT.
/// FillWithZeroes specifies that the vector should be widened with zeroes.
SDValue DAGTypeLegalizer::ModifyToType(SDValue InOp, EVT NVT,
                                       bool FillWithZeroes) {
  // Note that InOp might have been widened so it might already have
  // the right width or it might need be narrowed.
  EVT InVT = InOp.getValueType();
  assert(InVT.getVectorElementType() == NVT.getVectorElementType() &&
         "input and widen element type must match");
  SDLoc dl(InOp);

  // Check if InOp already has the right width.
  if (InVT == NVT)
    return InOp;

  unsigned InNumElts = InVT.getVectorNumElements();
  unsigned WidenNumElts = NVT.getVectorNumElements();
  if (WidenNumElts > InNumElts && WidenNumElts % InNumElts == 0) {
    unsigned NumConcat = WidenNumElts / InNumElts;
    SmallVector<SDValue, 16> Ops(NumConcat);
    SDValue FillVal = FillWithZeroes ? DAG.getConstant(0, dl, InVT) :
      DAG.getUNDEF(InVT);
    Ops[0] = InOp;
    for (unsigned i = 1; i != NumConcat; ++i)
      Ops[i] = FillVal;

    return DAG.getNode(ISD::CONCAT_VECTORS, dl, NVT, Ops);
  }

  if (WidenNumElts < InNumElts && InNumElts % WidenNumElts)
    return DAG.getNode(
        ISD::EXTRACT_SUBVECTOR, dl, NVT, InOp,
        DAG.getConstant(0, dl, TLI.getVectorIdxTy(DAG.getDataLayout())));

  // Fall back to extract and build.
  SmallVector<SDValue, 16> Ops(WidenNumElts);
  EVT EltVT = NVT.getVectorElementType();
  unsigned MinNumElts = std::min(WidenNumElts, InNumElts);
  unsigned Idx;
  for (Idx = 0; Idx < MinNumElts; ++Idx)
    Ops[Idx] = DAG.getNode(
        ISD::EXTRACT_VECTOR_ELT, dl, EltVT, InOp,
        DAG.getConstant(Idx, dl, TLI.getVectorIdxTy(DAG.getDataLayout())));

  SDValue FillVal = FillWithZeroes ? DAG.getConstant(0, dl, EltVT) :
    DAG.getUNDEF(EltVT);
  for ( ; Idx < WidenNumElts; ++Idx)
    Ops[Idx] = FillVal;
  return DAG.getBuildVector(NVT, dl, Ops);
}<|MERGE_RESOLUTION|>--- conflicted
+++ resolved
@@ -1116,11 +1116,7 @@
                    LD->getPointerInfo(), LoMemVT, Alignment, MMOFlags, AAInfo);
 
   unsigned IncrementSize = LoMemVT.getSizeInBits()/8;
-<<<<<<< HEAD
-  Ptr = DAG.getPointerAdd(dl, Ptr, IncrementSize);
-=======
   Ptr = DAG.getObjectPtrOffset(dl, Ptr, IncrementSize);
->>>>>>> 79f1f003
   Hi = DAG.getLoad(ISD::UNINDEXED, ExtType, HiVT, dl, Ch, Ptr, Offset,
                    LD->getPointerInfo().getWithOffset(IncrementSize), HiMemVT,
                    Alignment, MMOFlags, AAInfo);
@@ -2004,11 +2000,7 @@
                       AAInfo);
 
   // Increment the pointer to the other half.
-<<<<<<< HEAD
-  Ptr = DAG.getPointerAdd(DL, Ptr, IncrementSize);
-=======
   Ptr = DAG.getObjectPtrOffset(DL, Ptr, IncrementSize);
->>>>>>> 79f1f003
 
   if (isTruncating)
     Hi = DAG.getTruncStore(Ch, DL, Hi, Ptr,
