//===-- TargetLowering.cpp - Implement the TargetLowering class -----------===//
//
//                     The LLVM Compiler Infrastructure
//
// This file is distributed under the University of Illinois Open Source
// License. See LICENSE.TXT for details.
//
//===----------------------------------------------------------------------===//
//
// This implements the TargetLowering class.
//
//===----------------------------------------------------------------------===//

#include "llvm/Target/TargetLowering.h"
#include "llvm/ADT/BitVector.h"
#include "llvm/ADT/STLExtras.h"
#include "llvm/CodeGen/Analysis.h"
#include "llvm/CodeGen/MachineFrameInfo.h"
#include "llvm/CodeGen/MachineFunction.h"
#include "llvm/CodeGen/MachineJumpTableInfo.h"
#include "llvm/CodeGen/SelectionDAG.h"
#include "llvm/IR/DataLayout.h"
#include "llvm/IR/DerivedTypes.h"
#include "llvm/IR/GlobalVariable.h"
#include "llvm/IR/LLVMContext.h"
#include "llvm/MC/MCAsmInfo.h"
#include "llvm/MC/MCExpr.h"
#include "llvm/Support/CommandLine.h"
#include "llvm/Support/ErrorHandling.h"
#include "llvm/Support/MathExtras.h"
#include "llvm/Target/TargetLoweringObjectFile.h"
#include "llvm/Target/TargetMachine.h"
#include "llvm/Target/TargetRegisterInfo.h"
#include "llvm/Target/TargetSubtargetInfo.h"
#include <cctype>
using namespace llvm;

/// NOTE: The TargetMachine owns TLOF.
TargetLowering::TargetLowering(const TargetMachine &tm)
  : TargetLoweringBase(tm) {}

const char *TargetLowering::getTargetNodeName(unsigned Opcode) const {
  return nullptr;
}

/// Check whether a given call node is in tail position within its function. If
/// so, it sets Chain to the input chain of the tail call.
bool TargetLowering::isInTailCallPosition(SelectionDAG &DAG, SDNode *Node,
                                          SDValue &Chain) const {
  const Function *F = DAG.getMachineFunction().getFunction();

  // Conservatively require the attributes of the call to match those of
  // the return. Ignore noalias because it doesn't affect the call sequence.
  AttributeSet CallerAttrs = F->getAttributes();
  if (AttrBuilder(CallerAttrs, AttributeSet::ReturnIndex)
      .removeAttribute(Attribute::NoAlias).hasAttributes())
    return false;

  // It's not safe to eliminate the sign / zero extension of the return value.
  if (CallerAttrs.hasAttribute(AttributeSet::ReturnIndex, Attribute::ZExt) ||
      CallerAttrs.hasAttribute(AttributeSet::ReturnIndex, Attribute::SExt))
    return false;

  // Check if the only use is a function return node.
  return isUsedByReturnOnly(Node, Chain);
}

/// \brief Set CallLoweringInfo attribute flags based on a call instruction
/// and called function attributes.
void TargetLowering::ArgListEntry::setAttributes(ImmutableCallSite *CS,
                                                 unsigned AttrIdx) {
  isSExt     = CS->paramHasAttr(AttrIdx, Attribute::SExt);
  isZExt     = CS->paramHasAttr(AttrIdx, Attribute::ZExt);
  isInReg    = CS->paramHasAttr(AttrIdx, Attribute::InReg);
  isSRet     = CS->paramHasAttr(AttrIdx, Attribute::StructRet);
  isNest     = CS->paramHasAttr(AttrIdx, Attribute::Nest);
  isByVal    = CS->paramHasAttr(AttrIdx, Attribute::ByVal);
  isInAlloca = CS->paramHasAttr(AttrIdx, Attribute::InAlloca);
  isReturned = CS->paramHasAttr(AttrIdx, Attribute::Returned);
  Alignment  = CS->getParamAlignment(AttrIdx);
}

/// Generate a libcall taking the given operands as arguments and returning a
/// result of type RetVT.
std::pair<SDValue, SDValue>
TargetLowering::makeLibCall(SelectionDAG &DAG,
                            RTLIB::Libcall LC, EVT RetVT,
                            const SDValue *Ops, unsigned NumOps,
                            bool isSigned, SDLoc dl,
                            bool doesNotReturn,
                            bool isReturnValueUsed) const {
  TargetLowering::ArgListTy Args;
  Args.reserve(NumOps);

  TargetLowering::ArgListEntry Entry;
  for (unsigned i = 0; i != NumOps; ++i) {
    Entry.Node = Ops[i];
    Entry.Ty = Entry.Node.getValueType().getTypeForEVT(*DAG.getContext());
    Entry.isSExt = shouldSignExtendTypeInLibCall(Ops[i].getValueType(), isSigned);
    Entry.isZExt = !shouldSignExtendTypeInLibCall(Ops[i].getValueType(), isSigned);
    Args.push_back(Entry);
  }
  if (LC == RTLIB::UNKNOWN_LIBCALL)
    report_fatal_error("Unsupported library call operation!");
  SDValue Callee = DAG.getExternalSymbol(getLibcallName(LC), getPointerTy());

  Type *RetTy = RetVT.getTypeForEVT(*DAG.getContext());
  TargetLowering::CallLoweringInfo CLI(DAG);
  bool signExtend = shouldSignExtendTypeInLibCall(RetVT, isSigned);
  CLI.setDebugLoc(dl).setChain(DAG.getEntryNode())
    .setCallee(getLibcallCallingConv(LC), RetTy, Callee, std::move(Args), 0)
    .setNoReturn(doesNotReturn).setDiscardResult(!isReturnValueUsed)
    .setSExtResult(signExtend).setZExtResult(!signExtend);
  return LowerCallTo(CLI);
}


/// SoftenSetCCOperands - Soften the operands of a comparison.  This code is
/// shared among BR_CC, SELECT_CC, and SETCC handlers.
void TargetLowering::softenSetCCOperands(SelectionDAG &DAG, EVT VT,
                                         SDValue &NewLHS, SDValue &NewRHS,
                                         ISD::CondCode &CCCode,
                                         SDLoc dl) const {
  assert((VT == MVT::f32 || VT == MVT::f64 || VT == MVT::f128)
         && "Unsupported setcc type!");

  // Expand into one or more soft-fp libcall(s).
  RTLIB::Libcall LC1 = RTLIB::UNKNOWN_LIBCALL, LC2 = RTLIB::UNKNOWN_LIBCALL;
  switch (CCCode) {
  case ISD::SETEQ:
  case ISD::SETOEQ:
    LC1 = (VT == MVT::f32) ? RTLIB::OEQ_F32 :
          (VT == MVT::f64) ? RTLIB::OEQ_F64 : RTLIB::OEQ_F128;
    break;
  case ISD::SETNE:
  case ISD::SETUNE:
    LC1 = (VT == MVT::f32) ? RTLIB::UNE_F32 :
          (VT == MVT::f64) ? RTLIB::UNE_F64 : RTLIB::UNE_F128;
    break;
  case ISD::SETGE:
  case ISD::SETOGE:
    LC1 = (VT == MVT::f32) ? RTLIB::OGE_F32 :
          (VT == MVT::f64) ? RTLIB::OGE_F64 : RTLIB::OGE_F128;
    break;
  case ISD::SETLT:
  case ISD::SETOLT:
    LC1 = (VT == MVT::f32) ? RTLIB::OLT_F32 :
          (VT == MVT::f64) ? RTLIB::OLT_F64 : RTLIB::OLT_F128;
    break;
  case ISD::SETLE:
  case ISD::SETOLE:
    LC1 = (VT == MVT::f32) ? RTLIB::OLE_F32 :
          (VT == MVT::f64) ? RTLIB::OLE_F64 : RTLIB::OLE_F128;
    break;
  case ISD::SETGT:
  case ISD::SETOGT:
    LC1 = (VT == MVT::f32) ? RTLIB::OGT_F32 :
          (VT == MVT::f64) ? RTLIB::OGT_F64 : RTLIB::OGT_F128;
    break;
  case ISD::SETUO:
    LC1 = (VT == MVT::f32) ? RTLIB::UO_F32 :
          (VT == MVT::f64) ? RTLIB::UO_F64 : RTLIB::UO_F128;
    break;
  case ISD::SETO:
    LC1 = (VT == MVT::f32) ? RTLIB::O_F32 :
          (VT == MVT::f64) ? RTLIB::O_F64 : RTLIB::O_F128;
    break;
  default:
    LC1 = (VT == MVT::f32) ? RTLIB::UO_F32 :
          (VT == MVT::f64) ? RTLIB::UO_F64 : RTLIB::UO_F128;
    switch (CCCode) {
    case ISD::SETONE:
      // SETONE = SETOLT | SETOGT
      LC1 = (VT == MVT::f32) ? RTLIB::OLT_F32 :
            (VT == MVT::f64) ? RTLIB::OLT_F64 : RTLIB::OLT_F128;
      // Fallthrough
    case ISD::SETUGT:
      LC2 = (VT == MVT::f32) ? RTLIB::OGT_F32 :
            (VT == MVT::f64) ? RTLIB::OGT_F64 : RTLIB::OGT_F128;
      break;
    case ISD::SETUGE:
      LC2 = (VT == MVT::f32) ? RTLIB::OGE_F32 :
            (VT == MVT::f64) ? RTLIB::OGE_F64 : RTLIB::OGE_F128;
      break;
    case ISD::SETULT:
      LC2 = (VT == MVT::f32) ? RTLIB::OLT_F32 :
            (VT == MVT::f64) ? RTLIB::OLT_F64 : RTLIB::OLT_F128;
      break;
    case ISD::SETULE:
      LC2 = (VT == MVT::f32) ? RTLIB::OLE_F32 :
            (VT == MVT::f64) ? RTLIB::OLE_F64 : RTLIB::OLE_F128;
      break;
    case ISD::SETUEQ:
      LC2 = (VT == MVT::f32) ? RTLIB::OEQ_F32 :
            (VT == MVT::f64) ? RTLIB::OEQ_F64 : RTLIB::OEQ_F128;
      break;
    default: llvm_unreachable("Do not know how to soften this setcc!");
    }
  }

  // Use the target specific return value for comparions lib calls.
  EVT RetVT = getCmpLibcallReturnType();
  SDValue Ops[2] = { NewLHS, NewRHS };
  NewLHS = makeLibCall(DAG, LC1, RetVT, Ops, 2, false/*sign irrelevant*/,
                       dl).first;
  NewRHS = DAG.getConstant(0, dl, RetVT);
  CCCode = getCmpLibcallCC(LC1);
  if (LC2 != RTLIB::UNKNOWN_LIBCALL) {
    SDValue Tmp = DAG.getNode(ISD::SETCC, dl,
                              getSetCCResultType(*DAG.getContext(), RetVT),
                              NewLHS, NewRHS, DAG.getCondCode(CCCode));
    NewLHS = makeLibCall(DAG, LC2, RetVT, Ops, 2, false/*sign irrelevant*/,
                         dl).first;
    NewLHS = DAG.getNode(ISD::SETCC, dl,
                         getSetCCResultType(*DAG.getContext(), RetVT), NewLHS,
                         NewRHS, DAG.getCondCode(getCmpLibcallCC(LC2)));
    NewLHS = DAG.getNode(ISD::OR, dl, Tmp.getValueType(), Tmp, NewLHS);
    NewRHS = SDValue();
  }
}

/// getJumpTableEncoding - Return the entry encoding for a jump table in the
/// current function.  The returned value is a member of the
/// MachineJumpTableInfo::JTEntryKind enum.
unsigned TargetLowering::getJumpTableEncoding() const {
  // In non-pic modes, just use the address of a block.
  if (getTargetMachine().getRelocationModel() != Reloc::PIC_)
    return MachineJumpTableInfo::EK_BlockAddress;

  // In PIC mode, if the target supports a GPRel32 directive, use it.
  if (getTargetMachine().getMCAsmInfo()->getGPRel32Directive() != nullptr)
    return MachineJumpTableInfo::EK_GPRel32BlockAddress;

  // Otherwise, use a label difference.
  return MachineJumpTableInfo::EK_LabelDifference32;
}

SDValue TargetLowering::getPICJumpTableRelocBase(SDValue Table,
                                                 SelectionDAG &DAG) const {
  // If our PIC model is GP relative, use the global offset table as the base.
  unsigned JTEncoding = getJumpTableEncoding();

  if ((JTEncoding == MachineJumpTableInfo::EK_GPRel64BlockAddress) ||
      (JTEncoding == MachineJumpTableInfo::EK_GPRel32BlockAddress))
    return DAG.getGLOBAL_OFFSET_TABLE(getPointerTy(0));

  return Table;
}

/// getPICJumpTableRelocBaseExpr - This returns the relocation base for the
/// given PIC jumptable, the same as getPICJumpTableRelocBase, but as an
/// MCExpr.
const MCExpr *
TargetLowering::getPICJumpTableRelocBaseExpr(const MachineFunction *MF,
                                             unsigned JTI,MCContext &Ctx) const{
  // The normal PIC reloc base is the label at the start of the jump table.
  return MCSymbolRefExpr::create(MF->getJTISymbol(JTI, Ctx), Ctx);
}

bool
TargetLowering::isOffsetFoldingLegal(const GlobalAddressSDNode *GA) const {
  // Assume that everything is safe in static mode.
  if (getTargetMachine().getRelocationModel() == Reloc::Static)
    return true;

  // In dynamic-no-pic mode, assume that known defined values are safe.
  if (getTargetMachine().getRelocationModel() == Reloc::DynamicNoPIC &&
      GA &&
      !GA->getGlobal()->isDeclaration() &&
      !GA->getGlobal()->isWeakForLinker())
    return true;

  // Otherwise assume nothing is safe.
  return false;
}

//===----------------------------------------------------------------------===//
//  Optimization Methods
//===----------------------------------------------------------------------===//

/// ShrinkDemandedConstant - Check to see if the specified operand of the
/// specified instruction is a constant integer.  If so, check to see if there
/// are any bits set in the constant that are not demanded.  If so, shrink the
/// constant and return true.
bool TargetLowering::TargetLoweringOpt::ShrinkDemandedConstant(SDValue Op,
                                                        const APInt &Demanded) {
  SDLoc dl(Op);

  // FIXME: ISD::SELECT, ISD::SELECT_CC
  switch (Op.getOpcode()) {
  default: break;
  case ISD::XOR:
  case ISD::AND:
  case ISD::OR: {
    ConstantSDNode *C = dyn_cast<ConstantSDNode>(Op.getOperand(1));
    if (!C) return false;

    if (Op.getOpcode() == ISD::XOR &&
        (C->getAPIntValue() | (~Demanded)).isAllOnesValue())
      return false;

    // if we can expand it to have all bits set, do it
    if (C->getAPIntValue().intersects(~Demanded)) {
      EVT VT = Op.getValueType();
      SDValue New = DAG.getNode(Op.getOpcode(), dl, VT, Op.getOperand(0),
                                DAG.getConstant(Demanded &
                                                C->getAPIntValue(),
                                                dl, VT));
      return CombineTo(Op, New);
    }

    break;
  }
  }

  return false;
}

/// ShrinkDemandedOp - Convert x+y to (VT)((SmallVT)x+(SmallVT)y) if the
/// casts are free.  This uses isZExtFree and ZERO_EXTEND for the widening
/// cast, but it could be generalized for targets with other types of
/// implicit widening casts.
bool
TargetLowering::TargetLoweringOpt::ShrinkDemandedOp(SDValue Op,
                                                    unsigned BitWidth,
                                                    const APInt &Demanded,
                                                    SDLoc dl) {
  assert(Op.getNumOperands() == 2 &&
         "ShrinkDemandedOp only supports binary operators!");
  assert(Op.getNode()->getNumValues() == 1 &&
         "ShrinkDemandedOp only supports nodes with one result!");

  // Early return, as this function cannot handle vector types.
  if (Op.getValueType().isVector())
    return false;

  // Don't do this if the node has another user, which may require the
  // full value.
  if (!Op.getNode()->hasOneUse())
    return false;

  // Search for the smallest integer type with free casts to and from
  // Op's type. For expedience, just check power-of-2 integer types.
  const TargetLowering &TLI = DAG.getTargetLoweringInfo();
  unsigned DemandedSize = BitWidth - Demanded.countLeadingZeros();
  unsigned SmallVTBits = DemandedSize;
  if (!isPowerOf2_32(SmallVTBits))
    SmallVTBits = NextPowerOf2(SmallVTBits);
  for (; SmallVTBits < BitWidth; SmallVTBits = NextPowerOf2(SmallVTBits)) {
    EVT SmallVT = EVT::getIntegerVT(*DAG.getContext(), SmallVTBits);
    if (TLI.isTruncateFree(Op.getValueType(), SmallVT) &&
        TLI.isZExtFree(SmallVT, Op.getValueType())) {
      // We found a type with free casts.
      SDValue X = DAG.getNode(Op.getOpcode(), dl, SmallVT,
                              DAG.getNode(ISD::TRUNCATE, dl, SmallVT,
                                          Op.getNode()->getOperand(0)),
                              DAG.getNode(ISD::TRUNCATE, dl, SmallVT,
                                          Op.getNode()->getOperand(1)));
      bool NeedZext = DemandedSize > SmallVTBits;
      SDValue Z = DAG.getNode(NeedZext ? ISD::ZERO_EXTEND : ISD::ANY_EXTEND,
                              dl, Op.getValueType(), X);
      return CombineTo(Op, Z);
    }
  }
  return false;
}

/// SimplifyDemandedBits - Look at Op.  At this point, we know that only the
/// DemandedMask bits of the result of Op are ever used downstream.  If we can
/// use this information to simplify Op, create a new simplified DAG node and
/// return true, returning the original and new nodes in Old and New. Otherwise,
/// analyze the expression and return a mask of KnownOne and KnownZero bits for
/// the expression (used to simplify the caller).  The KnownZero/One bits may
/// only be accurate for those bits in the DemandedMask.
bool TargetLowering::SimplifyDemandedBits(SDValue Op,
                                          const APInt &DemandedMask,
                                          APInt &KnownZero,
                                          APInt &KnownOne,
                                          TargetLoweringOpt &TLO,
                                          unsigned Depth) const {
  unsigned BitWidth = DemandedMask.getBitWidth();
  assert(Op.getValueType().getScalarType().getSizeInBits() == BitWidth &&
         "Mask size mismatches value type size!");
  APInt NewMask = DemandedMask;
  SDLoc dl(Op);

  // Don't know anything.
  KnownZero = KnownOne = APInt(BitWidth, 0);

  // Other users may use these bits.
  if (!Op.getNode()->hasOneUse()) {
    if (Depth != 0) {
      // If not at the root, Just compute the KnownZero/KnownOne bits to
      // simplify things downstream.
      TLO.DAG.computeKnownBits(Op, KnownZero, KnownOne, Depth);
      return false;
    }
    // If this is the root being simplified, allow it to have multiple uses,
    // just set the NewMask to all bits.
    NewMask = APInt::getAllOnesValue(BitWidth);
  } else if (DemandedMask == 0) {
    // Not demanding any bits from Op.
    if (Op.getOpcode() != ISD::UNDEF)
      return TLO.CombineTo(Op, TLO.DAG.getUNDEF(Op.getValueType()));
    return false;
  } else if (Depth == 6) {        // Limit search depth.
    return false;
  }

  APInt KnownZero2, KnownOne2, KnownZeroOut, KnownOneOut;
  switch (Op.getOpcode()) {
  case ISD::Constant:
    // We know all of the bits for a constant!
    KnownOne = cast<ConstantSDNode>(Op)->getAPIntValue();
    KnownZero = ~KnownOne;
    return false;   // Don't fall through, will infinitely loop.
  case ISD::AND:
    // If the RHS is a constant, check to see if the LHS would be zero without
    // using the bits from the RHS.  Below, we use knowledge about the RHS to
    // simplify the LHS, here we're using information from the LHS to simplify
    // the RHS.
    if (ConstantSDNode *RHSC = dyn_cast<ConstantSDNode>(Op.getOperand(1))) {
      APInt LHSZero, LHSOne;
      // Do not increment Depth here; that can cause an infinite loop.
      TLO.DAG.computeKnownBits(Op.getOperand(0), LHSZero, LHSOne, Depth);
      // If the LHS already has zeros where RHSC does, this and is dead.
      if ((LHSZero & NewMask) == (~RHSC->getAPIntValue() & NewMask))
        return TLO.CombineTo(Op, Op.getOperand(0));
      // If any of the set bits in the RHS are known zero on the LHS, shrink
      // the constant.
      if (TLO.ShrinkDemandedConstant(Op, ~LHSZero & NewMask))
        return true;
    }

    if (SimplifyDemandedBits(Op.getOperand(1), NewMask, KnownZero,
                             KnownOne, TLO, Depth+1))
      return true;
    assert((KnownZero & KnownOne) == 0 && "Bits known to be one AND zero?");
    if (SimplifyDemandedBits(Op.getOperand(0), ~KnownZero & NewMask,
                             KnownZero2, KnownOne2, TLO, Depth+1))
      return true;
    assert((KnownZero2 & KnownOne2) == 0 && "Bits known to be one AND zero?");

    // If all of the demanded bits are known one on one side, return the other.
    // These bits cannot contribute to the result of the 'and'.
    if ((NewMask & ~KnownZero2 & KnownOne) == (~KnownZero2 & NewMask))
      return TLO.CombineTo(Op, Op.getOperand(0));
    if ((NewMask & ~KnownZero & KnownOne2) == (~KnownZero & NewMask))
      return TLO.CombineTo(Op, Op.getOperand(1));
    // If all of the demanded bits in the inputs are known zeros, return zero.
    if ((NewMask & (KnownZero|KnownZero2)) == NewMask)
      return TLO.CombineTo(Op, TLO.DAG.getConstant(0, dl, Op.getValueType()));
    // If the RHS is a constant, see if we can simplify it.
    if (TLO.ShrinkDemandedConstant(Op, ~KnownZero2 & NewMask))
      return true;
    // If the operation can be done in a smaller type, do so.
    if (TLO.ShrinkDemandedOp(Op, BitWidth, NewMask, dl))
      return true;

    // Output known-1 bits are only known if set in both the LHS & RHS.
    KnownOne &= KnownOne2;
    // Output known-0 are known to be clear if zero in either the LHS | RHS.
    KnownZero |= KnownZero2;
    break;
  case ISD::OR:
    if (SimplifyDemandedBits(Op.getOperand(1), NewMask, KnownZero,
                             KnownOne, TLO, Depth+1))
      return true;
    assert((KnownZero & KnownOne) == 0 && "Bits known to be one AND zero?");
    if (SimplifyDemandedBits(Op.getOperand(0), ~KnownOne & NewMask,
                             KnownZero2, KnownOne2, TLO, Depth+1))
      return true;
    assert((KnownZero2 & KnownOne2) == 0 && "Bits known to be one AND zero?");

    // If all of the demanded bits are known zero on one side, return the other.
    // These bits cannot contribute to the result of the 'or'.
    if ((NewMask & ~KnownOne2 & KnownZero) == (~KnownOne2 & NewMask))
      return TLO.CombineTo(Op, Op.getOperand(0));
    if ((NewMask & ~KnownOne & KnownZero2) == (~KnownOne & NewMask))
      return TLO.CombineTo(Op, Op.getOperand(1));
    // If all of the potentially set bits on one side are known to be set on
    // the other side, just use the 'other' side.
    if ((NewMask & ~KnownZero & KnownOne2) == (~KnownZero & NewMask))
      return TLO.CombineTo(Op, Op.getOperand(0));
    if ((NewMask & ~KnownZero2 & KnownOne) == (~KnownZero2 & NewMask))
      return TLO.CombineTo(Op, Op.getOperand(1));
    // If the RHS is a constant, see if we can simplify it.
    if (TLO.ShrinkDemandedConstant(Op, NewMask))
      return true;
    // If the operation can be done in a smaller type, do so.
    if (TLO.ShrinkDemandedOp(Op, BitWidth, NewMask, dl))
      return true;

    // Output known-0 bits are only known if clear in both the LHS & RHS.
    KnownZero &= KnownZero2;
    // Output known-1 are known to be set if set in either the LHS | RHS.
    KnownOne |= KnownOne2;
    break;
  case ISD::XOR:
    if (SimplifyDemandedBits(Op.getOperand(1), NewMask, KnownZero,
                             KnownOne, TLO, Depth+1))
      return true;
    assert((KnownZero & KnownOne) == 0 && "Bits known to be one AND zero?");
    if (SimplifyDemandedBits(Op.getOperand(0), NewMask, KnownZero2,
                             KnownOne2, TLO, Depth+1))
      return true;
    assert((KnownZero2 & KnownOne2) == 0 && "Bits known to be one AND zero?");

    // If all of the demanded bits are known zero on one side, return the other.
    // These bits cannot contribute to the result of the 'xor'.
    if ((KnownZero & NewMask) == NewMask)
      return TLO.CombineTo(Op, Op.getOperand(0));
    if ((KnownZero2 & NewMask) == NewMask)
      return TLO.CombineTo(Op, Op.getOperand(1));
    // If the operation can be done in a smaller type, do so.
    if (TLO.ShrinkDemandedOp(Op, BitWidth, NewMask, dl))
      return true;

    // If all of the unknown bits are known to be zero on one side or the other
    // (but not both) turn this into an *inclusive* or.
    //    e.g. (A & C1)^(B & C2) -> (A & C1)|(B & C2) iff C1&C2 == 0
    if ((NewMask & ~KnownZero & ~KnownZero2) == 0)
      return TLO.CombineTo(Op, TLO.DAG.getNode(ISD::OR, dl, Op.getValueType(),
                                               Op.getOperand(0),
                                               Op.getOperand(1)));

    // Output known-0 bits are known if clear or set in both the LHS & RHS.
    KnownZeroOut = (KnownZero & KnownZero2) | (KnownOne & KnownOne2);
    // Output known-1 are known to be set if set in only one of the LHS, RHS.
    KnownOneOut = (KnownZero & KnownOne2) | (KnownOne & KnownZero2);

    // If all of the demanded bits on one side are known, and all of the set
    // bits on that side are also known to be set on the other side, turn this
    // into an AND, as we know the bits will be cleared.
    //    e.g. (X | C1) ^ C2 --> (X | C1) & ~C2 iff (C1&C2) == C2
    // NB: it is okay if more bits are known than are requested
    if ((NewMask & (KnownZero|KnownOne)) == NewMask) { // all known on one side
      if (KnownOne == KnownOne2) { // set bits are the same on both sides
        EVT VT = Op.getValueType();
        SDValue ANDC = TLO.DAG.getConstant(~KnownOne & NewMask, dl, VT);
        return TLO.CombineTo(Op, TLO.DAG.getNode(ISD::AND, dl, VT,
                                                 Op.getOperand(0), ANDC));
      }
    }

    // If the RHS is a constant, see if we can simplify it.
    // for XOR, we prefer to force bits to 1 if they will make a -1.
    // if we can't force bits, try to shrink constant
    if (ConstantSDNode *C = dyn_cast<ConstantSDNode>(Op.getOperand(1))) {
      APInt Expanded = C->getAPIntValue() | (~NewMask);
      // if we can expand it to have all bits set, do it
      if (Expanded.isAllOnesValue()) {
        if (Expanded != C->getAPIntValue()) {
          EVT VT = Op.getValueType();
          SDValue New = TLO.DAG.getNode(Op.getOpcode(), dl,VT, Op.getOperand(0),
                                        TLO.DAG.getConstant(Expanded, dl, VT));
          return TLO.CombineTo(Op, New);
        }
        // if it already has all the bits set, nothing to change
        // but don't shrink either!
      } else if (TLO.ShrinkDemandedConstant(Op, NewMask)) {
        return true;
      }
    }

    KnownZero = KnownZeroOut;
    KnownOne  = KnownOneOut;
    break;
  case ISD::SELECT:
    if (SimplifyDemandedBits(Op.getOperand(2), NewMask, KnownZero,
                             KnownOne, TLO, Depth+1))
      return true;
    if (SimplifyDemandedBits(Op.getOperand(1), NewMask, KnownZero2,
                             KnownOne2, TLO, Depth+1))
      return true;
    assert((KnownZero & KnownOne) == 0 && "Bits known to be one AND zero?");
    assert((KnownZero2 & KnownOne2) == 0 && "Bits known to be one AND zero?");

    // If the operands are constants, see if we can simplify them.
    if (TLO.ShrinkDemandedConstant(Op, NewMask))
      return true;

    // Only known if known in both the LHS and RHS.
    KnownOne &= KnownOne2;
    KnownZero &= KnownZero2;
    break;
  case ISD::SELECT_CC:
    if (SimplifyDemandedBits(Op.getOperand(3), NewMask, KnownZero,
                             KnownOne, TLO, Depth+1))
      return true;
    if (SimplifyDemandedBits(Op.getOperand(2), NewMask, KnownZero2,
                             KnownOne2, TLO, Depth+1))
      return true;
    assert((KnownZero & KnownOne) == 0 && "Bits known to be one AND zero?");
    assert((KnownZero2 & KnownOne2) == 0 && "Bits known to be one AND zero?");

    // If the operands are constants, see if we can simplify them.
    if (TLO.ShrinkDemandedConstant(Op, NewMask))
      return true;

    // Only known if known in both the LHS and RHS.
    KnownOne &= KnownOne2;
    KnownZero &= KnownZero2;
    break;
  case ISD::SHL:
    if (ConstantSDNode *SA = dyn_cast<ConstantSDNode>(Op.getOperand(1))) {
      unsigned ShAmt = SA->getZExtValue();
      SDValue InOp = Op.getOperand(0);

      // If the shift count is an invalid immediate, don't do anything.
      if (ShAmt >= BitWidth)
        break;

      // If this is ((X >>u C1) << ShAmt), see if we can simplify this into a
      // single shift.  We can do this if the bottom bits (which are shifted
      // out) are never demanded.
      if (InOp.getOpcode() == ISD::SRL &&
          isa<ConstantSDNode>(InOp.getOperand(1))) {
        if (ShAmt && (NewMask & APInt::getLowBitsSet(BitWidth, ShAmt)) == 0) {
          unsigned C1= cast<ConstantSDNode>(InOp.getOperand(1))->getZExtValue();
          unsigned Opc = ISD::SHL;
          int Diff = ShAmt-C1;
          if (Diff < 0) {
            Diff = -Diff;
            Opc = ISD::SRL;
          }

          SDValue NewSA =
            TLO.DAG.getConstant(Diff, dl, Op.getOperand(1).getValueType());
          EVT VT = Op.getValueType();
          return TLO.CombineTo(Op, TLO.DAG.getNode(Opc, dl, VT,
                                                   InOp.getOperand(0), NewSA));
        }
      }

      if (SimplifyDemandedBits(InOp, NewMask.lshr(ShAmt),
                               KnownZero, KnownOne, TLO, Depth+1))
        return true;

      // Convert (shl (anyext x, c)) to (anyext (shl x, c)) if the high bits
      // are not demanded. This will likely allow the anyext to be folded away.
      if (InOp.getNode()->getOpcode() == ISD::ANY_EXTEND) {
        SDValue InnerOp = InOp.getNode()->getOperand(0);
        EVT InnerVT = InnerOp.getValueType();
        unsigned InnerBits = InnerVT.getSizeInBits();
        if (ShAmt < InnerBits && NewMask.lshr(InnerBits) == 0 &&
            isTypeDesirableForOp(ISD::SHL, InnerVT)) {
          EVT ShTy = getShiftAmountTy(InnerVT);
          if (!APInt(BitWidth, ShAmt).isIntN(ShTy.getSizeInBits()))
            ShTy = InnerVT;
          SDValue NarrowShl =
            TLO.DAG.getNode(ISD::SHL, dl, InnerVT, InnerOp,
                            TLO.DAG.getConstant(ShAmt, dl, ShTy));
          return
            TLO.CombineTo(Op,
                          TLO.DAG.getNode(ISD::ANY_EXTEND, dl, Op.getValueType(),
                                          NarrowShl));
        }
        // Repeat the SHL optimization above in cases where an extension
        // intervenes: (shl (anyext (shr x, c1)), c2) to
        // (shl (anyext x), c2-c1).  This requires that the bottom c1 bits
        // aren't demanded (as above) and that the shifted upper c1 bits of
        // x aren't demanded.
        if (InOp.hasOneUse() &&
            InnerOp.getOpcode() == ISD::SRL &&
            InnerOp.hasOneUse() &&
            isa<ConstantSDNode>(InnerOp.getOperand(1))) {
          uint64_t InnerShAmt = cast<ConstantSDNode>(InnerOp.getOperand(1))
            ->getZExtValue();
          if (InnerShAmt < ShAmt &&
              InnerShAmt < InnerBits &&
              NewMask.lshr(InnerBits - InnerShAmt + ShAmt) == 0 &&
              NewMask.trunc(ShAmt) == 0) {
            SDValue NewSA =
              TLO.DAG.getConstant(ShAmt - InnerShAmt, dl,
                                  Op.getOperand(1).getValueType());
            EVT VT = Op.getValueType();
            SDValue NewExt = TLO.DAG.getNode(ISD::ANY_EXTEND, dl, VT,
                                             InnerOp.getOperand(0));
            return TLO.CombineTo(Op, TLO.DAG.getNode(ISD::SHL, dl, VT,
                                                     NewExt, NewSA));
          }
        }
      }

      KnownZero <<= SA->getZExtValue();
      KnownOne  <<= SA->getZExtValue();
      // low bits known zero.
      KnownZero |= APInt::getLowBitsSet(BitWidth, SA->getZExtValue());
    }
    break;
  case ISD::SRL:
    if (ConstantSDNode *SA = dyn_cast<ConstantSDNode>(Op.getOperand(1))) {
      EVT VT = Op.getValueType();
      unsigned ShAmt = SA->getZExtValue();
      unsigned VTSize = VT.getSizeInBits();
      SDValue InOp = Op.getOperand(0);

      // If the shift count is an invalid immediate, don't do anything.
      if (ShAmt >= BitWidth)
        break;

      APInt InDemandedMask = (NewMask << ShAmt);

      // If the shift is exact, then it does demand the low bits (and knows that
      // they are zero).
      if (cast<BinaryWithFlagsSDNode>(Op)->Flags.hasExact())
        InDemandedMask |= APInt::getLowBitsSet(BitWidth, ShAmt);

      // If this is ((X << C1) >>u ShAmt), see if we can simplify this into a
      // single shift.  We can do this if the top bits (which are shifted out)
      // are never demanded.
      if (InOp.getOpcode() == ISD::SHL &&
          isa<ConstantSDNode>(InOp.getOperand(1))) {
        if (ShAmt && (NewMask & APInt::getHighBitsSet(VTSize, ShAmt)) == 0) {
          unsigned C1= cast<ConstantSDNode>(InOp.getOperand(1))->getZExtValue();
          unsigned Opc = ISD::SRL;
          int Diff = ShAmt-C1;
          if (Diff < 0) {
            Diff = -Diff;
            Opc = ISD::SHL;
          }

          SDValue NewSA =
            TLO.DAG.getConstant(Diff, dl, Op.getOperand(1).getValueType());
          return TLO.CombineTo(Op, TLO.DAG.getNode(Opc, dl, VT,
                                                   InOp.getOperand(0), NewSA));
        }
      }

      // Compute the new bits that are at the top now.
      if (SimplifyDemandedBits(InOp, InDemandedMask,
                               KnownZero, KnownOne, TLO, Depth+1))
        return true;
      assert((KnownZero & KnownOne) == 0 && "Bits known to be one AND zero?");
      KnownZero = KnownZero.lshr(ShAmt);
      KnownOne  = KnownOne.lshr(ShAmt);

      APInt HighBits = APInt::getHighBitsSet(BitWidth, ShAmt);
      KnownZero |= HighBits;  // High bits known zero.
    }
    break;
  case ISD::SRA:
    // If this is an arithmetic shift right and only the low-bit is set, we can
    // always convert this into a logical shr, even if the shift amount is
    // variable.  The low bit of the shift cannot be an input sign bit unless
    // the shift amount is >= the size of the datatype, which is undefined.
    if (NewMask == 1)
      return TLO.CombineTo(Op,
                           TLO.DAG.getNode(ISD::SRL, dl, Op.getValueType(),
                                           Op.getOperand(0), Op.getOperand(1)));

    if (ConstantSDNode *SA = dyn_cast<ConstantSDNode>(Op.getOperand(1))) {
      EVT VT = Op.getValueType();
      unsigned ShAmt = SA->getZExtValue();

      // If the shift count is an invalid immediate, don't do anything.
      if (ShAmt >= BitWidth)
        break;

      APInt InDemandedMask = (NewMask << ShAmt);

      // If the shift is exact, then it does demand the low bits (and knows that
      // they are zero).
      if (cast<BinaryWithFlagsSDNode>(Op)->Flags.hasExact())
        InDemandedMask |= APInt::getLowBitsSet(BitWidth, ShAmt);

      // If any of the demanded bits are produced by the sign extension, we also
      // demand the input sign bit.
      APInt HighBits = APInt::getHighBitsSet(BitWidth, ShAmt);
      if (HighBits.intersects(NewMask))
        InDemandedMask |= APInt::getSignBit(VT.getScalarType().getSizeInBits());

      if (SimplifyDemandedBits(Op.getOperand(0), InDemandedMask,
                               KnownZero, KnownOne, TLO, Depth+1))
        return true;
      assert((KnownZero & KnownOne) == 0 && "Bits known to be one AND zero?");
      KnownZero = KnownZero.lshr(ShAmt);
      KnownOne  = KnownOne.lshr(ShAmt);

      // Handle the sign bit, adjusted to where it is now in the mask.
      APInt SignBit = APInt::getSignBit(BitWidth).lshr(ShAmt);

      // If the input sign bit is known to be zero, or if none of the top bits
      // are demanded, turn this into an unsigned shift right.
      if (KnownZero.intersects(SignBit) || (HighBits & ~NewMask) == HighBits) {
        SDNodeFlags Flags;
        Flags.setExact(cast<BinaryWithFlagsSDNode>(Op)->Flags.hasExact());
        return TLO.CombineTo(Op,
                             TLO.DAG.getNode(ISD::SRL, dl, VT, Op.getOperand(0),
                                             Op.getOperand(1), &Flags));
      }

      int Log2 = NewMask.exactLogBase2();
      if (Log2 >= 0) {
        // The bit must come from the sign.
        SDValue NewSA =
          TLO.DAG.getConstant(BitWidth - 1 - Log2, dl,
                              Op.getOperand(1).getValueType());
        return TLO.CombineTo(Op, TLO.DAG.getNode(ISD::SRL, dl, VT,
                                                 Op.getOperand(0), NewSA));
      }

      if (KnownOne.intersects(SignBit))
        // New bits are known one.
        KnownOne |= HighBits;
    }
    break;
  case ISD::SIGN_EXTEND_INREG: {
    EVT ExVT = cast<VTSDNode>(Op.getOperand(1))->getVT();

    APInt MsbMask = APInt::getHighBitsSet(BitWidth, 1);
    // If we only care about the highest bit, don't bother shifting right.
    if (MsbMask == NewMask) {
      unsigned ShAmt = ExVT.getScalarType().getSizeInBits();
      SDValue InOp = Op.getOperand(0);
      unsigned VTBits = Op->getValueType(0).getScalarType().getSizeInBits();
      bool AlreadySignExtended =
        TLO.DAG.ComputeNumSignBits(InOp) >= VTBits-ShAmt+1;
      // However if the input is already sign extended we expect the sign
      // extension to be dropped altogether later and do not simplify.
      if (!AlreadySignExtended) {
        // Compute the correct shift amount type, which must be getShiftAmountTy
        // for scalar types after legalization.
        EVT ShiftAmtTy = Op.getValueType();
        if (TLO.LegalTypes() && !ShiftAmtTy.isVector())
          ShiftAmtTy = getShiftAmountTy(ShiftAmtTy);

        SDValue ShiftAmt = TLO.DAG.getConstant(BitWidth - ShAmt, dl,
                                               ShiftAmtTy);
        return TLO.CombineTo(Op, TLO.DAG.getNode(ISD::SHL, dl,
                                                 Op.getValueType(), InOp,
                                                 ShiftAmt));
      }
    }

    // Sign extension.  Compute the demanded bits in the result that are not
    // present in the input.
    APInt NewBits =
      APInt::getHighBitsSet(BitWidth,
                            BitWidth - ExVT.getScalarType().getSizeInBits());

    // If none of the extended bits are demanded, eliminate the sextinreg.
    if ((NewBits & NewMask) == 0)
      return TLO.CombineTo(Op, Op.getOperand(0));

    APInt InSignBit =
      APInt::getSignBit(ExVT.getScalarType().getSizeInBits()).zext(BitWidth);
    APInt InputDemandedBits =
      APInt::getLowBitsSet(BitWidth,
                           ExVT.getScalarType().getSizeInBits()) &
      NewMask;

    // Since the sign extended bits are demanded, we know that the sign
    // bit is demanded.
    InputDemandedBits |= InSignBit;

    if (SimplifyDemandedBits(Op.getOperand(0), InputDemandedBits,
                             KnownZero, KnownOne, TLO, Depth+1))
      return true;
    assert((KnownZero & KnownOne) == 0 && "Bits known to be one AND zero?");

    // If the sign bit of the input is known set or clear, then we know the
    // top bits of the result.

    // If the input sign bit is known zero, convert this into a zero extension.
    if (KnownZero.intersects(InSignBit))
      return TLO.CombineTo(Op,
                          TLO.DAG.getZeroExtendInReg(Op.getOperand(0),dl,ExVT));

    if (KnownOne.intersects(InSignBit)) {    // Input sign bit known set
      KnownOne |= NewBits;
      KnownZero &= ~NewBits;
    } else {                       // Input sign bit unknown
      KnownZero &= ~NewBits;
      KnownOne &= ~NewBits;
    }
    break;
  }
  case ISD::BUILD_PAIR: {
    EVT HalfVT = Op.getOperand(0).getValueType();
    unsigned HalfBitWidth = HalfVT.getScalarSizeInBits();

    APInt MaskLo = NewMask.getLoBits(HalfBitWidth).trunc(HalfBitWidth);
    APInt MaskHi = NewMask.getHiBits(HalfBitWidth).trunc(HalfBitWidth);

    APInt KnownZeroLo, KnownOneLo;
    APInt KnownZeroHi, KnownOneHi;

    if (SimplifyDemandedBits(Op.getOperand(0), MaskLo, KnownZeroLo,
                             KnownOneLo, TLO, Depth + 1))
      return true;

    if (SimplifyDemandedBits(Op.getOperand(1), MaskHi, KnownZeroHi,
                             KnownOneHi, TLO, Depth + 1))
      return true;

    KnownZero = KnownZeroLo.zext(BitWidth) |
                KnownZeroHi.zext(BitWidth).shl(HalfBitWidth);

    KnownOne = KnownOneLo.zext(BitWidth) |
               KnownOneHi.zext(BitWidth).shl(HalfBitWidth);
    break;
  }
  case ISD::ZERO_EXTEND: {
    unsigned OperandBitWidth =
      Op.getOperand(0).getValueType().getScalarType().getSizeInBits();
    APInt InMask = NewMask.trunc(OperandBitWidth);

    // If none of the top bits are demanded, convert this into an any_extend.
    APInt NewBits =
      APInt::getHighBitsSet(BitWidth, BitWidth - OperandBitWidth) & NewMask;
    if (!NewBits.intersects(NewMask))
      return TLO.CombineTo(Op, TLO.DAG.getNode(ISD::ANY_EXTEND, dl,
                                               Op.getValueType(),
                                               Op.getOperand(0)));

    if (SimplifyDemandedBits(Op.getOperand(0), InMask,
                             KnownZero, KnownOne, TLO, Depth+1))
      return true;
    assert((KnownZero & KnownOne) == 0 && "Bits known to be one AND zero?");
    KnownZero = KnownZero.zext(BitWidth);
    KnownOne = KnownOne.zext(BitWidth);
    KnownZero |= NewBits;
    break;
  }
  case ISD::SIGN_EXTEND: {
    EVT InVT = Op.getOperand(0).getValueType();
    unsigned InBits = InVT.getScalarType().getSizeInBits();
    APInt InMask    = APInt::getLowBitsSet(BitWidth, InBits);
    APInt InSignBit = APInt::getBitsSet(BitWidth, InBits - 1, InBits);
    APInt NewBits   = ~InMask & NewMask;

    // If none of the top bits are demanded, convert this into an any_extend.
    if (NewBits == 0)
      return TLO.CombineTo(Op,TLO.DAG.getNode(ISD::ANY_EXTEND, dl,
                                              Op.getValueType(),
                                              Op.getOperand(0)));

    // Since some of the sign extended bits are demanded, we know that the sign
    // bit is demanded.
    APInt InDemandedBits = InMask & NewMask;
    InDemandedBits |= InSignBit;
    InDemandedBits = InDemandedBits.trunc(InBits);

    if (SimplifyDemandedBits(Op.getOperand(0), InDemandedBits, KnownZero,
                             KnownOne, TLO, Depth+1))
      return true;
    KnownZero = KnownZero.zext(BitWidth);
    KnownOne = KnownOne.zext(BitWidth);

    // If the sign bit is known zero, convert this to a zero extend.
    if (KnownZero.intersects(InSignBit))
      return TLO.CombineTo(Op, TLO.DAG.getNode(ISD::ZERO_EXTEND, dl,
                                               Op.getValueType(),
                                               Op.getOperand(0)));

    // If the sign bit is known one, the top bits match.
    if (KnownOne.intersects(InSignBit)) {
      KnownOne |= NewBits;
      assert((KnownZero & NewBits) == 0);
    } else {   // Otherwise, top bits aren't known.
      assert((KnownOne & NewBits) == 0);
      assert((KnownZero & NewBits) == 0);
    }
    break;
  }
  case ISD::ANY_EXTEND: {
    unsigned OperandBitWidth =
      Op.getOperand(0).getValueType().getScalarType().getSizeInBits();
    APInt InMask = NewMask.trunc(OperandBitWidth);
    if (SimplifyDemandedBits(Op.getOperand(0), InMask,
                             KnownZero, KnownOne, TLO, Depth+1))
      return true;
    assert((KnownZero & KnownOne) == 0 && "Bits known to be one AND zero?");
    KnownZero = KnownZero.zext(BitWidth);
    KnownOne = KnownOne.zext(BitWidth);
    break;
  }
  case ISD::TRUNCATE: {
    // Simplify the input, using demanded bit information, and compute the known
    // zero/one bits live out.
    unsigned OperandBitWidth =
      Op.getOperand(0).getValueType().getScalarType().getSizeInBits();
    APInt TruncMask = NewMask.zext(OperandBitWidth);
    if (SimplifyDemandedBits(Op.getOperand(0), TruncMask,
                             KnownZero, KnownOne, TLO, Depth+1))
      return true;
    KnownZero = KnownZero.trunc(BitWidth);
    KnownOne = KnownOne.trunc(BitWidth);

    // If the input is only used by this truncate, see if we can shrink it based
    // on the known demanded bits.
    if (Op.getOperand(0).getNode()->hasOneUse()) {
      SDValue In = Op.getOperand(0);
      switch (In.getOpcode()) {
      default: break;
      case ISD::SRL:
        // Shrink SRL by a constant if none of the high bits shifted in are
        // demanded.
        if (TLO.LegalTypes() &&
            !isTypeDesirableForOp(ISD::SRL, Op.getValueType()))
          // Do not turn (vt1 truncate (vt2 srl)) into (vt1 srl) if vt1 is
          // undesirable.
          break;
        ConstantSDNode *ShAmt = dyn_cast<ConstantSDNode>(In.getOperand(1));
        if (!ShAmt)
          break;
        SDValue Shift = In.getOperand(1);
        if (TLO.LegalTypes()) {
          uint64_t ShVal = ShAmt->getZExtValue();
          Shift =
            TLO.DAG.getConstant(ShVal, dl, getShiftAmountTy(Op.getValueType()));
        }

        APInt HighBits = APInt::getHighBitsSet(OperandBitWidth,
                                               OperandBitWidth - BitWidth);
        HighBits = HighBits.lshr(ShAmt->getZExtValue()).trunc(BitWidth);

        if (ShAmt->getZExtValue() < BitWidth && !(HighBits & NewMask)) {
          // None of the shifted in bits are needed.  Add a truncate of the
          // shift input, then shift it.
          SDValue NewTrunc = TLO.DAG.getNode(ISD::TRUNCATE, dl,
                                             Op.getValueType(),
                                             In.getOperand(0));
          return TLO.CombineTo(Op, TLO.DAG.getNode(ISD::SRL, dl,
                                                   Op.getValueType(),
                                                   NewTrunc,
                                                   Shift));
        }
        break;
      }
    }

    assert((KnownZero & KnownOne) == 0 && "Bits known to be one AND zero?");
    break;
  }
  case ISD::AssertZext: {
    // AssertZext demands all of the high bits, plus any of the low bits
    // demanded by its users.
    EVT VT = cast<VTSDNode>(Op.getOperand(1))->getVT();
    APInt InMask = APInt::getLowBitsSet(BitWidth,
                                        VT.getSizeInBits());
    if (SimplifyDemandedBits(Op.getOperand(0), ~InMask | NewMask,
                             KnownZero, KnownOne, TLO, Depth+1))
      return true;
    assert((KnownZero & KnownOne) == 0 && "Bits known to be one AND zero?");

    KnownZero |= ~InMask & NewMask;
    break;
  }
  case ISD::BITCAST:
    // If this is an FP->Int bitcast and if the sign bit is the only
    // thing demanded, turn this into a FGETSIGN.
    if (!TLO.LegalOperations() &&
        !Op.getValueType().isVector() &&
        !Op.getOperand(0).getValueType().isVector() &&
        NewMask == APInt::getSignBit(Op.getValueType().getSizeInBits()) &&
        Op.getOperand(0).getValueType().isFloatingPoint()) {
      bool OpVTLegal = isOperationLegalOrCustom(ISD::FGETSIGN, Op.getValueType());
      bool i32Legal  = isOperationLegalOrCustom(ISD::FGETSIGN, MVT::i32);
      if ((OpVTLegal || i32Legal) && Op.getValueType().isSimple()) {
        EVT Ty = OpVTLegal ? Op.getValueType() : MVT::i32;
        // Make a FGETSIGN + SHL to move the sign bit into the appropriate
        // place.  We expect the SHL to be eliminated by other optimizations.
        SDValue Sign = TLO.DAG.getNode(ISD::FGETSIGN, dl, Ty, Op.getOperand(0));
        unsigned OpVTSizeInBits = Op.getValueType().getSizeInBits();
        if (!OpVTLegal && OpVTSizeInBits > 32)
          Sign = TLO.DAG.getNode(ISD::ZERO_EXTEND, dl, Op.getValueType(), Sign);
        unsigned ShVal = Op.getValueType().getSizeInBits()-1;
        SDValue ShAmt = TLO.DAG.getConstant(ShVal, dl, Op.getValueType());
        return TLO.CombineTo(Op, TLO.DAG.getNode(ISD::SHL, dl,
                                                 Op.getValueType(),
                                                 Sign, ShAmt));
      }
    }
    break;
  case ISD::ADD:
  case ISD::MUL:
  case ISD::SUB: {
    // Add, Sub, and Mul don't demand any bits in positions beyond that
    // of the highest bit demanded of them.
    APInt LoMask = APInt::getLowBitsSet(BitWidth,
                                        BitWidth - NewMask.countLeadingZeros());
    if (SimplifyDemandedBits(Op.getOperand(0), LoMask, KnownZero2,
                             KnownOne2, TLO, Depth+1))
      return true;
    if (SimplifyDemandedBits(Op.getOperand(1), LoMask, KnownZero2,
                             KnownOne2, TLO, Depth+1))
      return true;
    // See if the operation should be performed at a smaller bit width.
    if (TLO.ShrinkDemandedOp(Op, BitWidth, NewMask, dl))
      return true;
  }
  // FALL THROUGH
  default:
    // Just use computeKnownBits to compute output bits.
    TLO.DAG.computeKnownBits(Op, KnownZero, KnownOne, Depth);
    break;
  }

  // If we know the value of all of the demanded bits, return this as a
  // constant.
  if ((NewMask & (KnownZero|KnownOne)) == NewMask) {
    // Avoid folding to a constant if any OpaqueConstant is involved.
    const SDNode *N = Op.getNode();
    for (SDNodeIterator I = SDNodeIterator::begin(N),
         E = SDNodeIterator::end(N); I != E; ++I) {
      SDNode *Op = *I;
      if (ConstantSDNode *C = dyn_cast<ConstantSDNode>(Op))
        if (C->isOpaque())
          return false;
    }
    return TLO.CombineTo(Op,
                         TLO.DAG.getConstant(KnownOne, dl, Op.getValueType()));
  }

  return false;
}

/// computeKnownBitsForTargetNode - Determine which of the bits specified
/// in Mask are known to be either zero or one and return them in the
/// KnownZero/KnownOne bitsets.
void TargetLowering::computeKnownBitsForTargetNode(const SDValue Op,
                                                   APInt &KnownZero,
                                                   APInt &KnownOne,
                                                   const SelectionDAG &DAG,
                                                   unsigned Depth) const {
  assert((Op.getOpcode() >= ISD::BUILTIN_OP_END ||
          Op.getOpcode() == ISD::INTRINSIC_WO_CHAIN ||
          Op.getOpcode() == ISD::INTRINSIC_W_CHAIN ||
          Op.getOpcode() == ISD::INTRINSIC_VOID) &&
         "Should use MaskedValueIsZero if you don't know whether Op"
         " is a target node!");
  KnownZero = KnownOne = APInt(KnownOne.getBitWidth(), 0);
}

/// ComputeNumSignBitsForTargetNode - This method can be implemented by
/// targets that want to expose additional information about sign bits to the
/// DAG Combiner.
unsigned TargetLowering::ComputeNumSignBitsForTargetNode(SDValue Op,
                                                         const SelectionDAG &,
                                                         unsigned Depth) const {
  assert((Op.getOpcode() >= ISD::BUILTIN_OP_END ||
          Op.getOpcode() == ISD::INTRINSIC_WO_CHAIN ||
          Op.getOpcode() == ISD::INTRINSIC_W_CHAIN ||
          Op.getOpcode() == ISD::INTRINSIC_VOID) &&
         "Should use ComputeNumSignBits if you don't know whether Op"
         " is a target node!");
  return 1;
}

/// ValueHasExactlyOneBitSet - Test if the given value is known to have exactly
/// one bit set. This differs from computeKnownBits in that it doesn't need to
/// determine which bit is set.
///
static bool ValueHasExactlyOneBitSet(SDValue Val, const SelectionDAG &DAG) {
  // A left-shift of a constant one will have exactly one bit set, because
  // shifting the bit off the end is undefined.
  if (Val.getOpcode() == ISD::SHL)
    if (ConstantSDNode *C =
         dyn_cast<ConstantSDNode>(Val.getNode()->getOperand(0)))
      if (C->getAPIntValue() == 1)
        return true;

  // Similarly, a right-shift of a constant sign-bit will have exactly
  // one bit set.
  if (Val.getOpcode() == ISD::SRL)
    if (ConstantSDNode *C =
         dyn_cast<ConstantSDNode>(Val.getNode()->getOperand(0)))
      if (C->getAPIntValue().isSignBit())
        return true;

  // More could be done here, though the above checks are enough
  // to handle some common cases.

  // Fall back to computeKnownBits to catch other known cases.
  EVT OpVT = Val.getValueType();
  unsigned BitWidth = OpVT.getScalarType().getSizeInBits();
  APInt KnownZero, KnownOne;
  DAG.computeKnownBits(Val, KnownZero, KnownOne);
  return (KnownZero.countPopulation() == BitWidth - 1) &&
         (KnownOne.countPopulation() == 1);
}

bool TargetLowering::isConstTrueVal(const SDNode *N) const {
  if (!N)
    return false;

  const ConstantSDNode *CN = dyn_cast<ConstantSDNode>(N);
  if (!CN) {
    const BuildVectorSDNode *BV = dyn_cast<BuildVectorSDNode>(N);
    if (!BV)
      return false;

    BitVector UndefElements;
    CN = BV->getConstantSplatNode(&UndefElements);
    // Only interested in constant splats, and we don't try to handle undef
    // elements in identifying boolean constants.
    if (!CN || UndefElements.none())
      return false;
  }

  switch (getBooleanContents(N->getValueType(0))) {
  case UndefinedBooleanContent:
    return CN->getAPIntValue()[0];
  case ZeroOrOneBooleanContent:
    return CN->isOne();
  case ZeroOrNegativeOneBooleanContent:
    return CN->isAllOnesValue();
  }

  llvm_unreachable("Invalid boolean contents");
}

bool TargetLowering::isConstFalseVal(const SDNode *N) const {
  if (!N)
    return false;

  const ConstantSDNode *CN = dyn_cast<ConstantSDNode>(N);
  if (!CN) {
    const BuildVectorSDNode *BV = dyn_cast<BuildVectorSDNode>(N);
    if (!BV)
      return false;

    BitVector UndefElements;
    CN = BV->getConstantSplatNode(&UndefElements);
    // Only interested in constant splats, and we don't try to handle undef
    // elements in identifying boolean constants.
    if (!CN || UndefElements.none())
      return false;
  }

  if (getBooleanContents(N->getValueType(0)) == UndefinedBooleanContent)
    return !CN->getAPIntValue()[0];

  return CN->isNullValue();
}

/// SimplifySetCC - Try to simplify a setcc built with the specified operands
/// and cc. If it is unable to simplify it, return a null SDValue.
SDValue
TargetLowering::SimplifySetCC(EVT VT, SDValue N0, SDValue N1,
                              ISD::CondCode Cond, bool foldBooleans,
                              DAGCombinerInfo &DCI, SDLoc dl) const {
  SelectionDAG &DAG = DCI.DAG;

  // These setcc operations always fold.
  switch (Cond) {
  default: break;
  case ISD::SETFALSE:
  case ISD::SETFALSE2: return DAG.getConstant(0, dl, VT);
  case ISD::SETTRUE:
  case ISD::SETTRUE2: {
    TargetLowering::BooleanContent Cnt =
        getBooleanContents(N0->getValueType(0));
    return DAG.getConstant(
        Cnt == TargetLowering::ZeroOrNegativeOneBooleanContent ? -1ULL : 1, dl,
        VT);
  }
  }

  // Ensure that the constant occurs on the RHS, and fold constant
  // comparisons.
  ISD::CondCode SwappedCC = ISD::getSetCCSwappedOperands(Cond);
  if (isa<ConstantSDNode>(N0.getNode()) &&
      (DCI.isBeforeLegalizeOps() ||
       isCondCodeLegal(SwappedCC, N0.getSimpleValueType())))
    return DAG.getSetCC(dl, VT, N1, N0, SwappedCC);

  if (ConstantSDNode *N1C = dyn_cast<ConstantSDNode>(N1.getNode())) {
    const APInt &C1 = N1C->getAPIntValue();

    // If the LHS is '(srl (ctlz x), 5)', the RHS is 0/1, and this is an
    // equality comparison, then we're just comparing whether X itself is
    // zero.
    if (N0.getOpcode() == ISD::SRL && (C1 == 0 || C1 == 1) &&
        N0.getOperand(0).getOpcode() == ISD::CTLZ &&
        N0.getOperand(1).getOpcode() == ISD::Constant) {
      const APInt &ShAmt
        = cast<ConstantSDNode>(N0.getOperand(1))->getAPIntValue();
      if ((Cond == ISD::SETEQ || Cond == ISD::SETNE) &&
          ShAmt == Log2_32(N0.getValueType().getSizeInBits())) {
        if ((C1 == 0) == (Cond == ISD::SETEQ)) {
          // (srl (ctlz x), 5) == 0  -> X != 0
          // (srl (ctlz x), 5) != 1  -> X != 0
          Cond = ISD::SETNE;
        } else {
          // (srl (ctlz x), 5) != 0  -> X == 0
          // (srl (ctlz x), 5) == 1  -> X == 0
          Cond = ISD::SETEQ;
        }
        SDValue Zero = DAG.getConstant(0, dl, N0.getValueType());
        return DAG.getSetCC(dl, VT, N0.getOperand(0).getOperand(0),
                            Zero, Cond);
      }
    }

    SDValue CTPOP = N0;
    // Look through truncs that don't change the value of a ctpop.
    if (N0.hasOneUse() && N0.getOpcode() == ISD::TRUNCATE)
      CTPOP = N0.getOperand(0);

    if (CTPOP.hasOneUse() && CTPOP.getOpcode() == ISD::CTPOP &&
        (N0 == CTPOP || N0.getValueType().getSizeInBits() >
                        Log2_32_Ceil(CTPOP.getValueType().getSizeInBits()))) {
      EVT CTVT = CTPOP.getValueType();
      SDValue CTOp = CTPOP.getOperand(0);

      // (ctpop x) u< 2 -> (x & x-1) == 0
      // (ctpop x) u> 1 -> (x & x-1) != 0
      if ((Cond == ISD::SETULT && C1 == 2) || (Cond == ISD::SETUGT && C1 == 1)){
        SDValue Sub = DAG.getNode(ISD::SUB, dl, CTVT, CTOp,
                                  DAG.getConstant(1, dl, CTVT));
        SDValue And = DAG.getNode(ISD::AND, dl, CTVT, CTOp, Sub);
        ISD::CondCode CC = Cond == ISD::SETULT ? ISD::SETEQ : ISD::SETNE;
        return DAG.getSetCC(dl, VT, And, DAG.getConstant(0, dl, CTVT), CC);
      }

      // TODO: (ctpop x) == 1 -> x && (x & x-1) == 0 iff ctpop is illegal.
    }

    // (zext x) == C --> x == (trunc C)
    // (sext x) == C --> x == (trunc C)
    if ((Cond == ISD::SETEQ || Cond == ISD::SETNE) &&
        DCI.isBeforeLegalize() && N0->hasOneUse()) {
      unsigned MinBits = N0.getValueSizeInBits();
      SDValue PreExt;
      bool Signed = false;
      if (N0->getOpcode() == ISD::ZERO_EXTEND) {
        // ZExt
        MinBits = N0->getOperand(0).getValueSizeInBits();
        PreExt = N0->getOperand(0);
      } else if (N0->getOpcode() == ISD::AND) {
        // DAGCombine turns costly ZExts into ANDs
        if (ConstantSDNode *C = dyn_cast<ConstantSDNode>(N0->getOperand(1)))
          if ((C->getAPIntValue()+1).isPowerOf2()) {
            MinBits = C->getAPIntValue().countTrailingOnes();
            PreExt = N0->getOperand(0);
          }
      } else if (N0->getOpcode() == ISD::SIGN_EXTEND) {
        // SExt
        MinBits = N0->getOperand(0).getValueSizeInBits();
        PreExt = N0->getOperand(0);
        Signed = true;
      } else if (LoadSDNode *LN0 = dyn_cast<LoadSDNode>(N0)) {
        // ZEXTLOAD / SEXTLOAD
        if (LN0->getExtensionType() == ISD::ZEXTLOAD) {
          MinBits = LN0->getMemoryVT().getSizeInBits();
          PreExt = N0;
        } else if (LN0->getExtensionType() == ISD::SEXTLOAD) {
          Signed = true;
          MinBits = LN0->getMemoryVT().getSizeInBits();
          PreExt = N0;
        }
      }

      // Figure out how many bits we need to preserve this constant.
      unsigned ReqdBits = Signed ?
        C1.getBitWidth() - C1.getNumSignBits() + 1 :
        C1.getActiveBits();

      // Make sure we're not losing bits from the constant.
      if (MinBits > 0 &&
          MinBits < C1.getBitWidth() &&
          MinBits >= ReqdBits) {
        EVT MinVT = EVT::getIntegerVT(*DAG.getContext(), MinBits);
        if (isTypeDesirableForOp(ISD::SETCC, MinVT)) {
          // Will get folded away.
          SDValue Trunc = DAG.getNode(ISD::TRUNCATE, dl, MinVT, PreExt);
          SDValue C = DAG.getConstant(C1.trunc(MinBits), dl, MinVT);
          return DAG.getSetCC(dl, VT, Trunc, C, Cond);
        }
      }
    }

    // If the LHS is '(and load, const)', the RHS is 0,
    // the test is for equality or unsigned, and all 1 bits of the const are
    // in the same partial word, see if we can shorten the load.
    if (DCI.isBeforeLegalize() &&
        !ISD::isSignedIntSetCC(Cond) &&
        N0.getOpcode() == ISD::AND && C1 == 0 &&
        N0.getNode()->hasOneUse() &&
        isa<LoadSDNode>(N0.getOperand(0)) &&
        N0.getOperand(0).getNode()->hasOneUse() &&
        isa<ConstantSDNode>(N0.getOperand(1))) {
      LoadSDNode *Lod = cast<LoadSDNode>(N0.getOperand(0));
      APInt bestMask;
      unsigned bestWidth = 0, bestOffset = 0;
      if (!Lod->isVolatile() && Lod->isUnindexed()) {
        unsigned origWidth = N0.getValueType().getSizeInBits();
        unsigned maskWidth = origWidth;
        // We can narrow (e.g.) 16-bit extending loads on 32-bit target to
        // 8 bits, but have to be careful...
        if (Lod->getExtensionType() != ISD::NON_EXTLOAD)
          origWidth = Lod->getMemoryVT().getSizeInBits();
        const APInt &Mask =
          cast<ConstantSDNode>(N0.getOperand(1))->getAPIntValue();
        for (unsigned width = origWidth / 2; width>=8; width /= 2) {
          APInt newMask = APInt::getLowBitsSet(maskWidth, width);
          for (unsigned offset=0; offset<origWidth/width; offset++) {
            if ((newMask & Mask) == Mask) {
              if (!getDataLayout()->isLittleEndian())
                bestOffset = (origWidth/width - offset - 1) * (width/8);
              else
                bestOffset = (uint64_t)offset * (width/8);
              bestMask = Mask.lshr(offset * (width/8) * 8);
              bestWidth = width;
              break;
            }
            newMask = newMask << width;
          }
        }
      }
      if (bestWidth) {
        EVT newVT = EVT::getIntegerVT(*DAG.getContext(), bestWidth);
        if (newVT.isRound()) {
          SDValue Ptr = Lod->getBasePtr();
          if (bestOffset != 0)
<<<<<<< HEAD
            Ptr = DAG.getPointerAdd(dl, Ptr, bestOffset);
=======
            Ptr = DAG.getNode(ISD::ADD, dl, PtrType, Lod->getBasePtr(),
                              DAG.getConstant(bestOffset, dl, PtrType));
>>>>>>> 787b9b4e
          unsigned NewAlign = MinAlign(Lod->getAlignment(), bestOffset);
          SDValue NewLoad = DAG.getLoad(newVT, dl, Lod->getChain(), Ptr,
                                Lod->getPointerInfo().getWithOffset(bestOffset),
                                        false, false, false, NewAlign);
          return DAG.getSetCC(dl, VT,
                              DAG.getNode(ISD::AND, dl, newVT, NewLoad,
                                      DAG.getConstant(bestMask.trunc(bestWidth),
                                                      dl, newVT)),
                              DAG.getConstant(0LL, dl, newVT), Cond);
        }
      }
    }

    // If the LHS is a ZERO_EXTEND, perform the comparison on the input.
    if (N0.getOpcode() == ISD::ZERO_EXTEND) {
      unsigned InSize = N0.getOperand(0).getValueType().getSizeInBits();

      // If the comparison constant has bits in the upper part, the
      // zero-extended value could never match.
      if (C1.intersects(APInt::getHighBitsSet(C1.getBitWidth(),
                                              C1.getBitWidth() - InSize))) {
        switch (Cond) {
        case ISD::SETUGT:
        case ISD::SETUGE:
        case ISD::SETEQ: return DAG.getConstant(0, dl, VT);
        case ISD::SETULT:
        case ISD::SETULE:
        case ISD::SETNE: return DAG.getConstant(1, dl, VT);
        case ISD::SETGT:
        case ISD::SETGE:
          // True if the sign bit of C1 is set.
          return DAG.getConstant(C1.isNegative(), dl, VT);
        case ISD::SETLT:
        case ISD::SETLE:
          // True if the sign bit of C1 isn't set.
          return DAG.getConstant(C1.isNonNegative(), dl, VT);
        default:
          break;
        }
      }

      // Otherwise, we can perform the comparison with the low bits.
      switch (Cond) {
      case ISD::SETEQ:
      case ISD::SETNE:
      case ISD::SETUGT:
      case ISD::SETUGE:
      case ISD::SETULT:
      case ISD::SETULE: {
        EVT newVT = N0.getOperand(0).getValueType();
        if (DCI.isBeforeLegalizeOps() ||
            (isOperationLegal(ISD::SETCC, newVT) &&
             getCondCodeAction(Cond, newVT.getSimpleVT()) == Legal)) {
          EVT NewSetCCVT = getSetCCResultType(*DAG.getContext(), newVT);
          SDValue NewConst = DAG.getConstant(C1.trunc(InSize), dl, newVT);

          SDValue NewSetCC = DAG.getSetCC(dl, NewSetCCVT, N0.getOperand(0),
                                          NewConst, Cond);
          return DAG.getBoolExtOrTrunc(NewSetCC, dl, VT, N0.getValueType());
        }
        break;
      }
      default:
        break;   // todo, be more careful with signed comparisons
      }
    } else if (N0.getOpcode() == ISD::SIGN_EXTEND_INREG &&
               (Cond == ISD::SETEQ || Cond == ISD::SETNE)) {
      EVT ExtSrcTy = cast<VTSDNode>(N0.getOperand(1))->getVT();
      unsigned ExtSrcTyBits = ExtSrcTy.getSizeInBits();
      EVT ExtDstTy = N0.getValueType();
      unsigned ExtDstTyBits = ExtDstTy.getSizeInBits();

      // If the constant doesn't fit into the number of bits for the source of
      // the sign extension, it is impossible for both sides to be equal.
      if (C1.getMinSignedBits() > ExtSrcTyBits)
        return DAG.getConstant(Cond == ISD::SETNE, dl, VT);

      SDValue ZextOp;
      EVT Op0Ty = N0.getOperand(0).getValueType();
      if (Op0Ty == ExtSrcTy) {
        ZextOp = N0.getOperand(0);
      } else {
        APInt Imm = APInt::getLowBitsSet(ExtDstTyBits, ExtSrcTyBits);
        ZextOp = DAG.getNode(ISD::AND, dl, Op0Ty, N0.getOperand(0),
                              DAG.getConstant(Imm, dl, Op0Ty));
      }
      if (!DCI.isCalledByLegalizer())
        DCI.AddToWorklist(ZextOp.getNode());
      // Otherwise, make this a use of a zext.
      return DAG.getSetCC(dl, VT, ZextOp,
                          DAG.getConstant(C1 & APInt::getLowBitsSet(
                                                              ExtDstTyBits,
                                                              ExtSrcTyBits),
                                          dl, ExtDstTy),
                          Cond);
    } else if ((N1C->isNullValue() || N1C->getAPIntValue() == 1) &&
                (Cond == ISD::SETEQ || Cond == ISD::SETNE)) {
      // SETCC (SETCC), [0|1], [EQ|NE]  -> SETCC
      if (N0.getOpcode() == ISD::SETCC &&
          isTypeLegal(VT) && VT.bitsLE(N0.getValueType())) {
        bool TrueWhenTrue = (Cond == ISD::SETEQ) ^ (N1C->getAPIntValue() != 1);
        if (TrueWhenTrue)
          return DAG.getNode(ISD::TRUNCATE, dl, VT, N0);
        // Invert the condition.
        ISD::CondCode CC = cast<CondCodeSDNode>(N0.getOperand(2))->get();
        CC = ISD::getSetCCInverse(CC,
                                  N0.getOperand(0).getValueType().isInteger());
        if (DCI.isBeforeLegalizeOps() ||
            isCondCodeLegal(CC, N0.getOperand(0).getSimpleValueType()))
          return DAG.getSetCC(dl, VT, N0.getOperand(0), N0.getOperand(1), CC);
      }

      if ((N0.getOpcode() == ISD::XOR ||
           (N0.getOpcode() == ISD::AND &&
            N0.getOperand(0).getOpcode() == ISD::XOR &&
            N0.getOperand(1) == N0.getOperand(0).getOperand(1))) &&
          isa<ConstantSDNode>(N0.getOperand(1)) &&
          cast<ConstantSDNode>(N0.getOperand(1))->getAPIntValue() == 1) {
        // If this is (X^1) == 0/1, swap the RHS and eliminate the xor.  We
        // can only do this if the top bits are known zero.
        unsigned BitWidth = N0.getValueSizeInBits();
        if (DAG.MaskedValueIsZero(N0,
                                  APInt::getHighBitsSet(BitWidth,
                                                        BitWidth-1))) {
          // Okay, get the un-inverted input value.
          SDValue Val;
          if (N0.getOpcode() == ISD::XOR)
            Val = N0.getOperand(0);
          else {
            assert(N0.getOpcode() == ISD::AND &&
                    N0.getOperand(0).getOpcode() == ISD::XOR);
            // ((X^1)&1)^1 -> X & 1
            Val = DAG.getNode(ISD::AND, dl, N0.getValueType(),
                              N0.getOperand(0).getOperand(0),
                              N0.getOperand(1));
          }

          return DAG.getSetCC(dl, VT, Val, N1,
                              Cond == ISD::SETEQ ? ISD::SETNE : ISD::SETEQ);
        }
      } else if (N1C->getAPIntValue() == 1 &&
                 (VT == MVT::i1 ||
                  getBooleanContents(N0->getValueType(0)) ==
                      ZeroOrOneBooleanContent)) {
        SDValue Op0 = N0;
        if (Op0.getOpcode() == ISD::TRUNCATE)
          Op0 = Op0.getOperand(0);

        if ((Op0.getOpcode() == ISD::XOR) &&
            Op0.getOperand(0).getOpcode() == ISD::SETCC &&
            Op0.getOperand(1).getOpcode() == ISD::SETCC) {
          // (xor (setcc), (setcc)) == / != 1 -> (setcc) != / == (setcc)
          Cond = (Cond == ISD::SETEQ) ? ISD::SETNE : ISD::SETEQ;
          return DAG.getSetCC(dl, VT, Op0.getOperand(0), Op0.getOperand(1),
                              Cond);
        }
        if (Op0.getOpcode() == ISD::AND &&
            isa<ConstantSDNode>(Op0.getOperand(1)) &&
            cast<ConstantSDNode>(Op0.getOperand(1))->getAPIntValue() == 1) {
          // If this is (X&1) == / != 1, normalize it to (X&1) != / == 0.
          if (Op0.getValueType().bitsGT(VT))
            Op0 = DAG.getNode(ISD::AND, dl, VT,
                          DAG.getNode(ISD::TRUNCATE, dl, VT, Op0.getOperand(0)),
                          DAG.getConstant(1, dl, VT));
          else if (Op0.getValueType().bitsLT(VT))
            Op0 = DAG.getNode(ISD::AND, dl, VT,
                        DAG.getNode(ISD::ANY_EXTEND, dl, VT, Op0.getOperand(0)),
                        DAG.getConstant(1, dl, VT));

          return DAG.getSetCC(dl, VT, Op0,
                              DAG.getConstant(0, dl, Op0.getValueType()),
                              Cond == ISD::SETEQ ? ISD::SETNE : ISD::SETEQ);
        }
        if (Op0.getOpcode() == ISD::AssertZext &&
            cast<VTSDNode>(Op0.getOperand(1))->getVT() == MVT::i1)
          return DAG.getSetCC(dl, VT, Op0,
                              DAG.getConstant(0, dl, Op0.getValueType()),
                              Cond == ISD::SETEQ ? ISD::SETNE : ISD::SETEQ);
      }
    }

    APInt MinVal, MaxVal;
    unsigned OperandBitSize = N1C->getValueType(0).getSizeInBits();
    if (ISD::isSignedIntSetCC(Cond)) {
      MinVal = APInt::getSignedMinValue(OperandBitSize);
      MaxVal = APInt::getSignedMaxValue(OperandBitSize);
    } else {
      MinVal = APInt::getMinValue(OperandBitSize);
      MaxVal = APInt::getMaxValue(OperandBitSize);
    }

    // Canonicalize GE/LE comparisons to use GT/LT comparisons.
    if (Cond == ISD::SETGE || Cond == ISD::SETUGE) {
      if (C1 == MinVal) return DAG.getConstant(1, dl, VT);  // X >= MIN --> true
      // X >= C0 --> X > (C0 - 1)
      APInt C = C1 - 1;
      ISD::CondCode NewCC = (Cond == ISD::SETGE) ? ISD::SETGT : ISD::SETUGT;
      if ((DCI.isBeforeLegalizeOps() ||
           isCondCodeLegal(NewCC, VT.getSimpleVT())) &&
          (!N1C->isOpaque() || (N1C->isOpaque() && C.getBitWidth() <= 64 &&
                                isLegalICmpImmediate(C.getSExtValue())))) {
        return DAG.getSetCC(dl, VT, N0,
                            DAG.getConstant(C, dl, N1.getValueType()),
                            NewCC);
      }
    }

    if (Cond == ISD::SETLE || Cond == ISD::SETULE) {
      if (C1 == MaxVal) return DAG.getConstant(1, dl, VT);  // X <= MAX --> true
      // X <= C0 --> X < (C0 + 1)
      APInt C = C1 + 1;
      ISD::CondCode NewCC = (Cond == ISD::SETLE) ? ISD::SETLT : ISD::SETULT;
      if ((DCI.isBeforeLegalizeOps() ||
           isCondCodeLegal(NewCC, VT.getSimpleVT())) &&
          (!N1C->isOpaque() || (N1C->isOpaque() && C.getBitWidth() <= 64 &&
                                isLegalICmpImmediate(C.getSExtValue())))) {
        return DAG.getSetCC(dl, VT, N0,
                            DAG.getConstant(C, dl, N1.getValueType()),
                            NewCC);
      }
    }

    if ((Cond == ISD::SETLT || Cond == ISD::SETULT) && C1 == MinVal)
      return DAG.getConstant(0, dl, VT);      // X < MIN --> false
    if ((Cond == ISD::SETGE || Cond == ISD::SETUGE) && C1 == MinVal)
      return DAG.getConstant(1, dl, VT);      // X >= MIN --> true
    if ((Cond == ISD::SETGT || Cond == ISD::SETUGT) && C1 == MaxVal)
      return DAG.getConstant(0, dl, VT);      // X > MAX --> false
    if ((Cond == ISD::SETLE || Cond == ISD::SETULE) && C1 == MaxVal)
      return DAG.getConstant(1, dl, VT);      // X <= MAX --> true

    // Canonicalize setgt X, Min --> setne X, Min
    if ((Cond == ISD::SETGT || Cond == ISD::SETUGT) && C1 == MinVal)
      return DAG.getSetCC(dl, VT, N0, N1, ISD::SETNE);
    // Canonicalize setlt X, Max --> setne X, Max
    if ((Cond == ISD::SETLT || Cond == ISD::SETULT) && C1 == MaxVal)
      return DAG.getSetCC(dl, VT, N0, N1, ISD::SETNE);

    // If we have setult X, 1, turn it into seteq X, 0
    if ((Cond == ISD::SETLT || Cond == ISD::SETULT) && C1 == MinVal+1)
      return DAG.getSetCC(dl, VT, N0,
                          DAG.getConstant(MinVal, dl, N0.getValueType()),
                          ISD::SETEQ);
    // If we have setugt X, Max-1, turn it into seteq X, Max
    if ((Cond == ISD::SETGT || Cond == ISD::SETUGT) && C1 == MaxVal-1)
      return DAG.getSetCC(dl, VT, N0,
                          DAG.getConstant(MaxVal, dl, N0.getValueType()),
                          ISD::SETEQ);

    // If we have "setcc X, C0", check to see if we can shrink the immediate
    // by changing cc.

    // SETUGT X, SINTMAX  -> SETLT X, 0
    if (Cond == ISD::SETUGT &&
        C1 == APInt::getSignedMaxValue(OperandBitSize))
      return DAG.getSetCC(dl, VT, N0,
                          DAG.getConstant(0, dl, N1.getValueType()),
                          ISD::SETLT);

    // SETULT X, SINTMIN  -> SETGT X, -1
    if (Cond == ISD::SETULT &&
        C1 == APInt::getSignedMinValue(OperandBitSize)) {
      SDValue ConstMinusOne =
          DAG.getConstant(APInt::getAllOnesValue(OperandBitSize), dl,
                          N1.getValueType());
      return DAG.getSetCC(dl, VT, N0, ConstMinusOne, ISD::SETGT);
    }

    // Fold bit comparisons when we can.
    if ((Cond == ISD::SETEQ || Cond == ISD::SETNE) &&
        (VT == N0.getValueType() ||
         (isTypeLegal(VT) && VT.bitsLE(N0.getValueType()))) &&
        N0.getOpcode() == ISD::AND)
      if (ConstantSDNode *AndRHS =
                  dyn_cast<ConstantSDNode>(N0.getOperand(1))) {
        EVT ShiftTy = DCI.isBeforeLegalize() ?
          getPointerTy() : getShiftAmountTy(N0.getValueType());
        if (Cond == ISD::SETNE && C1 == 0) {// (X & 8) != 0  -->  (X & 8) >> 3
          // Perform the xform if the AND RHS is a single bit.
          if (AndRHS->getAPIntValue().isPowerOf2()) {
            return DAG.getNode(ISD::TRUNCATE, dl, VT,
                              DAG.getNode(ISD::SRL, dl, N0.getValueType(), N0,
                   DAG.getConstant(AndRHS->getAPIntValue().logBase2(), dl,
                                   ShiftTy)));
          }
        } else if (Cond == ISD::SETEQ && C1 == AndRHS->getAPIntValue()) {
          // (X & 8) == 8  -->  (X & 8) >> 3
          // Perform the xform if C1 is a single bit.
          if (C1.isPowerOf2()) {
            return DAG.getNode(ISD::TRUNCATE, dl, VT,
                               DAG.getNode(ISD::SRL, dl, N0.getValueType(), N0,
                                      DAG.getConstant(C1.logBase2(), dl,
                                                      ShiftTy)));
          }
        }
      }

    if (C1.getMinSignedBits() <= 64 &&
        !isLegalICmpImmediate(C1.getSExtValue())) {
      // (X & -256) == 256 -> (X >> 8) == 1
      if ((Cond == ISD::SETEQ || Cond == ISD::SETNE) &&
          N0.getOpcode() == ISD::AND && N0.hasOneUse()) {
        if (ConstantSDNode *AndRHS =
            dyn_cast<ConstantSDNode>(N0.getOperand(1))) {
          const APInt &AndRHSC = AndRHS->getAPIntValue();
          if ((-AndRHSC).isPowerOf2() && (AndRHSC & C1) == C1) {
            unsigned ShiftBits = AndRHSC.countTrailingZeros();
            EVT ShiftTy = DCI.isBeforeLegalize() ?
              getPointerTy() : getShiftAmountTy(N0.getValueType());
            EVT CmpTy = N0.getValueType();
            SDValue Shift = DAG.getNode(ISD::SRL, dl, CmpTy, N0.getOperand(0),
                                        DAG.getConstant(ShiftBits, dl,
                                                        ShiftTy));
            SDValue CmpRHS = DAG.getConstant(C1.lshr(ShiftBits), dl, CmpTy);
            return DAG.getSetCC(dl, VT, Shift, CmpRHS, Cond);
          }
        }
      } else if (Cond == ISD::SETULT || Cond == ISD::SETUGE ||
                 Cond == ISD::SETULE || Cond == ISD::SETUGT) {
        bool AdjOne = (Cond == ISD::SETULE || Cond == ISD::SETUGT);
        // X <  0x100000000 -> (X >> 32) <  1
        // X >= 0x100000000 -> (X >> 32) >= 1
        // X <= 0x0ffffffff -> (X >> 32) <  1
        // X >  0x0ffffffff -> (X >> 32) >= 1
        unsigned ShiftBits;
        APInt NewC = C1;
        ISD::CondCode NewCond = Cond;
        if (AdjOne) {
          ShiftBits = C1.countTrailingOnes();
          NewC = NewC + 1;
          NewCond = (Cond == ISD::SETULE) ? ISD::SETULT : ISD::SETUGE;
        } else {
          ShiftBits = C1.countTrailingZeros();
        }
        NewC = NewC.lshr(ShiftBits);
        if (ShiftBits && NewC.getMinSignedBits() <= 64 &&
          isLegalICmpImmediate(NewC.getSExtValue())) {
          EVT ShiftTy = DCI.isBeforeLegalize() ?
            getPointerTy() : getShiftAmountTy(N0.getValueType());
          EVT CmpTy = N0.getValueType();
          SDValue Shift = DAG.getNode(ISD::SRL, dl, CmpTy, N0,
                                      DAG.getConstant(ShiftBits, dl, ShiftTy));
          SDValue CmpRHS = DAG.getConstant(NewC, dl, CmpTy);
          return DAG.getSetCC(dl, VT, Shift, CmpRHS, NewCond);
        }
      }
    }
  }

  if (isa<ConstantFPSDNode>(N0.getNode())) {
    // Constant fold or commute setcc.
    SDValue O = DAG.FoldSetCC(VT, N0, N1, Cond, dl);
    if (O.getNode()) return O;
  } else if (ConstantFPSDNode *CFP = dyn_cast<ConstantFPSDNode>(N1.getNode())) {
    // If the RHS of an FP comparison is a constant, simplify it away in
    // some cases.
    if (CFP->getValueAPF().isNaN()) {
      // If an operand is known to be a nan, we can fold it.
      switch (ISD::getUnorderedFlavor(Cond)) {
      default: llvm_unreachable("Unknown flavor!");
      case 0:  // Known false.
        return DAG.getConstant(0, dl, VT);
      case 1:  // Known true.
        return DAG.getConstant(1, dl, VT);
      case 2:  // Undefined.
        return DAG.getUNDEF(VT);
      }
    }

    // Otherwise, we know the RHS is not a NaN.  Simplify the node to drop the
    // constant if knowing that the operand is non-nan is enough.  We prefer to
    // have SETO(x,x) instead of SETO(x, 0.0) because this avoids having to
    // materialize 0.0.
    if (Cond == ISD::SETO || Cond == ISD::SETUO)
      return DAG.getSetCC(dl, VT, N0, N0, Cond);

    // If the condition is not legal, see if we can find an equivalent one
    // which is legal.
    if (!isCondCodeLegal(Cond, N0.getSimpleValueType())) {
      // If the comparison was an awkward floating-point == or != and one of
      // the comparison operands is infinity or negative infinity, convert the
      // condition to a less-awkward <= or >=.
      if (CFP->getValueAPF().isInfinity()) {
        if (CFP->getValueAPF().isNegative()) {
          if (Cond == ISD::SETOEQ &&
              isCondCodeLegal(ISD::SETOLE, N0.getSimpleValueType()))
            return DAG.getSetCC(dl, VT, N0, N1, ISD::SETOLE);
          if (Cond == ISD::SETUEQ &&
              isCondCodeLegal(ISD::SETOLE, N0.getSimpleValueType()))
            return DAG.getSetCC(dl, VT, N0, N1, ISD::SETULE);
          if (Cond == ISD::SETUNE &&
              isCondCodeLegal(ISD::SETUGT, N0.getSimpleValueType()))
            return DAG.getSetCC(dl, VT, N0, N1, ISD::SETUGT);
          if (Cond == ISD::SETONE &&
              isCondCodeLegal(ISD::SETUGT, N0.getSimpleValueType()))
            return DAG.getSetCC(dl, VT, N0, N1, ISD::SETOGT);
        } else {
          if (Cond == ISD::SETOEQ &&
              isCondCodeLegal(ISD::SETOGE, N0.getSimpleValueType()))
            return DAG.getSetCC(dl, VT, N0, N1, ISD::SETOGE);
          if (Cond == ISD::SETUEQ &&
              isCondCodeLegal(ISD::SETOGE, N0.getSimpleValueType()))
            return DAG.getSetCC(dl, VT, N0, N1, ISD::SETUGE);
          if (Cond == ISD::SETUNE &&
              isCondCodeLegal(ISD::SETULT, N0.getSimpleValueType()))
            return DAG.getSetCC(dl, VT, N0, N1, ISD::SETULT);
          if (Cond == ISD::SETONE &&
              isCondCodeLegal(ISD::SETULT, N0.getSimpleValueType()))
            return DAG.getSetCC(dl, VT, N0, N1, ISD::SETOLT);
        }
      }
    }
  }

  if (N0 == N1) {
    // The sext(setcc()) => setcc() optimization relies on the appropriate
    // constant being emitted.
    uint64_t EqVal = 0;
    switch (getBooleanContents(N0.getValueType())) {
    case UndefinedBooleanContent:
    case ZeroOrOneBooleanContent:
      EqVal = ISD::isTrueWhenEqual(Cond);
      break;
    case ZeroOrNegativeOneBooleanContent:
      EqVal = ISD::isTrueWhenEqual(Cond) ? -1 : 0;
      break;
    }

    // We can always fold X == X for integer setcc's.
    if (N0.getValueType().isInteger()) {
      return DAG.getConstant(EqVal, dl, VT);
    }
    unsigned UOF = ISD::getUnorderedFlavor(Cond);
    if (UOF == 2)   // FP operators that are undefined on NaNs.
      return DAG.getConstant(EqVal, dl, VT);
    if (UOF == unsigned(ISD::isTrueWhenEqual(Cond)))
      return DAG.getConstant(EqVal, dl, VT);
    // Otherwise, we can't fold it.  However, we can simplify it to SETUO/SETO
    // if it is not already.
    ISD::CondCode NewCond = UOF == 0 ? ISD::SETO : ISD::SETUO;
    if (NewCond != Cond && (DCI.isBeforeLegalizeOps() ||
          getCondCodeAction(NewCond, N0.getSimpleValueType()) == Legal))
      return DAG.getSetCC(dl, VT, N0, N1, NewCond);
  }

  if ((Cond == ISD::SETEQ || Cond == ISD::SETNE) &&
      N0.getValueType().isInteger()) {
    if (N0.getOpcode() == ISD::ADD || N0.getOpcode() == ISD::SUB ||
        N0.getOpcode() == ISD::XOR) {
      // Simplify (X+Y) == (X+Z) -->  Y == Z
      if (N0.getOpcode() == N1.getOpcode()) {
        if (N0.getOperand(0) == N1.getOperand(0))
          return DAG.getSetCC(dl, VT, N0.getOperand(1), N1.getOperand(1), Cond);
        if (N0.getOperand(1) == N1.getOperand(1))
          return DAG.getSetCC(dl, VT, N0.getOperand(0), N1.getOperand(0), Cond);
        if (DAG.isCommutativeBinOp(N0.getOpcode())) {
          // If X op Y == Y op X, try other combinations.
          if (N0.getOperand(0) == N1.getOperand(1))
            return DAG.getSetCC(dl, VT, N0.getOperand(1), N1.getOperand(0),
                                Cond);
          if (N0.getOperand(1) == N1.getOperand(0))
            return DAG.getSetCC(dl, VT, N0.getOperand(0), N1.getOperand(1),
                                Cond);
        }
      }

      // If RHS is a legal immediate value for a compare instruction, we need
      // to be careful about increasing register pressure needlessly.
      bool LegalRHSImm = false;

      if (ConstantSDNode *RHSC = dyn_cast<ConstantSDNode>(N1)) {
        if (ConstantSDNode *LHSR = dyn_cast<ConstantSDNode>(N0.getOperand(1))) {
          // Turn (X+C1) == C2 --> X == C2-C1
          if (N0.getOpcode() == ISD::ADD && N0.getNode()->hasOneUse()) {
            return DAG.getSetCC(dl, VT, N0.getOperand(0),
                                DAG.getConstant(RHSC->getAPIntValue()-
                                                LHSR->getAPIntValue(),
                                dl, N0.getValueType()), Cond);
          }

          // Turn (X^C1) == C2 into X == C1^C2 iff X&~C1 = 0.
          if (N0.getOpcode() == ISD::XOR)
            // If we know that all of the inverted bits are zero, don't bother
            // performing the inversion.
            if (DAG.MaskedValueIsZero(N0.getOperand(0), ~LHSR->getAPIntValue()))
              return
                DAG.getSetCC(dl, VT, N0.getOperand(0),
                             DAG.getConstant(LHSR->getAPIntValue() ^
                                               RHSC->getAPIntValue(),
                                             dl, N0.getValueType()),
                             Cond);
        }

        // Turn (C1-X) == C2 --> X == C1-C2
        if (ConstantSDNode *SUBC = dyn_cast<ConstantSDNode>(N0.getOperand(0))) {
          if (N0.getOpcode() == ISD::SUB && N0.getNode()->hasOneUse()) {
            return
              DAG.getSetCC(dl, VT, N0.getOperand(1),
                           DAG.getConstant(SUBC->getAPIntValue() -
                                             RHSC->getAPIntValue(),
                                           dl, N0.getValueType()),
                           Cond);
          }
        }

        // Could RHSC fold directly into a compare?
        if (RHSC->getValueType(0).getSizeInBits() <= 64)
          LegalRHSImm = isLegalICmpImmediate(RHSC->getSExtValue());
      }

      // Simplify (X+Z) == X -->  Z == 0
      // Don't do this if X is an immediate that can fold into a cmp
      // instruction and X+Z has other uses. It could be an induction variable
      // chain, and the transform would increase register pressure.
      if (!LegalRHSImm || N0.getNode()->hasOneUse()) {
        if (N0.getOperand(0) == N1)
          return DAG.getSetCC(dl, VT, N0.getOperand(1),
                              DAG.getConstant(0, dl, N0.getValueType()), Cond);
        if (N0.getOperand(1) == N1) {
          if (DAG.isCommutativeBinOp(N0.getOpcode()))
            return DAG.getSetCC(dl, VT, N0.getOperand(0),
                                DAG.getConstant(0, dl, N0.getValueType()),
                                Cond);
          if (N0.getNode()->hasOneUse()) {
            assert(N0.getOpcode() == ISD::SUB && "Unexpected operation!");
            // (Z-X) == X  --> Z == X<<1
            SDValue SH = DAG.getNode(ISD::SHL, dl, N1.getValueType(), N1,
                       DAG.getConstant(1, dl,
                                       getShiftAmountTy(N1.getValueType())));
            if (!DCI.isCalledByLegalizer())
              DCI.AddToWorklist(SH.getNode());
            return DAG.getSetCC(dl, VT, N0.getOperand(0), SH, Cond);
          }
        }
      }
    }

    if (N1.getOpcode() == ISD::ADD || N1.getOpcode() == ISD::SUB ||
        N1.getOpcode() == ISD::XOR) {
      // Simplify  X == (X+Z) -->  Z == 0
      if (N1.getOperand(0) == N0)
        return DAG.getSetCC(dl, VT, N1.getOperand(1),
                        DAG.getConstant(0, dl, N1.getValueType()), Cond);
      if (N1.getOperand(1) == N0) {
        if (DAG.isCommutativeBinOp(N1.getOpcode()))
          return DAG.getSetCC(dl, VT, N1.getOperand(0),
                          DAG.getConstant(0, dl, N1.getValueType()), Cond);
        if (N1.getNode()->hasOneUse()) {
          assert(N1.getOpcode() == ISD::SUB && "Unexpected operation!");
          // X == (Z-X)  --> X<<1 == Z
          SDValue SH = DAG.getNode(ISD::SHL, dl, N1.getValueType(), N0,
                       DAG.getConstant(1, dl,
                                       getShiftAmountTy(N0.getValueType())));
          if (!DCI.isCalledByLegalizer())
            DCI.AddToWorklist(SH.getNode());
          return DAG.getSetCC(dl, VT, SH, N1.getOperand(0), Cond);
        }
      }
    }

    // Simplify x&y == y to x&y != 0 if y has exactly one bit set.
    // Note that where y is variable and is known to have at most
    // one bit set (for example, if it is z&1) we cannot do this;
    // the expressions are not equivalent when y==0.
    if (N0.getOpcode() == ISD::AND)
      if (N0.getOperand(0) == N1 || N0.getOperand(1) == N1) {
        if (ValueHasExactlyOneBitSet(N1, DAG)) {
          Cond = ISD::getSetCCInverse(Cond, /*isInteger=*/true);
          if (DCI.isBeforeLegalizeOps() ||
              isCondCodeLegal(Cond, N0.getSimpleValueType())) {
            SDValue Zero = DAG.getConstant(0, dl, N1.getValueType());
            return DAG.getSetCC(dl, VT, N0, Zero, Cond);
          }
        }
      }
    if (N1.getOpcode() == ISD::AND)
      if (N1.getOperand(0) == N0 || N1.getOperand(1) == N0) {
        if (ValueHasExactlyOneBitSet(N0, DAG)) {
          Cond = ISD::getSetCCInverse(Cond, /*isInteger=*/true);
          if (DCI.isBeforeLegalizeOps() ||
              isCondCodeLegal(Cond, N1.getSimpleValueType())) {
            SDValue Zero = DAG.getConstant(0, dl, N0.getValueType());
            return DAG.getSetCC(dl, VT, N1, Zero, Cond);
          }
        }
      }
  }

  // Fold away ALL boolean setcc's.
  SDValue Temp;
  if (N0.getValueType() == MVT::i1 && foldBooleans) {
    switch (Cond) {
    default: llvm_unreachable("Unknown integer setcc!");
    case ISD::SETEQ:  // X == Y  -> ~(X^Y)
      Temp = DAG.getNode(ISD::XOR, dl, MVT::i1, N0, N1);
      N0 = DAG.getNOT(dl, Temp, MVT::i1);
      if (!DCI.isCalledByLegalizer())
        DCI.AddToWorklist(Temp.getNode());
      break;
    case ISD::SETNE:  // X != Y   -->  (X^Y)
      N0 = DAG.getNode(ISD::XOR, dl, MVT::i1, N0, N1);
      break;
    case ISD::SETGT:  // X >s Y   -->  X == 0 & Y == 1  -->  ~X & Y
    case ISD::SETULT: // X <u Y   -->  X == 0 & Y == 1  -->  ~X & Y
      Temp = DAG.getNOT(dl, N0, MVT::i1);
      N0 = DAG.getNode(ISD::AND, dl, MVT::i1, N1, Temp);
      if (!DCI.isCalledByLegalizer())
        DCI.AddToWorklist(Temp.getNode());
      break;
    case ISD::SETLT:  // X <s Y   --> X == 1 & Y == 0  -->  ~Y & X
    case ISD::SETUGT: // X >u Y   --> X == 1 & Y == 0  -->  ~Y & X
      Temp = DAG.getNOT(dl, N1, MVT::i1);
      N0 = DAG.getNode(ISD::AND, dl, MVT::i1, N0, Temp);
      if (!DCI.isCalledByLegalizer())
        DCI.AddToWorklist(Temp.getNode());
      break;
    case ISD::SETULE: // X <=u Y  --> X == 0 | Y == 1  -->  ~X | Y
    case ISD::SETGE:  // X >=s Y  --> X == 0 | Y == 1  -->  ~X | Y
      Temp = DAG.getNOT(dl, N0, MVT::i1);
      N0 = DAG.getNode(ISD::OR, dl, MVT::i1, N1, Temp);
      if (!DCI.isCalledByLegalizer())
        DCI.AddToWorklist(Temp.getNode());
      break;
    case ISD::SETUGE: // X >=u Y  --> X == 1 | Y == 0  -->  ~Y | X
    case ISD::SETLE:  // X <=s Y  --> X == 1 | Y == 0  -->  ~Y | X
      Temp = DAG.getNOT(dl, N1, MVT::i1);
      N0 = DAG.getNode(ISD::OR, dl, MVT::i1, N0, Temp);
      break;
    }
    if (VT != MVT::i1) {
      if (!DCI.isCalledByLegalizer())
        DCI.AddToWorklist(N0.getNode());
      // FIXME: If running after legalize, we probably can't do this.
      N0 = DAG.getNode(ISD::ZERO_EXTEND, dl, VT, N0);
    }
    return N0;
  }

  // Could not fold it.
  return SDValue();
}

/// isGAPlusOffset - Returns true (and the GlobalValue and the offset) if the
/// node is a GlobalAddress + offset.
bool TargetLowering::isGAPlusOffset(SDNode *N, const GlobalValue *&GA,
                                    int64_t &Offset) const {
  if (isa<GlobalAddressSDNode>(N)) {
    GlobalAddressSDNode *GASD = cast<GlobalAddressSDNode>(N);
    GA = GASD->getGlobal();
    Offset += GASD->getOffset();
    return true;
  }

  if (N->getOpcode() == ISD::ADD) {
    SDValue N1 = N->getOperand(0);
    SDValue N2 = N->getOperand(1);
    if (isGAPlusOffset(N1.getNode(), GA, Offset)) {
      ConstantSDNode *V = dyn_cast<ConstantSDNode>(N2);
      if (V) {
        Offset += V->getSExtValue();
        return true;
      }
    } else if (isGAPlusOffset(N2.getNode(), GA, Offset)) {
      ConstantSDNode *V = dyn_cast<ConstantSDNode>(N1);
      if (V) {
        Offset += V->getSExtValue();
        return true;
      }
    }
  }

  return false;
}


SDValue TargetLowering::
PerformDAGCombine(SDNode *N, DAGCombinerInfo &DCI) const {
  // Default implementation: no optimization.
  return SDValue();
}

//===----------------------------------------------------------------------===//
//  Inline Assembler Implementation Methods
//===----------------------------------------------------------------------===//


TargetLowering::ConstraintType
TargetLowering::getConstraintType(const std::string &Constraint) const {
  unsigned S = Constraint.size();

  if (S == 1) {
    switch (Constraint[0]) {
    default: break;
    case 'r': return C_RegisterClass;
    case 'm':    // memory
    case 'o':    // offsetable
    case 'V':    // not offsetable
      return C_Memory;
    case 'i':    // Simple Integer or Relocatable Constant
    case 'n':    // Simple Integer
    case 'E':    // Floating Point Constant
    case 'F':    // Floating Point Constant
    case 's':    // Relocatable Constant
    case 'p':    // Address.
    case 'X':    // Allow ANY value.
    case 'I':    // Target registers.
    case 'J':
    case 'K':
    case 'L':
    case 'M':
    case 'N':
    case 'O':
    case 'P':
    case '<':
    case '>':
      return C_Other;
    }
  }

  if (S > 1 && Constraint[0] == '{' && Constraint[S-1] == '}') {
    if (S == 8 && !Constraint.compare(1, 6, "memory", 6))  // "{memory}"
      return C_Memory;
    return C_Register;
  }
  return C_Unknown;
}

/// LowerXConstraint - try to replace an X constraint, which matches anything,
/// with another that has more specific requirements based on the type of the
/// corresponding operand.
const char *TargetLowering::LowerXConstraint(EVT ConstraintVT) const{
  if (ConstraintVT.isInteger())
    return "r";
  if (ConstraintVT.isFloatingPoint())
    return "f";      // works for many targets
  return nullptr;
}

/// LowerAsmOperandForConstraint - Lower the specified operand into the Ops
/// vector.  If it is invalid, don't add anything to Ops.
void TargetLowering::LowerAsmOperandForConstraint(SDValue Op,
                                                  std::string &Constraint,
                                                  std::vector<SDValue> &Ops,
                                                  SelectionDAG &DAG) const {

  if (Constraint.length() > 1) return;

  char ConstraintLetter = Constraint[0];
  switch (ConstraintLetter) {
  default: break;
  case 'X':     // Allows any operand; labels (basic block) use this.
    if (Op.getOpcode() == ISD::BasicBlock) {
      Ops.push_back(Op);
      return;
    }
    // fall through
  case 'i':    // Simple Integer or Relocatable Constant
  case 'n':    // Simple Integer
  case 's': {  // Relocatable Constant
    // These operands are interested in values of the form (GV+C), where C may
    // be folded in as an offset of GV, or it may be explicitly added.  Also, it
    // is possible and fine if either GV or C are missing.
    ConstantSDNode *C = dyn_cast<ConstantSDNode>(Op);
    GlobalAddressSDNode *GA = dyn_cast<GlobalAddressSDNode>(Op);

    // If we have "(add GV, C)", pull out GV/C
    if (Op.getOpcode() == ISD::ADD) {
      C = dyn_cast<ConstantSDNode>(Op.getOperand(1));
      GA = dyn_cast<GlobalAddressSDNode>(Op.getOperand(0));
      if (!C || !GA) {
        C = dyn_cast<ConstantSDNode>(Op.getOperand(0));
        GA = dyn_cast<GlobalAddressSDNode>(Op.getOperand(1));
      }
      if (!C || !GA)
        C = nullptr, GA = nullptr;
    }

    // If we find a valid operand, map to the TargetXXX version so that the
    // value itself doesn't get selected.
    if (GA) {   // Either &GV   or   &GV+C
      if (ConstraintLetter != 'n') {
        int64_t Offs = GA->getOffset();
        if (C) Offs += C->getZExtValue();
        Ops.push_back(DAG.getTargetGlobalAddress(GA->getGlobal(),
                                                 C ? SDLoc(C) : SDLoc(),
                                                 Op.getValueType(), Offs));
        return;
      }
    }
    if (C) {   // just C, no GV.
      // Simple constants are not allowed for 's'.
      if (ConstraintLetter != 's') {
        // gcc prints these as sign extended.  Sign extend value to 64 bits
        // now; without this it would get ZExt'd later in
        // ScheduleDAGSDNodes::EmitNode, which is very generic.
        Ops.push_back(DAG.getTargetConstant(C->getAPIntValue().getSExtValue(),
                                            SDLoc(C), MVT::i64));
        return;
      }
    }
    break;
  }
  }
}

std::pair<unsigned, const TargetRegisterClass *>
TargetLowering::getRegForInlineAsmConstraint(const TargetRegisterInfo *RI,
                                             const std::string &Constraint,
                                             MVT VT) const {
  if (Constraint.empty() || Constraint[0] != '{')
    return std::make_pair(0u, static_cast<TargetRegisterClass*>(nullptr));
  assert(*(Constraint.end()-1) == '}' && "Not a brace enclosed constraint?");

  // Remove the braces from around the name.
  StringRef RegName(Constraint.data()+1, Constraint.size()-2);

  std::pair<unsigned, const TargetRegisterClass*> R =
    std::make_pair(0u, static_cast<const TargetRegisterClass*>(nullptr));

  // Figure out which register class contains this reg.
  for (TargetRegisterInfo::regclass_iterator RCI = RI->regclass_begin(),
       E = RI->regclass_end(); RCI != E; ++RCI) {
    const TargetRegisterClass *RC = *RCI;

    // If none of the value types for this register class are valid, we
    // can't use it.  For example, 64-bit reg classes on 32-bit targets.
    if (!isLegalRC(RC))
      continue;

    for (TargetRegisterClass::iterator I = RC->begin(), E = RC->end();
         I != E; ++I) {
      if (RegName.equals_lower(RI->getName(*I))) {
        std::pair<unsigned, const TargetRegisterClass*> S =
          std::make_pair(*I, RC);

        // If this register class has the requested value type, return it,
        // otherwise keep searching and return the first class found
        // if no other is found which explicitly has the requested type.
        if (RC->hasType(VT))
          return S;
        else if (!R.second)
          R = S;
      }
    }
  }

  return R;
}

//===----------------------------------------------------------------------===//
// Constraint Selection.

/// isMatchingInputConstraint - Return true of this is an input operand that is
/// a matching constraint like "4".
bool TargetLowering::AsmOperandInfo::isMatchingInputConstraint() const {
  assert(!ConstraintCode.empty() && "No known constraint!");
  return isdigit(static_cast<unsigned char>(ConstraintCode[0]));
}

/// getMatchedOperand - If this is an input matching constraint, this method
/// returns the output operand it matches.
unsigned TargetLowering::AsmOperandInfo::getMatchedOperand() const {
  assert(!ConstraintCode.empty() && "No known constraint!");
  return atoi(ConstraintCode.c_str());
}


/// ParseConstraints - Split up the constraint string from the inline
/// assembly value into the specific constraints and their prefixes,
/// and also tie in the associated operand values.
/// If this returns an empty vector, and if the constraint string itself
/// isn't empty, there was an error parsing.
TargetLowering::AsmOperandInfoVector
TargetLowering::ParseConstraints(const TargetRegisterInfo *TRI,
                                 ImmutableCallSite CS) const {
  /// ConstraintOperands - Information about all of the constraints.
  AsmOperandInfoVector ConstraintOperands;
  const InlineAsm *IA = cast<InlineAsm>(CS.getCalledValue());
  unsigned maCount = 0; // Largest number of multiple alternative constraints.

  // Do a prepass over the constraints, canonicalizing them, and building up the
  // ConstraintOperands list.
  unsigned ArgNo = 0;   // ArgNo - The argument of the CallInst.
  unsigned ResNo = 0;   // ResNo - The result number of the next output.

  for (InlineAsm::ConstraintInfo &CI : IA->ParseConstraints()) {
    ConstraintOperands.emplace_back(std::move(CI));
    AsmOperandInfo &OpInfo = ConstraintOperands.back();

    // Update multiple alternative constraint count.
    if (OpInfo.multipleAlternatives.size() > maCount)
      maCount = OpInfo.multipleAlternatives.size();

    OpInfo.ConstraintVT = MVT::Other;

    // Compute the value type for each operand.
    switch (OpInfo.Type) {
    case InlineAsm::isOutput:
      // Indirect outputs just consume an argument.
      if (OpInfo.isIndirect) {
        OpInfo.CallOperandVal = const_cast<Value *>(CS.getArgument(ArgNo++));
        break;
      }

      // The return value of the call is this value.  As such, there is no
      // corresponding argument.
      assert(!CS.getType()->isVoidTy() &&
             "Bad inline asm!");
      if (StructType *STy = dyn_cast<StructType>(CS.getType())) {
        OpInfo.ConstraintVT = getSimpleValueType(STy->getElementType(ResNo));
      } else {
        assert(ResNo == 0 && "Asm only has one result!");
        OpInfo.ConstraintVT = getSimpleValueType(CS.getType());
      }
      ++ResNo;
      break;
    case InlineAsm::isInput:
      OpInfo.CallOperandVal = const_cast<Value *>(CS.getArgument(ArgNo++));
      break;
    case InlineAsm::isClobber:
      // Nothing to do.
      break;
    }

    if (OpInfo.CallOperandVal) {
      llvm::Type *OpTy = OpInfo.CallOperandVal->getType();
      if (OpInfo.isIndirect) {
        llvm::PointerType *PtrTy = dyn_cast<PointerType>(OpTy);
        if (!PtrTy)
          report_fatal_error("Indirect operand for inline asm not a pointer!");
        OpTy = PtrTy->getElementType();
      }

      // Look for vector wrapped in a struct. e.g. { <16 x i8> }.
      if (StructType *STy = dyn_cast<StructType>(OpTy))
        if (STy->getNumElements() == 1)
          OpTy = STy->getElementType(0);

      // If OpTy is not a single value, it may be a struct/union that we
      // can tile with integers.
      if (!OpTy->isSingleValueType() && OpTy->isSized()) {
        unsigned BitSize = getDataLayout()->getTypeSizeInBits(OpTy);
        switch (BitSize) {
        default: break;
        case 1:
        case 8:
        case 16:
        case 32:
        case 64:
        case 128:
          OpInfo.ConstraintVT =
            MVT::getVT(IntegerType::get(OpTy->getContext(), BitSize), true);
          break;
        }
      } else if (PointerType *PT = dyn_cast<PointerType>(OpTy)) {
        unsigned PtrSize
          = getDataLayout()->getPointerSizeInBits(PT->getAddressSpace());
        OpInfo.ConstraintVT = MVT::getIntegerVT(PtrSize);
      } else {
        OpInfo.ConstraintVT = MVT::getVT(OpTy, true);
      }
    }
  }

  // If we have multiple alternative constraints, select the best alternative.
  if (!ConstraintOperands.empty()) {
    if (maCount) {
      unsigned bestMAIndex = 0;
      int bestWeight = -1;
      // weight:  -1 = invalid match, and 0 = so-so match to 5 = good match.
      int weight = -1;
      unsigned maIndex;
      // Compute the sums of the weights for each alternative, keeping track
      // of the best (highest weight) one so far.
      for (maIndex = 0; maIndex < maCount; ++maIndex) {
        int weightSum = 0;
        for (unsigned cIndex = 0, eIndex = ConstraintOperands.size();
            cIndex != eIndex; ++cIndex) {
          AsmOperandInfo& OpInfo = ConstraintOperands[cIndex];
          if (OpInfo.Type == InlineAsm::isClobber)
            continue;

          // If this is an output operand with a matching input operand,
          // look up the matching input. If their types mismatch, e.g. one
          // is an integer, the other is floating point, or their sizes are
          // different, flag it as an maCantMatch.
          if (OpInfo.hasMatchingInput()) {
            AsmOperandInfo &Input = ConstraintOperands[OpInfo.MatchingInput];
            if (OpInfo.ConstraintVT != Input.ConstraintVT) {
              if ((OpInfo.ConstraintVT.isInteger() !=
                   Input.ConstraintVT.isInteger()) ||
                  (OpInfo.ConstraintVT.getSizeInBits() !=
                   Input.ConstraintVT.getSizeInBits())) {
                weightSum = -1;  // Can't match.
                break;
              }
            }
          }
          weight = getMultipleConstraintMatchWeight(OpInfo, maIndex);
          if (weight == -1) {
            weightSum = -1;
            break;
          }
          weightSum += weight;
        }
        // Update best.
        if (weightSum > bestWeight) {
          bestWeight = weightSum;
          bestMAIndex = maIndex;
        }
      }

      // Now select chosen alternative in each constraint.
      for (unsigned cIndex = 0, eIndex = ConstraintOperands.size();
          cIndex != eIndex; ++cIndex) {
        AsmOperandInfo& cInfo = ConstraintOperands[cIndex];
        if (cInfo.Type == InlineAsm::isClobber)
          continue;
        cInfo.selectAlternative(bestMAIndex);
      }
    }
  }

  // Check and hook up tied operands, choose constraint code to use.
  for (unsigned cIndex = 0, eIndex = ConstraintOperands.size();
      cIndex != eIndex; ++cIndex) {
    AsmOperandInfo& OpInfo = ConstraintOperands[cIndex];

    // If this is an output operand with a matching input operand, look up the
    // matching input. If their types mismatch, e.g. one is an integer, the
    // other is floating point, or their sizes are different, flag it as an
    // error.
    if (OpInfo.hasMatchingInput()) {
      AsmOperandInfo &Input = ConstraintOperands[OpInfo.MatchingInput];

      if (OpInfo.ConstraintVT != Input.ConstraintVT) {
        std::pair<unsigned, const TargetRegisterClass *> MatchRC =
            getRegForInlineAsmConstraint(TRI, OpInfo.ConstraintCode,
                                         OpInfo.ConstraintVT);
        std::pair<unsigned, const TargetRegisterClass *> InputRC =
            getRegForInlineAsmConstraint(TRI, Input.ConstraintCode,
                                         Input.ConstraintVT);
        if ((OpInfo.ConstraintVT.isInteger() !=
             Input.ConstraintVT.isInteger()) ||
            (MatchRC.second != InputRC.second)) {
          report_fatal_error("Unsupported asm: input constraint"
                             " with a matching output constraint of"
                             " incompatible type!");
        }
      }

    }
  }

  return ConstraintOperands;
}


/// getConstraintGenerality - Return an integer indicating how general CT
/// is.
static unsigned getConstraintGenerality(TargetLowering::ConstraintType CT) {
  switch (CT) {
  case TargetLowering::C_Other:
  case TargetLowering::C_Unknown:
    return 0;
  case TargetLowering::C_Register:
    return 1;
  case TargetLowering::C_RegisterClass:
    return 2;
  case TargetLowering::C_Memory:
    return 3;
  }
  llvm_unreachable("Invalid constraint type");
}

/// Examine constraint type and operand type and determine a weight value.
/// This object must already have been set up with the operand type
/// and the current alternative constraint selected.
TargetLowering::ConstraintWeight
  TargetLowering::getMultipleConstraintMatchWeight(
    AsmOperandInfo &info, int maIndex) const {
  InlineAsm::ConstraintCodeVector *rCodes;
  if (maIndex >= (int)info.multipleAlternatives.size())
    rCodes = &info.Codes;
  else
    rCodes = &info.multipleAlternatives[maIndex].Codes;
  ConstraintWeight BestWeight = CW_Invalid;

  // Loop over the options, keeping track of the most general one.
  for (unsigned i = 0, e = rCodes->size(); i != e; ++i) {
    ConstraintWeight weight =
      getSingleConstraintMatchWeight(info, (*rCodes)[i].c_str());
    if (weight > BestWeight)
      BestWeight = weight;
  }

  return BestWeight;
}

/// Examine constraint type and operand type and determine a weight value.
/// This object must already have been set up with the operand type
/// and the current alternative constraint selected.
TargetLowering::ConstraintWeight
  TargetLowering::getSingleConstraintMatchWeight(
    AsmOperandInfo &info, const char *constraint) const {
  ConstraintWeight weight = CW_Invalid;
  Value *CallOperandVal = info.CallOperandVal;
    // If we don't have a value, we can't do a match,
    // but allow it at the lowest weight.
  if (!CallOperandVal)
    return CW_Default;
  // Look at the constraint type.
  switch (*constraint) {
    case 'i': // immediate integer.
    case 'n': // immediate integer with a known value.
      if (isa<ConstantInt>(CallOperandVal))
        weight = CW_Constant;
      break;
    case 's': // non-explicit intregal immediate.
      if (isa<GlobalValue>(CallOperandVal))
        weight = CW_Constant;
      break;
    case 'E': // immediate float if host format.
    case 'F': // immediate float.
      if (isa<ConstantFP>(CallOperandVal))
        weight = CW_Constant;
      break;
    case '<': // memory operand with autodecrement.
    case '>': // memory operand with autoincrement.
    case 'm': // memory operand.
    case 'o': // offsettable memory operand
    case 'V': // non-offsettable memory operand
      weight = CW_Memory;
      break;
    case 'r': // general register.
    case 'g': // general register, memory operand or immediate integer.
              // note: Clang converts "g" to "imr".
      if (CallOperandVal->getType()->isIntegerTy())
        weight = CW_Register;
      break;
    case 'X': // any operand.
    default:
      weight = CW_Default;
      break;
  }
  return weight;
}

/// ChooseConstraint - If there are multiple different constraints that we
/// could pick for this operand (e.g. "imr") try to pick the 'best' one.
/// This is somewhat tricky: constraints fall into four classes:
///    Other         -> immediates and magic values
///    Register      -> one specific register
///    RegisterClass -> a group of regs
///    Memory        -> memory
/// Ideally, we would pick the most specific constraint possible: if we have
/// something that fits into a register, we would pick it.  The problem here
/// is that if we have something that could either be in a register or in
/// memory that use of the register could cause selection of *other*
/// operands to fail: they might only succeed if we pick memory.  Because of
/// this the heuristic we use is:
///
///  1) If there is an 'other' constraint, and if the operand is valid for
///     that constraint, use it.  This makes us take advantage of 'i'
///     constraints when available.
///  2) Otherwise, pick the most general constraint present.  This prefers
///     'm' over 'r', for example.
///
static void ChooseConstraint(TargetLowering::AsmOperandInfo &OpInfo,
                             const TargetLowering &TLI,
                             SDValue Op, SelectionDAG *DAG) {
  assert(OpInfo.Codes.size() > 1 && "Doesn't have multiple constraint options");
  unsigned BestIdx = 0;
  TargetLowering::ConstraintType BestType = TargetLowering::C_Unknown;
  int BestGenerality = -1;

  // Loop over the options, keeping track of the most general one.
  for (unsigned i = 0, e = OpInfo.Codes.size(); i != e; ++i) {
    TargetLowering::ConstraintType CType =
      TLI.getConstraintType(OpInfo.Codes[i]);

    // If this is an 'other' constraint, see if the operand is valid for it.
    // For example, on X86 we might have an 'rI' constraint.  If the operand
    // is an integer in the range [0..31] we want to use I (saving a load
    // of a register), otherwise we must use 'r'.
    if (CType == TargetLowering::C_Other && Op.getNode()) {
      assert(OpInfo.Codes[i].size() == 1 &&
             "Unhandled multi-letter 'other' constraint");
      std::vector<SDValue> ResultOps;
      TLI.LowerAsmOperandForConstraint(Op, OpInfo.Codes[i],
                                       ResultOps, *DAG);
      if (!ResultOps.empty()) {
        BestType = CType;
        BestIdx = i;
        break;
      }
    }

    // Things with matching constraints can only be registers, per gcc
    // documentation.  This mainly affects "g" constraints.
    if (CType == TargetLowering::C_Memory && OpInfo.hasMatchingInput())
      continue;

    // This constraint letter is more general than the previous one, use it.
    int Generality = getConstraintGenerality(CType);
    if (Generality > BestGenerality) {
      BestType = CType;
      BestIdx = i;
      BestGenerality = Generality;
    }
  }

  OpInfo.ConstraintCode = OpInfo.Codes[BestIdx];
  OpInfo.ConstraintType = BestType;
}

/// ComputeConstraintToUse - Determines the constraint code and constraint
/// type to use for the specific AsmOperandInfo, setting
/// OpInfo.ConstraintCode and OpInfo.ConstraintType.
void TargetLowering::ComputeConstraintToUse(AsmOperandInfo &OpInfo,
                                            SDValue Op,
                                            SelectionDAG *DAG) const {
  assert(!OpInfo.Codes.empty() && "Must have at least one constraint");

  // Single-letter constraints ('r') are very common.
  if (OpInfo.Codes.size() == 1) {
    OpInfo.ConstraintCode = OpInfo.Codes[0];
    OpInfo.ConstraintType = getConstraintType(OpInfo.ConstraintCode);
  } else {
    ChooseConstraint(OpInfo, *this, Op, DAG);
  }

  // 'X' matches anything.
  if (OpInfo.ConstraintCode == "X" && OpInfo.CallOperandVal) {
    // Labels and constants are handled elsewhere ('X' is the only thing
    // that matches labels).  For Functions, the type here is the type of
    // the result, which is not what we want to look at; leave them alone.
    Value *v = OpInfo.CallOperandVal;
    if (isa<BasicBlock>(v) || isa<ConstantInt>(v) || isa<Function>(v)) {
      OpInfo.CallOperandVal = v;
      return;
    }

    // Otherwise, try to resolve it to something we know about by looking at
    // the actual operand type.
    if (const char *Repl = LowerXConstraint(OpInfo.ConstraintVT)) {
      OpInfo.ConstraintCode = Repl;
      OpInfo.ConstraintType = getConstraintType(OpInfo.ConstraintCode);
    }
  }
}

/// \brief Given an exact SDIV by a constant, create a multiplication
/// with the multiplicative inverse of the constant.
static SDValue BuildExactSDIV(const TargetLowering &TLI, SDValue Op1, APInt d,
                              SDLoc dl, SelectionDAG &DAG,
                              std::vector<SDNode *> &Created) {
  assert(d != 0 && "Division by zero!");

  // Shift the value upfront if it is even, so the LSB is one.
  unsigned ShAmt = d.countTrailingZeros();
  if (ShAmt) {
    // TODO: For UDIV use SRL instead of SRA.
    SDValue Amt =
        DAG.getConstant(ShAmt, dl, TLI.getShiftAmountTy(Op1.getValueType()));
    SDNodeFlags Flags;
    Flags.setExact(true);
    Op1 = DAG.getNode(ISD::SRA, dl, Op1.getValueType(), Op1, Amt, &Flags);
    Created.push_back(Op1.getNode());
    d = d.ashr(ShAmt);
  }

  // Calculate the multiplicative inverse, using Newton's method.
  APInt t, xn = d;
  while ((t = d*xn) != 1)
    xn *= APInt(d.getBitWidth(), 2) - t;

  SDValue Op2 = DAG.getConstant(xn, dl, Op1.getValueType());
  SDValue Mul = DAG.getNode(ISD::MUL, dl, Op1.getValueType(), Op1, Op2);
  Created.push_back(Mul.getNode());
  return Mul;
}

/// \brief Given an ISD::SDIV node expressing a divide by constant,
/// return a DAG expression to select that will generate the same value by
/// multiplying by a magic number.
/// Ref: "Hacker's Delight" or "The PowerPC Compiler Writer's Guide".
SDValue TargetLowering::BuildSDIV(SDNode *N, const APInt &Divisor,
                                  SelectionDAG &DAG, bool IsAfterLegalization,
                                  std::vector<SDNode *> *Created) const {
  assert(Created && "No vector to hold sdiv ops.");

  EVT VT = N->getValueType(0);
  SDLoc dl(N);

  // Check to see if we can do this.
  // FIXME: We should be more aggressive here.
  if (!isTypeLegal(VT))
    return SDValue();

  // If the sdiv has an 'exact' bit we can use a simpler lowering.
  if (cast<BinaryWithFlagsSDNode>(N)->Flags.hasExact())
    return BuildExactSDIV(*this, N->getOperand(0), Divisor, dl, DAG, *Created);

  APInt::ms magics = Divisor.magic();

  // Multiply the numerator (operand 0) by the magic value
  // FIXME: We should support doing a MUL in a wider type
  SDValue Q;
  if (IsAfterLegalization ? isOperationLegal(ISD::MULHS, VT) :
                            isOperationLegalOrCustom(ISD::MULHS, VT))
    Q = DAG.getNode(ISD::MULHS, dl, VT, N->getOperand(0),
                    DAG.getConstant(magics.m, dl, VT));
  else if (IsAfterLegalization ? isOperationLegal(ISD::SMUL_LOHI, VT) :
                                 isOperationLegalOrCustom(ISD::SMUL_LOHI, VT))
    Q = SDValue(DAG.getNode(ISD::SMUL_LOHI, dl, DAG.getVTList(VT, VT),
                              N->getOperand(0),
                              DAG.getConstant(magics.m, dl, VT)).getNode(), 1);
  else
    return SDValue();       // No mulhs or equvialent
  // If d > 0 and m < 0, add the numerator
  if (Divisor.isStrictlyPositive() && magics.m.isNegative()) {
    Q = DAG.getNode(ISD::ADD, dl, VT, Q, N->getOperand(0));
    Created->push_back(Q.getNode());
  }
  // If d < 0 and m > 0, subtract the numerator.
  if (Divisor.isNegative() && magics.m.isStrictlyPositive()) {
    Q = DAG.getNode(ISD::SUB, dl, VT, Q, N->getOperand(0));
    Created->push_back(Q.getNode());
  }
  // Shift right algebraic if shift value is nonzero
  if (magics.s > 0) {
    Q = DAG.getNode(ISD::SRA, dl, VT, Q,
                    DAG.getConstant(magics.s, dl,
                                    getShiftAmountTy(Q.getValueType())));
    Created->push_back(Q.getNode());
  }
  // Extract the sign bit and add it to the quotient
  SDValue T = DAG.getNode(ISD::SRL, dl, VT, Q,
                          DAG.getConstant(VT.getScalarSizeInBits() - 1, dl,
                                          getShiftAmountTy(Q.getValueType())));
  Created->push_back(T.getNode());
  return DAG.getNode(ISD::ADD, dl, VT, Q, T);
}

/// \brief Given an ISD::UDIV node expressing a divide by constant,
/// return a DAG expression to select that will generate the same value by
/// multiplying by a magic number.
/// Ref: "Hacker's Delight" or "The PowerPC Compiler Writer's Guide".
SDValue TargetLowering::BuildUDIV(SDNode *N, const APInt &Divisor,
                                  SelectionDAG &DAG, bool IsAfterLegalization,
                                  std::vector<SDNode *> *Created) const {
  assert(Created && "No vector to hold udiv ops.");

  EVT VT = N->getValueType(0);
  SDLoc dl(N);

  // Check to see if we can do this.
  // FIXME: We should be more aggressive here.
  if (!isTypeLegal(VT))
    return SDValue();

  // FIXME: We should use a narrower constant when the upper
  // bits are known to be zero.
  APInt::mu magics = Divisor.magicu();

  SDValue Q = N->getOperand(0);

  // If the divisor is even, we can avoid using the expensive fixup by shifting
  // the divided value upfront.
  if (magics.a != 0 && !Divisor[0]) {
    unsigned Shift = Divisor.countTrailingZeros();
    Q = DAG.getNode(ISD::SRL, dl, VT, Q,
                    DAG.getConstant(Shift, dl,
                                    getShiftAmountTy(Q.getValueType())));
    Created->push_back(Q.getNode());

    // Get magic number for the shifted divisor.
    magics = Divisor.lshr(Shift).magicu(Shift);
    assert(magics.a == 0 && "Should use cheap fixup now");
  }

  // Multiply the numerator (operand 0) by the magic value
  // FIXME: We should support doing a MUL in a wider type
  if (IsAfterLegalization ? isOperationLegal(ISD::MULHU, VT) :
                            isOperationLegalOrCustom(ISD::MULHU, VT))
    Q = DAG.getNode(ISD::MULHU, dl, VT, Q, DAG.getConstant(magics.m, dl, VT));
  else if (IsAfterLegalization ? isOperationLegal(ISD::UMUL_LOHI, VT) :
                                 isOperationLegalOrCustom(ISD::UMUL_LOHI, VT))
    Q = SDValue(DAG.getNode(ISD::UMUL_LOHI, dl, DAG.getVTList(VT, VT), Q,
                            DAG.getConstant(magics.m, dl, VT)).getNode(), 1);
  else
    return SDValue();       // No mulhu or equvialent

  Created->push_back(Q.getNode());

  if (magics.a == 0) {
    assert(magics.s < Divisor.getBitWidth() &&
           "We shouldn't generate an undefined shift!");
    return DAG.getNode(ISD::SRL, dl, VT, Q,
                       DAG.getConstant(magics.s, dl,
                                       getShiftAmountTy(Q.getValueType())));
  } else {
    SDValue NPQ = DAG.getNode(ISD::SUB, dl, VT, N->getOperand(0), Q);
    Created->push_back(NPQ.getNode());
    NPQ = DAG.getNode(ISD::SRL, dl, VT, NPQ,
                      DAG.getConstant(1, dl,
                                      getShiftAmountTy(NPQ.getValueType())));
    Created->push_back(NPQ.getNode());
    NPQ = DAG.getNode(ISD::ADD, dl, VT, NPQ, Q);
    Created->push_back(NPQ.getNode());
    return DAG.getNode(ISD::SRL, dl, VT, NPQ,
                       DAG.getConstant(magics.s - 1, dl,
                                       getShiftAmountTy(NPQ.getValueType())));
  }
}

bool TargetLowering::
verifyReturnAddressArgumentIsConstant(SDValue Op, SelectionDAG &DAG) const {
  if (!isa<ConstantSDNode>(Op.getOperand(0))) {
    DAG.getContext()->emitError("argument to '__builtin_return_address' must "
                                "be a constant integer");
    return true;
  }

  return false;
}

//===----------------------------------------------------------------------===//
// Legalization Utilities
//===----------------------------------------------------------------------===//

bool TargetLowering::expandMUL(SDNode *N, SDValue &Lo, SDValue &Hi, EVT HiLoVT,
                               SelectionDAG &DAG, SDValue LL, SDValue LH,
                               SDValue RL, SDValue RH) const {
  EVT VT = N->getValueType(0);
  SDLoc dl(N);

  bool HasMULHS = isOperationLegalOrCustom(ISD::MULHS, HiLoVT);
  bool HasMULHU = isOperationLegalOrCustom(ISD::MULHU, HiLoVT);
  bool HasSMUL_LOHI = isOperationLegalOrCustom(ISD::SMUL_LOHI, HiLoVT);
  bool HasUMUL_LOHI = isOperationLegalOrCustom(ISD::UMUL_LOHI, HiLoVT);
  if (HasMULHU || HasMULHS || HasUMUL_LOHI || HasSMUL_LOHI) {
    unsigned OuterBitSize = VT.getSizeInBits();
    unsigned InnerBitSize = HiLoVT.getSizeInBits();
    unsigned LHSSB = DAG.ComputeNumSignBits(N->getOperand(0));
    unsigned RHSSB = DAG.ComputeNumSignBits(N->getOperand(1));

    // LL, LH, RL, and RH must be either all NULL or all set to a value.
    assert((LL.getNode() && LH.getNode() && RL.getNode() && RH.getNode()) ||
           (!LL.getNode() && !LH.getNode() && !RL.getNode() && !RH.getNode()));

    if (!LL.getNode() && !RL.getNode() &&
        isOperationLegalOrCustom(ISD::TRUNCATE, HiLoVT)) {
      LL = DAG.getNode(ISD::TRUNCATE, dl, HiLoVT, N->getOperand(0));
      RL = DAG.getNode(ISD::TRUNCATE, dl, HiLoVT, N->getOperand(1));
    }

    if (!LL.getNode())
      return false;

    APInt HighMask = APInt::getHighBitsSet(OuterBitSize, InnerBitSize);
    if (DAG.MaskedValueIsZero(N->getOperand(0), HighMask) &&
        DAG.MaskedValueIsZero(N->getOperand(1), HighMask)) {
      // The inputs are both zero-extended.
      if (HasUMUL_LOHI) {
        // We can emit a umul_lohi.
        Lo = DAG.getNode(ISD::UMUL_LOHI, dl, DAG.getVTList(HiLoVT, HiLoVT), LL,
                         RL);
        Hi = SDValue(Lo.getNode(), 1);
        return true;
      }
      if (HasMULHU) {
        // We can emit a mulhu+mul.
        Lo = DAG.getNode(ISD::MUL, dl, HiLoVT, LL, RL);
        Hi = DAG.getNode(ISD::MULHU, dl, HiLoVT, LL, RL);
        return true;
      }
    }
    if (LHSSB > InnerBitSize && RHSSB > InnerBitSize) {
      // The input values are both sign-extended.
      if (HasSMUL_LOHI) {
        // We can emit a smul_lohi.
        Lo = DAG.getNode(ISD::SMUL_LOHI, dl, DAG.getVTList(HiLoVT, HiLoVT), LL,
                         RL);
        Hi = SDValue(Lo.getNode(), 1);
        return true;
      }
      if (HasMULHS) {
        // We can emit a mulhs+mul.
        Lo = DAG.getNode(ISD::MUL, dl, HiLoVT, LL, RL);
        Hi = DAG.getNode(ISD::MULHS, dl, HiLoVT, LL, RL);
        return true;
      }
    }

    if (!LH.getNode() && !RH.getNode() &&
        isOperationLegalOrCustom(ISD::SRL, VT) &&
        isOperationLegalOrCustom(ISD::TRUNCATE, HiLoVT)) {
      unsigned ShiftAmt = VT.getSizeInBits() - HiLoVT.getSizeInBits();
      SDValue Shift = DAG.getConstant(ShiftAmt, dl, getShiftAmountTy(VT));
      LH = DAG.getNode(ISD::SRL, dl, VT, N->getOperand(0), Shift);
      LH = DAG.getNode(ISD::TRUNCATE, dl, HiLoVT, LH);
      RH = DAG.getNode(ISD::SRL, dl, VT, N->getOperand(1), Shift);
      RH = DAG.getNode(ISD::TRUNCATE, dl, HiLoVT, RH);
    }

    if (!LH.getNode())
      return false;

    if (HasUMUL_LOHI) {
      // Lo,Hi = umul LHS, RHS.
      SDValue UMulLOHI = DAG.getNode(ISD::UMUL_LOHI, dl,
                                     DAG.getVTList(HiLoVT, HiLoVT), LL, RL);
      Lo = UMulLOHI;
      Hi = UMulLOHI.getValue(1);
      RH = DAG.getNode(ISD::MUL, dl, HiLoVT, LL, RH);
      LH = DAG.getNode(ISD::MUL, dl, HiLoVT, LH, RL);
      Hi = DAG.getNode(ISD::ADD, dl, HiLoVT, Hi, RH);
      Hi = DAG.getNode(ISD::ADD, dl, HiLoVT, Hi, LH);
      return true;
    }
    if (HasMULHU) {
      Lo = DAG.getNode(ISD::MUL, dl, HiLoVT, LL, RL);
      Hi = DAG.getNode(ISD::MULHU, dl, HiLoVT, LL, RL);
      RH = DAG.getNode(ISD::MUL, dl, HiLoVT, LL, RH);
      LH = DAG.getNode(ISD::MUL, dl, HiLoVT, LH, RL);
      Hi = DAG.getNode(ISD::ADD, dl, HiLoVT, Hi, RH);
      Hi = DAG.getNode(ISD::ADD, dl, HiLoVT, Hi, LH);
      return true;
    }
  }
  return false;
}

bool TargetLowering::expandFP_TO_SINT(SDNode *Node, SDValue &Result,
                               SelectionDAG &DAG) const {
  EVT VT = Node->getOperand(0).getValueType();
  EVT NVT = Node->getValueType(0);
  SDLoc dl(SDValue(Node, 0));

  // FIXME: Only f32 to i64 conversions are supported.
  if (VT != MVT::f32 || NVT != MVT::i64)
    return false;

  // Expand f32 -> i64 conversion
  // This algorithm comes from compiler-rt's implementation of fixsfdi:
  // https://github.com/llvm-mirror/compiler-rt/blob/master/lib/builtins/fixsfdi.c
  EVT IntVT = EVT::getIntegerVT(*DAG.getContext(),
                                VT.getSizeInBits());
  SDValue ExponentMask = DAG.getConstant(0x7F800000, dl, IntVT);
  SDValue ExponentLoBit = DAG.getConstant(23, dl, IntVT);
  SDValue Bias = DAG.getConstant(127, dl, IntVT);
  SDValue SignMask = DAG.getConstant(APInt::getSignBit(VT.getSizeInBits()), dl,
                                     IntVT);
  SDValue SignLowBit = DAG.getConstant(VT.getSizeInBits() - 1, dl, IntVT);
  SDValue MantissaMask = DAG.getConstant(0x007FFFFF, dl, IntVT);

  SDValue Bits = DAG.getNode(ISD::BITCAST, dl, IntVT, Node->getOperand(0));

  SDValue ExponentBits = DAG.getNode(ISD::SRL, dl, IntVT,
      DAG.getNode(ISD::AND, dl, IntVT, Bits, ExponentMask),
      DAG.getZExtOrTrunc(ExponentLoBit, dl, getShiftAmountTy(IntVT)));
  SDValue Exponent = DAG.getNode(ISD::SUB, dl, IntVT, ExponentBits, Bias);

  SDValue Sign = DAG.getNode(ISD::SRA, dl, IntVT,
      DAG.getNode(ISD::AND, dl, IntVT, Bits, SignMask),
      DAG.getZExtOrTrunc(SignLowBit, dl, getShiftAmountTy(IntVT)));
  Sign = DAG.getSExtOrTrunc(Sign, dl, NVT);

  SDValue R = DAG.getNode(ISD::OR, dl, IntVT,
      DAG.getNode(ISD::AND, dl, IntVT, Bits, MantissaMask),
      DAG.getConstant(0x00800000, dl, IntVT));

  R = DAG.getZExtOrTrunc(R, dl, NVT);


  R = DAG.getSelectCC(dl, Exponent, ExponentLoBit,
     DAG.getNode(ISD::SHL, dl, NVT, R,
                 DAG.getZExtOrTrunc(
                    DAG.getNode(ISD::SUB, dl, IntVT, Exponent, ExponentLoBit),
                    dl, getShiftAmountTy(IntVT))),
     DAG.getNode(ISD::SRL, dl, NVT, R,
                 DAG.getZExtOrTrunc(
                    DAG.getNode(ISD::SUB, dl, IntVT, ExponentLoBit, Exponent),
                    dl, getShiftAmountTy(IntVT))),
     ISD::SETGT);

  SDValue Ret = DAG.getNode(ISD::SUB, dl, NVT,
      DAG.getNode(ISD::XOR, dl, NVT, R, Sign),
      Sign);

  Result = DAG.getSelectCC(dl, Exponent, DAG.getConstant(0, dl, IntVT),
      DAG.getConstant(0, dl, NVT), Ret, ISD::SETLT);
  return true;
}<|MERGE_RESOLUTION|>--- conflicted
+++ resolved
@@ -1417,12 +1417,7 @@
         if (newVT.isRound()) {
           SDValue Ptr = Lod->getBasePtr();
           if (bestOffset != 0)
-<<<<<<< HEAD
             Ptr = DAG.getPointerAdd(dl, Ptr, bestOffset);
-=======
-            Ptr = DAG.getNode(ISD::ADD, dl, PtrType, Lod->getBasePtr(),
-                              DAG.getConstant(bestOffset, dl, PtrType));
->>>>>>> 787b9b4e
           unsigned NewAlign = MinAlign(Lod->getAlignment(), bestOffset);
           SDValue NewLoad = DAG.getLoad(newVT, dl, Lod->getChain(), Ptr,
                                 Lod->getPointerInfo().getWithOffset(bestOffset),
