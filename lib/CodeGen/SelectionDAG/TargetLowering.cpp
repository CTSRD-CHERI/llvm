--- conflicted
+++ resolved
@@ -2346,11 +2346,7 @@
   }
 
   // If we have multiple alternative constraints, select the best alternative.
-<<<<<<< HEAD
-  if (ConstraintOperands.size()) {
-=======
   if (!ConstraintOperands.empty()) {
->>>>>>> 969bfdfe
     if (maCount) {
       unsigned bestMAIndex = 0;
       int bestWeight = -1;
