--- conflicted
+++ resolved
@@ -2288,13 +2288,8 @@
       }
       if (bestWidth) {
         EVT newVT = EVT::getIntegerVT(*DAG.getContext(), bestWidth);
-<<<<<<< HEAD
-        if (newVT.isRound()) {
-=======
         if (newVT.isRound() &&
             shouldReduceLoadWidth(Lod, ISD::NON_EXTLOAD, newVT)) {
-          EVT PtrType = Lod->getOperand(1).getValueType();
->>>>>>> 30d4f344
           SDValue Ptr = Lod->getBasePtr();
           if (bestOffset != 0)
             Ptr = DAG.getPointerAdd(dl, Ptr, bestOffset);
