--- conflicted
+++ resolved
@@ -3311,17 +3311,10 @@
                         DAG.getConstant(Offset, dl, N.getValueType()), &Flags);
       }
     } else {
-<<<<<<< HEAD
-      Ty = cast<SequentialType>(Ty)->getElementType();
+
       unsigned PtrSize = DAG.getDataLayout().getPointerBaseSizeInBits(AS);
       MVT PtrTy = MVT::getIntegerVT(PtrSize);
       APInt ElementSize(PtrSize, DL->getTypeAllocSize(Ty));
-=======
-      MVT PtrTy =
-          DAG.getTargetLoweringInfo().getPointerTy(DAG.getDataLayout(), AS);
-      unsigned PtrSize = PtrTy.getSizeInBits();
-      APInt ElementSize(PtrSize, DL->getTypeAllocSize(GTI.getIndexedType()));
->>>>>>> 6ea9891f
 
       // If this is a scalar constant or a splat vector of constants,
       // handle it quickly.
@@ -3526,18 +3519,8 @@
       Root = Chain;
       ChainI = 0;
     }
-<<<<<<< HEAD
     SDValue A = Offsets[i] ? DAG.getPointerAdd(getCurSDLoc(), Ptr, Offsets[i])
                            : Ptr;
-    SDValue L = DAG.getLoad(ValueVTs[i], getCurSDLoc(), Root,
-                            A, MachinePointerInfo(SV, Offsets[i]), isVolatile,
-                            isNonTemporal, isInvariant, Alignment, AAInfo,
-                            Ranges);
-=======
-    SDValue A = DAG.getNode(ISD::ADD, dl,
-                            PtrVT, Ptr,
-                            DAG.getConstant(Offsets[i], dl, PtrVT),
-                            &Flags);
     auto MMOFlags = MachineMemOperand::MONone;
     if (isVolatile)
       MMOFlags |= MachineMemOperand::MOVolatile;
@@ -3551,7 +3534,6 @@
     SDValue L = DAG.getLoad(ValueVTs[i], dl, Root, A,
                             MachinePointerInfo(SV, Offsets[i]), Alignment,
                             MMOFlags, AAInfo, Ranges);
->>>>>>> 6ea9891f
 
     Values[i] = L;
     Chains[ChainI] = L.getValue(1);
@@ -3666,13 +3648,7 @@
 
   SDValue Root = getRoot();
   SmallVector<SDValue, 4> Chains(std::min(MaxParallelChains, NumValues));
-<<<<<<< HEAD
-  bool isVolatile = I.isVolatile();
-  bool isNonTemporal = I.getMetadata(LLVMContext::MD_nontemporal) != nullptr;
-=======
   SDLoc dl = getCurSDLoc();
-  EVT PtrVT = Ptr.getValueType();
->>>>>>> 6ea9891f
   unsigned Alignment = I.getAlignment();
   AAMDNodes AAInfo;
   I.getAAMetadata(AAInfo);
@@ -3682,11 +3658,6 @@
     MMOFlags |= MachineMemOperand::MOVolatile;
   if (I.getMetadata(LLVMContext::MD_nontemporal) != nullptr)
     MMOFlags |= MachineMemOperand::MONonTemporal;
-
-  // An aggregate load cannot wrap around the address space, so offsets to its
-  // parts don't wrap either.
-  SDNodeFlags Flags;
-  Flags.setNoUnsignedWrap(true);
 
   unsigned ChainI = 0;
   for (unsigned i = 0; i != NumValues; ++i, ++ChainI) {
@@ -3697,19 +3668,10 @@
       Root = Chain;
       ChainI = 0;
     }
-<<<<<<< HEAD
     SDValue Add = DAG.getPointerAdd(dl, Ptr, Offsets[i]);
-    SDValue St = DAG.getStore(Root, getCurSDLoc(),
-                              SDValue(Src.getNode(), Src.getResNo() + i),
-                              Add, MachinePointerInfo(PtrV, Offsets[i]),
-                              isVolatile, isNonTemporal, Alignment, AAInfo);
-=======
-    SDValue Add = DAG.getNode(ISD::ADD, dl, PtrVT, Ptr,
-                              DAG.getConstant(Offsets[i], dl, PtrVT), &Flags);
     SDValue St = DAG.getStore(
         Root, dl, SDValue(Src.getNode(), Src.getResNo() + i), Add,
         MachinePointerInfo(PtrV, Offsets[i]), Alignment, MMOFlags, AAInfo);
->>>>>>> 6ea9891f
     Chains[ChainI] = St;
   }
 
