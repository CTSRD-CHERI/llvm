//===- SelectionDAGBuilder.cpp - Selection-DAG building -------------------===//
//
//                     The LLVM Compiler Infrastructure
//
// This file is distributed under the University of Illinois Open Source
// License. See LICENSE.TXT for details.
//
//===----------------------------------------------------------------------===//
//
// This implements routines for translating from LLVM IR into SelectionDAG IR.
//
//===----------------------------------------------------------------------===//

#include "SelectionDAGBuilder.h"
#include "llvm/ADT/APFloat.h"
#include "llvm/ADT/APInt.h"
#include "llvm/ADT/ArrayRef.h"
#include "llvm/ADT/BitVector.h"
#include "llvm/ADT/DenseMap.h"
#include "llvm/ADT/None.h"
#include "llvm/ADT/Optional.h"
#include "llvm/ADT/STLExtras.h"
#include "llvm/ADT/SmallPtrSet.h"
#include "llvm/ADT/SmallSet.h"
#include "llvm/ADT/SmallVector.h"
#include "llvm/ADT/StringRef.h"
#include "llvm/ADT/Triple.h"
#include "llvm/ADT/Twine.h"
#include "llvm/Analysis/AliasAnalysis.h"
#include "llvm/Analysis/BranchProbabilityInfo.h"
#include "llvm/Analysis/ConstantFolding.h"
#include "llvm/Analysis/EHPersonalities.h"
#include "llvm/Analysis/Loads.h"
#include "llvm/Analysis/MemoryLocation.h"
#include "llvm/Analysis/TargetLibraryInfo.h"
#include "llvm/Analysis/ValueTracking.h"
#include "llvm/Analysis/VectorUtils.h"
#include "llvm/CodeGen/Analysis.h"
#include "llvm/CodeGen/FunctionLoweringInfo.h"
#include "llvm/CodeGen/GCMetadata.h"
#include "llvm/CodeGen/ISDOpcodes.h"
#include "llvm/CodeGen/MachineBasicBlock.h"
#include "llvm/CodeGen/MachineFrameInfo.h"
#include "llvm/CodeGen/MachineFunction.h"
#include "llvm/CodeGen/MachineInstr.h"
#include "llvm/CodeGen/MachineInstrBuilder.h"
#include "llvm/CodeGen/MachineJumpTableInfo.h"
#include "llvm/CodeGen/MachineMemOperand.h"
#include "llvm/CodeGen/MachineModuleInfo.h"
#include "llvm/CodeGen/MachineOperand.h"
#include "llvm/CodeGen/MachineRegisterInfo.h"
#include "llvm/CodeGen/MachineValueType.h"
#include "llvm/CodeGen/RuntimeLibcalls.h"
#include "llvm/CodeGen/SelectionDAG.h"
#include "llvm/CodeGen/SelectionDAGNodes.h"
#include "llvm/CodeGen/SelectionDAGTargetInfo.h"
#include "llvm/CodeGen/StackMaps.h"
#include "llvm/CodeGen/TargetFrameLowering.h"
#include "llvm/CodeGen/TargetInstrInfo.h"
#include "llvm/CodeGen/TargetLowering.h"
#include "llvm/CodeGen/TargetOpcodes.h"
#include "llvm/CodeGen/TargetRegisterInfo.h"
#include "llvm/CodeGen/TargetSubtargetInfo.h"
#include "llvm/CodeGen/ValueTypes.h"
#include "llvm/CodeGen/WinEHFuncInfo.h"
#include "llvm/IR/Argument.h"
#include "llvm/IR/Attributes.h"
#include "llvm/IR/BasicBlock.h"
#include "llvm/IR/CFG.h"
#include "llvm/IR/CallSite.h"
#include "llvm/IR/CallingConv.h"
#include "llvm/IR/Constant.h"
#include "llvm/IR/ConstantRange.h"
#include "llvm/IR/Constants.h"
#include "llvm/IR/DataLayout.h"
#include "llvm/IR/DebugInfoMetadata.h"
#include "llvm/IR/DebugLoc.h"
#include "llvm/IR/DerivedTypes.h"
#include "llvm/IR/Function.h"
#include "llvm/IR/GetElementPtrTypeIterator.h"
#include "llvm/IR/InlineAsm.h"
#include "llvm/IR/InstrTypes.h"
#include "llvm/IR/Instruction.h"
#include "llvm/IR/Instructions.h"
#include "llvm/IR/IntrinsicInst.h"
#include "llvm/IR/Intrinsics.h"
#include "llvm/IR/LLVMContext.h"
#include "llvm/IR/Metadata.h"
#include "llvm/IR/Module.h"
#include "llvm/IR/Operator.h"
#include "llvm/IR/Statepoint.h"
#include "llvm/IR/Type.h"
#include "llvm/IR/User.h"
#include "llvm/IR/Value.h"
#include "llvm/MC/MCContext.h"
#include "llvm/MC/MCSymbol.h"
#include "llvm/Support/AtomicOrdering.h"
#include "llvm/Support/BranchProbability.h"
#include "llvm/Support/Casting.h"
#include "llvm/Support/CodeGen.h"
#include "llvm/Support/CommandLine.h"
#include "llvm/Support/Compiler.h"
#include "llvm/Support/Debug.h"
#include "llvm/Support/ErrorHandling.h"
#include "llvm/Support/MathExtras.h"
#include "llvm/Support/raw_ostream.h"
#include "llvm/Target/TargetIntrinsicInfo.h"
#include "llvm/Target/TargetMachine.h"
#include "llvm/Target/TargetOptions.h"
#include <algorithm>
#include <cassert>
#include <cstddef>
#include <cstdint>
#include <cstring>
#include <iterator>
#include <limits>
#include <numeric>
#include <tuple>
#include <utility>
#include <vector>

using namespace llvm;

#define DEBUG_TYPE "isel"

/// LimitFloatPrecision - Generate low-precision inline sequences for
/// some float libcalls (6, 8 or 12 bits).
static unsigned LimitFloatPrecision;

static cl::opt<unsigned, true>
    LimitFPPrecision("limit-float-precision",
                     cl::desc("Generate low-precision inline sequences "
                              "for some float libcalls"),
                     cl::location(LimitFloatPrecision), cl::Hidden,
                     cl::init(0));

static cl::opt<unsigned> SwitchPeelThreshold(
    "switch-peel-threshold", cl::Hidden, cl::init(66),
    cl::desc("Set the case probability threshold for peeling the case from a "
             "switch statement. A value greater than 100 will void this "
             "optimization"));

// Limit the width of DAG chains. This is important in general to prevent
// DAG-based analysis from blowing up. For example, alias analysis and
// load clustering may not complete in reasonable time. It is difficult to
// recognize and avoid this situation within each individual analysis, and
// future analyses are likely to have the same behavior. Limiting DAG width is
// the safe approach and will be especially important with global DAGs.
//
// MaxParallelChains default is arbitrarily high to avoid affecting
// optimization, but could be lowered to improve compile time. Any ld-ld-st-st
// sequence over this should have been converted to llvm.memcpy by the
// frontend. It is easy to induce this behavior with .ll code such as:
// %buffer = alloca [4096 x i8]
// %data = load [4096 x i8]* %argPtr
// store [4096 x i8] %data, [4096 x i8]* %buffer
static const unsigned MaxParallelChains = 64;

// True if the Value passed requires ABI mangling as it is a parameter to a
// function or a return value from a function which is not an intrinsic.
static bool isABIRegCopy(const Value *V) {
  const bool IsRetInst = V && isa<ReturnInst>(V);
  const bool IsCallInst = V && isa<CallInst>(V);
  const bool IsInLineAsm =
      IsCallInst && static_cast<const CallInst *>(V)->isInlineAsm();
  const bool IsIndirectFunctionCall =
      IsCallInst && !IsInLineAsm &&
      !static_cast<const CallInst *>(V)->getCalledFunction();
  // It is possible that the call instruction is an inline asm statement or an
  // indirect function call in which case the return value of
  // getCalledFunction() would be nullptr.
  const bool IsInstrinsicCall =
      IsCallInst && !IsInLineAsm && !IsIndirectFunctionCall &&
      static_cast<const CallInst *>(V)->getCalledFunction()->getIntrinsicID() !=
          Intrinsic::not_intrinsic;

  return IsRetInst || (IsCallInst && (!IsInLineAsm && !IsInstrinsicCall));
}

static SDValue getCopyFromPartsVector(SelectionDAG &DAG, const SDLoc &DL,
                                      const SDValue *Parts, unsigned NumParts,
                                      MVT PartVT, EVT ValueVT, const Value *V,
                                      bool IsABIRegCopy);

/// getCopyFromParts - Create a value that contains the specified legal parts
/// combined into the value they represent.  If the parts combine to a type
/// larger than ValueVT then AssertOp can be used to specify whether the extra
/// bits are known to be zero (ISD::AssertZext) or sign extended from ValueVT
/// (ISD::AssertSext).
static SDValue getCopyFromParts(SelectionDAG &DAG, const SDLoc &DL,
                                const SDValue *Parts, unsigned NumParts,
                                MVT PartVT, EVT ValueVT, const Value *V,
                                Optional<ISD::NodeType> AssertOp = None,
                                bool IsABIRegCopy = false) {
  if (ValueVT.isVector())
    return getCopyFromPartsVector(DAG, DL, Parts, NumParts,
                                  PartVT, ValueVT, V, IsABIRegCopy);

  assert(NumParts > 0 && "No parts to assemble!");
  const TargetLowering &TLI = DAG.getTargetLoweringInfo();
  SDValue Val = Parts[0];

  if (NumParts > 1) {
    // Assemble the value from multiple parts.
    if (ValueVT.isInteger()) {
      unsigned PartBits = PartVT.getSizeInBits();
      unsigned ValueBits = ValueVT.getSizeInBits();

      // Assemble the power of 2 part.
      unsigned RoundParts = NumParts & (NumParts - 1) ?
        1 << Log2_32(NumParts) : NumParts;
      unsigned RoundBits = PartBits * RoundParts;
      EVT RoundVT = RoundBits == ValueBits ?
        ValueVT : EVT::getIntegerVT(*DAG.getContext(), RoundBits);
      SDValue Lo, Hi;

      EVT HalfVT = EVT::getIntegerVT(*DAG.getContext(), RoundBits/2);

      if (RoundParts > 2) {
        Lo = getCopyFromParts(DAG, DL, Parts, RoundParts / 2,
                              PartVT, HalfVT, V);
        Hi = getCopyFromParts(DAG, DL, Parts + RoundParts / 2,
                              RoundParts / 2, PartVT, HalfVT, V);
      } else {
        Lo = DAG.getNode(ISD::BITCAST, DL, HalfVT, Parts[0]);
        Hi = DAG.getNode(ISD::BITCAST, DL, HalfVT, Parts[1]);
      }

      if (DAG.getDataLayout().isBigEndian())
        std::swap(Lo, Hi);

      Val = DAG.getNode(ISD::BUILD_PAIR, DL, RoundVT, Lo, Hi);

      if (RoundParts < NumParts) {
        // Assemble the trailing non-power-of-2 part.
        unsigned OddParts = NumParts - RoundParts;
        EVT OddVT = EVT::getIntegerVT(*DAG.getContext(), OddParts * PartBits);
        Hi = getCopyFromParts(DAG, DL,
                              Parts + RoundParts, OddParts, PartVT, OddVT, V);

        // Combine the round and odd parts.
        Lo = Val;
        if (DAG.getDataLayout().isBigEndian())
          std::swap(Lo, Hi);
        EVT TotalVT = EVT::getIntegerVT(*DAG.getContext(), NumParts * PartBits);
        Hi = DAG.getNode(ISD::ANY_EXTEND, DL, TotalVT, Hi);
        Hi =
            DAG.getNode(ISD::SHL, DL, TotalVT, Hi,
                        DAG.getConstant(Lo.getValueSizeInBits(), DL,
                                        TLI.getPointerTy(DAG.getDataLayout())));
        Lo = DAG.getNode(ISD::ZERO_EXTEND, DL, TotalVT, Lo);
        Val = DAG.getNode(ISD::OR, DL, TotalVT, Lo, Hi);
      }
    } else if (PartVT.isFloatingPoint()) {
      // FP split into multiple FP parts (for ppcf128)
      assert(ValueVT == EVT(MVT::ppcf128) && PartVT == MVT::f64 &&
             "Unexpected split");
      SDValue Lo, Hi;
      Lo = DAG.getNode(ISD::BITCAST, DL, EVT(MVT::f64), Parts[0]);
      Hi = DAG.getNode(ISD::BITCAST, DL, EVT(MVT::f64), Parts[1]);
      if (TLI.hasBigEndianPartOrdering(ValueVT, DAG.getDataLayout()))
        std::swap(Lo, Hi);
      Val = DAG.getNode(ISD::BUILD_PAIR, DL, ValueVT, Lo, Hi);
    } else {
      // FP split into integer parts (soft fp)
      assert(ValueVT.isFloatingPoint() && PartVT.isInteger() &&
             !PartVT.isVector() && "Unexpected split");
      EVT IntVT = EVT::getIntegerVT(*DAG.getContext(), ValueVT.getSizeInBits());
      Val = getCopyFromParts(DAG, DL, Parts, NumParts, PartVT, IntVT, V);
    }
  }

  // There is now one part, held in Val.  Correct it to match ValueVT.
  // PartEVT is the type of the register class that holds the value.
  // ValueVT is the type of the inline asm operation.
  EVT PartEVT = Val.getValueType();

  if (PartEVT == ValueVT)
    return Val;

  if (PartEVT.isInteger() && ValueVT.isFloatingPoint() &&
      ValueVT.bitsLT(PartEVT)) {
    // For an FP value in an integer part, we need to truncate to the right
    // width first.
    PartEVT = EVT::getIntegerVT(*DAG.getContext(),  ValueVT.getSizeInBits());
    Val = DAG.getNode(ISD::TRUNCATE, DL, PartEVT, Val);
  }

  // Handle types that have the same size.
  if (PartEVT.getSizeInBits() == ValueVT.getSizeInBits())
    return DAG.getNode(ISD::BITCAST, DL, ValueVT, Val);

  // Handle types with different sizes.
  if (PartEVT.isInteger() && ValueVT.isInteger()) {
    if (ValueVT.bitsLT(PartEVT)) {
      // For a truncate, see if we have any information to
      // indicate whether the truncated bits will always be
      // zero or sign-extension.
      if (AssertOp.hasValue())
        Val = DAG.getNode(*AssertOp, DL, PartEVT, Val,
                          DAG.getValueType(ValueVT));
      return DAG.getNode(ISD::TRUNCATE, DL, ValueVT, Val);
    }
    return DAG.getNode(ISD::ANY_EXTEND, DL, ValueVT, Val);
  }

  if (PartEVT.isFloatingPoint() && ValueVT.isFloatingPoint()) {
    // FP_ROUND's are always exact here.
    if (ValueVT.bitsLT(Val.getValueType()))
      return DAG.getNode(
          ISD::FP_ROUND, DL, ValueVT, Val,
          DAG.getTargetConstant(1, DL, TLI.getPointerTy(DAG.getDataLayout())));

    return DAG.getNode(ISD::FP_EXTEND, DL, ValueVT, Val);
  }

  llvm_unreachable("Unknown mismatch!");
}

static void diagnosePossiblyInvalidConstraint(LLVMContext &Ctx, const Value *V,
                                              const Twine &ErrMsg) {
  const Instruction *I = dyn_cast_or_null<Instruction>(V);
  if (!V)
    return Ctx.emitError(ErrMsg);

  const char *AsmError = ", possible invalid constraint for vector type";
  if (const CallInst *CI = dyn_cast<CallInst>(I))
    if (isa<InlineAsm>(CI->getCalledValue()))
      return Ctx.emitError(I, ErrMsg + AsmError);

  return Ctx.emitError(I, ErrMsg);
}

/// getCopyFromPartsVector - Create a value that contains the specified legal
/// parts combined into the value they represent.  If the parts combine to a
/// type larger than ValueVT then AssertOp can be used to specify whether the
/// extra bits are known to be zero (ISD::AssertZext) or sign extended from
/// ValueVT (ISD::AssertSext).
static SDValue getCopyFromPartsVector(SelectionDAG &DAG, const SDLoc &DL,
                                      const SDValue *Parts, unsigned NumParts,
                                      MVT PartVT, EVT ValueVT, const Value *V,
                                      bool IsABIRegCopy) {
  assert(ValueVT.isVector() && "Not a vector value");
  assert(NumParts > 0 && "No parts to assemble!");
  const TargetLowering &TLI = DAG.getTargetLoweringInfo();
  SDValue Val = Parts[0];

  // Handle a multi-element vector.
  if (NumParts > 1) {
    EVT IntermediateVT;
    MVT RegisterVT;
    unsigned NumIntermediates;
    unsigned NumRegs;

    if (IsABIRegCopy) {
      NumRegs = TLI.getVectorTypeBreakdownForCallingConv(
          *DAG.getContext(), ValueVT, IntermediateVT, NumIntermediates,
          RegisterVT);
    } else {
      NumRegs =
          TLI.getVectorTypeBreakdown(*DAG.getContext(), ValueVT, IntermediateVT,
                                     NumIntermediates, RegisterVT);
    }

    assert(NumRegs == NumParts && "Part count doesn't match vector breakdown!");
    NumParts = NumRegs; // Silence a compiler warning.
    assert(RegisterVT == PartVT && "Part type doesn't match vector breakdown!");
    assert(RegisterVT.getSizeInBits() ==
           Parts[0].getSimpleValueType().getSizeInBits() &&
           "Part type sizes don't match!");

    // Assemble the parts into intermediate operands.
    SmallVector<SDValue, 8> Ops(NumIntermediates);
    if (NumIntermediates == NumParts) {
      // If the register was not expanded, truncate or copy the value,
      // as appropriate.
      for (unsigned i = 0; i != NumParts; ++i)
        Ops[i] = getCopyFromParts(DAG, DL, &Parts[i], 1,
                                  PartVT, IntermediateVT, V);
    } else if (NumParts > 0) {
      // If the intermediate type was expanded, build the intermediate
      // operands from the parts.
      assert(NumParts % NumIntermediates == 0 &&
             "Must expand into a divisible number of parts!");
      unsigned Factor = NumParts / NumIntermediates;
      for (unsigned i = 0; i != NumIntermediates; ++i)
        Ops[i] = getCopyFromParts(DAG, DL, &Parts[i * Factor], Factor,
                                  PartVT, IntermediateVT, V);
    }

    // Build a vector with BUILD_VECTOR or CONCAT_VECTORS from the
    // intermediate operands.
    EVT BuiltVectorTy =
        EVT::getVectorVT(*DAG.getContext(), IntermediateVT.getScalarType(),
                         (IntermediateVT.isVector()
                              ? IntermediateVT.getVectorNumElements() * NumParts
                              : NumIntermediates));
    Val = DAG.getNode(IntermediateVT.isVector() ? ISD::CONCAT_VECTORS
                                                : ISD::BUILD_VECTOR,
                      DL, BuiltVectorTy, Ops);
  }

  // There is now one part, held in Val.  Correct it to match ValueVT.
  EVT PartEVT = Val.getValueType();

  if (PartEVT == ValueVT)
    return Val;

  if (PartEVT.isVector()) {
    // If the element type of the source/dest vectors are the same, but the
    // parts vector has more elements than the value vector, then we have a
    // vector widening case (e.g. <2 x float> -> <4 x float>).  Extract the
    // elements we want.
    if (PartEVT.getVectorElementType() == ValueVT.getVectorElementType()) {
      assert(PartEVT.getVectorNumElements() > ValueVT.getVectorNumElements() &&
             "Cannot narrow, it would be a lossy transformation");
      return DAG.getNode(
          ISD::EXTRACT_SUBVECTOR, DL, ValueVT, Val,
          DAG.getConstant(0, DL, TLI.getVectorIdxTy(DAG.getDataLayout())));
    }

    // Vector/Vector bitcast.
    if (ValueVT.getSizeInBits() == PartEVT.getSizeInBits())
      return DAG.getNode(ISD::BITCAST, DL, ValueVT, Val);

    assert(PartEVT.getVectorNumElements() == ValueVT.getVectorNumElements() &&
      "Cannot handle this kind of promotion");
    // Promoted vector extract
    return DAG.getAnyExtOrTrunc(Val, DL, ValueVT);

  }

  // Trivial bitcast if the types are the same size and the destination
  // vector type is legal.
  if (PartEVT.getSizeInBits() == ValueVT.getSizeInBits() &&
      TLI.isTypeLegal(ValueVT))
    return DAG.getNode(ISD::BITCAST, DL, ValueVT, Val);

  if (ValueVT.getVectorNumElements() != 1) {
     // Certain ABIs require that vectors are passed as integers. For vectors
     // are the same size, this is an obvious bitcast.
     if (ValueVT.getSizeInBits() == PartEVT.getSizeInBits()) {
       return DAG.getNode(ISD::BITCAST, DL, ValueVT, Val);
     } else if (ValueVT.getSizeInBits() < PartEVT.getSizeInBits()) {
       // Bitcast Val back the original type and extract the corresponding
       // vector we want.
       unsigned Elts = PartEVT.getSizeInBits() / ValueVT.getScalarSizeInBits();
       EVT WiderVecType = EVT::getVectorVT(*DAG.getContext(),
                                           ValueVT.getVectorElementType(), Elts);
       Val = DAG.getBitcast(WiderVecType, Val);
       return DAG.getNode(
           ISD::EXTRACT_SUBVECTOR, DL, ValueVT, Val,
           DAG.getConstant(0, DL, TLI.getVectorIdxTy(DAG.getDataLayout())));
     }

     diagnosePossiblyInvalidConstraint(
         *DAG.getContext(), V, "non-trivial scalar-to-vector conversion");
     return DAG.getUNDEF(ValueVT);
  }

  // Handle cases such as i8 -> <1 x i1>
  EVT ValueSVT = ValueVT.getVectorElementType();
  if (ValueVT.getVectorNumElements() == 1 && ValueSVT != PartEVT)
    Val = ValueVT.isFloatingPoint() ? DAG.getFPExtendOrRound(Val, DL, ValueSVT)
                                    : DAG.getAnyExtOrTrunc(Val, DL, ValueSVT);

  return DAG.getBuildVector(ValueVT, DL, Val);
}

static void getCopyToPartsVector(SelectionDAG &DAG, const SDLoc &dl,
                                 SDValue Val, SDValue *Parts, unsigned NumParts,
                                 MVT PartVT, const Value *V, bool IsABIRegCopy);

/// getCopyToParts - Create a series of nodes that contain the specified value
/// split into legal parts.  If the parts contain more bits than Val, then, for
/// integers, ExtendKind can be used to specify how to generate the extra bits.
static void getCopyToParts(SelectionDAG &DAG, const SDLoc &DL, SDValue Val,
                           SDValue *Parts, unsigned NumParts, MVT PartVT,
                           const Value *V,
                           ISD::NodeType ExtendKind = ISD::ANY_EXTEND,
                           bool IsABIRegCopy = false) {
  EVT ValueVT = Val.getValueType();

  // Handle the vector case separately.
  if (ValueVT.isVector())
    return getCopyToPartsVector(DAG, DL, Val, Parts, NumParts, PartVT, V,
                                IsABIRegCopy);

  unsigned PartBits = PartVT.getSizeInBits();
  unsigned OrigNumParts = NumParts;
  assert(DAG.getTargetLoweringInfo().isTypeLegal(PartVT) &&
         "Copying to an illegal type!");

  if (NumParts == 0)
    return;

  assert(!ValueVT.isVector() && "Vector case handled elsewhere");
  EVT PartEVT = PartVT;
  if (PartEVT == ValueVT) {
    assert(NumParts == 1 && "No-op copy with multiple parts!");
    Parts[0] = Val;
    return;
  }

  if (NumParts * PartBits > ValueVT.getSizeInBits()) {
    // If the parts cover more bits than the value has, promote the value.
    if (PartVT.isFloatingPoint() && ValueVT.isFloatingPoint()) {
      assert(NumParts == 1 && "Do not know what to promote to!");
      Val = DAG.getNode(ISD::FP_EXTEND, DL, PartVT, Val);
    } else if (PartVT.isFatPointer()) {
      Val = DAG.getNode(ISD::INTTOPTR, DL, PartVT, Val);
    } else {
      if (ValueVT.isFloatingPoint()) {
        // FP values need to be bitcast, then extended if they are being put
        // into a larger container.
        ValueVT = EVT::getIntegerVT(*DAG.getContext(),  ValueVT.getSizeInBits());
        Val = DAG.getNode(ISD::BITCAST, DL, ValueVT, Val);
      }
      assert((PartVT.isInteger() || PartVT == MVT::x86mmx) &&
             ValueVT.isInteger() &&
             "Unknown mismatch!");
      ValueVT = EVT::getIntegerVT(*DAG.getContext(), NumParts * PartBits);
      Val = DAG.getNode(ExtendKind, DL, ValueVT, Val);
      if (PartVT == MVT::x86mmx)
        Val = DAG.getNode(ISD::BITCAST, DL, PartVT, Val);
    }
  } else if (PartBits == ValueVT.getSizeInBits()) {
    // Different types of the same size.
    assert(NumParts == 1 && PartEVT != ValueVT);
    Val = DAG.getNode(ISD::BITCAST, DL, PartVT, Val);
  } else if (NumParts * PartBits < ValueVT.getSizeInBits()) {
    // If the parts cover less bits than value has, truncate the value.
    assert((PartVT.isInteger() || PartVT == MVT::x86mmx) &&
           ValueVT.isInteger() &&
           "Unknown mismatch!");
    ValueVT = EVT::getIntegerVT(*DAG.getContext(), NumParts * PartBits);
    Val = DAG.getNode(ISD::TRUNCATE, DL, ValueVT, Val);
    if (PartVT == MVT::x86mmx)
      Val = DAG.getNode(ISD::BITCAST, DL, PartVT, Val);
  }

  // The value may have changed - recompute ValueVT.
  ValueVT = Val.getValueType();
  assert(NumParts * PartBits == ValueVT.getSizeInBits() &&
         "Failed to tile the value with PartVT!");

  if (NumParts == 1) {
    if (PartEVT != ValueVT) {
      diagnosePossiblyInvalidConstraint(*DAG.getContext(), V,
                                        "scalar-to-vector conversion failed");
      Val = DAG.getNode(ISD::BITCAST, DL, PartVT, Val);
    }

    Parts[0] = Val;
    return;
  }

  // Expand the value into multiple parts.
  if (NumParts & (NumParts - 1)) {
    // The number of parts is not a power of 2.  Split off and copy the tail.
    assert(PartVT.isInteger() && ValueVT.isInteger() &&
           "Do not know what to expand to!");
    unsigned RoundParts = 1 << Log2_32(NumParts);
    unsigned RoundBits = RoundParts * PartBits;
    unsigned OddParts = NumParts - RoundParts;
    SDValue OddVal = DAG.getNode(ISD::SRL, DL, ValueVT, Val,
                                 DAG.getIntPtrConstant(RoundBits, DL));
    getCopyToParts(DAG, DL, OddVal, Parts + RoundParts, OddParts, PartVT, V);

    if (DAG.getDataLayout().isBigEndian())
      // The odd parts were reversed by getCopyToParts - unreverse them.
      std::reverse(Parts + RoundParts, Parts + NumParts);

    NumParts = RoundParts;
    ValueVT = EVT::getIntegerVT(*DAG.getContext(), NumParts * PartBits);
    Val = DAG.getNode(ISD::TRUNCATE, DL, ValueVT, Val);
  }

  // The number of parts is a power of 2.  Repeatedly bisect the value using
  // EXTRACT_ELEMENT.
  Parts[0] = DAG.getNode(ISD::BITCAST, DL,
                         EVT::getIntegerVT(*DAG.getContext(),
                                           ValueVT.getSizeInBits()),
                         Val);

  for (unsigned StepSize = NumParts; StepSize > 1; StepSize /= 2) {
    for (unsigned i = 0; i < NumParts; i += StepSize) {
      unsigned ThisBits = StepSize * PartBits / 2;
      EVT ThisVT = EVT::getIntegerVT(*DAG.getContext(), ThisBits);
      SDValue &Part0 = Parts[i];
      SDValue &Part1 = Parts[i+StepSize/2];

      Part1 = DAG.getNode(ISD::EXTRACT_ELEMENT, DL,
                          ThisVT, Part0, DAG.getIntPtrConstant(1, DL));
      Part0 = DAG.getNode(ISD::EXTRACT_ELEMENT, DL,
                          ThisVT, Part0, DAG.getIntPtrConstant(0, DL));

      if (ThisBits == PartBits && ThisVT != PartVT) {
        Part0 = DAG.getNode(ISD::BITCAST, DL, PartVT, Part0);
        Part1 = DAG.getNode(ISD::BITCAST, DL, PartVT, Part1);
      }
    }
  }

  if (DAG.getDataLayout().isBigEndian())
    std::reverse(Parts, Parts + OrigNumParts);
}


/// getCopyToPartsVector - Create a series of nodes that contain the specified
/// value split into legal parts.
static void getCopyToPartsVector(SelectionDAG &DAG, const SDLoc &DL,
                                 SDValue Val, SDValue *Parts, unsigned NumParts,
                                 MVT PartVT, const Value *V,
                                 bool IsABIRegCopy) {
  EVT ValueVT = Val.getValueType();
  assert(ValueVT.isVector() && "Not a vector");
  const TargetLowering &TLI = DAG.getTargetLoweringInfo();

  if (NumParts == 1) {
    EVT PartEVT = PartVT;
    if (PartEVT == ValueVT) {
      // Nothing to do.
    } else if (PartVT.getSizeInBits() == ValueVT.getSizeInBits()) {
      // Bitconvert vector->vector case.
      Val = DAG.getNode(ISD::BITCAST, DL, PartVT, Val);
    } else if (PartVT.isVector() &&
               PartEVT.getVectorElementType() == ValueVT.getVectorElementType() &&
               PartEVT.getVectorNumElements() > ValueVT.getVectorNumElements()) {
      EVT ElementVT = PartVT.getVectorElementType();
      // Vector widening case, e.g. <2 x float> -> <4 x float>.  Shuffle in
      // undef elements.
      SmallVector<SDValue, 16> Ops;
      for (unsigned i = 0, e = ValueVT.getVectorNumElements(); i != e; ++i)
        Ops.push_back(DAG.getNode(
            ISD::EXTRACT_VECTOR_ELT, DL, ElementVT, Val,
            DAG.getConstant(i, DL, TLI.getVectorIdxTy(DAG.getDataLayout()))));

      for (unsigned i = ValueVT.getVectorNumElements(),
           e = PartVT.getVectorNumElements(); i != e; ++i)
        Ops.push_back(DAG.getUNDEF(ElementVT));

      Val = DAG.getBuildVector(PartVT, DL, Ops);

      // FIXME: Use CONCAT for 2x -> 4x.

      //SDValue UndefElts = DAG.getUNDEF(VectorTy);
      //Val = DAG.getNode(ISD::CONCAT_VECTORS, DL, PartVT, Val, UndefElts);
    } else if (PartVT.isVector() &&
               PartEVT.getVectorElementType().bitsGE(
                 ValueVT.getVectorElementType()) &&
               PartEVT.getVectorNumElements() == ValueVT.getVectorNumElements()) {

      // Promoted vector extract
      Val = DAG.getAnyExtOrTrunc(Val, DL, PartVT);
    } else {
      if (ValueVT.getVectorNumElements() == 1) {
        Val = DAG.getNode(
            ISD::EXTRACT_VECTOR_ELT, DL, PartVT, Val,
            DAG.getConstant(0, DL, TLI.getVectorIdxTy(DAG.getDataLayout())));
      } else {
        assert(PartVT.getSizeInBits() > ValueVT.getSizeInBits() &&
               "lossy conversion of vector to scalar type");
        EVT IntermediateType =
            EVT::getIntegerVT(*DAG.getContext(), ValueVT.getSizeInBits());
        Val = DAG.getBitcast(IntermediateType, Val);
        Val = DAG.getAnyExtOrTrunc(Val, DL, PartVT);
      }
    }

    assert(Val.getValueType() == PartVT && "Unexpected vector part value type");
    Parts[0] = Val;
    return;
  }

  // Handle a multi-element vector.
  EVT IntermediateVT;
  MVT RegisterVT;
  unsigned NumIntermediates;
  unsigned NumRegs;
  if (IsABIRegCopy) {
    NumRegs = TLI.getVectorTypeBreakdownForCallingConv(
        *DAG.getContext(), ValueVT, IntermediateVT, NumIntermediates,
        RegisterVT);
  } else {
    NumRegs =
        TLI.getVectorTypeBreakdown(*DAG.getContext(), ValueVT, IntermediateVT,
                                   NumIntermediates, RegisterVT);
  }
  unsigned NumElements = ValueVT.getVectorNumElements();

  assert(NumRegs == NumParts && "Part count doesn't match vector breakdown!");
  NumParts = NumRegs; // Silence a compiler warning.
  assert(RegisterVT == PartVT && "Part type doesn't match vector breakdown!");

  // Convert the vector to the appropiate type if necessary.
  unsigned DestVectorNoElts =
      NumIntermediates *
      (IntermediateVT.isVector() ? IntermediateVT.getVectorNumElements() : 1);
  EVT BuiltVectorTy = EVT::getVectorVT(
      *DAG.getContext(), IntermediateVT.getScalarType(), DestVectorNoElts);
  if (Val.getValueType() != BuiltVectorTy)
    Val = DAG.getNode(ISD::BITCAST, DL, BuiltVectorTy, Val);

  // Split the vector into intermediate operands.
  SmallVector<SDValue, 8> Ops(NumIntermediates);
  for (unsigned i = 0; i != NumIntermediates; ++i) {
    if (IntermediateVT.isVector())
      Ops[i] =
          DAG.getNode(ISD::EXTRACT_SUBVECTOR, DL, IntermediateVT, Val,
                      DAG.getConstant(i * (NumElements / NumIntermediates), DL,
                                      TLI.getVectorIdxTy(DAG.getDataLayout())));
    else
      Ops[i] = DAG.getNode(
          ISD::EXTRACT_VECTOR_ELT, DL, IntermediateVT, Val,
          DAG.getConstant(i, DL, TLI.getVectorIdxTy(DAG.getDataLayout())));
  }

  // Split the intermediate operands into legal parts.
  if (NumParts == NumIntermediates) {
    // If the register was not expanded, promote or copy the value,
    // as appropriate.
    for (unsigned i = 0; i != NumParts; ++i)
      getCopyToParts(DAG, DL, Ops[i], &Parts[i], 1, PartVT, V);
  } else if (NumParts > 0) {
    // If the intermediate type was expanded, split each the value into
    // legal parts.
    assert(NumIntermediates != 0 && "division by zero");
    assert(NumParts % NumIntermediates == 0 &&
           "Must expand into a divisible number of parts!");
    unsigned Factor = NumParts / NumIntermediates;
    for (unsigned i = 0; i != NumIntermediates; ++i)
      getCopyToParts(DAG, DL, Ops[i], &Parts[i*Factor], Factor, PartVT, V);
  }
}

RegsForValue::RegsForValue(const SmallVector<unsigned, 4> &regs, MVT regvt,
                           EVT valuevt, bool IsABIMangledValue)
    : ValueVTs(1, valuevt), RegVTs(1, regvt), Regs(regs),
      RegCount(1, regs.size()), IsABIMangled(IsABIMangledValue) {}

RegsForValue::RegsForValue(LLVMContext &Context, const TargetLowering &TLI,
                           const DataLayout &DL, unsigned Reg, Type *Ty,
                           bool IsABIMangledValue) {
  ComputeValueVTs(TLI, DL, Ty, ValueVTs);

  IsABIMangled = IsABIMangledValue;

  for (EVT ValueVT : ValueVTs) {
    unsigned NumRegs = IsABIMangledValue
                           ? TLI.getNumRegistersForCallingConv(Context, ValueVT)
                           : TLI.getNumRegisters(Context, ValueVT);
    MVT RegisterVT = IsABIMangledValue
                         ? TLI.getRegisterTypeForCallingConv(Context, ValueVT)
                         : TLI.getRegisterType(Context, ValueVT);
    for (unsigned i = 0; i != NumRegs; ++i)
      Regs.push_back(Reg + i);
    RegVTs.push_back(RegisterVT);
    RegCount.push_back(NumRegs);
    Reg += NumRegs;
  }
}

SDValue RegsForValue::getCopyFromRegs(SelectionDAG &DAG,
                                      FunctionLoweringInfo &FuncInfo,
                                      const SDLoc &dl, SDValue &Chain,
                                      SDValue *Flag, const Value *V) const {
  // A Value with type {} or [0 x %t] needs no registers.
  if (ValueVTs.empty())
    return SDValue();

  const TargetLowering &TLI = DAG.getTargetLoweringInfo();

  // Assemble the legal parts into the final values.
  SmallVector<SDValue, 4> Values(ValueVTs.size());
  SmallVector<SDValue, 8> Parts;
  for (unsigned Value = 0, Part = 0, e = ValueVTs.size(); Value != e; ++Value) {
    // Copy the legal parts from the registers.
    EVT ValueVT = ValueVTs[Value];
    unsigned NumRegs = RegCount[Value];
    MVT RegisterVT = IsABIMangled
                         ? TLI.getRegisterTypeForCallingConv(RegVTs[Value])
                         : RegVTs[Value];

    Parts.resize(NumRegs);
    for (unsigned i = 0; i != NumRegs; ++i) {
      SDValue P;
      if (!Flag) {
        P = DAG.getCopyFromReg(Chain, dl, Regs[Part+i], RegisterVT);
      } else {
        P = DAG.getCopyFromReg(Chain, dl, Regs[Part+i], RegisterVT, *Flag);
        *Flag = P.getValue(2);
      }

      Chain = P.getValue(1);
      Parts[i] = P;

      // If the source register was virtual and if we know something about it,
      // add an assert node.
      if (!TargetRegisterInfo::isVirtualRegister(Regs[Part+i]) ||
          !RegisterVT.isInteger() || RegisterVT.isVector())
        continue;

      const FunctionLoweringInfo::LiveOutInfo *LOI =
        FuncInfo.GetLiveOutRegInfo(Regs[Part+i]);
      if (!LOI)
        continue;

      unsigned RegSize = RegisterVT.getSizeInBits();
      unsigned NumSignBits = LOI->NumSignBits;
      unsigned NumZeroBits = LOI->Known.countMinLeadingZeros();

      if (NumZeroBits == RegSize) {
        // The current value is a zero.
        // Explicitly express that as it would be easier for
        // optimizations to kick in.
        Parts[i] = DAG.getConstant(0, dl, RegisterVT);
        continue;
      }

      // FIXME: We capture more information than the dag can represent.  For
      // now, just use the tightest assertzext/assertsext possible.
      bool isSExt = true;
      EVT FromVT(MVT::Other);
      if (NumSignBits == RegSize) {
        isSExt = true;   // ASSERT SEXT 1
        FromVT = MVT::i1;
      } else if (NumZeroBits >= RegSize - 1) {
        isSExt = false;  // ASSERT ZEXT 1
        FromVT = MVT::i1;
      } else if (NumSignBits > RegSize - 8) {
        isSExt = true;   // ASSERT SEXT 8
        FromVT = MVT::i8;
      } else if (NumZeroBits >= RegSize - 8) {
        isSExt = false;  // ASSERT ZEXT 8
        FromVT = MVT::i8;
      } else if (NumSignBits > RegSize - 16) {
        isSExt = true;   // ASSERT SEXT 16
        FromVT = MVT::i16;
      } else if (NumZeroBits >= RegSize - 16) {
        isSExt = false;  // ASSERT ZEXT 16
        FromVT = MVT::i16;
      } else if (NumSignBits > RegSize - 32) {
        isSExt = true;   // ASSERT SEXT 32
        FromVT = MVT::i32;
      } else if (NumZeroBits >= RegSize - 32) {
        isSExt = false;  // ASSERT ZEXT 32
        FromVT = MVT::i32;
      } else {
        continue;
      }
      // Add an assertion node.
      assert(FromVT != MVT::Other);
      Parts[i] = DAG.getNode(isSExt ? ISD::AssertSext : ISD::AssertZext, dl,
                             RegisterVT, P, DAG.getValueType(FromVT));
    }

    Values[Value] = getCopyFromParts(DAG, dl, Parts.begin(),
                                     NumRegs, RegisterVT, ValueVT, V);
    Part += NumRegs;
    Parts.clear();
  }

  return DAG.getNode(ISD::MERGE_VALUES, dl, DAG.getVTList(ValueVTs), Values);
}

void RegsForValue::getCopyToRegs(SDValue Val, SelectionDAG &DAG,
                                 const SDLoc &dl, SDValue &Chain, SDValue *Flag,
                                 const Value *V,
                                 ISD::NodeType PreferredExtendType) const {
  const TargetLowering &TLI = DAG.getTargetLoweringInfo();
  ISD::NodeType ExtendKind = PreferredExtendType;

  // Get the list of the values's legal parts.
  unsigned NumRegs = Regs.size();
  SmallVector<SDValue, 8> Parts(NumRegs);
  for (unsigned Value = 0, Part = 0, e = ValueVTs.size(); Value != e; ++Value) {
    unsigned NumParts = RegCount[Value];

    MVT RegisterVT = IsABIMangled
                         ? TLI.getRegisterTypeForCallingConv(RegVTs[Value])
                         : RegVTs[Value];

    if (ExtendKind == ISD::ANY_EXTEND && TLI.isZExtFree(Val, RegisterVT))
      ExtendKind = ISD::ZERO_EXTEND;

    getCopyToParts(DAG, dl, Val.getValue(Val.getResNo() + Value),
                   &Parts[Part], NumParts, RegisterVT, V, ExtendKind);
    Part += NumParts;
  }

  // Copy the parts into the registers.
  SmallVector<SDValue, 8> Chains(NumRegs);
  for (unsigned i = 0; i != NumRegs; ++i) {
    SDValue Part;
    if (!Flag) {
      Part = DAG.getCopyToReg(Chain, dl, Regs[i], Parts[i]);
    } else {
      Part = DAG.getCopyToReg(Chain, dl, Regs[i], Parts[i], *Flag);
      *Flag = Part.getValue(1);
    }

    Chains[i] = Part.getValue(0);
  }

  if (NumRegs == 1 || Flag)
    // If NumRegs > 1 && Flag is used then the use of the last CopyToReg is
    // flagged to it. That is the CopyToReg nodes and the user are considered
    // a single scheduling unit. If we create a TokenFactor and return it as
    // chain, then the TokenFactor is both a predecessor (operand) of the
    // user as well as a successor (the TF operands are flagged to the user).
    // c1, f1 = CopyToReg
    // c2, f2 = CopyToReg
    // c3     = TokenFactor c1, c2
    // ...
    //        = op c3, ..., f2
    Chain = Chains[NumRegs-1];
  else
    Chain = DAG.getNode(ISD::TokenFactor, dl, MVT::Other, Chains);
}

void RegsForValue::AddInlineAsmOperands(unsigned Code, bool HasMatching,
                                        unsigned MatchingIdx, const SDLoc &dl,
                                        SelectionDAG &DAG,
                                        std::vector<SDValue> &Ops) const {
  const TargetLowering &TLI = DAG.getTargetLoweringInfo();

  unsigned Flag = InlineAsm::getFlagWord(Code, Regs.size());
  if (HasMatching)
    Flag = InlineAsm::getFlagWordForMatchingOp(Flag, MatchingIdx);
  else if (!Regs.empty() &&
           TargetRegisterInfo::isVirtualRegister(Regs.front())) {
    // Put the register class of the virtual registers in the flag word.  That
    // way, later passes can recompute register class constraints for inline
    // assembly as well as normal instructions.
    // Don't do this for tied operands that can use the regclass information
    // from the def.
    const MachineRegisterInfo &MRI = DAG.getMachineFunction().getRegInfo();
    const TargetRegisterClass *RC = MRI.getRegClass(Regs.front());
    Flag = InlineAsm::getFlagWordForRegClass(Flag, RC->getID());
  }

  SDValue Res = DAG.getTargetConstant(Flag, dl, MVT::i32);
  Ops.push_back(Res);

  if (Code == InlineAsm::Kind_Clobber) {
    // Clobbers should always have a 1:1 mapping with registers, and may
    // reference registers that have illegal (e.g. vector) types. Hence, we
    // shouldn't try to apply any sort of splitting logic to them.
    assert(Regs.size() == RegVTs.size() && Regs.size() == ValueVTs.size() &&
           "No 1:1 mapping from clobbers to regs?");
    unsigned SP = TLI.getStackPointerRegisterToSaveRestore();
    (void)SP;
    for (unsigned I = 0, E = ValueVTs.size(); I != E; ++I) {
      Ops.push_back(DAG.getRegister(Regs[I], RegVTs[I]));
      assert(
          (Regs[I] != SP ||
           DAG.getMachineFunction().getFrameInfo().hasOpaqueSPAdjustment()) &&
          "If we clobbered the stack pointer, MFI should know about it.");
    }
    return;
  }

  for (unsigned Value = 0, Reg = 0, e = ValueVTs.size(); Value != e; ++Value) {
    unsigned NumRegs = TLI.getNumRegisters(*DAG.getContext(), ValueVTs[Value]);
    MVT RegisterVT = RegVTs[Value];
    for (unsigned i = 0; i != NumRegs; ++i) {
      assert(Reg < Regs.size() && "Mismatch in # registers expected");
      unsigned TheReg = Regs[Reg++];
      Ops.push_back(DAG.getRegister(TheReg, RegisterVT));
    }
  }
}

void SelectionDAGBuilder::init(GCFunctionInfo *gfi, AliasAnalysis *aa,
                               const TargetLibraryInfo *li) {
  AA = aa;
  GFI = gfi;
  LibInfo = li;
  DL = &DAG.getDataLayout();
  Context = DAG.getContext();
  LPadToCallSiteMap.clear();
}

void SelectionDAGBuilder::clear() {
  NodeMap.clear();
  UnusedArgNodeMap.clear();
  PendingLoads.clear();
  PendingExports.clear();
  CurInst = nullptr;
  HasTailCall = false;
  SDNodeOrder = LowestSDNodeOrder;
  StatepointLowering.clear();
}

void SelectionDAGBuilder::clearDanglingDebugInfo() {
  DanglingDebugInfoMap.clear();
}

SDValue SelectionDAGBuilder::getRoot() {
  if (PendingLoads.empty())
    return DAG.getRoot();

  if (PendingLoads.size() == 1) {
    SDValue Root = PendingLoads[0];
    DAG.setRoot(Root);
    PendingLoads.clear();
    return Root;
  }

  // Otherwise, we have to make a token factor node.
  SDValue Root = DAG.getNode(ISD::TokenFactor, getCurSDLoc(), MVT::Other,
                             PendingLoads);
  PendingLoads.clear();
  DAG.setRoot(Root);
  return Root;
}

SDValue SelectionDAGBuilder::getControlRoot() {
  SDValue Root = DAG.getRoot();

  if (PendingExports.empty())
    return Root;

  // Turn all of the CopyToReg chains into one factored node.
  if (Root.getOpcode() != ISD::EntryToken) {
    unsigned i = 0, e = PendingExports.size();
    for (; i != e; ++i) {
      assert(PendingExports[i].getNode()->getNumOperands() > 1);
      if (PendingExports[i].getNode()->getOperand(0) == Root)
        break;  // Don't add the root if we already indirectly depend on it.
    }

    if (i == e)
      PendingExports.push_back(Root);
  }

  Root = DAG.getNode(ISD::TokenFactor, getCurSDLoc(), MVT::Other,
                     PendingExports);
  PendingExports.clear();
  DAG.setRoot(Root);
  return Root;
}

void SelectionDAGBuilder::visit(const Instruction &I) {
  // Set up outgoing PHI node register values before emitting the terminator.
  if (isa<TerminatorInst>(&I)) {
    HandlePHINodesInSuccessorBlocks(I.getParent());
  }

  // Increase the SDNodeOrder if dealing with a non-debug instruction.
  if (!isa<DbgInfoIntrinsic>(I))
    ++SDNodeOrder;

  CurInst = &I;

  visit(I.getOpcode(), I);

  if (!isa<TerminatorInst>(&I) && !HasTailCall &&
      !isStatepoint(&I)) // statepoints handle their exports internally
    CopyToExportRegsIfNeeded(&I);

  CurInst = nullptr;
}

void SelectionDAGBuilder::visitPHI(const PHINode &) {
  llvm_unreachable("SelectionDAGBuilder shouldn't visit PHI nodes!");
}

void SelectionDAGBuilder::visit(unsigned Opcode, const User &I) {
  // Note: this doesn't use InstVisitor, because it has to work with
  // ConstantExpr's in addition to instructions.
  switch (Opcode) {
  default: llvm_unreachable("Unknown instruction type encountered!");
    // Build the switch statement using the Instruction.def file.
#define HANDLE_INST(NUM, OPCODE, CLASS) \
    case Instruction::OPCODE: visit##OPCODE((const CLASS&)I); break;
#include "llvm/IR/Instruction.def"
  }
}

// resolveDanglingDebugInfo - if we saw an earlier dbg_value referring to V,
// generate the debug data structures now that we've seen its definition.
void SelectionDAGBuilder::resolveDanglingDebugInfo(const Value *V,
                                                   SDValue Val) {
  DanglingDebugInfo &DDI = DanglingDebugInfoMap[V];
  if (DDI.getDI()) {
    const DbgValueInst *DI = DDI.getDI();
    DebugLoc dl = DDI.getdl();
    unsigned DbgSDNodeOrder = DDI.getSDNodeOrder();
    DILocalVariable *Variable = DI->getVariable();
    DIExpression *Expr = DI->getExpression();
    assert(Variable->isValidLocationForIntrinsic(dl) &&
           "Expected inlined-at fields to agree");
    SDDbgValue *SDV;
    if (Val.getNode()) {
      if (!EmitFuncArgumentDbgValue(V, Variable, Expr, dl, false, Val)) {
        SDV = getDbgValue(Val, Variable, Expr, dl, DbgSDNodeOrder);
        DAG.AddDbgValue(SDV, Val.getNode(), false);
      }
    } else
      DEBUG(dbgs() << "Dropping debug info for " << *DI << "\n");
    DanglingDebugInfoMap[V] = DanglingDebugInfo();
  }
}

/// getCopyFromRegs - If there was virtual register allocated for the value V
/// emit CopyFromReg of the specified type Ty. Return empty SDValue() otherwise.
SDValue SelectionDAGBuilder::getCopyFromRegs(const Value *V, Type *Ty) {
  DenseMap<const Value *, unsigned>::iterator It = FuncInfo.ValueMap.find(V);
  SDValue Result;

  if (It != FuncInfo.ValueMap.end()) {
    unsigned InReg = It->second;

    RegsForValue RFV(*DAG.getContext(), DAG.getTargetLoweringInfo(),
                     DAG.getDataLayout(), InReg, Ty, isABIRegCopy(V));
    SDValue Chain = DAG.getEntryNode();
    Result = RFV.getCopyFromRegs(DAG, FuncInfo, getCurSDLoc(), Chain, nullptr,
                                 V);
    resolveDanglingDebugInfo(V, Result);
  }

  return Result;
}

/// getValue - Return an SDValue for the given Value.
SDValue SelectionDAGBuilder::getValue(const Value *V) {
  // If we already have an SDValue for this value, use it. It's important
  // to do this first, so that we don't create a CopyFromReg if we already
  // have a regular SDValue.
  SDValue &N = NodeMap[V];
  if (N.getNode()) return N;

  // If there's a virtual register allocated and initialized for this
  // value, use it.
  if (SDValue copyFromReg = getCopyFromRegs(V, V->getType()))
    return copyFromReg;

  // Otherwise create a new SDValue and remember it.
  SDValue Val = getValueImpl(V);
  NodeMap[V] = Val;
  resolveDanglingDebugInfo(V, Val);
  return Val;
}

// Return true if SDValue exists for the given Value
bool SelectionDAGBuilder::findValue(const Value *V) const {
  return (NodeMap.find(V) != NodeMap.end()) ||
    (FuncInfo.ValueMap.find(V) != FuncInfo.ValueMap.end());
}

/// getNonRegisterValue - Return an SDValue for the given Value, but
/// don't look in FuncInfo.ValueMap for a virtual register.
SDValue SelectionDAGBuilder::getNonRegisterValue(const Value *V) {
  // If we already have an SDValue for this value, use it.
  SDValue &N = NodeMap[V];
  if (N.getNode()) {
    if (isa<ConstantSDNode>(N) || isa<ConstantFPSDNode>(N)) {
      // Remove the debug location from the node as the node is about to be used
      // in a location which may differ from the original debug location.  This
      // is relevant to Constant and ConstantFP nodes because they can appear
      // as constant expressions inside PHI nodes.
      N->setDebugLoc(DebugLoc());
    }
    return N;
  }

  // Otherwise create a new SDValue and remember it.
  SDValue Val = getValueImpl(V);
  NodeMap[V] = Val;
  resolveDanglingDebugInfo(V, Val);
  return Val;
}

/// getValueImpl - Helper function for getValue and getNonRegisterValue.
/// Create an SDValue for the given value.
SDValue SelectionDAGBuilder::getValueImpl(const Value *V) {
  const TargetLowering &TLI = DAG.getTargetLoweringInfo();

  if (const Constant *C = dyn_cast<Constant>(V)) {
    EVT VT = TLI.getValueType(DAG.getDataLayout(), V->getType(), true);

    if (const ConstantInt *CI = dyn_cast<ConstantInt>(C))
      return DAG.getConstant(*CI, getCurSDLoc(), VT);

    if (const GlobalValue *GV = dyn_cast<GlobalValue>(C))
      return DAG.getGlobalAddress(GV, getCurSDLoc(), VT);

    if (isa<ConstantPointerNull>(C)) {
      unsigned AS = V->getType()->getPointerAddressSpace();
      return DAG.getConstant(0, getCurSDLoc(),
                             TLI.getPointerTy(DAG.getDataLayout(), AS));
    }

    if (const ConstantFP *CFP = dyn_cast<ConstantFP>(C))
      return DAG.getConstantFP(*CFP, getCurSDLoc(), VT);

    if (isa<UndefValue>(C) && !V->getType()->isAggregateType())
      return DAG.getUNDEF(VT);

    if (const ConstantExpr *CE = dyn_cast<ConstantExpr>(C)) {
      visit(CE->getOpcode(), *CE);
      SDValue N1 = NodeMap[V];
      assert(N1.getNode() && "visit didn't populate the NodeMap!");
      return N1;
    }

    if (isa<ConstantStruct>(C) || isa<ConstantArray>(C)) {
      SmallVector<SDValue, 4> Constants;
      for (User::const_op_iterator OI = C->op_begin(), OE = C->op_end();
           OI != OE; ++OI) {
        SDNode *Val = getValue(*OI).getNode();
        // If the operand is an empty aggregate, there are no values.
        if (!Val) continue;
        // Add each leaf value from the operand to the Constants list
        // to form a flattened list of all the values.
        for (unsigned i = 0, e = Val->getNumValues(); i != e; ++i)
          Constants.push_back(SDValue(Val, i));
      }

      return DAG.getMergeValues(Constants, getCurSDLoc());
    }

    if (const ConstantDataSequential *CDS =
          dyn_cast<ConstantDataSequential>(C)) {
      SmallVector<SDValue, 4> Ops;
      for (unsigned i = 0, e = CDS->getNumElements(); i != e; ++i) {
        SDNode *Val = getValue(CDS->getElementAsConstant(i)).getNode();
        // Add each leaf value from the operand to the Constants list
        // to form a flattened list of all the values.
        for (unsigned i = 0, e = Val->getNumValues(); i != e; ++i)
          Ops.push_back(SDValue(Val, i));
      }

      if (isa<ArrayType>(CDS->getType()))
        return DAG.getMergeValues(Ops, getCurSDLoc());
      return NodeMap[V] = DAG.getBuildVector(VT, getCurSDLoc(), Ops);
    }

    if (C->getType()->isStructTy() || C->getType()->isArrayTy()) {
      assert((isa<ConstantAggregateZero>(C) || isa<UndefValue>(C)) &&
             "Unknown struct or array constant!");

      SmallVector<EVT, 4> ValueVTs;
      ComputeValueVTs(TLI, DAG.getDataLayout(), C->getType(), ValueVTs);
      unsigned NumElts = ValueVTs.size();
      if (NumElts == 0)
        return SDValue(); // empty struct
      SmallVector<SDValue, 4> Constants(NumElts);
      for (unsigned i = 0; i != NumElts; ++i) {
        EVT EltVT = ValueVTs[i];
        if (isa<UndefValue>(C))
          Constants[i] = DAG.getUNDEF(EltVT);
        else if (EltVT.isFloatingPoint())
          Constants[i] = DAG.getConstantFP(0, getCurSDLoc(), EltVT);
        else
          Constants[i] = DAG.getConstant(0, getCurSDLoc(), EltVT);
      }

      return DAG.getMergeValues(Constants, getCurSDLoc());
    }

    if (const BlockAddress *BA = dyn_cast<BlockAddress>(C))
      return DAG.getBlockAddress(BA, VT);

    VectorType *VecTy = cast<VectorType>(V->getType());
    unsigned NumElements = VecTy->getNumElements();

    // Now that we know the number and type of the elements, get that number of
    // elements into the Ops array based on what kind of constant it is.
    SmallVector<SDValue, 16> Ops;
    if (const ConstantVector *CV = dyn_cast<ConstantVector>(C)) {
      for (unsigned i = 0; i != NumElements; ++i)
        Ops.push_back(getValue(CV->getOperand(i)));
    } else {
      assert(isa<ConstantAggregateZero>(C) && "Unknown vector constant!");
      EVT EltVT =
          TLI.getValueType(DAG.getDataLayout(), VecTy->getElementType());

      SDValue Op;
      if (EltVT.isFloatingPoint())
        Op = DAG.getConstantFP(0, getCurSDLoc(), EltVT);
      else
        Op = DAG.getConstant(0, getCurSDLoc(), EltVT);
      Ops.assign(NumElements, Op);
    }

    // Create a BUILD_VECTOR node.
    return NodeMap[V] = DAG.getBuildVector(VT, getCurSDLoc(), Ops);
  }

  // If this is a static alloca, generate it as the frameindex instead of
  // computation.
  if (const AllocaInst *AI = dyn_cast<AllocaInst>(V)) {
    DenseMap<const AllocaInst*, int>::iterator SI =
      FuncInfo.StaticAllocaMap.find(AI);
    if (SI != FuncInfo.StaticAllocaMap.end())
      return DAG.getFrameIndex(SI->second,
                               TLI.getFrameIndexTy(DAG.getDataLayout()));
  }

  // If this is an instruction which fast-isel has deferred, select it now.
  if (const Instruction *Inst = dyn_cast<Instruction>(V)) {
    unsigned InReg = FuncInfo.InitializeRegForValue(Inst);

    RegsForValue RFV(*DAG.getContext(), TLI, DAG.getDataLayout(), InReg,
                     Inst->getType(), isABIRegCopy(V));
    SDValue Chain = DAG.getEntryNode();
    return RFV.getCopyFromRegs(DAG, FuncInfo, getCurSDLoc(), Chain, nullptr, V);
  }

  llvm_unreachable("Can't get register for value!");
}

void SelectionDAGBuilder::visitCatchPad(const CatchPadInst &I) {
  auto Pers = classifyEHPersonality(FuncInfo.Fn->getPersonalityFn());
  bool IsMSVCCXX = Pers == EHPersonality::MSVC_CXX;
  bool IsCoreCLR = Pers == EHPersonality::CoreCLR;
  MachineBasicBlock *CatchPadMBB = FuncInfo.MBB;
  // In MSVC C++ and CoreCLR, catchblocks are funclets and need prologues.
  if (IsMSVCCXX || IsCoreCLR)
    CatchPadMBB->setIsEHFuncletEntry();

  DAG.setRoot(DAG.getNode(ISD::CATCHPAD, getCurSDLoc(), MVT::Other, getControlRoot()));
}

void SelectionDAGBuilder::visitCatchRet(const CatchReturnInst &I) {
  // Update machine-CFG edge.
  MachineBasicBlock *TargetMBB = FuncInfo.MBBMap[I.getSuccessor()];
  FuncInfo.MBB->addSuccessor(TargetMBB);

  auto Pers = classifyEHPersonality(FuncInfo.Fn->getPersonalityFn());
  bool IsSEH = isAsynchronousEHPersonality(Pers);
  if (IsSEH) {
    // If this is not a fall-through branch or optimizations are switched off,
    // emit the branch.
    if (TargetMBB != NextBlock(FuncInfo.MBB) ||
        TM.getOptLevel() == CodeGenOpt::None)
      DAG.setRoot(DAG.getNode(ISD::BR, getCurSDLoc(), MVT::Other,
                              getControlRoot(), DAG.getBasicBlock(TargetMBB)));
    return;
  }

  // Figure out the funclet membership for the catchret's successor.
  // This will be used by the FuncletLayout pass to determine how to order the
  // BB's.
  // A 'catchret' returns to the outer scope's color.
  Value *ParentPad = I.getCatchSwitchParentPad();
  const BasicBlock *SuccessorColor;
  if (isa<ConstantTokenNone>(ParentPad))
    SuccessorColor = &FuncInfo.Fn->getEntryBlock();
  else
    SuccessorColor = cast<Instruction>(ParentPad)->getParent();
  assert(SuccessorColor && "No parent funclet for catchret!");
  MachineBasicBlock *SuccessorColorMBB = FuncInfo.MBBMap[SuccessorColor];
  assert(SuccessorColorMBB && "No MBB for SuccessorColor!");

  // Create the terminator node.
  SDValue Ret = DAG.getNode(ISD::CATCHRET, getCurSDLoc(), MVT::Other,
                            getControlRoot(), DAG.getBasicBlock(TargetMBB),
                            DAG.getBasicBlock(SuccessorColorMBB));
  DAG.setRoot(Ret);
}

void SelectionDAGBuilder::visitCleanupPad(const CleanupPadInst &CPI) {
  // Don't emit any special code for the cleanuppad instruction. It just marks
  // the start of a funclet.
  FuncInfo.MBB->setIsEHFuncletEntry();
  FuncInfo.MBB->setIsCleanupFuncletEntry();
}

/// When an invoke or a cleanupret unwinds to the next EH pad, there are
/// many places it could ultimately go. In the IR, we have a single unwind
/// destination, but in the machine CFG, we enumerate all the possible blocks.
/// This function skips over imaginary basic blocks that hold catchswitch
/// instructions, and finds all the "real" machine
/// basic block destinations. As those destinations may not be successors of
/// EHPadBB, here we also calculate the edge probability to those destinations.
/// The passed-in Prob is the edge probability to EHPadBB.
static void findUnwindDestinations(
    FunctionLoweringInfo &FuncInfo, const BasicBlock *EHPadBB,
    BranchProbability Prob,
    SmallVectorImpl<std::pair<MachineBasicBlock *, BranchProbability>>
        &UnwindDests) {
  EHPersonality Personality =
    classifyEHPersonality(FuncInfo.Fn->getPersonalityFn());
  bool IsMSVCCXX = Personality == EHPersonality::MSVC_CXX;
  bool IsCoreCLR = Personality == EHPersonality::CoreCLR;

  while (EHPadBB) {
    const Instruction *Pad = EHPadBB->getFirstNonPHI();
    BasicBlock *NewEHPadBB = nullptr;
    if (isa<LandingPadInst>(Pad)) {
      // Stop on landingpads. They are not funclets.
      UnwindDests.emplace_back(FuncInfo.MBBMap[EHPadBB], Prob);
      break;
    } else if (isa<CleanupPadInst>(Pad)) {
      // Stop on cleanup pads. Cleanups are always funclet entries for all known
      // personalities.
      UnwindDests.emplace_back(FuncInfo.MBBMap[EHPadBB], Prob);
      UnwindDests.back().first->setIsEHFuncletEntry();
      break;
    } else if (auto *CatchSwitch = dyn_cast<CatchSwitchInst>(Pad)) {
      // Add the catchpad handlers to the possible destinations.
      for (const BasicBlock *CatchPadBB : CatchSwitch->handlers()) {
        UnwindDests.emplace_back(FuncInfo.MBBMap[CatchPadBB], Prob);
        // For MSVC++ and the CLR, catchblocks are funclets and need prologues.
        if (IsMSVCCXX || IsCoreCLR)
          UnwindDests.back().first->setIsEHFuncletEntry();
      }
      NewEHPadBB = CatchSwitch->getUnwindDest();
    } else {
      continue;
    }

    BranchProbabilityInfo *BPI = FuncInfo.BPI;
    if (BPI && NewEHPadBB)
      Prob *= BPI->getEdgeProbability(EHPadBB, NewEHPadBB);
    EHPadBB = NewEHPadBB;
  }
}

void SelectionDAGBuilder::visitCleanupRet(const CleanupReturnInst &I) {
  // Update successor info.
  SmallVector<std::pair<MachineBasicBlock *, BranchProbability>, 1> UnwindDests;
  auto UnwindDest = I.getUnwindDest();
  BranchProbabilityInfo *BPI = FuncInfo.BPI;
  BranchProbability UnwindDestProb =
      (BPI && UnwindDest)
          ? BPI->getEdgeProbability(FuncInfo.MBB->getBasicBlock(), UnwindDest)
          : BranchProbability::getZero();
  findUnwindDestinations(FuncInfo, UnwindDest, UnwindDestProb, UnwindDests);
  for (auto &UnwindDest : UnwindDests) {
    UnwindDest.first->setIsEHPad();
    addSuccessorWithProb(FuncInfo.MBB, UnwindDest.first, UnwindDest.second);
  }
  FuncInfo.MBB->normalizeSuccProbs();

  // Create the terminator node.
  SDValue Ret =
      DAG.getNode(ISD::CLEANUPRET, getCurSDLoc(), MVT::Other, getControlRoot());
  DAG.setRoot(Ret);
}

void SelectionDAGBuilder::visitCatchSwitch(const CatchSwitchInst &CSI) {
  report_fatal_error("visitCatchSwitch not yet implemented!");
}

void SelectionDAGBuilder::visitRet(const ReturnInst &I) {
  const TargetLowering &TLI = DAG.getTargetLoweringInfo();
  auto &DL = DAG.getDataLayout();
  SDValue Chain = getControlRoot();
  SmallVector<ISD::OutputArg, 8> Outs;
  SmallVector<SDValue, 8> OutVals;

  // Calls to @llvm.experimental.deoptimize don't generate a return value, so
  // lower
  //
  //   %val = call <ty> @llvm.experimental.deoptimize()
  //   ret <ty> %val
  //
  // differently.
  if (I.getParent()->getTerminatingDeoptimizeCall()) {
    LowerDeoptimizingReturn();
    return;
  }

  if (!FuncInfo.CanLowerReturn) {
    unsigned DemoteReg = FuncInfo.DemoteRegister;
    const Function *F = I.getParent()->getParent();

    // Emit a store of the return value through the virtual register.
    // Leave Outs empty so that LowerReturn won't try to load return
    // registers the usual way.
    SmallVector<EVT, 1> PtrValueVTs;
    ComputeValueVTs(TLI, DL,
                    F->getReturnType()->getPointerTo(
                        DAG.getDataLayout().getAllocaAddrSpace()),
                    PtrValueVTs);

    SDValue RetPtr = DAG.getCopyFromReg(DAG.getEntryNode(), getCurSDLoc(),
                                        DemoteReg, PtrValueVTs[0]);
    SDValue RetOp = getValue(I.getOperand(0));

    SmallVector<EVT, 4> ValueVTs;
    SmallVector<uint64_t, 4> Offsets;
    ComputeValueVTs(TLI, DL, I.getOperand(0)->getType(), ValueVTs, &Offsets);
    unsigned NumValues = ValueVTs.size();

    SmallVector<SDValue, 4> Chains(NumValues);
    for (unsigned i = 0; i != NumValues; ++i) {
      // An aggregate return value cannot wrap around the address space, so
      // offsets to its parts don't wrap either.
      SDValue Ptr = DAG.getObjectPtrOffset(getCurSDLoc(), RetPtr, Offsets[i]);
      Chains[i] = DAG.getStore(
          Chain, getCurSDLoc(), SDValue(RetOp.getNode(), RetOp.getResNo() + i),
          // FIXME: better loc info would be nice.
          Ptr, MachinePointerInfo::getUnknownStack(DAG.getMachineFunction()));
    }

    Chain = DAG.getNode(ISD::TokenFactor, getCurSDLoc(),
                        MVT::Other, Chains);
  } else if (I.getNumOperands() != 0) {
    SmallVector<EVT, 4> ValueVTs;
    ComputeValueVTs(TLI, DL, I.getOperand(0)->getType(), ValueVTs);
    unsigned NumValues = ValueVTs.size();
    if (NumValues) {
      SDValue RetOp = getValue(I.getOperand(0));

      const Function *F = I.getParent()->getParent();

      ISD::NodeType ExtendKind = ISD::ANY_EXTEND;
      if (F->getAttributes().hasAttribute(AttributeList::ReturnIndex,
                                          Attribute::SExt))
        ExtendKind = ISD::SIGN_EXTEND;
      else if (F->getAttributes().hasAttribute(AttributeList::ReturnIndex,
                                               Attribute::ZExt))
        ExtendKind = ISD::ZERO_EXTEND;

      LLVMContext &Context = F->getContext();
      bool RetInReg = F->getAttributes().hasAttribute(
          AttributeList::ReturnIndex, Attribute::InReg);

      for (unsigned j = 0; j != NumValues; ++j) {
        EVT VT = ValueVTs[j];

        if (ExtendKind != ISD::ANY_EXTEND && VT.isInteger())
          VT = TLI.getTypeForExtReturn(Context, VT, ExtendKind);

        unsigned NumParts = TLI.getNumRegistersForCallingConv(Context, VT);
        MVT PartVT = TLI.getRegisterTypeForCallingConv(Context, VT);
        SmallVector<SDValue, 4> Parts(NumParts);
        getCopyToParts(DAG, getCurSDLoc(),
                       SDValue(RetOp.getNode(), RetOp.getResNo() + j),
                       &Parts[0], NumParts, PartVT, &I, ExtendKind, true);

        // 'inreg' on function refers to return value
        ISD::ArgFlagsTy Flags = ISD::ArgFlagsTy();
        if (RetInReg)
          Flags.setInReg();

        // Propagate extension type if any
        if (ExtendKind == ISD::SIGN_EXTEND)
          Flags.setSExt();
        else if (ExtendKind == ISD::ZERO_EXTEND)
          Flags.setZExt();

        for (unsigned i = 0; i < NumParts; ++i) {
          Outs.push_back(ISD::OutputArg(Flags, Parts[i].getValueType(),
                                        VT, /*isfixed=*/true, 0, 0));
          OutVals.push_back(Parts[i]);
        }
      }
    }
  }

  // Push in swifterror virtual register as the last element of Outs. This makes
  // sure swifterror virtual register will be returned in the swifterror
  // physical register.
  const Function *F = I.getParent()->getParent();
  if (TLI.supportSwiftError() &&
      F->getAttributes().hasAttrSomewhere(Attribute::SwiftError)) {
    assert(FuncInfo.SwiftErrorArg && "Need a swift error argument");
    ISD::ArgFlagsTy Flags = ISD::ArgFlagsTy();
    Flags.setSwiftError();
    Outs.push_back(ISD::OutputArg(Flags, EVT(TLI.getPointerTy(DL)) /*vt*/,
                                  EVT(TLI.getPointerTy(DL)) /*argvt*/,
                                  true /*isfixed*/, 1 /*origidx*/,
                                  0 /*partOffs*/));
    // Create SDNode for the swifterror virtual register.
    OutVals.push_back(
        DAG.getRegister(FuncInfo.getOrCreateSwiftErrorVRegUseAt(
                            &I, FuncInfo.MBB, FuncInfo.SwiftErrorArg).first,
                        EVT(TLI.getPointerTy(DL))));
  }

  bool isVarArg = DAG.getMachineFunction().getFunction().isVarArg();
  CallingConv::ID CallConv =
    DAG.getMachineFunction().getFunction().getCallingConv();
  Chain = DAG.getTargetLoweringInfo().LowerReturn(
      Chain, CallConv, isVarArg, Outs, OutVals, getCurSDLoc(), DAG);

  // Verify that the target's LowerReturn behaved as expected.
  assert(Chain.getNode() && Chain.getValueType() == MVT::Other &&
         "LowerReturn didn't return a valid chain!");

  // Update the DAG with the new chain value resulting from return lowering.
  DAG.setRoot(Chain);
}

/// CopyToExportRegsIfNeeded - If the given value has virtual registers
/// created for it, emit nodes to copy the value into the virtual
/// registers.
void SelectionDAGBuilder::CopyToExportRegsIfNeeded(const Value *V) {
  // Skip empty types
  if (V->getType()->isEmptyTy())
    return;

  DenseMap<const Value *, unsigned>::iterator VMI = FuncInfo.ValueMap.find(V);
  if (VMI != FuncInfo.ValueMap.end()) {
    assert(!V->use_empty() && "Unused value assigned virtual registers!");
    CopyValueToVirtualRegister(V, VMI->second);
  }
}

/// ExportFromCurrentBlock - If this condition isn't known to be exported from
/// the current basic block, add it to ValueMap now so that we'll get a
/// CopyTo/FromReg.
void SelectionDAGBuilder::ExportFromCurrentBlock(const Value *V) {
  // No need to export constants.
  if (!isa<Instruction>(V) && !isa<Argument>(V)) return;

  // Already exported?
  if (FuncInfo.isExportedInst(V)) return;

  unsigned Reg = FuncInfo.InitializeRegForValue(V);
  CopyValueToVirtualRegister(V, Reg);
}

bool SelectionDAGBuilder::isExportableFromCurrentBlock(const Value *V,
                                                     const BasicBlock *FromBB) {
  // The operands of the setcc have to be in this block.  We don't know
  // how to export them from some other block.
  if (const Instruction *VI = dyn_cast<Instruction>(V)) {
    // Can export from current BB.
    if (VI->getParent() == FromBB)
      return true;

    // Is already exported, noop.
    return FuncInfo.isExportedInst(V);
  }

  // If this is an argument, we can export it if the BB is the entry block or
  // if it is already exported.
  if (isa<Argument>(V)) {
    if (FromBB == &FromBB->getParent()->getEntryBlock())
      return true;

    // Otherwise, can only export this if it is already exported.
    return FuncInfo.isExportedInst(V);
  }

  // Otherwise, constants can always be exported.
  return true;
}

/// Return branch probability calculated by BranchProbabilityInfo for IR blocks.
BranchProbability
SelectionDAGBuilder::getEdgeProbability(const MachineBasicBlock *Src,
                                        const MachineBasicBlock *Dst) const {
  BranchProbabilityInfo *BPI = FuncInfo.BPI;
  const BasicBlock *SrcBB = Src->getBasicBlock();
  const BasicBlock *DstBB = Dst->getBasicBlock();
  if (!BPI) {
    // If BPI is not available, set the default probability as 1 / N, where N is
    // the number of successors.
    auto SuccSize = std::max<uint32_t>(
        std::distance(succ_begin(SrcBB), succ_end(SrcBB)), 1);
    return BranchProbability(1, SuccSize);
  }
  return BPI->getEdgeProbability(SrcBB, DstBB);
}

void SelectionDAGBuilder::addSuccessorWithProb(MachineBasicBlock *Src,
                                               MachineBasicBlock *Dst,
                                               BranchProbability Prob) {
  if (!FuncInfo.BPI)
    Src->addSuccessorWithoutProb(Dst);
  else {
    if (Prob.isUnknown())
      Prob = getEdgeProbability(Src, Dst);
    Src->addSuccessor(Dst, Prob);
  }
}

static bool InBlock(const Value *V, const BasicBlock *BB) {
  if (const Instruction *I = dyn_cast<Instruction>(V))
    return I->getParent() == BB;
  return true;
}

/// EmitBranchForMergedCondition - Helper method for FindMergedConditions.
/// This function emits a branch and is used at the leaves of an OR or an
/// AND operator tree.
void
SelectionDAGBuilder::EmitBranchForMergedCondition(const Value *Cond,
                                                  MachineBasicBlock *TBB,
                                                  MachineBasicBlock *FBB,
                                                  MachineBasicBlock *CurBB,
                                                  MachineBasicBlock *SwitchBB,
                                                  BranchProbability TProb,
                                                  BranchProbability FProb,
                                                  bool InvertCond) {
  const BasicBlock *BB = CurBB->getBasicBlock();

  // If the leaf of the tree is a comparison, merge the condition into
  // the caseblock.
  if (const CmpInst *BOp = dyn_cast<CmpInst>(Cond)) {
    // The operands of the cmp have to be in this block.  We don't know
    // how to export them from some other block.  If this is the first block
    // of the sequence, no exporting is needed.
    if (CurBB == SwitchBB ||
        (isExportableFromCurrentBlock(BOp->getOperand(0), BB) &&
         isExportableFromCurrentBlock(BOp->getOperand(1), BB))) {
      ISD::CondCode Condition;
      if (const ICmpInst *IC = dyn_cast<ICmpInst>(Cond)) {
        ICmpInst::Predicate Pred =
            InvertCond ? IC->getInversePredicate() : IC->getPredicate();
        Condition = getICmpCondCode(Pred);
      } else {
        const FCmpInst *FC = cast<FCmpInst>(Cond);
        FCmpInst::Predicate Pred =
            InvertCond ? FC->getInversePredicate() : FC->getPredicate();
        Condition = getFCmpCondCode(Pred);
        if (TM.Options.NoNaNsFPMath)
          Condition = getFCmpCodeWithoutNaN(Condition);
      }

      CaseBlock CB(Condition, BOp->getOperand(0), BOp->getOperand(1), nullptr,
                   TBB, FBB, CurBB, getCurSDLoc(), TProb, FProb);
      SwitchCases.push_back(CB);
      return;
    }
  }

  // Create a CaseBlock record representing this branch.
  ISD::CondCode Opc = InvertCond ? ISD::SETNE : ISD::SETEQ;
  CaseBlock CB(Opc, Cond, ConstantInt::getTrue(*DAG.getContext()),
               nullptr, TBB, FBB, CurBB, getCurSDLoc(), TProb, FProb);
  SwitchCases.push_back(CB);
}

/// FindMergedConditions - If Cond is an expression like
void SelectionDAGBuilder::FindMergedConditions(const Value *Cond,
                                               MachineBasicBlock *TBB,
                                               MachineBasicBlock *FBB,
                                               MachineBasicBlock *CurBB,
                                               MachineBasicBlock *SwitchBB,
                                               Instruction::BinaryOps Opc,
                                               BranchProbability TProb,
                                               BranchProbability FProb,
                                               bool InvertCond) {
  // Skip over not part of the tree and remember to invert op and operands at
  // next level.
  if (BinaryOperator::isNot(Cond) && Cond->hasOneUse()) {
    const Value *CondOp = BinaryOperator::getNotArgument(Cond);
    if (InBlock(CondOp, CurBB->getBasicBlock())) {
      FindMergedConditions(CondOp, TBB, FBB, CurBB, SwitchBB, Opc, TProb, FProb,
                           !InvertCond);
      return;
    }
  }

  const Instruction *BOp = dyn_cast<Instruction>(Cond);
  // Compute the effective opcode for Cond, taking into account whether it needs
  // to be inverted, e.g.
  //   and (not (or A, B)), C
  // gets lowered as
  //   and (and (not A, not B), C)
  unsigned BOpc = 0;
  if (BOp) {
    BOpc = BOp->getOpcode();
    if (InvertCond) {
      if (BOpc == Instruction::And)
        BOpc = Instruction::Or;
      else if (BOpc == Instruction::Or)
        BOpc = Instruction::And;
    }
  }

  // If this node is not part of the or/and tree, emit it as a branch.
  if (!BOp || !(isa<BinaryOperator>(BOp) || isa<CmpInst>(BOp)) ||
      BOpc != unsigned(Opc) || !BOp->hasOneUse() ||
      BOp->getParent() != CurBB->getBasicBlock() ||
      !InBlock(BOp->getOperand(0), CurBB->getBasicBlock()) ||
      !InBlock(BOp->getOperand(1), CurBB->getBasicBlock())) {
    EmitBranchForMergedCondition(Cond, TBB, FBB, CurBB, SwitchBB,
                                 TProb, FProb, InvertCond);
    return;
  }

  //  Create TmpBB after CurBB.
  MachineFunction::iterator BBI(CurBB);
  MachineFunction &MF = DAG.getMachineFunction();
  MachineBasicBlock *TmpBB = MF.CreateMachineBasicBlock(CurBB->getBasicBlock());
  CurBB->getParent()->insert(++BBI, TmpBB);

  if (Opc == Instruction::Or) {
    // Codegen X | Y as:
    // BB1:
    //   jmp_if_X TBB
    //   jmp TmpBB
    // TmpBB:
    //   jmp_if_Y TBB
    //   jmp FBB
    //

    // We have flexibility in setting Prob for BB1 and Prob for TmpBB.
    // The requirement is that
    //   TrueProb for BB1 + (FalseProb for BB1 * TrueProb for TmpBB)
    //     = TrueProb for original BB.
    // Assuming the original probabilities are A and B, one choice is to set
    // BB1's probabilities to A/2 and A/2+B, and set TmpBB's probabilities to
    // A/(1+B) and 2B/(1+B). This choice assumes that
    //   TrueProb for BB1 == FalseProb for BB1 * TrueProb for TmpBB.
    // Another choice is to assume TrueProb for BB1 equals to TrueProb for
    // TmpBB, but the math is more complicated.

    auto NewTrueProb = TProb / 2;
    auto NewFalseProb = TProb / 2 + FProb;
    // Emit the LHS condition.
    FindMergedConditions(BOp->getOperand(0), TBB, TmpBB, CurBB, SwitchBB, Opc,
                         NewTrueProb, NewFalseProb, InvertCond);

    // Normalize A/2 and B to get A/(1+B) and 2B/(1+B).
    SmallVector<BranchProbability, 2> Probs{TProb / 2, FProb};
    BranchProbability::normalizeProbabilities(Probs.begin(), Probs.end());
    // Emit the RHS condition into TmpBB.
    FindMergedConditions(BOp->getOperand(1), TBB, FBB, TmpBB, SwitchBB, Opc,
                         Probs[0], Probs[1], InvertCond);
  } else {
    assert(Opc == Instruction::And && "Unknown merge op!");
    // Codegen X & Y as:
    // BB1:
    //   jmp_if_X TmpBB
    //   jmp FBB
    // TmpBB:
    //   jmp_if_Y TBB
    //   jmp FBB
    //
    //  This requires creation of TmpBB after CurBB.

    // We have flexibility in setting Prob for BB1 and Prob for TmpBB.
    // The requirement is that
    //   FalseProb for BB1 + (TrueProb for BB1 * FalseProb for TmpBB)
    //     = FalseProb for original BB.
    // Assuming the original probabilities are A and B, one choice is to set
    // BB1's probabilities to A+B/2 and B/2, and set TmpBB's probabilities to
    // 2A/(1+A) and B/(1+A). This choice assumes that FalseProb for BB1 ==
    // TrueProb for BB1 * FalseProb for TmpBB.

    auto NewTrueProb = TProb + FProb / 2;
    auto NewFalseProb = FProb / 2;
    // Emit the LHS condition.
    FindMergedConditions(BOp->getOperand(0), TmpBB, FBB, CurBB, SwitchBB, Opc,
                         NewTrueProb, NewFalseProb, InvertCond);

    // Normalize A and B/2 to get 2A/(1+A) and B/(1+A).
    SmallVector<BranchProbability, 2> Probs{TProb, FProb / 2};
    BranchProbability::normalizeProbabilities(Probs.begin(), Probs.end());
    // Emit the RHS condition into TmpBB.
    FindMergedConditions(BOp->getOperand(1), TBB, FBB, TmpBB, SwitchBB, Opc,
                         Probs[0], Probs[1], InvertCond);
  }
}

/// If the set of cases should be emitted as a series of branches, return true.
/// If we should emit this as a bunch of and/or'd together conditions, return
/// false.
bool
SelectionDAGBuilder::ShouldEmitAsBranches(const std::vector<CaseBlock> &Cases) {
  if (Cases.size() != 2) return true;

  // If this is two comparisons of the same values or'd or and'd together, they
  // will get folded into a single comparison, so don't emit two blocks.
  if ((Cases[0].CmpLHS == Cases[1].CmpLHS &&
       Cases[0].CmpRHS == Cases[1].CmpRHS) ||
      (Cases[0].CmpRHS == Cases[1].CmpLHS &&
       Cases[0].CmpLHS == Cases[1].CmpRHS)) {
    return false;
  }

  // Handle: (X != null) | (Y != null) --> (X|Y) != 0
  // Handle: (X == null) & (Y == null) --> (X|Y) == 0
  if (Cases[0].CmpRHS == Cases[1].CmpRHS &&
      Cases[0].CC == Cases[1].CC &&
      isa<Constant>(Cases[0].CmpRHS) &&
      cast<Constant>(Cases[0].CmpRHS)->isNullValue()) {
    if (Cases[0].CC == ISD::SETEQ && Cases[0].TrueBB == Cases[1].ThisBB)
      return false;
    if (Cases[0].CC == ISD::SETNE && Cases[0].FalseBB == Cases[1].ThisBB)
      return false;
  }

  return true;
}

void SelectionDAGBuilder::visitBr(const BranchInst &I) {
  MachineBasicBlock *BrMBB = FuncInfo.MBB;

  // Update machine-CFG edges.
  MachineBasicBlock *Succ0MBB = FuncInfo.MBBMap[I.getSuccessor(0)];

  if (I.isUnconditional()) {
    // Update machine-CFG edges.
    BrMBB->addSuccessor(Succ0MBB);

    // If this is not a fall-through branch or optimizations are switched off,
    // emit the branch.
    if (Succ0MBB != NextBlock(BrMBB) || TM.getOptLevel() == CodeGenOpt::None)
      DAG.setRoot(DAG.getNode(ISD::BR, getCurSDLoc(),
                              MVT::Other, getControlRoot(),
                              DAG.getBasicBlock(Succ0MBB)));

    return;
  }

  // If this condition is one of the special cases we handle, do special stuff
  // now.
  const Value *CondVal = I.getCondition();
  MachineBasicBlock *Succ1MBB = FuncInfo.MBBMap[I.getSuccessor(1)];

  // If this is a series of conditions that are or'd or and'd together, emit
  // this as a sequence of branches instead of setcc's with and/or operations.
  // As long as jumps are not expensive, this should improve performance.
  // For example, instead of something like:
  //     cmp A, B
  //     C = seteq
  //     cmp D, E
  //     F = setle
  //     or C, F
  //     jnz foo
  // Emit:
  //     cmp A, B
  //     je foo
  //     cmp D, E
  //     jle foo
  if (const BinaryOperator *BOp = dyn_cast<BinaryOperator>(CondVal)) {
    Instruction::BinaryOps Opcode = BOp->getOpcode();
    if (!DAG.getTargetLoweringInfo().isJumpExpensive() && BOp->hasOneUse() &&
        !I.getMetadata(LLVMContext::MD_unpredictable) &&
        (Opcode == Instruction::And || Opcode == Instruction::Or)) {
      FindMergedConditions(BOp, Succ0MBB, Succ1MBB, BrMBB, BrMBB,
                           Opcode,
                           getEdgeProbability(BrMBB, Succ0MBB),
                           getEdgeProbability(BrMBB, Succ1MBB),
                           /*InvertCond=*/false);
      // If the compares in later blocks need to use values not currently
      // exported from this block, export them now.  This block should always
      // be the first entry.
      assert(SwitchCases[0].ThisBB == BrMBB && "Unexpected lowering!");

      // Allow some cases to be rejected.
      if (ShouldEmitAsBranches(SwitchCases)) {
        for (unsigned i = 1, e = SwitchCases.size(); i != e; ++i) {
          ExportFromCurrentBlock(SwitchCases[i].CmpLHS);
          ExportFromCurrentBlock(SwitchCases[i].CmpRHS);
        }

        // Emit the branch for this block.
        visitSwitchCase(SwitchCases[0], BrMBB);
        SwitchCases.erase(SwitchCases.begin());
        return;
      }

      // Okay, we decided not to do this, remove any inserted MBB's and clear
      // SwitchCases.
      for (unsigned i = 1, e = SwitchCases.size(); i != e; ++i)
        FuncInfo.MF->erase(SwitchCases[i].ThisBB);

      SwitchCases.clear();
    }
  }

  // Create a CaseBlock record representing this branch.
  CaseBlock CB(ISD::SETEQ, CondVal, ConstantInt::getTrue(*DAG.getContext()),
               nullptr, Succ0MBB, Succ1MBB, BrMBB, getCurSDLoc());

  // Use visitSwitchCase to actually insert the fast branch sequence for this
  // cond branch.
  visitSwitchCase(CB, BrMBB);
}

/// visitSwitchCase - Emits the necessary code to represent a single node in
/// the binary search tree resulting from lowering a switch instruction.
void SelectionDAGBuilder::visitSwitchCase(CaseBlock &CB,
                                          MachineBasicBlock *SwitchBB) {
  SDValue Cond;
  SDValue CondLHS = getValue(CB.CmpLHS);
  SDLoc dl = CB.DL;

  // Build the setcc now.
  if (!CB.CmpMHS) {
    // Fold "(X == true)" to X and "(X == false)" to !X to
    // handle common cases produced by branch lowering.
    if (CB.CmpRHS == ConstantInt::getTrue(*DAG.getContext()) &&
        CB.CC == ISD::SETEQ)
      Cond = CondLHS;
    else if (CB.CmpRHS == ConstantInt::getFalse(*DAG.getContext()) &&
             CB.CC == ISD::SETEQ) {
      SDValue True = DAG.getConstant(1, dl, CondLHS.getValueType());
      Cond = DAG.getNode(ISD::XOR, dl, CondLHS.getValueType(), CondLHS, True);
    } else
      Cond = DAG.getSetCC(dl, MVT::i1, CondLHS, getValue(CB.CmpRHS), CB.CC);
  } else {
    assert(CB.CC == ISD::SETLE && "Can handle only LE ranges now");

    const APInt& Low = cast<ConstantInt>(CB.CmpLHS)->getValue();
    const APInt& High = cast<ConstantInt>(CB.CmpRHS)->getValue();

    SDValue CmpOp = getValue(CB.CmpMHS);
    EVT VT = CmpOp.getValueType();

    if (cast<ConstantInt>(CB.CmpLHS)->isMinValue(true)) {
      Cond = DAG.getSetCC(dl, MVT::i1, CmpOp, DAG.getConstant(High, dl, VT),
                          ISD::SETLE);
    } else {
      SDValue SUB = DAG.getNode(ISD::SUB, dl,
                                VT, CmpOp, DAG.getConstant(Low, dl, VT));
      Cond = DAG.getSetCC(dl, MVT::i1, SUB,
                          DAG.getConstant(High-Low, dl, VT), ISD::SETULE);
    }
  }

  // Update successor info
  addSuccessorWithProb(SwitchBB, CB.TrueBB, CB.TrueProb);
  // TrueBB and FalseBB are always different unless the incoming IR is
  // degenerate. This only happens when running llc on weird IR.
  if (CB.TrueBB != CB.FalseBB)
    addSuccessorWithProb(SwitchBB, CB.FalseBB, CB.FalseProb);
  SwitchBB->normalizeSuccProbs();

  // If the lhs block is the next block, invert the condition so that we can
  // fall through to the lhs instead of the rhs block.
  if (CB.TrueBB == NextBlock(SwitchBB)) {
    std::swap(CB.TrueBB, CB.FalseBB);
    SDValue True = DAG.getConstant(1, dl, Cond.getValueType());
    Cond = DAG.getNode(ISD::XOR, dl, Cond.getValueType(), Cond, True);
  }

  SDValue BrCond = DAG.getNode(ISD::BRCOND, dl,
                               MVT::Other, getControlRoot(), Cond,
                               DAG.getBasicBlock(CB.TrueBB));

  // Insert the false branch. Do this even if it's a fall through branch,
  // this makes it easier to do DAG optimizations which require inverting
  // the branch condition.
  BrCond = DAG.getNode(ISD::BR, dl, MVT::Other, BrCond,
                       DAG.getBasicBlock(CB.FalseBB));

  DAG.setRoot(BrCond);
}

/// visitJumpTable - Emit JumpTable node in the current MBB
void SelectionDAGBuilder::visitJumpTable(JumpTable &JT) {
  // Emit the code for the jump table
  assert(JT.Reg != -1U && "Should lower JT Header first!");
  EVT PTy = DAG.getTargetLoweringInfo().getPointerTy(DAG.getDataLayout());
  SDValue Index = DAG.getCopyFromReg(getControlRoot(), getCurSDLoc(),
                                     JT.Reg, PTy);
  SDValue Table = DAG.getJumpTable(JT.JTI, PTy);
  SDValue BrJumpTable = DAG.getNode(ISD::BR_JT, getCurSDLoc(),
                                    MVT::Other, Index.getValue(1),
                                    Table, Index);
  DAG.setRoot(BrJumpTable);
}

/// visitJumpTableHeader - This function emits necessary code to produce index
/// in the JumpTable from switch case.
void SelectionDAGBuilder::visitJumpTableHeader(JumpTable &JT,
                                               JumpTableHeader &JTH,
                                               MachineBasicBlock *SwitchBB) {
  SDLoc dl = getCurSDLoc();

  // Subtract the lowest switch case value from the value being switched on and
  // conditional branch to default mbb if the result is greater than the
  // difference between smallest and largest cases.
  SDValue SwitchOp = getValue(JTH.SValue);
  EVT VT = SwitchOp.getValueType();
  SDValue Sub = DAG.getNode(ISD::SUB, dl, VT, SwitchOp,
                            DAG.getConstant(JTH.First, dl, VT));

  // The SDNode we just created, which holds the value being switched on minus
  // the smallest case value, needs to be copied to a virtual register so it
  // can be used as an index into the jump table in a subsequent basic block.
  // This value may be smaller or larger than the target's pointer type, and
  // therefore require extension or truncating.
  const TargetLowering &TLI = DAG.getTargetLoweringInfo();
  SwitchOp = DAG.getZExtOrTrunc(Sub, dl, TLI.getPointerTy(DAG.getDataLayout()));

  unsigned JumpTableReg =
      FuncInfo.CreateReg(TLI.getPointerTy(DAG.getDataLayout()));
  SDValue CopyTo = DAG.getCopyToReg(getControlRoot(), dl,
                                    JumpTableReg, SwitchOp);
  JT.Reg = JumpTableReg;

  // Emit the range check for the jump table, and branch to the default block
  // for the switch statement if the value being switched on exceeds the largest
  // case in the switch.
  SDValue CMP = DAG.getSetCC(
      dl, TLI.getSetCCResultType(DAG.getDataLayout(), *DAG.getContext(),
                                 Sub.getValueType()),
      Sub, DAG.getConstant(JTH.Last - JTH.First, dl, VT), ISD::SETUGT);

  SDValue BrCond = DAG.getNode(ISD::BRCOND, dl,
                               MVT::Other, CopyTo, CMP,
                               DAG.getBasicBlock(JT.Default));

  // Avoid emitting unnecessary branches to the next block.
  if (JT.MBB != NextBlock(SwitchBB))
    BrCond = DAG.getNode(ISD::BR, dl, MVT::Other, BrCond,
                         DAG.getBasicBlock(JT.MBB));

  DAG.setRoot(BrCond);
}

/// Create a LOAD_STACK_GUARD node, and let it carry the target specific global
/// variable if there exists one.
static SDValue getLoadStackGuard(SelectionDAG &DAG, const SDLoc &DL,
                                 SDValue &Chain) {
  const TargetLowering &TLI = DAG.getTargetLoweringInfo();
  EVT PtrTy = TLI.getPointerTy(DAG.getDataLayout());
  MachineFunction &MF = DAG.getMachineFunction();
  Value *Global = TLI.getSDagStackGuard(*MF.getFunction().getParent());
  MachineSDNode *Node =
      DAG.getMachineNode(TargetOpcode::LOAD_STACK_GUARD, DL, PtrTy, Chain);
  if (Global) {
    MachinePointerInfo MPInfo(Global);
    MachineInstr::mmo_iterator MemRefs = MF.allocateMemRefsArray(1);
    auto Flags = MachineMemOperand::MOLoad | MachineMemOperand::MOInvariant |
                 MachineMemOperand::MODereferenceable;
    *MemRefs = MF.getMachineMemOperand(MPInfo, Flags, PtrTy.getSizeInBits() / 8,
                                       DAG.getEVTAlignment(PtrTy));
    Node->setMemRefs(MemRefs, MemRefs + 1);
  }
  return SDValue(Node, 0);
}

/// Codegen a new tail for a stack protector check ParentMBB which has had its
/// tail spliced into a stack protector check success bb.
///
/// For a high level explanation of how this fits into the stack protector
/// generation see the comment on the declaration of class
/// StackProtectorDescriptor.
void SelectionDAGBuilder::visitSPDescriptorParent(StackProtectorDescriptor &SPD,
                                                  MachineBasicBlock *ParentBB) {

  // First create the loads to the guard/stack slot for the comparison.
  const TargetLowering &TLI = DAG.getTargetLoweringInfo();
  EVT PtrTy = TLI.getPointerTy(DAG.getDataLayout());

  MachineFrameInfo &MFI = ParentBB->getParent()->getFrameInfo();
  int FI = MFI.getStackProtectorIndex();

  SDValue Guard;
  SDLoc dl = getCurSDLoc();
  SDValue StackSlotPtr = DAG.getFrameIndex(FI, PtrTy);
  const Module &M = *ParentBB->getParent()->getFunction().getParent();
  unsigned Align = DL->getPrefTypeAlignment(Type::getInt8PtrTy(M.getContext()));

  // Generate code to load the content of the guard slot.
  SDValue GuardVal = DAG.getLoad(
      PtrTy, dl, DAG.getEntryNode(), StackSlotPtr,
      MachinePointerInfo::getFixedStack(DAG.getMachineFunction(), FI), Align,
      MachineMemOperand::MOVolatile);

  if (TLI.useStackGuardXorFP())
    GuardVal = TLI.emitStackGuardXorFP(DAG, GuardVal, dl);

  // Retrieve guard check function, nullptr if instrumentation is inlined.
  if (const Value *GuardCheck = TLI.getSSPStackGuardCheck(M)) {
    // The target provides a guard check function to validate the guard value.
    // Generate a call to that function with the content of the guard slot as
    // argument.
    auto *Fn = cast<Function>(GuardCheck);
    FunctionType *FnTy = Fn->getFunctionType();
    assert(FnTy->getNumParams() == 1 && "Invalid function signature");

    TargetLowering::ArgListTy Args;
    TargetLowering::ArgListEntry Entry;
    Entry.Node = GuardVal;
    Entry.Ty = FnTy->getParamType(0);
    if (Fn->hasAttribute(1, Attribute::AttrKind::InReg))
      Entry.IsInReg = true;
    Args.push_back(Entry);

    TargetLowering::CallLoweringInfo CLI(DAG);
    CLI.setDebugLoc(getCurSDLoc())
      .setChain(DAG.getEntryNode())
      .setCallee(Fn->getCallingConv(), FnTy->getReturnType(),
                 getValue(GuardCheck), std::move(Args));

    std::pair<SDValue, SDValue> Result = TLI.LowerCallTo(CLI);
    DAG.setRoot(Result.second);
    return;
  }

  // If useLoadStackGuardNode returns true, generate LOAD_STACK_GUARD.
  // Otherwise, emit a volatile load to retrieve the stack guard value.
  SDValue Chain = DAG.getEntryNode();
  if (TLI.useLoadStackGuardNode()) {
    Guard = getLoadStackGuard(DAG, dl, Chain);
  } else {
    const Value *IRGuard = TLI.getSDagStackGuard(M);
    SDValue GuardPtr = getValue(IRGuard);

    Guard =
        DAG.getLoad(PtrTy, dl, Chain, GuardPtr, MachinePointerInfo(IRGuard, 0),
                    Align, MachineMemOperand::MOVolatile);
  }

  // Perform the comparison via a subtract/getsetcc.
  EVT VT = Guard.getValueType();
  SDValue Sub = DAG.getNode(ISD::SUB, dl, VT, Guard, GuardVal);

  SDValue Cmp = DAG.getSetCC(dl, TLI.getSetCCResultType(DAG.getDataLayout(),
                                                        *DAG.getContext(),
                                                        Sub.getValueType()),
                             Sub, DAG.getConstant(0, dl, VT), ISD::SETNE);

  // If the sub is not 0, then we know the guard/stackslot do not equal, so
  // branch to failure MBB.
  SDValue BrCond = DAG.getNode(ISD::BRCOND, dl,
                               MVT::Other, GuardVal.getOperand(0),
                               Cmp, DAG.getBasicBlock(SPD.getFailureMBB()));
  // Otherwise branch to success MBB.
  SDValue Br = DAG.getNode(ISD::BR, dl,
                           MVT::Other, BrCond,
                           DAG.getBasicBlock(SPD.getSuccessMBB()));

  DAG.setRoot(Br);
}

/// Codegen the failure basic block for a stack protector check.
///
/// A failure stack protector machine basic block consists simply of a call to
/// __stack_chk_fail().
///
/// For a high level explanation of how this fits into the stack protector
/// generation see the comment on the declaration of class
/// StackProtectorDescriptor.
void
SelectionDAGBuilder::visitSPDescriptorFailure(StackProtectorDescriptor &SPD) {
  const TargetLowering &TLI = DAG.getTargetLoweringInfo();
  SDValue Chain =
      TLI.makeLibCall(DAG, RTLIB::STACKPROTECTOR_CHECK_FAIL, MVT::isVoid,
                      None, false, getCurSDLoc(), false, false).second;
  DAG.setRoot(Chain);
}

/// visitBitTestHeader - This function emits necessary code to produce value
/// suitable for "bit tests"
void SelectionDAGBuilder::visitBitTestHeader(BitTestBlock &B,
                                             MachineBasicBlock *SwitchBB) {
  SDLoc dl = getCurSDLoc();

  // Subtract the minimum value
  SDValue SwitchOp = getValue(B.SValue);
  EVT VT = SwitchOp.getValueType();
  SDValue Sub = DAG.getNode(ISD::SUB, dl, VT, SwitchOp,
                            DAG.getConstant(B.First, dl, VT));

  // Check range
  const TargetLowering &TLI = DAG.getTargetLoweringInfo();
  SDValue RangeCmp = DAG.getSetCC(
      dl, TLI.getSetCCResultType(DAG.getDataLayout(), *DAG.getContext(),
                                 Sub.getValueType()),
      Sub, DAG.getConstant(B.Range, dl, VT), ISD::SETUGT);

  // Determine the type of the test operands.
  bool UsePtrType = false;
  if (!TLI.isTypeLegal(VT))
    UsePtrType = true;
  else {
    for (unsigned i = 0, e = B.Cases.size(); i != e; ++i)
      if (!isUIntN(VT.getSizeInBits(), B.Cases[i].Mask)) {
        // Switch table case range are encoded into series of masks.
        // Just use pointer type, it's guaranteed to fit.
        UsePtrType = true;
        break;
      }
  }
  if (UsePtrType) {
    VT = TLI.getPointerTy(DAG.getDataLayout());
    Sub = DAG.getZExtOrTrunc(Sub, dl, VT);
  }

  B.RegVT = VT.getSimpleVT();
  B.Reg = FuncInfo.CreateReg(B.RegVT);
  SDValue CopyTo = DAG.getCopyToReg(getControlRoot(), dl, B.Reg, Sub);

  MachineBasicBlock* MBB = B.Cases[0].ThisBB;

  addSuccessorWithProb(SwitchBB, B.Default, B.DefaultProb);
  addSuccessorWithProb(SwitchBB, MBB, B.Prob);
  SwitchBB->normalizeSuccProbs();

  SDValue BrRange = DAG.getNode(ISD::BRCOND, dl,
                                MVT::Other, CopyTo, RangeCmp,
                                DAG.getBasicBlock(B.Default));

  // Avoid emitting unnecessary branches to the next block.
  if (MBB != NextBlock(SwitchBB))
    BrRange = DAG.getNode(ISD::BR, dl, MVT::Other, BrRange,
                          DAG.getBasicBlock(MBB));

  DAG.setRoot(BrRange);
}

/// visitBitTestCase - this function produces one "bit test"
void SelectionDAGBuilder::visitBitTestCase(BitTestBlock &BB,
                                           MachineBasicBlock* NextMBB,
                                           BranchProbability BranchProbToNext,
                                           unsigned Reg,
                                           BitTestCase &B,
                                           MachineBasicBlock *SwitchBB) {
  SDLoc dl = getCurSDLoc();
  MVT VT = BB.RegVT;
  SDValue ShiftOp = DAG.getCopyFromReg(getControlRoot(), dl, Reg, VT);
  SDValue Cmp;
  unsigned PopCount = countPopulation(B.Mask);
  const TargetLowering &TLI = DAG.getTargetLoweringInfo();
  if (PopCount == 1) {
    // Testing for a single bit; just compare the shift count with what it
    // would need to be to shift a 1 bit in that position.
    Cmp = DAG.getSetCC(
        dl, TLI.getSetCCResultType(DAG.getDataLayout(), *DAG.getContext(), VT),
        ShiftOp, DAG.getConstant(countTrailingZeros(B.Mask), dl, VT),
        ISD::SETEQ);
  } else if (PopCount == BB.Range) {
    // There is only one zero bit in the range, test for it directly.
    Cmp = DAG.getSetCC(
        dl, TLI.getSetCCResultType(DAG.getDataLayout(), *DAG.getContext(), VT),
        ShiftOp, DAG.getConstant(countTrailingOnes(B.Mask), dl, VT),
        ISD::SETNE);
  } else {
    // Make desired shift
    SDValue SwitchVal = DAG.getNode(ISD::SHL, dl, VT,
                                    DAG.getConstant(1, dl, VT), ShiftOp);

    // Emit bit tests and jumps
    SDValue AndOp = DAG.getNode(ISD::AND, dl,
                                VT, SwitchVal, DAG.getConstant(B.Mask, dl, VT));
    Cmp = DAG.getSetCC(
        dl, TLI.getSetCCResultType(DAG.getDataLayout(), *DAG.getContext(), VT),
        AndOp, DAG.getConstant(0, dl, VT), ISD::SETNE);
  }

  // The branch probability from SwitchBB to B.TargetBB is B.ExtraProb.
  addSuccessorWithProb(SwitchBB, B.TargetBB, B.ExtraProb);
  // The branch probability from SwitchBB to NextMBB is BranchProbToNext.
  addSuccessorWithProb(SwitchBB, NextMBB, BranchProbToNext);
  // It is not guaranteed that the sum of B.ExtraProb and BranchProbToNext is
  // one as they are relative probabilities (and thus work more like weights),
  // and hence we need to normalize them to let the sum of them become one.
  SwitchBB->normalizeSuccProbs();

  SDValue BrAnd = DAG.getNode(ISD::BRCOND, dl,
                              MVT::Other, getControlRoot(),
                              Cmp, DAG.getBasicBlock(B.TargetBB));

  // Avoid emitting unnecessary branches to the next block.
  if (NextMBB != NextBlock(SwitchBB))
    BrAnd = DAG.getNode(ISD::BR, dl, MVT::Other, BrAnd,
                        DAG.getBasicBlock(NextMBB));

  DAG.setRoot(BrAnd);
}

void SelectionDAGBuilder::visitInvoke(const InvokeInst &I) {
  MachineBasicBlock *InvokeMBB = FuncInfo.MBB;

  // Retrieve successors. Look through artificial IR level blocks like
  // catchswitch for successors.
  MachineBasicBlock *Return = FuncInfo.MBBMap[I.getSuccessor(0)];
  const BasicBlock *EHPadBB = I.getSuccessor(1);

  // Deopt bundles are lowered in LowerCallSiteWithDeoptBundle, and we don't
  // have to do anything here to lower funclet bundles.
  assert(!I.hasOperandBundlesOtherThan(
             {LLVMContext::OB_deopt, LLVMContext::OB_funclet}) &&
         "Cannot lower invokes with arbitrary operand bundles yet!");

  const Value *Callee(I.getCalledValue());
  const Function *Fn = dyn_cast<Function>(Callee);
  if (isa<InlineAsm>(Callee))
    visitInlineAsm(&I);
  else if (Fn && Fn->isIntrinsic()) {
    switch (Fn->getIntrinsicID()) {
    default:
      llvm_unreachable("Cannot invoke this intrinsic");
    case Intrinsic::donothing:
      // Ignore invokes to @llvm.donothing: jump directly to the next BB.
      break;
    case Intrinsic::experimental_patchpoint_void:
    case Intrinsic::experimental_patchpoint_i64:
      visitPatchpoint(&I, EHPadBB);
      break;
    case Intrinsic::experimental_gc_statepoint:
      LowerStatepoint(ImmutableStatepoint(&I), EHPadBB);
      break;
    }
  } else if (I.countOperandBundlesOfType(LLVMContext::OB_deopt)) {
    // Currently we do not lower any intrinsic calls with deopt operand bundles.
    // Eventually we will support lowering the @llvm.experimental.deoptimize
    // intrinsic, and right now there are no plans to support other intrinsics
    // with deopt state.
    LowerCallSiteWithDeoptBundle(&I, getValue(Callee), EHPadBB);
  } else {
    LowerCallTo(&I, getValue(Callee), false, EHPadBB);
  }

  // If the value of the invoke is used outside of its defining block, make it
  // available as a virtual register.
  // We already took care of the exported value for the statepoint instruction
  // during call to the LowerStatepoint.
  if (!isStatepoint(I)) {
    CopyToExportRegsIfNeeded(&I);
  }

  SmallVector<std::pair<MachineBasicBlock *, BranchProbability>, 1> UnwindDests;
  BranchProbabilityInfo *BPI = FuncInfo.BPI;
  BranchProbability EHPadBBProb =
      BPI ? BPI->getEdgeProbability(InvokeMBB->getBasicBlock(), EHPadBB)
          : BranchProbability::getZero();
  findUnwindDestinations(FuncInfo, EHPadBB, EHPadBBProb, UnwindDests);

  // Update successor info.
  addSuccessorWithProb(InvokeMBB, Return);
  for (auto &UnwindDest : UnwindDests) {
    UnwindDest.first->setIsEHPad();
    addSuccessorWithProb(InvokeMBB, UnwindDest.first, UnwindDest.second);
  }
  InvokeMBB->normalizeSuccProbs();

  // Drop into normal successor.
  DAG.setRoot(DAG.getNode(ISD::BR, getCurSDLoc(),
                          MVT::Other, getControlRoot(),
                          DAG.getBasicBlock(Return)));
}

void SelectionDAGBuilder::visitResume(const ResumeInst &RI) {
  llvm_unreachable("SelectionDAGBuilder shouldn't visit resume instructions!");
}

void SelectionDAGBuilder::visitLandingPad(const LandingPadInst &LP) {
  assert(FuncInfo.MBB->isEHPad() &&
         "Call to landingpad not in landing pad!");

  MachineBasicBlock *MBB = FuncInfo.MBB;
  addLandingPadInfo(LP, *MBB);

  // If there aren't registers to copy the values into (e.g., during SjLj
  // exceptions), then don't bother to create these DAG nodes.
  const TargetLowering &TLI = DAG.getTargetLoweringInfo();
  const Constant *PersonalityFn = FuncInfo.Fn->getPersonalityFn();
  if (TLI.getExceptionPointerRegister(PersonalityFn) == 0 &&
      TLI.getExceptionSelectorRegister(PersonalityFn) == 0)
    return;

  // If landingpad's return type is token type, we don't create DAG nodes
  // for its exception pointer and selector value. The extraction of exception
  // pointer or selector value from token type landingpads is not currently
  // supported.
  if (LP.getType()->isTokenTy())
    return;

  SmallVector<EVT, 2> ValueVTs;
  SDLoc dl = getCurSDLoc();
  ComputeValueVTs(TLI, DAG.getDataLayout(), LP.getType(), ValueVTs);
  assert(ValueVTs.size() == 2 && "Only two-valued landingpads are supported");

  // Get the two live-in registers as SDValues. The physregs have already been
  // copied into virtual registers.
  SDValue Ops[2];
  if (FuncInfo.ExceptionPointerVirtReg) {
    SDValue EPtr = DAG.getCopyFromReg(DAG.getEntryNode(), dl,
                           FuncInfo.ExceptionPointerVirtReg,
                           TLI.getPointerTy(DAG.getDataLayout(),
                               TLI.getExceptionPointerAS()));
    Ops[0] = (EPtr.getValueType().isFatPointer()) ? EPtr :
        DAG.getZExtOrTrunc(EPtr, dl, ValueVTs[0]);
  } else {
    Ops[0] = DAG.getConstant(0, dl, TLI.getPointerTy(DAG.getDataLayout()));
  }
  Ops[1] = DAG.getZExtOrTrunc(
      DAG.getCopyFromReg(DAG.getEntryNode(), dl,
                         FuncInfo.ExceptionSelectorVirtReg,
                         TLI.getPointerTy(DAG.getDataLayout())),
      dl, ValueVTs[1]);

  // Merge into one.
  SDValue Res = DAG.getNode(ISD::MERGE_VALUES, dl,
                            DAG.getVTList(ValueVTs), Ops);
  setValue(&LP, Res);
}

void SelectionDAGBuilder::sortAndRangeify(CaseClusterVector &Clusters) {
#ifndef NDEBUG
  for (const CaseCluster &CC : Clusters)
    assert(CC.Low == CC.High && "Input clusters must be single-case");
#endif

  std::sort(Clusters.begin(), Clusters.end(),
            [](const CaseCluster &a, const CaseCluster &b) {
    return a.Low->getValue().slt(b.Low->getValue());
  });

  // Merge adjacent clusters with the same destination.
  const unsigned N = Clusters.size();
  unsigned DstIndex = 0;
  for (unsigned SrcIndex = 0; SrcIndex < N; ++SrcIndex) {
    CaseCluster &CC = Clusters[SrcIndex];
    const ConstantInt *CaseVal = CC.Low;
    MachineBasicBlock *Succ = CC.MBB;

    if (DstIndex != 0 && Clusters[DstIndex - 1].MBB == Succ &&
        (CaseVal->getValue() - Clusters[DstIndex - 1].High->getValue()) == 1) {
      // If this case has the same successor and is a neighbour, merge it into
      // the previous cluster.
      Clusters[DstIndex - 1].High = CaseVal;
      Clusters[DstIndex - 1].Prob += CC.Prob;
    } else {
      std::memmove(&Clusters[DstIndex++], &Clusters[SrcIndex],
                   sizeof(Clusters[SrcIndex]));
    }
  }
  Clusters.resize(DstIndex);
}

void SelectionDAGBuilder::UpdateSplitBlock(MachineBasicBlock *First,
                                           MachineBasicBlock *Last) {
  // Update JTCases.
  for (unsigned i = 0, e = JTCases.size(); i != e; ++i)
    if (JTCases[i].first.HeaderBB == First)
      JTCases[i].first.HeaderBB = Last;

  // Update BitTestCases.
  for (unsigned i = 0, e = BitTestCases.size(); i != e; ++i)
    if (BitTestCases[i].Parent == First)
      BitTestCases[i].Parent = Last;
}

void SelectionDAGBuilder::visitIndirectBr(const IndirectBrInst &I) {
  MachineBasicBlock *IndirectBrMBB = FuncInfo.MBB;

  // Update machine-CFG edges with unique successors.
  SmallSet<BasicBlock*, 32> Done;
  for (unsigned i = 0, e = I.getNumSuccessors(); i != e; ++i) {
    BasicBlock *BB = I.getSuccessor(i);
    bool Inserted = Done.insert(BB).second;
    if (!Inserted)
        continue;

    MachineBasicBlock *Succ = FuncInfo.MBBMap[BB];
    addSuccessorWithProb(IndirectBrMBB, Succ);
  }
  IndirectBrMBB->normalizeSuccProbs();

  DAG.setRoot(DAG.getNode(ISD::BRIND, getCurSDLoc(),
                          MVT::Other, getControlRoot(),
                          getValue(I.getAddress())));
}

void SelectionDAGBuilder::visitUnreachable(const UnreachableInst &I) {
  if (DAG.getTarget().Options.TrapUnreachable)
    DAG.setRoot(
        DAG.getNode(ISD::TRAP, getCurSDLoc(), MVT::Other, DAG.getRoot()));
}

void SelectionDAGBuilder::visitFSub(const User &I) {
  // -0.0 - X --> fneg
  Type *Ty = I.getType();
  if (isa<Constant>(I.getOperand(0)) &&
      I.getOperand(0) == ConstantFP::getZeroValueForNegation(Ty)) {
    SDValue Op2 = getValue(I.getOperand(1));
    setValue(&I, DAG.getNode(ISD::FNEG, getCurSDLoc(),
                             Op2.getValueType(), Op2));
    return;
  }

  visitBinary(I, ISD::FSUB);
}

/// Checks if the given instruction performs a vector reduction, in which case
/// we have the freedom to alter the elements in the result as long as the
/// reduction of them stays unchanged.
static bool isVectorReductionOp(const User *I) {
  const Instruction *Inst = dyn_cast<Instruction>(I);
  if (!Inst || !Inst->getType()->isVectorTy())
    return false;

  auto OpCode = Inst->getOpcode();
  switch (OpCode) {
  case Instruction::Add:
  case Instruction::Mul:
  case Instruction::And:
  case Instruction::Or:
  case Instruction::Xor:
    break;
  case Instruction::FAdd:
  case Instruction::FMul:
    if (const FPMathOperator *FPOp = dyn_cast<const FPMathOperator>(Inst))
      if (FPOp->getFastMathFlags().isFast())
        break;
    LLVM_FALLTHROUGH;
  default:
    return false;
  }

  unsigned ElemNum = Inst->getType()->getVectorNumElements();
  unsigned ElemNumToReduce = ElemNum;

  // Do DFS search on the def-use chain from the given instruction. We only
  // allow four kinds of operations during the search until we reach the
  // instruction that extracts the first element from the vector:
  //
  //   1. The reduction operation of the same opcode as the given instruction.
  //
  //   2. PHI node.
  //
  //   3. ShuffleVector instruction together with a reduction operation that
  //      does a partial reduction.
  //
  //   4. ExtractElement that extracts the first element from the vector, and we
  //      stop searching the def-use chain here.
  //
  // 3 & 4 above perform a reduction on all elements of the vector. We push defs
  // from 1-3 to the stack to continue the DFS. The given instruction is not
  // a reduction operation if we meet any other instructions other than those
  // listed above.

  SmallVector<const User *, 16> UsersToVisit{Inst};
  SmallPtrSet<const User *, 16> Visited;
  bool ReduxExtracted = false;

  while (!UsersToVisit.empty()) {
    auto User = UsersToVisit.back();
    UsersToVisit.pop_back();
    if (!Visited.insert(User).second)
      continue;

    for (const auto &U : User->users()) {
      auto Inst = dyn_cast<Instruction>(U);
      if (!Inst)
        return false;

      if (Inst->getOpcode() == OpCode || isa<PHINode>(U)) {
        if (const FPMathOperator *FPOp = dyn_cast<const FPMathOperator>(Inst))
          if (!isa<PHINode>(FPOp) && !FPOp->getFastMathFlags().isFast())
            return false;
        UsersToVisit.push_back(U);
      } else if (const ShuffleVectorInst *ShufInst =
                     dyn_cast<ShuffleVectorInst>(U)) {
        // Detect the following pattern: A ShuffleVector instruction together
        // with a reduction that do partial reduction on the first and second
        // ElemNumToReduce / 2 elements, and store the result in
        // ElemNumToReduce / 2 elements in another vector.

        unsigned ResultElements = ShufInst->getType()->getVectorNumElements();
        if (ResultElements < ElemNum)
          return false;

        if (ElemNumToReduce == 1)
          return false;
        if (!isa<UndefValue>(U->getOperand(1)))
          return false;
        for (unsigned i = 0; i < ElemNumToReduce / 2; ++i)
          if (ShufInst->getMaskValue(i) != int(i + ElemNumToReduce / 2))
            return false;
        for (unsigned i = ElemNumToReduce / 2; i < ElemNum; ++i)
          if (ShufInst->getMaskValue(i) != -1)
            return false;

        // There is only one user of this ShuffleVector instruction, which
        // must be a reduction operation.
        if (!U->hasOneUse())
          return false;

        auto U2 = dyn_cast<Instruction>(*U->user_begin());
        if (!U2 || U2->getOpcode() != OpCode)
          return false;

        // Check operands of the reduction operation.
        if ((U2->getOperand(0) == U->getOperand(0) && U2->getOperand(1) == U) ||
            (U2->getOperand(1) == U->getOperand(0) && U2->getOperand(0) == U)) {
          UsersToVisit.push_back(U2);
          ElemNumToReduce /= 2;
        } else
          return false;
      } else if (isa<ExtractElementInst>(U)) {
        // At this moment we should have reduced all elements in the vector.
        if (ElemNumToReduce != 1)
          return false;

        const ConstantInt *Val = dyn_cast<ConstantInt>(U->getOperand(1));
        if (!Val || Val->getZExtValue() != 0)
          return false;

        ReduxExtracted = true;
      } else
        return false;
    }
  }
  return ReduxExtracted;
}

void SelectionDAGBuilder::visitBinary(const User &I, unsigned OpCode) {
  SDValue Op1 = getValue(I.getOperand(0));
  SDValue Op2 = getValue(I.getOperand(1));

  bool nuw = false;
  bool nsw = false;
  bool exact = false;
  bool vec_redux = false;
  FastMathFlags FMF;

  if (const OverflowingBinaryOperator *OFBinOp =
          dyn_cast<const OverflowingBinaryOperator>(&I)) {
    nuw = OFBinOp->hasNoUnsignedWrap();
    nsw = OFBinOp->hasNoSignedWrap();
  }
  if (const PossiblyExactOperator *ExactOp =
          dyn_cast<const PossiblyExactOperator>(&I))
    exact = ExactOp->isExact();
  if (const FPMathOperator *FPOp = dyn_cast<const FPMathOperator>(&I))
    FMF = FPOp->getFastMathFlags();

  if (isVectorReductionOp(&I)) {
    vec_redux = true;
    DEBUG(dbgs() << "Detected a reduction operation:" << I << "\n");
  }

  SDNodeFlags Flags;
  Flags.setExact(exact);
  Flags.setNoSignedWrap(nsw);
  Flags.setNoUnsignedWrap(nuw);
  Flags.setVectorReduction(vec_redux);
  Flags.setAllowReciprocal(FMF.allowReciprocal());
  Flags.setAllowContract(FMF.allowContract());
  Flags.setNoInfs(FMF.noInfs());
  Flags.setNoNaNs(FMF.noNaNs());
  Flags.setNoSignedZeros(FMF.noSignedZeros());
  Flags.setUnsafeAlgebra(FMF.isFast());

  SDValue BinNodeValue = DAG.getNode(OpCode, getCurSDLoc(), Op1.getValueType(),
                                     Op1, Op2, Flags);
  setValue(&I, BinNodeValue);
}

void SelectionDAGBuilder::visitShift(const User &I, unsigned Opcode) {
  SDValue Op1 = getValue(I.getOperand(0));
  SDValue Op2 = getValue(I.getOperand(1));

  EVT ShiftTy = DAG.getTargetLoweringInfo().getShiftAmountTy(
      Op2.getValueType(), DAG.getDataLayout());

  // Coerce the shift amount to the right type if we can.
  if (!I.getType()->isVectorTy() && Op2.getValueType() != ShiftTy) {
    unsigned ShiftSize = ShiftTy.getSizeInBits();
    unsigned Op2Size = Op2.getValueSizeInBits();
    SDLoc DL = getCurSDLoc();

    // If the operand is smaller than the shift count type, promote it.
    if (ShiftSize > Op2Size)
      Op2 = DAG.getNode(ISD::ZERO_EXTEND, DL, ShiftTy, Op2);

    // If the operand is larger than the shift count type but the shift
    // count type has enough bits to represent any shift value, truncate
    // it now. This is a common case and it exposes the truncate to
    // optimization early.
    else if (ShiftSize >= Log2_32_Ceil(Op2.getValueSizeInBits()))
      Op2 = DAG.getNode(ISD::TRUNCATE, DL, ShiftTy, Op2);
    // Otherwise we'll need to temporarily settle for some other convenient
    // type.  Type legalization will make adjustments once the shiftee is split.
    else
      Op2 = DAG.getZExtOrTrunc(Op2, DL, MVT::i32);
  }

  bool nuw = false;
  bool nsw = false;
  bool exact = false;

  if (Opcode == ISD::SRL || Opcode == ISD::SRA || Opcode == ISD::SHL) {

    if (const OverflowingBinaryOperator *OFBinOp =
            dyn_cast<const OverflowingBinaryOperator>(&I)) {
      nuw = OFBinOp->hasNoUnsignedWrap();
      nsw = OFBinOp->hasNoSignedWrap();
    }
    if (const PossiblyExactOperator *ExactOp =
            dyn_cast<const PossiblyExactOperator>(&I))
      exact = ExactOp->isExact();
  }
  SDNodeFlags Flags;
  Flags.setExact(exact);
  Flags.setNoSignedWrap(nsw);
  Flags.setNoUnsignedWrap(nuw);
  SDValue Res = DAG.getNode(Opcode, getCurSDLoc(), Op1.getValueType(), Op1, Op2,
                            Flags);
  setValue(&I, Res);
}

void SelectionDAGBuilder::visitSDiv(const User &I) {
  SDValue Op1 = getValue(I.getOperand(0));
  SDValue Op2 = getValue(I.getOperand(1));

  SDNodeFlags Flags;
  Flags.setExact(isa<PossiblyExactOperator>(&I) &&
                 cast<PossiblyExactOperator>(&I)->isExact());
  setValue(&I, DAG.getNode(ISD::SDIV, getCurSDLoc(), Op1.getValueType(), Op1,
                           Op2, Flags));
}

void SelectionDAGBuilder::visitICmp(const User &I) {
  ICmpInst::Predicate predicate = ICmpInst::BAD_ICMP_PREDICATE;
  if (const ICmpInst *IC = dyn_cast<ICmpInst>(&I))
    predicate = IC->getPredicate();
  else if (const ConstantExpr *IC = dyn_cast<ConstantExpr>(&I))
    predicate = ICmpInst::Predicate(IC->getPredicate());
  SDValue Op1 = getValue(I.getOperand(0));
  SDValue Op2 = getValue(I.getOperand(1));
  ISD::CondCode Opcode = getICmpCondCode(predicate);

  EVT DestVT = DAG.getTargetLoweringInfo().getValueType(DAG.getDataLayout(),
                                                        I.getType());
  setValue(&I, DAG.getSetCC(getCurSDLoc(), DestVT, Op1, Op2, Opcode));
}

void SelectionDAGBuilder::visitFCmp(const User &I) {
  FCmpInst::Predicate predicate = FCmpInst::BAD_FCMP_PREDICATE;
  if (const FCmpInst *FC = dyn_cast<FCmpInst>(&I))
    predicate = FC->getPredicate();
  else if (const ConstantExpr *FC = dyn_cast<ConstantExpr>(&I))
    predicate = FCmpInst::Predicate(FC->getPredicate());
  SDValue Op1 = getValue(I.getOperand(0));
  SDValue Op2 = getValue(I.getOperand(1));
  ISD::CondCode Condition = getFCmpCondCode(predicate);

  // FIXME: Fcmp instructions have fast-math-flags in IR, so we should use them.
  // FIXME: We should propagate the fast-math-flags to the DAG node itself for
  // further optimization, but currently FMF is only applicable to binary nodes.
  if (TM.Options.NoNaNsFPMath)
    Condition = getFCmpCodeWithoutNaN(Condition);
  EVT DestVT = DAG.getTargetLoweringInfo().getValueType(DAG.getDataLayout(),
                                                        I.getType());
  setValue(&I, DAG.getSetCC(getCurSDLoc(), DestVT, Op1, Op2, Condition));
}

// Check if the condition of the select has one use or two users that are both
// selects with the same condition.
static bool hasOnlySelectUsers(const Value *Cond) {
  return llvm::all_of(Cond->users(), [](const Value *V) {
    return isa<SelectInst>(V);
  });
}

void SelectionDAGBuilder::visitSelect(const User &I) {
  SmallVector<EVT, 4> ValueVTs;
  ComputeValueVTs(DAG.getTargetLoweringInfo(), DAG.getDataLayout(), I.getType(),
                  ValueVTs);
  unsigned NumValues = ValueVTs.size();
  if (NumValues == 0) return;

  SmallVector<SDValue, 4> Values(NumValues);
  SDValue Cond     = getValue(I.getOperand(0));
  SDValue LHSVal   = getValue(I.getOperand(1));
  SDValue RHSVal   = getValue(I.getOperand(2));
  auto BaseOps = {Cond};
  ISD::NodeType OpCode = Cond.getValueType().isVector() ?
    ISD::VSELECT : ISD::SELECT;

  // Min/max matching is only viable if all output VTs are the same.
  if (std::equal(ValueVTs.begin(), ValueVTs.end(), ValueVTs.begin())) {
    EVT VT = ValueVTs[0];
    LLVMContext &Ctx = *DAG.getContext();
    auto &TLI = DAG.getTargetLoweringInfo();

    // We care about the legality of the operation after it has been type
    // legalized.
    while (TLI.getTypeAction(Ctx, VT) != TargetLoweringBase::TypeLegal &&
           VT != TLI.getTypeToTransformTo(Ctx, VT))
      VT = TLI.getTypeToTransformTo(Ctx, VT);

    // If the vselect is legal, assume we want to leave this as a vector setcc +
    // vselect. Otherwise, if this is going to be scalarized, we want to see if
    // min/max is legal on the scalar type.
    bool UseScalarMinMax = VT.isVector() &&
      !TLI.isOperationLegalOrCustom(ISD::VSELECT, VT);

    Value *LHS, *RHS;
    auto SPR = matchSelectPattern(const_cast<User*>(&I), LHS, RHS);
    ISD::NodeType Opc = ISD::DELETED_NODE;
    switch (SPR.Flavor) {
    case SPF_UMAX:    Opc = ISD::UMAX; break;
    case SPF_UMIN:    Opc = ISD::UMIN; break;
    case SPF_SMAX:    Opc = ISD::SMAX; break;
    case SPF_SMIN:    Opc = ISD::SMIN; break;
    case SPF_FMINNUM:
      switch (SPR.NaNBehavior) {
      case SPNB_NA: llvm_unreachable("No NaN behavior for FP op?");
      case SPNB_RETURNS_NAN:   Opc = ISD::FMINNAN; break;
      case SPNB_RETURNS_OTHER: Opc = ISD::FMINNUM; break;
      case SPNB_RETURNS_ANY: {
        if (TLI.isOperationLegalOrCustom(ISD::FMINNUM, VT))
          Opc = ISD::FMINNUM;
        else if (TLI.isOperationLegalOrCustom(ISD::FMINNAN, VT))
          Opc = ISD::FMINNAN;
        else if (UseScalarMinMax)
          Opc = TLI.isOperationLegalOrCustom(ISD::FMINNUM, VT.getScalarType()) ?
            ISD::FMINNUM : ISD::FMINNAN;
        break;
      }
      }
      break;
    case SPF_FMAXNUM:
      switch (SPR.NaNBehavior) {
      case SPNB_NA: llvm_unreachable("No NaN behavior for FP op?");
      case SPNB_RETURNS_NAN:   Opc = ISD::FMAXNAN; break;
      case SPNB_RETURNS_OTHER: Opc = ISD::FMAXNUM; break;
      case SPNB_RETURNS_ANY:

        if (TLI.isOperationLegalOrCustom(ISD::FMAXNUM, VT))
          Opc = ISD::FMAXNUM;
        else if (TLI.isOperationLegalOrCustom(ISD::FMAXNAN, VT))
          Opc = ISD::FMAXNAN;
        else if (UseScalarMinMax)
          Opc = TLI.isOperationLegalOrCustom(ISD::FMAXNUM, VT.getScalarType()) ?
            ISD::FMAXNUM : ISD::FMAXNAN;
        break;
      }
      break;
    default: break;
    }

    if (Opc != ISD::DELETED_NODE &&
        (TLI.isOperationLegalOrCustom(Opc, VT) ||
         (UseScalarMinMax &&
          TLI.isOperationLegalOrCustom(Opc, VT.getScalarType()))) &&
        // If the underlying comparison instruction is used by any other
        // instruction, the consumed instructions won't be destroyed, so it is
        // not profitable to convert to a min/max.
        hasOnlySelectUsers(cast<SelectInst>(I).getCondition())) {
      OpCode = Opc;
      LHSVal = getValue(LHS);
      RHSVal = getValue(RHS);
      BaseOps = {};
    }
  }

  for (unsigned i = 0; i != NumValues; ++i) {
    SmallVector<SDValue, 3> Ops(BaseOps.begin(), BaseOps.end());
    Ops.push_back(SDValue(LHSVal.getNode(), LHSVal.getResNo() + i));
    Ops.push_back(SDValue(RHSVal.getNode(), RHSVal.getResNo() + i));
    Values[i] = DAG.getNode(OpCode, getCurSDLoc(),
                            LHSVal.getNode()->getValueType(LHSVal.getResNo()+i),
                            Ops);
  }

  setValue(&I, DAG.getNode(ISD::MERGE_VALUES, getCurSDLoc(),
                           DAG.getVTList(ValueVTs), Values));
}

void SelectionDAGBuilder::visitTrunc(const User &I) {
  // TruncInst cannot be a no-op cast because sizeof(src) > sizeof(dest).
  SDValue N = getValue(I.getOperand(0));
  EVT DestVT = DAG.getTargetLoweringInfo().getValueType(DAG.getDataLayout(),
                                                        I.getType());
  setValue(&I, DAG.getNode(ISD::TRUNCATE, getCurSDLoc(), DestVT, N));
}

void SelectionDAGBuilder::visitZExt(const User &I) {
  // ZExt cannot be a no-op cast because sizeof(src) < sizeof(dest).
  // ZExt also can't be a cast to bool for same reason. So, nothing much to do
  SDValue N = getValue(I.getOperand(0));
  EVT DestVT = DAG.getTargetLoweringInfo().getValueType(DAG.getDataLayout(),
                                                        I.getType());
  setValue(&I, DAG.getNode(ISD::ZERO_EXTEND, getCurSDLoc(), DestVT, N));
}

void SelectionDAGBuilder::visitSExt(const User &I) {
  // SExt cannot be a no-op cast because sizeof(src) < sizeof(dest).
  // SExt also can't be a cast to bool for same reason. So, nothing much to do
  SDValue N = getValue(I.getOperand(0));
  EVT DestVT = DAG.getTargetLoweringInfo().getValueType(DAG.getDataLayout(),
                                                        I.getType());
  setValue(&I, DAG.getNode(ISD::SIGN_EXTEND, getCurSDLoc(), DestVT, N));
}

void SelectionDAGBuilder::visitFPTrunc(const User &I) {
  // FPTrunc is never a no-op cast, no need to check
  SDValue N = getValue(I.getOperand(0));
  SDLoc dl = getCurSDLoc();
  const TargetLowering &TLI = DAG.getTargetLoweringInfo();
  EVT DestVT = TLI.getValueType(DAG.getDataLayout(), I.getType());
  setValue(&I, DAG.getNode(ISD::FP_ROUND, dl, DestVT, N,
                           DAG.getTargetConstant(
                               0, dl, TLI.getPointerTy(DAG.getDataLayout()))));
}

void SelectionDAGBuilder::visitFPExt(const User &I) {
  // FPExt is never a no-op cast, no need to check
  SDValue N = getValue(I.getOperand(0));
  EVT DestVT = DAG.getTargetLoweringInfo().getValueType(DAG.getDataLayout(),
                                                        I.getType());
  setValue(&I, DAG.getNode(ISD::FP_EXTEND, getCurSDLoc(), DestVT, N));
}

void SelectionDAGBuilder::visitFPToUI(const User &I) {
  // FPToUI is never a no-op cast, no need to check
  SDValue N = getValue(I.getOperand(0));
  EVT DestVT = DAG.getTargetLoweringInfo().getValueType(DAG.getDataLayout(),
                                                        I.getType());
  setValue(&I, DAG.getNode(ISD::FP_TO_UINT, getCurSDLoc(), DestVT, N));
}

void SelectionDAGBuilder::visitFPToSI(const User &I) {
  // FPToSI is never a no-op cast, no need to check
  SDValue N = getValue(I.getOperand(0));
  EVT DestVT = DAG.getTargetLoweringInfo().getValueType(DAG.getDataLayout(),
                                                        I.getType());
  setValue(&I, DAG.getNode(ISD::FP_TO_SINT, getCurSDLoc(), DestVT, N));
}

void SelectionDAGBuilder::visitUIToFP(const User &I) {
  // UIToFP is never a no-op cast, no need to check
  SDValue N = getValue(I.getOperand(0));
  EVT DestVT = DAG.getTargetLoweringInfo().getValueType(DAG.getDataLayout(),
                                                        I.getType());
  setValue(&I, DAG.getNode(ISD::UINT_TO_FP, getCurSDLoc(), DestVT, N));
}

void SelectionDAGBuilder::visitSIToFP(const User &I) {
  // SIToFP is never a no-op cast, no need to check
  SDValue N = getValue(I.getOperand(0));
  EVT DestVT = DAG.getTargetLoweringInfo().getValueType(DAG.getDataLayout(),
                                                        I.getType());
  setValue(&I, DAG.getNode(ISD::SINT_TO_FP, getCurSDLoc(), DestVT, N));
}

void SelectionDAGBuilder::visitPtrToInt(const User &I) {
  // What to do depends on the size of the integer and the size of the pointer.
  // We can either truncate, zero extend, or no-op, accordingly.
  SDValue N = getValue(I.getOperand(0));
  EVT DestVT = DAG.getTargetLoweringInfo().getValueType(DAG.getDataLayout(),
    I.getType());
  if (N.getValueType().isFatPointer()) {
    setValue(&I, DAG.getNode(ISD::PTRTOINT, getCurSDLoc(), DestVT, N));
    return;
  }
  setValue(&I, DAG.getZExtOrTrunc(N, getCurSDLoc(), DestVT));
}

void SelectionDAGBuilder::visitIntToPtr(const User &I) {
  // What to do depends on the size of the integer and the size of the pointer.
  // We can either truncate, zero extend, or no-op, accordingly.
  SDValue N = getValue(I.getOperand(0));
  EVT DestVT = DAG.getTargetLoweringInfo().getValueType(DAG.getDataLayout(),
    I.getType());
  if (DestVT.isFatPointer()) {
    setValue(&I, DAG.getNode(ISD::INTTOPTR, getCurSDLoc(), DestVT, N));
    return;
  }
  setValue(&I, DAG.getZExtOrTrunc(N, getCurSDLoc(), DestVT));
}

void SelectionDAGBuilder::visitBitCast(const User &I) {
  SDValue N = getValue(I.getOperand(0));
  SDLoc dl = getCurSDLoc();
  EVT DestVT = DAG.getTargetLoweringInfo().getValueType(DAG.getDataLayout(),
                                                        I.getType());

  // BitCast assures us that source and destination are the same size so this is
  // either a BITCAST or a no-op.
  if (DestVT != N.getValueType())
    setValue(&I, DAG.getNode(ISD::BITCAST, dl,
                             DestVT, N)); // convert types.
  // Check if the original LLVM IR Operand was a ConstantInt, because getValue()
  // might fold any kind of constant expression to an integer constant and that
  // is not what we are looking for. Only recognize a bitcast of a genuine
  // constant integer as an opaque constant.
  else if(ConstantInt *C = dyn_cast<ConstantInt>(I.getOperand(0)))
    setValue(&I, DAG.getConstant(C->getValue(), dl, DestVT, /*isTarget=*/false,
                                 /*isOpaque*/true));
  else
    setValue(&I, N);            // noop cast.
}

void SelectionDAGBuilder::visitAddrSpaceCast(const User &I) {
  const TargetLowering &TLI = DAG.getTargetLoweringInfo();
  const Value *SV = I.getOperand(0);
  SDValue N = getValue(SV);
  EVT DestVT = TLI.getValueType(DAG.getDataLayout(), I.getType());

  unsigned SrcAS = SV->getType()->getPointerAddressSpace();
  unsigned DestAS = I.getType()->getPointerAddressSpace();

  if (!TLI.isNoopAddrSpaceCast(SrcAS, DestAS))
    N = DAG.getAddrSpaceCast(getCurSDLoc(), DestVT, N, SrcAS, DestAS);

  setValue(&I, N);
}

void SelectionDAGBuilder::visitInsertElement(const User &I) {
  const TargetLowering &TLI = DAG.getTargetLoweringInfo();
  SDValue InVec = getValue(I.getOperand(0));
  SDValue InVal = getValue(I.getOperand(1));
  SDValue InIdx = DAG.getSExtOrTrunc(getValue(I.getOperand(2)), getCurSDLoc(),
                                     TLI.getVectorIdxTy(DAG.getDataLayout()));
  setValue(&I, DAG.getNode(ISD::INSERT_VECTOR_ELT, getCurSDLoc(),
                           TLI.getValueType(DAG.getDataLayout(), I.getType()),
                           InVec, InVal, InIdx));
}

void SelectionDAGBuilder::visitExtractElement(const User &I) {
  const TargetLowering &TLI = DAG.getTargetLoweringInfo();
  SDValue InVec = getValue(I.getOperand(0));
  SDValue InIdx = DAG.getSExtOrTrunc(getValue(I.getOperand(1)), getCurSDLoc(),
                                     TLI.getVectorIdxTy(DAG.getDataLayout()));
  setValue(&I, DAG.getNode(ISD::EXTRACT_VECTOR_ELT, getCurSDLoc(),
                           TLI.getValueType(DAG.getDataLayout(), I.getType()),
                           InVec, InIdx));
}

void SelectionDAGBuilder::visitShuffleVector(const User &I) {
  SDValue Src1 = getValue(I.getOperand(0));
  SDValue Src2 = getValue(I.getOperand(1));
  SDLoc DL = getCurSDLoc();

  SmallVector<int, 8> Mask;
  ShuffleVectorInst::getShuffleMask(cast<Constant>(I.getOperand(2)), Mask);
  unsigned MaskNumElts = Mask.size();

  const TargetLowering &TLI = DAG.getTargetLoweringInfo();
  EVT VT = TLI.getValueType(DAG.getDataLayout(), I.getType());
  EVT SrcVT = Src1.getValueType();
  unsigned SrcNumElts = SrcVT.getVectorNumElements();

  if (SrcNumElts == MaskNumElts) {
    setValue(&I, DAG.getVectorShuffle(VT, DL, Src1, Src2, Mask));
    return;
  }

  // Normalize the shuffle vector since mask and vector length don't match.
  if (SrcNumElts < MaskNumElts) {
    // Mask is longer than the source vectors. We can use concatenate vector to
    // make the mask and vectors lengths match.

    if (MaskNumElts % SrcNumElts == 0) {
      // Mask length is a multiple of the source vector length.
      // Check if the shuffle is some kind of concatenation of the input
      // vectors.
      unsigned NumConcat = MaskNumElts / SrcNumElts;
      bool IsConcat = true;
      SmallVector<int, 8> ConcatSrcs(NumConcat, -1);
      for (unsigned i = 0; i != MaskNumElts; ++i) {
        int Idx = Mask[i];
        if (Idx < 0)
          continue;
        // Ensure the indices in each SrcVT sized piece are sequential and that
        // the same source is used for the whole piece.
        if ((Idx % SrcNumElts != (i % SrcNumElts)) ||
            (ConcatSrcs[i / SrcNumElts] >= 0 &&
             ConcatSrcs[i / SrcNumElts] != (int)(Idx / SrcNumElts))) {
          IsConcat = false;
          break;
        }
        // Remember which source this index came from.
        ConcatSrcs[i / SrcNumElts] = Idx / SrcNumElts;
      }

      // The shuffle is concatenating multiple vectors together. Just emit
      // a CONCAT_VECTORS operation.
      if (IsConcat) {
        SmallVector<SDValue, 8> ConcatOps;
        for (auto Src : ConcatSrcs) {
          if (Src < 0)
            ConcatOps.push_back(DAG.getUNDEF(SrcVT));
          else if (Src == 0)
            ConcatOps.push_back(Src1);
          else
            ConcatOps.push_back(Src2);
        }
        setValue(&I, DAG.getNode(ISD::CONCAT_VECTORS, DL, VT, ConcatOps));
        return;
      }
    }

    unsigned PaddedMaskNumElts = alignTo(MaskNumElts, SrcNumElts);
    unsigned NumConcat = PaddedMaskNumElts / SrcNumElts;
    EVT PaddedVT = EVT::getVectorVT(*DAG.getContext(), VT.getScalarType(),
                                    PaddedMaskNumElts);

    // Pad both vectors with undefs to make them the same length as the mask.
    SDValue UndefVal = DAG.getUNDEF(SrcVT);

    SmallVector<SDValue, 8> MOps1(NumConcat, UndefVal);
    SmallVector<SDValue, 8> MOps2(NumConcat, UndefVal);
    MOps1[0] = Src1;
    MOps2[0] = Src2;

    Src1 = Src1.isUndef()
               ? DAG.getUNDEF(PaddedVT)
               : DAG.getNode(ISD::CONCAT_VECTORS, DL, PaddedVT, MOps1);
    Src2 = Src2.isUndef()
               ? DAG.getUNDEF(PaddedVT)
               : DAG.getNode(ISD::CONCAT_VECTORS, DL, PaddedVT, MOps2);

    // Readjust mask for new input vector length.
    SmallVector<int, 8> MappedOps(PaddedMaskNumElts, -1);
    for (unsigned i = 0; i != MaskNumElts; ++i) {
      int Idx = Mask[i];
      if (Idx >= (int)SrcNumElts)
        Idx -= SrcNumElts - PaddedMaskNumElts;
      MappedOps[i] = Idx;
    }

    SDValue Result = DAG.getVectorShuffle(PaddedVT, DL, Src1, Src2, MappedOps);

    // If the concatenated vector was padded, extract a subvector with the
    // correct number of elements.
    if (MaskNumElts != PaddedMaskNumElts)
      Result = DAG.getNode(
          ISD::EXTRACT_SUBVECTOR, DL, VT, Result,
          DAG.getConstant(0, DL, TLI.getVectorIdxTy(DAG.getDataLayout())));

    setValue(&I, Result);
    return;
  }

  if (SrcNumElts > MaskNumElts) {
    // Analyze the access pattern of the vector to see if we can extract
    // two subvectors and do the shuffle.
    int StartIdx[2] = { -1, -1 };  // StartIdx to extract from
    bool CanExtract = true;
    for (int Idx : Mask) {
      unsigned Input = 0;
      if (Idx < 0)
        continue;

      if (Idx >= (int)SrcNumElts) {
        Input = 1;
        Idx -= SrcNumElts;
      }

      // If all the indices come from the same MaskNumElts sized portion of
      // the sources we can use extract. Also make sure the extract wouldn't
      // extract past the end of the source.
      int NewStartIdx = alignDown(Idx, MaskNumElts);
      if (NewStartIdx + MaskNumElts > SrcNumElts ||
          (StartIdx[Input] >= 0 && StartIdx[Input] != NewStartIdx))
        CanExtract = false;
      // Make sure we always update StartIdx as we use it to track if all
      // elements are undef.
      StartIdx[Input] = NewStartIdx;
    }

    if (StartIdx[0] < 0 && StartIdx[1] < 0) {
      setValue(&I, DAG.getUNDEF(VT)); // Vectors are not used.
      return;
    }
    if (CanExtract) {
      // Extract appropriate subvector and generate a vector shuffle
      for (unsigned Input = 0; Input < 2; ++Input) {
        SDValue &Src = Input == 0 ? Src1 : Src2;
        if (StartIdx[Input] < 0)
          Src = DAG.getUNDEF(VT);
        else {
          Src = DAG.getNode(
              ISD::EXTRACT_SUBVECTOR, DL, VT, Src,
              DAG.getConstant(StartIdx[Input], DL,
                              TLI.getVectorIdxTy(DAG.getDataLayout())));
        }
      }

      // Calculate new mask.
      SmallVector<int, 8> MappedOps(Mask.begin(), Mask.end());
      for (int &Idx : MappedOps) {
        if (Idx >= (int)SrcNumElts)
          Idx -= SrcNumElts + StartIdx[1] - MaskNumElts;
        else if (Idx >= 0)
          Idx -= StartIdx[0];
      }

      setValue(&I, DAG.getVectorShuffle(VT, DL, Src1, Src2, MappedOps));
      return;
    }
  }

  // We can't use either concat vectors or extract subvectors so fall back to
  // replacing the shuffle with extract and build vector.
  // to insert and build vector.
  EVT EltVT = VT.getVectorElementType();
  EVT IdxVT = TLI.getVectorIdxTy(DAG.getDataLayout());
  SmallVector<SDValue,8> Ops;
  for (int Idx : Mask) {
    SDValue Res;

    if (Idx < 0) {
      Res = DAG.getUNDEF(EltVT);
    } else {
      SDValue &Src = Idx < (int)SrcNumElts ? Src1 : Src2;
      if (Idx >= (int)SrcNumElts) Idx -= SrcNumElts;

      Res = DAG.getNode(ISD::EXTRACT_VECTOR_ELT, DL,
                        EltVT, Src, DAG.getConstant(Idx, DL, IdxVT));
    }

    Ops.push_back(Res);
  }

  setValue(&I, DAG.getBuildVector(VT, DL, Ops));
}

void SelectionDAGBuilder::visitInsertValue(const User &I) {
  ArrayRef<unsigned> Indices;
  if (const InsertValueInst *IV = dyn_cast<InsertValueInst>(&I))
    Indices = IV->getIndices();
  else
    Indices = cast<ConstantExpr>(&I)->getIndices();

  const Value *Op0 = I.getOperand(0);
  const Value *Op1 = I.getOperand(1);
  Type *AggTy = I.getType();
  Type *ValTy = Op1->getType();
  bool IntoUndef = isa<UndefValue>(Op0);
  bool FromUndef = isa<UndefValue>(Op1);

  unsigned LinearIndex = ComputeLinearIndex(AggTy, Indices);

  const TargetLowering &TLI = DAG.getTargetLoweringInfo();
  SmallVector<EVT, 4> AggValueVTs;
  ComputeValueVTs(TLI, DAG.getDataLayout(), AggTy, AggValueVTs);
  SmallVector<EVT, 4> ValValueVTs;
  ComputeValueVTs(TLI, DAG.getDataLayout(), ValTy, ValValueVTs);

  unsigned NumAggValues = AggValueVTs.size();
  unsigned NumValValues = ValValueVTs.size();
  SmallVector<SDValue, 4> Values(NumAggValues);

  // Ignore an insertvalue that produces an empty object
  if (!NumAggValues) {
    setValue(&I, DAG.getUNDEF(MVT(MVT::Other)));
    return;
  }

  SDValue Agg = getValue(Op0);
  unsigned i = 0;
  // Copy the beginning value(s) from the original aggregate.
  for (; i != LinearIndex; ++i)
    Values[i] = IntoUndef ? DAG.getUNDEF(AggValueVTs[i]) :
                SDValue(Agg.getNode(), Agg.getResNo() + i);
  // Copy values from the inserted value(s).
  if (NumValValues) {
    SDValue Val = getValue(Op1);
    for (; i != LinearIndex + NumValValues; ++i)
      Values[i] = FromUndef ? DAG.getUNDEF(AggValueVTs[i]) :
                  SDValue(Val.getNode(), Val.getResNo() + i - LinearIndex);
  }
  // Copy remaining value(s) from the original aggregate.
  for (; i != NumAggValues; ++i)
    Values[i] = IntoUndef ? DAG.getUNDEF(AggValueVTs[i]) :
                SDValue(Agg.getNode(), Agg.getResNo() + i);

  setValue(&I, DAG.getNode(ISD::MERGE_VALUES, getCurSDLoc(),
                           DAG.getVTList(AggValueVTs), Values));
}

void SelectionDAGBuilder::visitExtractValue(const User &I) {
  ArrayRef<unsigned> Indices;
  if (const ExtractValueInst *EV = dyn_cast<ExtractValueInst>(&I))
    Indices = EV->getIndices();
  else
    Indices = cast<ConstantExpr>(&I)->getIndices();

  const Value *Op0 = I.getOperand(0);
  Type *AggTy = Op0->getType();
  Type *ValTy = I.getType();
  bool OutOfUndef = isa<UndefValue>(Op0);

  unsigned LinearIndex = ComputeLinearIndex(AggTy, Indices);

  const TargetLowering &TLI = DAG.getTargetLoweringInfo();
  SmallVector<EVT, 4> ValValueVTs;
  ComputeValueVTs(TLI, DAG.getDataLayout(), ValTy, ValValueVTs);

  unsigned NumValValues = ValValueVTs.size();

  // Ignore a extractvalue that produces an empty object
  if (!NumValValues) {
    setValue(&I, DAG.getUNDEF(MVT(MVT::Other)));
    return;
  }

  SmallVector<SDValue, 4> Values(NumValValues);

  SDValue Agg = getValue(Op0);
  // Copy out the selected value(s).
  for (unsigned i = LinearIndex; i != LinearIndex + NumValValues; ++i)
    Values[i - LinearIndex] =
      OutOfUndef ?
        DAG.getUNDEF(Agg.getNode()->getValueType(Agg.getResNo() + i)) :
        SDValue(Agg.getNode(), Agg.getResNo() + i);

  setValue(&I, DAG.getNode(ISD::MERGE_VALUES, getCurSDLoc(),
                           DAG.getVTList(ValValueVTs), Values));
}

void SelectionDAGBuilder::visitGetElementPtr(const User &I) {
  Value *Op0 = I.getOperand(0);
  // Note that the pointer operand may be a vector of pointers. Take the scalar
  // element which holds a pointer.
  unsigned AS = Op0->getType()->getScalarType()->getPointerAddressSpace();
  SDValue N = getValue(Op0);
  SDLoc dl = getCurSDLoc();

  // FIXME: This does not work on GEPs with vectors and fat pointers, but CHERI
  // currently doesn't have a vector unit so that is probably not a problem.
  bool FatPointer = N.getValueType().isFatPointer();
  SDValue OrigN = N;

  if (FatPointer) {
    N = DAG.getIntPtrConstant(0, dl);
  }

  // Normalize Vector GEP - all scalar operands should be converted to the
  // splat vector.
  unsigned VectorWidth = I.getType()->isVectorTy() ?
    cast<VectorType>(I.getType())->getVectorNumElements() : 0;

  if (VectorWidth && !N.getValueType().isVector()) {
    LLVMContext &Context = *DAG.getContext();
    EVT VT = EVT::getVectorVT(Context, N.getValueType(), VectorWidth);
    N = DAG.getSplatBuildVector(VT, dl, N);
  }

  for (gep_type_iterator GTI = gep_type_begin(&I), E = gep_type_end(&I);
       GTI != E; ++GTI) {
    const Value *Idx = GTI.getOperand();
    if (StructType *StTy = GTI.getStructTypeOrNull()) {
      unsigned Field = cast<Constant>(Idx)->getUniqueInteger().getZExtValue();
      if (Field) {
        // N = N + Offset
        uint64_t Offset = DL->getStructLayout(StTy)->getElementOffset(Field);

        // In an inbounds GEP with an offset that is nonnegative even when
        // interpreted as signed, assume there is no unsigned overflow.
        SDNodeFlags Flags;
        if (int64_t(Offset) >= 0 && cast<GEPOperator>(I).isInBounds())
          Flags.setNoUnsignedWrap(true);

        N = DAG.getNode(ISD::ADD, dl, N.getValueType(), N,
                        DAG.getConstant(Offset, dl, N.getValueType()), Flags);
      }
    } else {
<<<<<<< HEAD

      unsigned PtrSize = DAG.getDataLayout().getPointerBaseSizeInBits(AS);
      MVT PtrTy = MVT::getIntegerVT(PtrSize);
      APInt ElementSize(PtrSize, DL->getTypeAllocSize(GTI.getIndexedType()));
=======
      unsigned IdxSize = DAG.getDataLayout().getIndexSizeInBits(AS);
      MVT IdxTy = MVT::getIntegerVT(IdxSize);
      APInt ElementSize(IdxSize, DL->getTypeAllocSize(GTI.getIndexedType()));
>>>>>>> 8e229ec0

      // If this is a scalar constant or a splat vector of constants,
      // handle it quickly.
      const auto *CI = dyn_cast<ConstantInt>(Idx);
      if (!CI && isa<ConstantDataVector>(Idx) &&
          cast<ConstantDataVector>(Idx)->getSplatValue())
        CI = cast<ConstantInt>(cast<ConstantDataVector>(Idx)->getSplatValue());

      if (CI) {
        if (CI->isZero())
          continue;
        APInt Offs = ElementSize * CI->getValue().sextOrTrunc(IdxSize);
        LLVMContext &Context = *DAG.getContext();
        SDValue OffsVal = VectorWidth ?
          DAG.getConstant(Offs, dl, EVT::getVectorVT(Context, IdxTy, VectorWidth)) :
          DAG.getConstant(Offs, dl, IdxTy);

        // In an inbouds GEP with an offset that is nonnegative even when
        // interpreted as signed, assume there is no unsigned overflow.
        SDNodeFlags Flags;
        if (Offs.isNonNegative() && cast<GEPOperator>(I).isInBounds())
          Flags.setNoUnsignedWrap(true);

        N = DAG.getNode(ISD::ADD, dl, N.getValueType(), N, OffsVal, Flags);
        continue;
      }

      // N = N + Idx * ElementSize;
      SDValue IdxN = getValue(Idx);

      if (!IdxN.getValueType().isVector() && VectorWidth) {
        EVT VT = EVT::getVectorVT(*Context, IdxN.getValueType(), VectorWidth);
        IdxN = DAG.getSplatBuildVector(VT, dl, IdxN);
      }

      // If the index is smaller or larger than intptr_t, truncate or extend
      // it.
      IdxN = DAG.getSExtOrTrunc(IdxN, dl, N.getValueType());

      // If this is a multiply by a power of two, turn it into a shl
      // immediately.  This is a very common case.
      if (ElementSize != 1) {
        if (ElementSize.isPowerOf2()) {
          unsigned Amt = ElementSize.logBase2();
          IdxN = DAG.getNode(ISD::SHL, dl,
                             N.getValueType(), IdxN,
                             DAG.getConstant(Amt, dl, IdxN.getValueType()));
        } else {
          SDValue Scale = DAG.getConstant(ElementSize, dl, IdxN.getValueType());
          IdxN = DAG.getNode(ISD::MUL, dl,
                             N.getValueType(), IdxN, Scale);
        }
      }

      N = DAG.getNode(ISD::ADD, dl,
                      N.getValueType(), N, IdxN);
    }
  }

  if (FatPointer)
    N = DAG.getNode(ISD::PTRADD, getCurSDLoc(), OrigN.getValueType(), OrigN,
        N);
  setValue(&I, N);
}

void SelectionDAGBuilder::visitAlloca(const AllocaInst &I) {
  // If this is a fixed sized alloca in the entry block of the function,
  // allocate it statically on the stack.
  if (FuncInfo.StaticAllocaMap.count(&I))
    return;   // getValue will auto-populate this.

  SDLoc dl = getCurSDLoc();
  Type *Ty = I.getAllocatedType();
  const TargetLowering &TLI = DAG.getTargetLoweringInfo();
  auto &DL = DAG.getDataLayout();
  uint64_t TySize = DL.getTypeAllocSize(Ty);
  unsigned Align =
      std::max((unsigned)DL.getPrefTypeAlignment(Ty), I.getAlignment());

  SDValue AllocSize = getValue(I.getArraySize());

  EVT IntPtr = TLI.getPointerRangeTy(DAG.getDataLayout(), DL.getAllocaAddrSpace());
  EVT PtrTy = TLI.getPointerTy(DAG.getDataLayout(), DL.getAllocaAddrSpace());
  if (AllocSize.getValueType() != IntPtr)
    AllocSize = DAG.getZExtOrTrunc(AllocSize, dl, IntPtr);

  AllocSize = DAG.getNode(ISD::MUL, dl, IntPtr,
                          AllocSize,
                          DAG.getConstant(TySize, dl, IntPtr));

  // Handle alignment.  If the requested alignment is less than or equal to
  // the stack alignment, ignore it.  If the size is greater than or equal to
  // the stack alignment, we note this in the DYNAMIC_STACKALLOC node.
  unsigned StackAlign =
      DAG.getSubtarget().getFrameLowering()->getStackAlignment();
  if (Align <= StackAlign)
    Align = 0;

  // Round the size of the allocation up to the stack alignment size
  // by add SA-1 to the size. This doesn't overflow because we're computing
  // an address inside an alloca.
  SDNodeFlags Flags;
  Flags.setNoUnsignedWrap(true);
  AllocSize = DAG.getNode(ISD::ADD, dl, AllocSize.getValueType(), AllocSize,
                          DAG.getConstant(StackAlign - 1, dl, IntPtr), Flags);

  // Mask out the low bits for alignment purposes.
  AllocSize =
      DAG.getNode(ISD::AND, dl, AllocSize.getValueType(), AllocSize,
                  DAG.getConstant(~(uint64_t)(StackAlign - 1), dl, IntPtr));

  SDValue Ops[] = {getRoot(), AllocSize, DAG.getConstant(Align, dl, IntPtr)};
  SDVTList VTs = DAG.getVTList(PtrTy, MVT::Other);
  SDValue DSA = DAG.getNode(ISD::DYNAMIC_STACKALLOC, dl, VTs, Ops);
  setValue(&I, DSA);
  DAG.setRoot(DSA.getValue(1));

  assert(FuncInfo.MF->getFrameInfo().hasVarSizedObjects());
}

void SelectionDAGBuilder::visitLoad(const LoadInst &I) {
  if (I.isAtomic())
    return visitAtomicLoad(I);

  const TargetLowering &TLI = DAG.getTargetLoweringInfo();
  const Value *SV = I.getOperand(0);
  if (TLI.supportSwiftError()) {
    // Swifterror values can come from either a function parameter with
    // swifterror attribute or an alloca with swifterror attribute.
    if (const Argument *Arg = dyn_cast<Argument>(SV)) {
      if (Arg->hasSwiftErrorAttr())
        return visitLoadFromSwiftError(I);
    }

    if (const AllocaInst *Alloca = dyn_cast<AllocaInst>(SV)) {
      if (Alloca->isSwiftError())
        return visitLoadFromSwiftError(I);
    }
  }

  SDValue Ptr = getValue(SV);

  Type *Ty = I.getType();

  bool isVolatile = I.isVolatile();
  bool isNonTemporal = I.getMetadata(LLVMContext::MD_nontemporal) != nullptr;
  bool isInvariant = I.getMetadata(LLVMContext::MD_invariant_load) != nullptr;
  bool isDereferenceable = isDereferenceablePointer(SV, DAG.getDataLayout());
  unsigned Alignment = I.getAlignment();

  AAMDNodes AAInfo;
  I.getAAMetadata(AAInfo);
  const MDNode *Ranges = I.getMetadata(LLVMContext::MD_range);

  SmallVector<EVT, 4> ValueVTs;
  SmallVector<uint64_t, 4> Offsets;
  ComputeValueVTs(TLI, DAG.getDataLayout(), Ty, ValueVTs, &Offsets);
  unsigned NumValues = ValueVTs.size();
  if (NumValues == 0)
    return;

  SDValue Root;
  bool ConstantMemory = false;
  if (isVolatile || NumValues > MaxParallelChains)
    // Serialize volatile loads with other side effects.
    Root = getRoot();
  else if (AA && AA->pointsToConstantMemory(MemoryLocation(
               SV, DAG.getDataLayout().getTypeStoreSize(Ty), AAInfo))) {
    // Do not serialize (non-volatile) loads of constant memory with anything.
    Root = DAG.getEntryNode();
    ConstantMemory = true;
  } else {
    // Do not serialize non-volatile loads against each other.
    Root = DAG.getRoot();
  }

  SDLoc dl = getCurSDLoc();

  if (isVolatile)
    Root = TLI.prepareVolatileOrAtomicLoad(Root, dl, DAG);

  // An aggregate load cannot wrap around the address space, so offsets to its
  // parts don't wrap either.
  SDNodeFlags Flags;
  Flags.setNoUnsignedWrap(true);

  SmallVector<SDValue, 4> Values(NumValues);
  SmallVector<SDValue, 4> Chains(std::min(MaxParallelChains, NumValues));
  unsigned ChainI = 0;
  for (unsigned i = 0; i != NumValues; ++i, ++ChainI) {
    // Serializing loads here may result in excessive register pressure, and
    // TokenFactor places arbitrary choke points on the scheduler. SD scheduling
    // could recover a bit by hoisting nodes upward in the chain by recognizing
    // they are side-effect free or do not alias. The optimizer should really
    // avoid this case by converting large object/array copies to llvm.memcpy
    // (MaxParallelChains should always remain as failsafe).
    if (ChainI == MaxParallelChains) {
      assert(PendingLoads.empty() && "PendingLoads must be serialized first");
      SDValue Chain = DAG.getNode(ISD::TokenFactor, dl, MVT::Other,
                                  makeArrayRef(Chains.data(), ChainI));
      Root = Chain;
      ChainI = 0;
    }
    SDValue A = Offsets[i] ? DAG.getPointerAdd(dl, Ptr, Offsets[i], Flags) : Ptr;
    auto MMOFlags = MachineMemOperand::MONone;
    if (isVolatile)
      MMOFlags |= MachineMemOperand::MOVolatile;
    if (isNonTemporal)
      MMOFlags |= MachineMemOperand::MONonTemporal;
    if (isInvariant)
      MMOFlags |= MachineMemOperand::MOInvariant;
    if (isDereferenceable)
      MMOFlags |= MachineMemOperand::MODereferenceable;
    MMOFlags |= TLI.getMMOFlags(I);

    SDValue L = DAG.getLoad(ValueVTs[i], dl, Root, A,
                            MachinePointerInfo(SV, Offsets[i]), Alignment,
                            MMOFlags, AAInfo, Ranges);

    Values[i] = L;
    Chains[ChainI] = L.getValue(1);
  }

  if (!ConstantMemory) {
    SDValue Chain = DAG.getNode(ISD::TokenFactor, dl, MVT::Other,
                                makeArrayRef(Chains.data(), ChainI));
    if (isVolatile)
      DAG.setRoot(Chain);
    else
      PendingLoads.push_back(Chain);
  }

  setValue(&I, DAG.getNode(ISD::MERGE_VALUES, dl,
                           DAG.getVTList(ValueVTs), Values));
}

void SelectionDAGBuilder::visitStoreToSwiftError(const StoreInst &I) {
  assert(DAG.getTargetLoweringInfo().supportSwiftError() &&
         "call visitStoreToSwiftError when backend supports swifterror");

  SmallVector<EVT, 4> ValueVTs;
  SmallVector<uint64_t, 4> Offsets;
  const Value *SrcV = I.getOperand(0);
  ComputeValueVTs(DAG.getTargetLoweringInfo(), DAG.getDataLayout(),
                  SrcV->getType(), ValueVTs, &Offsets);
  assert(ValueVTs.size() == 1 && Offsets[0] == 0 &&
         "expect a single EVT for swifterror");

  SDValue Src = getValue(SrcV);
  // Create a virtual register, then update the virtual register.
  unsigned VReg; bool CreatedVReg;
  std::tie(VReg, CreatedVReg) = FuncInfo.getOrCreateSwiftErrorVRegDefAt(&I);
  // Chain, DL, Reg, N or Chain, DL, Reg, N, Glue
  // Chain can be getRoot or getControlRoot.
  SDValue CopyNode = DAG.getCopyToReg(getRoot(), getCurSDLoc(), VReg,
                                      SDValue(Src.getNode(), Src.getResNo()));
  DAG.setRoot(CopyNode);
  if (CreatedVReg)
    FuncInfo.setCurrentSwiftErrorVReg(FuncInfo.MBB, I.getOperand(1), VReg);
}

void SelectionDAGBuilder::visitLoadFromSwiftError(const LoadInst &I) {
  assert(DAG.getTargetLoweringInfo().supportSwiftError() &&
         "call visitLoadFromSwiftError when backend supports swifterror");

  assert(!I.isVolatile() &&
         I.getMetadata(LLVMContext::MD_nontemporal) == nullptr &&
         I.getMetadata(LLVMContext::MD_invariant_load) == nullptr &&
         "Support volatile, non temporal, invariant for load_from_swift_error");

  const Value *SV = I.getOperand(0);
  Type *Ty = I.getType();
  AAMDNodes AAInfo;
  I.getAAMetadata(AAInfo);
  assert((!AA || !AA->pointsToConstantMemory(MemoryLocation(
             SV, DAG.getDataLayout().getTypeStoreSize(Ty), AAInfo))) &&
         "load_from_swift_error should not be constant memory");

  SmallVector<EVT, 4> ValueVTs;
  SmallVector<uint64_t, 4> Offsets;
  ComputeValueVTs(DAG.getTargetLoweringInfo(), DAG.getDataLayout(), Ty,
                  ValueVTs, &Offsets);
  assert(ValueVTs.size() == 1 && Offsets[0] == 0 &&
         "expect a single EVT for swifterror");

  // Chain, DL, Reg, VT, Glue or Chain, DL, Reg, VT
  SDValue L = DAG.getCopyFromReg(
      getRoot(), getCurSDLoc(),
      FuncInfo.getOrCreateSwiftErrorVRegUseAt(&I, FuncInfo.MBB, SV).first,
      ValueVTs[0]);

  setValue(&I, L);
}

void SelectionDAGBuilder::visitStore(const StoreInst &I) {
  if (I.isAtomic())
    return visitAtomicStore(I);

  const Value *SrcV = I.getOperand(0);
  const Value *PtrV = I.getOperand(1);

  const TargetLowering &TLI = DAG.getTargetLoweringInfo();
  if (TLI.supportSwiftError()) {
    // Swifterror values can come from either a function parameter with
    // swifterror attribute or an alloca with swifterror attribute.
    if (const Argument *Arg = dyn_cast<Argument>(PtrV)) {
      if (Arg->hasSwiftErrorAttr())
        return visitStoreToSwiftError(I);
    }

    if (const AllocaInst *Alloca = dyn_cast<AllocaInst>(PtrV)) {
      if (Alloca->isSwiftError())
        return visitStoreToSwiftError(I);
    }
  }

  SmallVector<EVT, 4> ValueVTs;
  SmallVector<uint64_t, 4> Offsets;
  ComputeValueVTs(DAG.getTargetLoweringInfo(), DAG.getDataLayout(),
                  SrcV->getType(), ValueVTs, &Offsets);
  unsigned NumValues = ValueVTs.size();
  if (NumValues == 0)
    return;

  // Get the lowered operands. Note that we do this after
  // checking if NumResults is zero, because with zero results
  // the operands won't have values in the map.
  SDValue Src = getValue(SrcV);
  SDValue Ptr = getValue(PtrV);

  SDValue Root = getRoot();
  SmallVector<SDValue, 4> Chains(std::min(MaxParallelChains, NumValues));
  SDLoc dl = getCurSDLoc();
  unsigned Alignment = I.getAlignment();
  AAMDNodes AAInfo;
  I.getAAMetadata(AAInfo);

  auto MMOFlags = MachineMemOperand::MONone;
  if (I.isVolatile())
    MMOFlags |= MachineMemOperand::MOVolatile;
  if (I.getMetadata(LLVMContext::MD_nontemporal) != nullptr)
    MMOFlags |= MachineMemOperand::MONonTemporal;
  MMOFlags |= TLI.getMMOFlags(I);

  // An aggregate load cannot wrap around the address space, so offsets to its
  // parts don't wrap either.
  SDNodeFlags Flags;
  Flags.setNoUnsignedWrap(true);

  unsigned ChainI = 0;
  for (unsigned i = 0; i != NumValues; ++i, ++ChainI) {
    // See visitLoad comments.
    if (ChainI == MaxParallelChains) {
      SDValue Chain = DAG.getNode(ISD::TokenFactor, dl, MVT::Other,
                                  makeArrayRef(Chains.data(), ChainI));
      Root = Chain;
      ChainI = 0;
    }
    SDValue Add = DAG.getPointerAdd(dl, Ptr, Offsets[i], Flags);
    SDValue St = DAG.getStore(
        Root, dl, SDValue(Src.getNode(), Src.getResNo() + i), Add,
        MachinePointerInfo(PtrV, Offsets[i]), Alignment, MMOFlags, AAInfo);
    Chains[ChainI] = St;
  }

  SDValue StoreNode = DAG.getNode(ISD::TokenFactor, dl, MVT::Other,
                                  makeArrayRef(Chains.data(), ChainI));
  DAG.setRoot(StoreNode);
}

void SelectionDAGBuilder::visitMaskedStore(const CallInst &I,
                                           bool IsCompressing) {
  SDLoc sdl = getCurSDLoc();

  auto getMaskedStoreOps = [&](Value* &Ptr, Value* &Mask, Value* &Src0,
                           unsigned& Alignment) {
    // llvm.masked.store.*(Src0, Ptr, alignment, Mask)
    Src0 = I.getArgOperand(0);
    Ptr = I.getArgOperand(1);
    Alignment = cast<ConstantInt>(I.getArgOperand(2))->getZExtValue();
    Mask = I.getArgOperand(3);
  };
  auto getCompressingStoreOps = [&](Value* &Ptr, Value* &Mask, Value* &Src0,
                           unsigned& Alignment) {
    // llvm.masked.compressstore.*(Src0, Ptr, Mask)
    Src0 = I.getArgOperand(0);
    Ptr = I.getArgOperand(1);
    Mask = I.getArgOperand(2);
    Alignment = 0;
  };

  Value  *PtrOperand, *MaskOperand, *Src0Operand;
  unsigned Alignment;
  if (IsCompressing)
    getCompressingStoreOps(PtrOperand, MaskOperand, Src0Operand, Alignment);
  else
    getMaskedStoreOps(PtrOperand, MaskOperand, Src0Operand, Alignment);

  SDValue Ptr = getValue(PtrOperand);
  SDValue Src0 = getValue(Src0Operand);
  SDValue Mask = getValue(MaskOperand);

  EVT VT = Src0.getValueType();
  if (!Alignment)
    Alignment = DAG.getEVTAlignment(VT);

  AAMDNodes AAInfo;
  I.getAAMetadata(AAInfo);

  MachineMemOperand *MMO =
    DAG.getMachineFunction().
    getMachineMemOperand(MachinePointerInfo(PtrOperand),
                          MachineMemOperand::MOStore,  VT.getStoreSize(),
                          Alignment, AAInfo);
  SDValue StoreNode = DAG.getMaskedStore(getRoot(), sdl, Src0, Ptr, Mask, VT,
                                         MMO, false /* Truncating */,
                                         IsCompressing);
  DAG.setRoot(StoreNode);
  setValue(&I, StoreNode);
}

// Get a uniform base for the Gather/Scatter intrinsic.
// The first argument of the Gather/Scatter intrinsic is a vector of pointers.
// We try to represent it as a base pointer + vector of indices.
// Usually, the vector of pointers comes from a 'getelementptr' instruction.
// The first operand of the GEP may be a single pointer or a vector of pointers
// Example:
//   %gep.ptr = getelementptr i32, <8 x i32*> %vptr, <8 x i32> %ind
//  or
//   %gep.ptr = getelementptr i32, i32* %ptr,        <8 x i32> %ind
// %res = call <8 x i32> @llvm.masked.gather.v8i32(<8 x i32*> %gep.ptr, ..
//
// When the first GEP operand is a single pointer - it is the uniform base we
// are looking for. If first operand of the GEP is a splat vector - we
// extract the splat value and use it as a uniform base.
// In all other cases the function returns 'false'.
static bool getUniformBase(const Value* &Ptr, SDValue& Base, SDValue& Index,
                           SDValue &Scale, SelectionDAGBuilder* SDB) {
  SelectionDAG& DAG = SDB->DAG;
  LLVMContext &Context = *DAG.getContext();

  assert(Ptr->getType()->isVectorTy() && "Uexpected pointer type");
  const GetElementPtrInst *GEP = dyn_cast<GetElementPtrInst>(Ptr);
  if (!GEP)
    return false;

  const Value *GEPPtr = GEP->getPointerOperand();
  if (!GEPPtr->getType()->isVectorTy())
    Ptr = GEPPtr;
  else if (!(Ptr = getSplatValue(GEPPtr)))
    return false;

  unsigned FinalIndex = GEP->getNumOperands() - 1;
  Value *IndexVal = GEP->getOperand(FinalIndex);

  // Ensure all the other indices are 0.
  for (unsigned i = 1; i < FinalIndex; ++i) {
    auto *C = dyn_cast<ConstantInt>(GEP->getOperand(i));
    if (!C || !C->isZero())
      return false;
  }

  // The operands of the GEP may be defined in another basic block.
  // In this case we'll not find nodes for the operands.
  if (!SDB->findValue(Ptr) || !SDB->findValue(IndexVal))
    return false;

  const TargetLowering &TLI = DAG.getTargetLoweringInfo();
  const DataLayout &DL = DAG.getDataLayout();
  Scale = DAG.getTargetConstant(DL.getTypeAllocSize(GEP->getResultElementType()),
                                SDB->getCurSDLoc(), TLI.getPointerTy(DL));
  Base = SDB->getValue(Ptr);
  Index = SDB->getValue(IndexVal);

  if (!Index.getValueType().isVector()) {
    unsigned GEPWidth = GEP->getType()->getVectorNumElements();
    EVT VT = EVT::getVectorVT(Context, Index.getValueType(), GEPWidth);
    Index = DAG.getSplatBuildVector(VT, SDLoc(Index), Index);
  }
  return true;
}

void SelectionDAGBuilder::visitMaskedScatter(const CallInst &I) {
  SDLoc sdl = getCurSDLoc();

  // llvm.masked.scatter.*(Src0, Ptrs, alignemt, Mask)
  const Value *Ptr = I.getArgOperand(1);
  SDValue Src0 = getValue(I.getArgOperand(0));
  SDValue Mask = getValue(I.getArgOperand(3));
  EVT VT = Src0.getValueType();
  unsigned Alignment = (cast<ConstantInt>(I.getArgOperand(2)))->getZExtValue();
  if (!Alignment)
    Alignment = DAG.getEVTAlignment(VT);
  const TargetLowering &TLI = DAG.getTargetLoweringInfo();

  AAMDNodes AAInfo;
  I.getAAMetadata(AAInfo);

  SDValue Base;
  SDValue Index;
  SDValue Scale;
  const Value *BasePtr = Ptr;
  bool UniformBase = getUniformBase(BasePtr, Base, Index, Scale, this);

  const Value *MemOpBasePtr = UniformBase ? BasePtr : nullptr;
  MachineMemOperand *MMO = DAG.getMachineFunction().
    getMachineMemOperand(MachinePointerInfo(MemOpBasePtr),
                         MachineMemOperand::MOStore,  VT.getStoreSize(),
                         Alignment, AAInfo);
  if (!UniformBase) {
    Base = DAG.getConstant(0, sdl, TLI.getPointerTy(DAG.getDataLayout()));
    Index = getValue(Ptr);
    Scale = DAG.getTargetConstant(1, sdl, TLI.getPointerTy(DAG.getDataLayout()));
  }
  SDValue Ops[] = { getRoot(), Src0, Mask, Base, Index, Scale };
  SDValue Scatter = DAG.getMaskedScatter(DAG.getVTList(MVT::Other), VT, sdl,
                                         Ops, MMO);
  DAG.setRoot(Scatter);
  setValue(&I, Scatter);
}

void SelectionDAGBuilder::visitMaskedLoad(const CallInst &I, bool IsExpanding) {
  SDLoc sdl = getCurSDLoc();

  auto getMaskedLoadOps = [&](Value* &Ptr, Value* &Mask, Value* &Src0,
                           unsigned& Alignment) {
    // @llvm.masked.load.*(Ptr, alignment, Mask, Src0)
    Ptr = I.getArgOperand(0);
    Alignment = cast<ConstantInt>(I.getArgOperand(1))->getZExtValue();
    Mask = I.getArgOperand(2);
    Src0 = I.getArgOperand(3);
  };
  auto getExpandingLoadOps = [&](Value* &Ptr, Value* &Mask, Value* &Src0,
                           unsigned& Alignment) {
    // @llvm.masked.expandload.*(Ptr, Mask, Src0)
    Ptr = I.getArgOperand(0);
    Alignment = 0;
    Mask = I.getArgOperand(1);
    Src0 = I.getArgOperand(2);
  };

  Value  *PtrOperand, *MaskOperand, *Src0Operand;
  unsigned Alignment;
  if (IsExpanding)
    getExpandingLoadOps(PtrOperand, MaskOperand, Src0Operand, Alignment);
  else
    getMaskedLoadOps(PtrOperand, MaskOperand, Src0Operand, Alignment);

  SDValue Ptr = getValue(PtrOperand);
  SDValue Src0 = getValue(Src0Operand);
  SDValue Mask = getValue(MaskOperand);

  EVT VT = Src0.getValueType();
  if (!Alignment)
    Alignment = DAG.getEVTAlignment(VT);

  AAMDNodes AAInfo;
  I.getAAMetadata(AAInfo);
  const MDNode *Ranges = I.getMetadata(LLVMContext::MD_range);

  // Do not serialize masked loads of constant memory with anything.
  bool AddToChain = !AA || !AA->pointsToConstantMemory(MemoryLocation(
      PtrOperand, DAG.getDataLayout().getTypeStoreSize(I.getType()), AAInfo));
  SDValue InChain = AddToChain ? DAG.getRoot() : DAG.getEntryNode();

  MachineMemOperand *MMO =
    DAG.getMachineFunction().
    getMachineMemOperand(MachinePointerInfo(PtrOperand),
                          MachineMemOperand::MOLoad,  VT.getStoreSize(),
                          Alignment, AAInfo, Ranges);

  SDValue Load = DAG.getMaskedLoad(VT, sdl, InChain, Ptr, Mask, Src0, VT, MMO,
                                   ISD::NON_EXTLOAD, IsExpanding);
  if (AddToChain) {
    SDValue OutChain = Load.getValue(1);
    DAG.setRoot(OutChain);
  }
  setValue(&I, Load);
}

void SelectionDAGBuilder::visitMaskedGather(const CallInst &I) {
  SDLoc sdl = getCurSDLoc();

  // @llvm.masked.gather.*(Ptrs, alignment, Mask, Src0)
  const Value *Ptr = I.getArgOperand(0);
  SDValue Src0 = getValue(I.getArgOperand(3));
  SDValue Mask = getValue(I.getArgOperand(2));

  const TargetLowering &TLI = DAG.getTargetLoweringInfo();
  EVT VT = TLI.getValueType(DAG.getDataLayout(), I.getType());
  unsigned Alignment = (cast<ConstantInt>(I.getArgOperand(1)))->getZExtValue();
  if (!Alignment)
    Alignment = DAG.getEVTAlignment(VT);

  AAMDNodes AAInfo;
  I.getAAMetadata(AAInfo);
  const MDNode *Ranges = I.getMetadata(LLVMContext::MD_range);

  SDValue Root = DAG.getRoot();
  SDValue Base;
  SDValue Index;
  SDValue Scale;
  const Value *BasePtr = Ptr;
  bool UniformBase = getUniformBase(BasePtr, Base, Index, Scale, this);
  bool ConstantMemory = false;
  if (UniformBase &&
      AA && AA->pointsToConstantMemory(MemoryLocation(
          BasePtr, DAG.getDataLayout().getTypeStoreSize(I.getType()),
          AAInfo))) {
    // Do not serialize (non-volatile) loads of constant memory with anything.
    Root = DAG.getEntryNode();
    ConstantMemory = true;
  }

  MachineMemOperand *MMO =
    DAG.getMachineFunction().
    getMachineMemOperand(MachinePointerInfo(UniformBase ? BasePtr : nullptr),
                         MachineMemOperand::MOLoad,  VT.getStoreSize(),
                         Alignment, AAInfo, Ranges);

  if (!UniformBase) {
    Base = DAG.getConstant(0, sdl, TLI.getPointerTy(DAG.getDataLayout()));
    Index = getValue(Ptr);
    Scale = DAG.getTargetConstant(1, sdl, TLI.getPointerTy(DAG.getDataLayout()));
  }
  SDValue Ops[] = { Root, Src0, Mask, Base, Index, Scale };
  SDValue Gather = DAG.getMaskedGather(DAG.getVTList(VT, MVT::Other), VT, sdl,
                                       Ops, MMO);

  SDValue OutChain = Gather.getValue(1);
  if (!ConstantMemory)
    PendingLoads.push_back(OutChain);
  setValue(&I, Gather);
}

void SelectionDAGBuilder::visitAtomicCmpXchg(const AtomicCmpXchgInst &I) {
  SDLoc dl = getCurSDLoc();
  AtomicOrdering SuccessOrder = I.getSuccessOrdering();
  AtomicOrdering FailureOrder = I.getFailureOrdering();
  SyncScope::ID SSID = I.getSyncScopeID();

  SDValue InChain = getRoot();

  MVT MemVT = getValue(I.getCompareOperand()).getSimpleValueType();
  SDVTList VTs = DAG.getVTList(MemVT, MVT::i1, MVT::Other);
  SDValue L = DAG.getAtomicCmpSwap(
      ISD::ATOMIC_CMP_SWAP_WITH_SUCCESS, dl, MemVT, VTs, InChain,
      getValue(I.getPointerOperand()), getValue(I.getCompareOperand()),
      getValue(I.getNewValOperand()), MachinePointerInfo(I.getPointerOperand()),
      /*Alignment=*/ 0, SuccessOrder, FailureOrder, SSID);

  SDValue OutChain = L.getValue(2);

  setValue(&I, L);
  DAG.setRoot(OutChain);
}

void SelectionDAGBuilder::visitAtomicRMW(const AtomicRMWInst &I) {
  SDLoc dl = getCurSDLoc();
  ISD::NodeType NT;
  switch (I.getOperation()) {
  default: llvm_unreachable("Unknown atomicrmw operation");
  case AtomicRMWInst::Xchg: NT = ISD::ATOMIC_SWAP; break;
  case AtomicRMWInst::Add:  NT = ISD::ATOMIC_LOAD_ADD; break;
  case AtomicRMWInst::Sub:  NT = ISD::ATOMIC_LOAD_SUB; break;
  case AtomicRMWInst::And:  NT = ISD::ATOMIC_LOAD_AND; break;
  case AtomicRMWInst::Nand: NT = ISD::ATOMIC_LOAD_NAND; break;
  case AtomicRMWInst::Or:   NT = ISD::ATOMIC_LOAD_OR; break;
  case AtomicRMWInst::Xor:  NT = ISD::ATOMIC_LOAD_XOR; break;
  case AtomicRMWInst::Max:  NT = ISD::ATOMIC_LOAD_MAX; break;
  case AtomicRMWInst::Min:  NT = ISD::ATOMIC_LOAD_MIN; break;
  case AtomicRMWInst::UMax: NT = ISD::ATOMIC_LOAD_UMAX; break;
  case AtomicRMWInst::UMin: NT = ISD::ATOMIC_LOAD_UMIN; break;
  }
  AtomicOrdering Order = I.getOrdering();
  SyncScope::ID SSID = I.getSyncScopeID();

  SDValue InChain = getRoot();

  SDValue L =
    DAG.getAtomic(NT, dl,
                  getValue(I.getValOperand()).getSimpleValueType(),
                  InChain,
                  getValue(I.getPointerOperand()),
                  getValue(I.getValOperand()),
                  I.getPointerOperand(),
                  /* Alignment=*/ 0, Order, SSID);

  SDValue OutChain = L.getValue(1);

  setValue(&I, L);
  DAG.setRoot(OutChain);
}

void SelectionDAGBuilder::visitFence(const FenceInst &I) {
  SDLoc dl = getCurSDLoc();
  const TargetLowering &TLI = DAG.getTargetLoweringInfo();
  SDValue Ops[3];
  Ops[0] = getRoot();
  Ops[1] = DAG.getConstant((unsigned)I.getOrdering(), dl,
                           TLI.getFenceOperandTy(DAG.getDataLayout()));
  Ops[2] = DAG.getConstant(I.getSyncScopeID(), dl,
                           TLI.getFenceOperandTy(DAG.getDataLayout()));
  DAG.setRoot(DAG.getNode(ISD::ATOMIC_FENCE, dl, MVT::Other, Ops));
}

void SelectionDAGBuilder::visitAtomicLoad(const LoadInst &I) {
  SDLoc dl = getCurSDLoc();
  AtomicOrdering Order = I.getOrdering();
  SyncScope::ID SSID = I.getSyncScopeID();

  SDValue InChain = getRoot();

  const TargetLowering &TLI = DAG.getTargetLoweringInfo();
  EVT VT = TLI.getValueType(DAG.getDataLayout(), I.getType());

  if (!TLI.supportsUnalignedAtomics() &&
      I.getAlignment() < VT.getStoreSize())
    report_fatal_error("Cannot generate unaligned atomic load");

  MachineMemOperand *MMO =
      DAG.getMachineFunction().
      getMachineMemOperand(MachinePointerInfo(I.getPointerOperand()),
                           MachineMemOperand::MOVolatile |
                           MachineMemOperand::MOLoad,
                           VT.getStoreSize(),
                           I.getAlignment() ? I.getAlignment() :
                                              DAG.getEVTAlignment(VT),
                           AAMDNodes(), nullptr, SSID, Order);

  InChain = TLI.prepareVolatileOrAtomicLoad(InChain, dl, DAG);
  SDValue L =
      DAG.getAtomic(ISD::ATOMIC_LOAD, dl, VT, VT, InChain,
                    getValue(I.getPointerOperand()), MMO);

  SDValue OutChain = L.getValue(1);

  setValue(&I, L);
  DAG.setRoot(OutChain);
}

void SelectionDAGBuilder::visitAtomicStore(const StoreInst &I) {
  SDLoc dl = getCurSDLoc();

  AtomicOrdering Order = I.getOrdering();
  SyncScope::ID SSID = I.getSyncScopeID();

  SDValue InChain = getRoot();

  const TargetLowering &TLI = DAG.getTargetLoweringInfo();
  EVT VT =
      TLI.getValueType(DAG.getDataLayout(), I.getValueOperand()->getType());

  if (I.getAlignment() < VT.getStoreSize())
    report_fatal_error("Cannot generate unaligned atomic store");

  SDValue OutChain =
    DAG.getAtomic(ISD::ATOMIC_STORE, dl, VT,
                  InChain,
                  getValue(I.getPointerOperand()),
                  getValue(I.getValueOperand()),
                  I.getPointerOperand(), I.getAlignment(),
                  Order, SSID);

  DAG.setRoot(OutChain);
}

/// visitTargetIntrinsic - Lower a call of a target intrinsic to an INTRINSIC
/// node.
void SelectionDAGBuilder::visitTargetIntrinsic(const CallInst &I,
                                               unsigned Intrinsic) {
  // Ignore the callsite's attributes. A specific call site may be marked with
  // readnone, but the lowering code will expect the chain based on the
  // definition.
  const Function *F = I.getCalledFunction();
  bool HasChain = !F->doesNotAccessMemory();
  bool OnlyLoad = HasChain && F->onlyReadsMemory();

  // Build the operand list.
  SmallVector<SDValue, 8> Ops;
  if (HasChain) {  // If this intrinsic has side-effects, chainify it.
    if (OnlyLoad) {
      // We don't need to serialize loads against other loads.
      Ops.push_back(DAG.getRoot());
    } else {
      Ops.push_back(getRoot());
    }
  }

  // Info is set by getTgtMemInstrinsic
  TargetLowering::IntrinsicInfo Info;
  const TargetLowering &TLI = DAG.getTargetLoweringInfo();
  bool IsTgtIntrinsic = TLI.getTgtMemIntrinsic(Info, I,
                                               DAG.getMachineFunction(),
                                               Intrinsic);

  // Add the intrinsic ID as an integer operand if it's not a target intrinsic.
  if (!IsTgtIntrinsic || Info.opc == ISD::INTRINSIC_VOID ||
      Info.opc == ISD::INTRINSIC_W_CHAIN)
    Ops.push_back(DAG.getTargetConstant(Intrinsic, getCurSDLoc(),
                                        TLI.getPointerTy(DAG.getDataLayout())));

  // Add all operands of the call to the operand list.
  for (unsigned i = 0, e = I.getNumArgOperands(); i != e; ++i) {
    SDValue Op = getValue(I.getArgOperand(i));
    Ops.push_back(Op);
  }

  SmallVector<EVT, 4> ValueVTs;
  ComputeValueVTs(TLI, DAG.getDataLayout(), I.getType(), ValueVTs);

  if (HasChain)
    ValueVTs.push_back(MVT::Other);

  SDVTList VTs = DAG.getVTList(ValueVTs);

  // Create the node.
  SDValue Result;
  if (IsTgtIntrinsic) {
    // This is target intrinsic that touches memory
    Result = DAG.getMemIntrinsicNode(Info.opc, getCurSDLoc(), VTs,
      Ops, Info.memVT,
      MachinePointerInfo(Info.ptrVal, Info.offset), Info.align,
      Info.flags, Info.size);
  } else if (!HasChain) {
    Result = DAG.getNode(ISD::INTRINSIC_WO_CHAIN, getCurSDLoc(), VTs, Ops);
  } else if (!I.getType()->isVoidTy()) {
    Result = DAG.getNode(ISD::INTRINSIC_W_CHAIN, getCurSDLoc(), VTs, Ops);
  } else {
    Result = DAG.getNode(ISD::INTRINSIC_VOID, getCurSDLoc(), VTs, Ops);
  }

  if (HasChain) {
    SDValue Chain = Result.getValue(Result.getNode()->getNumValues()-1);
    if (OnlyLoad)
      PendingLoads.push_back(Chain);
    else
      DAG.setRoot(Chain);
  }

  if (!I.getType()->isVoidTy()) {
    if (VectorType *PTy = dyn_cast<VectorType>(I.getType())) {
      EVT VT = TLI.getValueType(DAG.getDataLayout(), PTy);
      Result = DAG.getNode(ISD::BITCAST, getCurSDLoc(), VT, Result);
    } else
      Result = lowerRangeToAssertZExt(DAG, I, Result);

    setValue(&I, Result);
  }
}

/// GetSignificand - Get the significand and build it into a floating-point
/// number with exponent of 1:
///
///   Op = (Op & 0x007fffff) | 0x3f800000;
///
/// where Op is the hexadecimal representation of floating point value.
static SDValue GetSignificand(SelectionDAG &DAG, SDValue Op, const SDLoc &dl) {
  SDValue t1 = DAG.getNode(ISD::AND, dl, MVT::i32, Op,
                           DAG.getConstant(0x007fffff, dl, MVT::i32));
  SDValue t2 = DAG.getNode(ISD::OR, dl, MVT::i32, t1,
                           DAG.getConstant(0x3f800000, dl, MVT::i32));
  return DAG.getNode(ISD::BITCAST, dl, MVT::f32, t2);
}

/// GetExponent - Get the exponent:
///
///   (float)(int)(((Op & 0x7f800000) >> 23) - 127);
///
/// where Op is the hexadecimal representation of floating point value.
static SDValue GetExponent(SelectionDAG &DAG, SDValue Op,
                           const TargetLowering &TLI, const SDLoc &dl) {
  SDValue t0 = DAG.getNode(ISD::AND, dl, MVT::i32, Op,
                           DAG.getConstant(0x7f800000, dl, MVT::i32));
  SDValue t1 = DAG.getNode(
      ISD::SRL, dl, MVT::i32, t0,
      DAG.getConstant(23, dl, TLI.getPointerTy(DAG.getDataLayout())));
  SDValue t2 = DAG.getNode(ISD::SUB, dl, MVT::i32, t1,
                           DAG.getConstant(127, dl, MVT::i32));
  return DAG.getNode(ISD::SINT_TO_FP, dl, MVT::f32, t2);
}

/// getF32Constant - Get 32-bit floating point constant.
static SDValue getF32Constant(SelectionDAG &DAG, unsigned Flt,
                              const SDLoc &dl) {
  return DAG.getConstantFP(APFloat(APFloat::IEEEsingle(), APInt(32, Flt)), dl,
                           MVT::f32);
}

static SDValue getLimitedPrecisionExp2(SDValue t0, const SDLoc &dl,
                                       SelectionDAG &DAG) {
  // TODO: What fast-math-flags should be set on the floating-point nodes?

  //   IntegerPartOfX = ((int32_t)(t0);
  SDValue IntegerPartOfX = DAG.getNode(ISD::FP_TO_SINT, dl, MVT::i32, t0);

  //   FractionalPartOfX = t0 - (float)IntegerPartOfX;
  SDValue t1 = DAG.getNode(ISD::SINT_TO_FP, dl, MVT::f32, IntegerPartOfX);
  SDValue X = DAG.getNode(ISD::FSUB, dl, MVT::f32, t0, t1);

  //   IntegerPartOfX <<= 23;
  IntegerPartOfX = DAG.getNode(
      ISD::SHL, dl, MVT::i32, IntegerPartOfX,
      DAG.getConstant(23, dl, DAG.getTargetLoweringInfo().getPointerTy(
                                  DAG.getDataLayout())));

  SDValue TwoToFractionalPartOfX;
  if (LimitFloatPrecision <= 6) {
    // For floating-point precision of 6:
    //
    //   TwoToFractionalPartOfX =
    //     0.997535578f +
    //       (0.735607626f + 0.252464424f * x) * x;
    //
    // error 0.0144103317, which is 6 bits
    SDValue t2 = DAG.getNode(ISD::FMUL, dl, MVT::f32, X,
                             getF32Constant(DAG, 0x3e814304, dl));
    SDValue t3 = DAG.getNode(ISD::FADD, dl, MVT::f32, t2,
                             getF32Constant(DAG, 0x3f3c50c8, dl));
    SDValue t4 = DAG.getNode(ISD::FMUL, dl, MVT::f32, t3, X);
    TwoToFractionalPartOfX = DAG.getNode(ISD::FADD, dl, MVT::f32, t4,
                                         getF32Constant(DAG, 0x3f7f5e7e, dl));
  } else if (LimitFloatPrecision <= 12) {
    // For floating-point precision of 12:
    //
    //   TwoToFractionalPartOfX =
    //     0.999892986f +
    //       (0.696457318f +
    //         (0.224338339f + 0.792043434e-1f * x) * x) * x;
    //
    // error 0.000107046256, which is 13 to 14 bits
    SDValue t2 = DAG.getNode(ISD::FMUL, dl, MVT::f32, X,
                             getF32Constant(DAG, 0x3da235e3, dl));
    SDValue t3 = DAG.getNode(ISD::FADD, dl, MVT::f32, t2,
                             getF32Constant(DAG, 0x3e65b8f3, dl));
    SDValue t4 = DAG.getNode(ISD::FMUL, dl, MVT::f32, t3, X);
    SDValue t5 = DAG.getNode(ISD::FADD, dl, MVT::f32, t4,
                             getF32Constant(DAG, 0x3f324b07, dl));
    SDValue t6 = DAG.getNode(ISD::FMUL, dl, MVT::f32, t5, X);
    TwoToFractionalPartOfX = DAG.getNode(ISD::FADD, dl, MVT::f32, t6,
                                         getF32Constant(DAG, 0x3f7ff8fd, dl));
  } else { // LimitFloatPrecision <= 18
    // For floating-point precision of 18:
    //
    //   TwoToFractionalPartOfX =
    //     0.999999982f +
    //       (0.693148872f +
    //         (0.240227044f +
    //           (0.554906021e-1f +
    //             (0.961591928e-2f +
    //               (0.136028312e-2f + 0.157059148e-3f *x)*x)*x)*x)*x)*x;
    // error 2.47208000*10^(-7), which is better than 18 bits
    SDValue t2 = DAG.getNode(ISD::FMUL, dl, MVT::f32, X,
                             getF32Constant(DAG, 0x3924b03e, dl));
    SDValue t3 = DAG.getNode(ISD::FADD, dl, MVT::f32, t2,
                             getF32Constant(DAG, 0x3ab24b87, dl));
    SDValue t4 = DAG.getNode(ISD::FMUL, dl, MVT::f32, t3, X);
    SDValue t5 = DAG.getNode(ISD::FADD, dl, MVT::f32, t4,
                             getF32Constant(DAG, 0x3c1d8c17, dl));
    SDValue t6 = DAG.getNode(ISD::FMUL, dl, MVT::f32, t5, X);
    SDValue t7 = DAG.getNode(ISD::FADD, dl, MVT::f32, t6,
                             getF32Constant(DAG, 0x3d634a1d, dl));
    SDValue t8 = DAG.getNode(ISD::FMUL, dl, MVT::f32, t7, X);
    SDValue t9 = DAG.getNode(ISD::FADD, dl, MVT::f32, t8,
                             getF32Constant(DAG, 0x3e75fe14, dl));
    SDValue t10 = DAG.getNode(ISD::FMUL, dl, MVT::f32, t9, X);
    SDValue t11 = DAG.getNode(ISD::FADD, dl, MVT::f32, t10,
                              getF32Constant(DAG, 0x3f317234, dl));
    SDValue t12 = DAG.getNode(ISD::FMUL, dl, MVT::f32, t11, X);
    TwoToFractionalPartOfX = DAG.getNode(ISD::FADD, dl, MVT::f32, t12,
                                         getF32Constant(DAG, 0x3f800000, dl));
  }

  // Add the exponent into the result in integer domain.
  SDValue t13 = DAG.getNode(ISD::BITCAST, dl, MVT::i32, TwoToFractionalPartOfX);
  return DAG.getNode(ISD::BITCAST, dl, MVT::f32,
                     DAG.getNode(ISD::ADD, dl, MVT::i32, t13, IntegerPartOfX));
}

/// expandExp - Lower an exp intrinsic. Handles the special sequences for
/// limited-precision mode.
static SDValue expandExp(const SDLoc &dl, SDValue Op, SelectionDAG &DAG,
                         const TargetLowering &TLI) {
  if (Op.getValueType() == MVT::f32 &&
      LimitFloatPrecision > 0 && LimitFloatPrecision <= 18) {

    // Put the exponent in the right bit position for later addition to the
    // final result:
    //
    //   #define LOG2OFe 1.4426950f
    //   t0 = Op * LOG2OFe

    // TODO: What fast-math-flags should be set here?
    SDValue t0 = DAG.getNode(ISD::FMUL, dl, MVT::f32, Op,
                             getF32Constant(DAG, 0x3fb8aa3b, dl));
    return getLimitedPrecisionExp2(t0, dl, DAG);
  }

  // No special expansion.
  return DAG.getNode(ISD::FEXP, dl, Op.getValueType(), Op);
}

/// expandLog - Lower a log intrinsic. Handles the special sequences for
/// limited-precision mode.
static SDValue expandLog(const SDLoc &dl, SDValue Op, SelectionDAG &DAG,
                         const TargetLowering &TLI) {
  // TODO: What fast-math-flags should be set on the floating-point nodes?

  if (Op.getValueType() == MVT::f32 &&
      LimitFloatPrecision > 0 && LimitFloatPrecision <= 18) {
    SDValue Op1 = DAG.getNode(ISD::BITCAST, dl, MVT::i32, Op);

    // Scale the exponent by log(2) [0.69314718f].
    SDValue Exp = GetExponent(DAG, Op1, TLI, dl);
    SDValue LogOfExponent = DAG.getNode(ISD::FMUL, dl, MVT::f32, Exp,
                                        getF32Constant(DAG, 0x3f317218, dl));

    // Get the significand and build it into a floating-point number with
    // exponent of 1.
    SDValue X = GetSignificand(DAG, Op1, dl);

    SDValue LogOfMantissa;
    if (LimitFloatPrecision <= 6) {
      // For floating-point precision of 6:
      //
      //   LogofMantissa =
      //     -1.1609546f +
      //       (1.4034025f - 0.23903021f * x) * x;
      //
      // error 0.0034276066, which is better than 8 bits
      SDValue t0 = DAG.getNode(ISD::FMUL, dl, MVT::f32, X,
                               getF32Constant(DAG, 0xbe74c456, dl));
      SDValue t1 = DAG.getNode(ISD::FADD, dl, MVT::f32, t0,
                               getF32Constant(DAG, 0x3fb3a2b1, dl));
      SDValue t2 = DAG.getNode(ISD::FMUL, dl, MVT::f32, t1, X);
      LogOfMantissa = DAG.getNode(ISD::FSUB, dl, MVT::f32, t2,
                                  getF32Constant(DAG, 0x3f949a29, dl));
    } else if (LimitFloatPrecision <= 12) {
      // For floating-point precision of 12:
      //
      //   LogOfMantissa =
      //     -1.7417939f +
      //       (2.8212026f +
      //         (-1.4699568f +
      //           (0.44717955f - 0.56570851e-1f * x) * x) * x) * x;
      //
      // error 0.000061011436, which is 14 bits
      SDValue t0 = DAG.getNode(ISD::FMUL, dl, MVT::f32, X,
                               getF32Constant(DAG, 0xbd67b6d6, dl));
      SDValue t1 = DAG.getNode(ISD::FADD, dl, MVT::f32, t0,
                               getF32Constant(DAG, 0x3ee4f4b8, dl));
      SDValue t2 = DAG.getNode(ISD::FMUL, dl, MVT::f32, t1, X);
      SDValue t3 = DAG.getNode(ISD::FSUB, dl, MVT::f32, t2,
                               getF32Constant(DAG, 0x3fbc278b, dl));
      SDValue t4 = DAG.getNode(ISD::FMUL, dl, MVT::f32, t3, X);
      SDValue t5 = DAG.getNode(ISD::FADD, dl, MVT::f32, t4,
                               getF32Constant(DAG, 0x40348e95, dl));
      SDValue t6 = DAG.getNode(ISD::FMUL, dl, MVT::f32, t5, X);
      LogOfMantissa = DAG.getNode(ISD::FSUB, dl, MVT::f32, t6,
                                  getF32Constant(DAG, 0x3fdef31a, dl));
    } else { // LimitFloatPrecision <= 18
      // For floating-point precision of 18:
      //
      //   LogOfMantissa =
      //     -2.1072184f +
      //       (4.2372794f +
      //         (-3.7029485f +
      //           (2.2781945f +
      //             (-0.87823314f +
      //               (0.19073739f - 0.17809712e-1f * x) * x) * x) * x) * x)*x;
      //
      // error 0.0000023660568, which is better than 18 bits
      SDValue t0 = DAG.getNode(ISD::FMUL, dl, MVT::f32, X,
                               getF32Constant(DAG, 0xbc91e5ac, dl));
      SDValue t1 = DAG.getNode(ISD::FADD, dl, MVT::f32, t0,
                               getF32Constant(DAG, 0x3e4350aa, dl));
      SDValue t2 = DAG.getNode(ISD::FMUL, dl, MVT::f32, t1, X);
      SDValue t3 = DAG.getNode(ISD::FSUB, dl, MVT::f32, t2,
                               getF32Constant(DAG, 0x3f60d3e3, dl));
      SDValue t4 = DAG.getNode(ISD::FMUL, dl, MVT::f32, t3, X);
      SDValue t5 = DAG.getNode(ISD::FADD, dl, MVT::f32, t4,
                               getF32Constant(DAG, 0x4011cdf0, dl));
      SDValue t6 = DAG.getNode(ISD::FMUL, dl, MVT::f32, t5, X);
      SDValue t7 = DAG.getNode(ISD::FSUB, dl, MVT::f32, t6,
                               getF32Constant(DAG, 0x406cfd1c, dl));
      SDValue t8 = DAG.getNode(ISD::FMUL, dl, MVT::f32, t7, X);
      SDValue t9 = DAG.getNode(ISD::FADD, dl, MVT::f32, t8,
                               getF32Constant(DAG, 0x408797cb, dl));
      SDValue t10 = DAG.getNode(ISD::FMUL, dl, MVT::f32, t9, X);
      LogOfMantissa = DAG.getNode(ISD::FSUB, dl, MVT::f32, t10,
                                  getF32Constant(DAG, 0x4006dcab, dl));
    }

    return DAG.getNode(ISD::FADD, dl, MVT::f32, LogOfExponent, LogOfMantissa);
  }

  // No special expansion.
  return DAG.getNode(ISD::FLOG, dl, Op.getValueType(), Op);
}

/// expandLog2 - Lower a log2 intrinsic. Handles the special sequences for
/// limited-precision mode.
static SDValue expandLog2(const SDLoc &dl, SDValue Op, SelectionDAG &DAG,
                          const TargetLowering &TLI) {
  // TODO: What fast-math-flags should be set on the floating-point nodes?

  if (Op.getValueType() == MVT::f32 &&
      LimitFloatPrecision > 0 && LimitFloatPrecision <= 18) {
    SDValue Op1 = DAG.getNode(ISD::BITCAST, dl, MVT::i32, Op);

    // Get the exponent.
    SDValue LogOfExponent = GetExponent(DAG, Op1, TLI, dl);

    // Get the significand and build it into a floating-point number with
    // exponent of 1.
    SDValue X = GetSignificand(DAG, Op1, dl);

    // Different possible minimax approximations of significand in
    // floating-point for various degrees of accuracy over [1,2].
    SDValue Log2ofMantissa;
    if (LimitFloatPrecision <= 6) {
      // For floating-point precision of 6:
      //
      //   Log2ofMantissa = -1.6749035f + (2.0246817f - .34484768f * x) * x;
      //
      // error 0.0049451742, which is more than 7 bits
      SDValue t0 = DAG.getNode(ISD::FMUL, dl, MVT::f32, X,
                               getF32Constant(DAG, 0xbeb08fe0, dl));
      SDValue t1 = DAG.getNode(ISD::FADD, dl, MVT::f32, t0,
                               getF32Constant(DAG, 0x40019463, dl));
      SDValue t2 = DAG.getNode(ISD::FMUL, dl, MVT::f32, t1, X);
      Log2ofMantissa = DAG.getNode(ISD::FSUB, dl, MVT::f32, t2,
                                   getF32Constant(DAG, 0x3fd6633d, dl));
    } else if (LimitFloatPrecision <= 12) {
      // For floating-point precision of 12:
      //
      //   Log2ofMantissa =
      //     -2.51285454f +
      //       (4.07009056f +
      //         (-2.12067489f +
      //           (.645142248f - 0.816157886e-1f * x) * x) * x) * x;
      //
      // error 0.0000876136000, which is better than 13 bits
      SDValue t0 = DAG.getNode(ISD::FMUL, dl, MVT::f32, X,
                               getF32Constant(DAG, 0xbda7262e, dl));
      SDValue t1 = DAG.getNode(ISD::FADD, dl, MVT::f32, t0,
                               getF32Constant(DAG, 0x3f25280b, dl));
      SDValue t2 = DAG.getNode(ISD::FMUL, dl, MVT::f32, t1, X);
      SDValue t3 = DAG.getNode(ISD::FSUB, dl, MVT::f32, t2,
                               getF32Constant(DAG, 0x4007b923, dl));
      SDValue t4 = DAG.getNode(ISD::FMUL, dl, MVT::f32, t3, X);
      SDValue t5 = DAG.getNode(ISD::FADD, dl, MVT::f32, t4,
                               getF32Constant(DAG, 0x40823e2f, dl));
      SDValue t6 = DAG.getNode(ISD::FMUL, dl, MVT::f32, t5, X);
      Log2ofMantissa = DAG.getNode(ISD::FSUB, dl, MVT::f32, t6,
                                   getF32Constant(DAG, 0x4020d29c, dl));
    } else { // LimitFloatPrecision <= 18
      // For floating-point precision of 18:
      //
      //   Log2ofMantissa =
      //     -3.0400495f +
      //       (6.1129976f +
      //         (-5.3420409f +
      //           (3.2865683f +
      //             (-1.2669343f +
      //               (0.27515199f -
      //                 0.25691327e-1f * x) * x) * x) * x) * x) * x;
      //
      // error 0.0000018516, which is better than 18 bits
      SDValue t0 = DAG.getNode(ISD::FMUL, dl, MVT::f32, X,
                               getF32Constant(DAG, 0xbcd2769e, dl));
      SDValue t1 = DAG.getNode(ISD::FADD, dl, MVT::f32, t0,
                               getF32Constant(DAG, 0x3e8ce0b9, dl));
      SDValue t2 = DAG.getNode(ISD::FMUL, dl, MVT::f32, t1, X);
      SDValue t3 = DAG.getNode(ISD::FSUB, dl, MVT::f32, t2,
                               getF32Constant(DAG, 0x3fa22ae7, dl));
      SDValue t4 = DAG.getNode(ISD::FMUL, dl, MVT::f32, t3, X);
      SDValue t5 = DAG.getNode(ISD::FADD, dl, MVT::f32, t4,
                               getF32Constant(DAG, 0x40525723, dl));
      SDValue t6 = DAG.getNode(ISD::FMUL, dl, MVT::f32, t5, X);
      SDValue t7 = DAG.getNode(ISD::FSUB, dl, MVT::f32, t6,
                               getF32Constant(DAG, 0x40aaf200, dl));
      SDValue t8 = DAG.getNode(ISD::FMUL, dl, MVT::f32, t7, X);
      SDValue t9 = DAG.getNode(ISD::FADD, dl, MVT::f32, t8,
                               getF32Constant(DAG, 0x40c39dad, dl));
      SDValue t10 = DAG.getNode(ISD::FMUL, dl, MVT::f32, t9, X);
      Log2ofMantissa = DAG.getNode(ISD::FSUB, dl, MVT::f32, t10,
                                   getF32Constant(DAG, 0x4042902c, dl));
    }

    return DAG.getNode(ISD::FADD, dl, MVT::f32, LogOfExponent, Log2ofMantissa);
  }

  // No special expansion.
  return DAG.getNode(ISD::FLOG2, dl, Op.getValueType(), Op);
}

/// expandLog10 - Lower a log10 intrinsic. Handles the special sequences for
/// limited-precision mode.
static SDValue expandLog10(const SDLoc &dl, SDValue Op, SelectionDAG &DAG,
                           const TargetLowering &TLI) {
  // TODO: What fast-math-flags should be set on the floating-point nodes?

  if (Op.getValueType() == MVT::f32 &&
      LimitFloatPrecision > 0 && LimitFloatPrecision <= 18) {
    SDValue Op1 = DAG.getNode(ISD::BITCAST, dl, MVT::i32, Op);

    // Scale the exponent by log10(2) [0.30102999f].
    SDValue Exp = GetExponent(DAG, Op1, TLI, dl);
    SDValue LogOfExponent = DAG.getNode(ISD::FMUL, dl, MVT::f32, Exp,
                                        getF32Constant(DAG, 0x3e9a209a, dl));

    // Get the significand and build it into a floating-point number with
    // exponent of 1.
    SDValue X = GetSignificand(DAG, Op1, dl);

    SDValue Log10ofMantissa;
    if (LimitFloatPrecision <= 6) {
      // For floating-point precision of 6:
      //
      //   Log10ofMantissa =
      //     -0.50419619f +
      //       (0.60948995f - 0.10380950f * x) * x;
      //
      // error 0.0014886165, which is 6 bits
      SDValue t0 = DAG.getNode(ISD::FMUL, dl, MVT::f32, X,
                               getF32Constant(DAG, 0xbdd49a13, dl));
      SDValue t1 = DAG.getNode(ISD::FADD, dl, MVT::f32, t0,
                               getF32Constant(DAG, 0x3f1c0789, dl));
      SDValue t2 = DAG.getNode(ISD::FMUL, dl, MVT::f32, t1, X);
      Log10ofMantissa = DAG.getNode(ISD::FSUB, dl, MVT::f32, t2,
                                    getF32Constant(DAG, 0x3f011300, dl));
    } else if (LimitFloatPrecision <= 12) {
      // For floating-point precision of 12:
      //
      //   Log10ofMantissa =
      //     -0.64831180f +
      //       (0.91751397f +
      //         (-0.31664806f + 0.47637168e-1f * x) * x) * x;
      //
      // error 0.00019228036, which is better than 12 bits
      SDValue t0 = DAG.getNode(ISD::FMUL, dl, MVT::f32, X,
                               getF32Constant(DAG, 0x3d431f31, dl));
      SDValue t1 = DAG.getNode(ISD::FSUB, dl, MVT::f32, t0,
                               getF32Constant(DAG, 0x3ea21fb2, dl));
      SDValue t2 = DAG.getNode(ISD::FMUL, dl, MVT::f32, t1, X);
      SDValue t3 = DAG.getNode(ISD::FADD, dl, MVT::f32, t2,
                               getF32Constant(DAG, 0x3f6ae232, dl));
      SDValue t4 = DAG.getNode(ISD::FMUL, dl, MVT::f32, t3, X);
      Log10ofMantissa = DAG.getNode(ISD::FSUB, dl, MVT::f32, t4,
                                    getF32Constant(DAG, 0x3f25f7c3, dl));
    } else { // LimitFloatPrecision <= 18
      // For floating-point precision of 18:
      //
      //   Log10ofMantissa =
      //     -0.84299375f +
      //       (1.5327582f +
      //         (-1.0688956f +
      //           (0.49102474f +
      //             (-0.12539807f + 0.13508273e-1f * x) * x) * x) * x) * x;
      //
      // error 0.0000037995730, which is better than 18 bits
      SDValue t0 = DAG.getNode(ISD::FMUL, dl, MVT::f32, X,
                               getF32Constant(DAG, 0x3c5d51ce, dl));
      SDValue t1 = DAG.getNode(ISD::FSUB, dl, MVT::f32, t0,
                               getF32Constant(DAG, 0x3e00685a, dl));
      SDValue t2 = DAG.getNode(ISD::FMUL, dl, MVT::f32, t1, X);
      SDValue t3 = DAG.getNode(ISD::FADD, dl, MVT::f32, t2,
                               getF32Constant(DAG, 0x3efb6798, dl));
      SDValue t4 = DAG.getNode(ISD::FMUL, dl, MVT::f32, t3, X);
      SDValue t5 = DAG.getNode(ISD::FSUB, dl, MVT::f32, t4,
                               getF32Constant(DAG, 0x3f88d192, dl));
      SDValue t6 = DAG.getNode(ISD::FMUL, dl, MVT::f32, t5, X);
      SDValue t7 = DAG.getNode(ISD::FADD, dl, MVT::f32, t6,
                               getF32Constant(DAG, 0x3fc4316c, dl));
      SDValue t8 = DAG.getNode(ISD::FMUL, dl, MVT::f32, t7, X);
      Log10ofMantissa = DAG.getNode(ISD::FSUB, dl, MVT::f32, t8,
                                    getF32Constant(DAG, 0x3f57ce70, dl));
    }

    return DAG.getNode(ISD::FADD, dl, MVT::f32, LogOfExponent, Log10ofMantissa);
  }

  // No special expansion.
  return DAG.getNode(ISD::FLOG10, dl, Op.getValueType(), Op);
}

/// expandExp2 - Lower an exp2 intrinsic. Handles the special sequences for
/// limited-precision mode.
static SDValue expandExp2(const SDLoc &dl, SDValue Op, SelectionDAG &DAG,
                          const TargetLowering &TLI) {
  if (Op.getValueType() == MVT::f32 &&
      LimitFloatPrecision > 0 && LimitFloatPrecision <= 18)
    return getLimitedPrecisionExp2(Op, dl, DAG);

  // No special expansion.
  return DAG.getNode(ISD::FEXP2, dl, Op.getValueType(), Op);
}

/// visitPow - Lower a pow intrinsic. Handles the special sequences for
/// limited-precision mode with x == 10.0f.
static SDValue expandPow(const SDLoc &dl, SDValue LHS, SDValue RHS,
                         SelectionDAG &DAG, const TargetLowering &TLI) {
  bool IsExp10 = false;
  if (LHS.getValueType() == MVT::f32 && RHS.getValueType() == MVT::f32 &&
      LimitFloatPrecision > 0 && LimitFloatPrecision <= 18) {
    if (ConstantFPSDNode *LHSC = dyn_cast<ConstantFPSDNode>(LHS)) {
      APFloat Ten(10.0f);
      IsExp10 = LHSC->isExactlyValue(Ten);
    }
  }

  // TODO: What fast-math-flags should be set on the FMUL node?
  if (IsExp10) {
    // Put the exponent in the right bit position for later addition to the
    // final result:
    //
    //   #define LOG2OF10 3.3219281f
    //   t0 = Op * LOG2OF10;
    SDValue t0 = DAG.getNode(ISD::FMUL, dl, MVT::f32, RHS,
                             getF32Constant(DAG, 0x40549a78, dl));
    return getLimitedPrecisionExp2(t0, dl, DAG);
  }

  // No special expansion.
  return DAG.getNode(ISD::FPOW, dl, LHS.getValueType(), LHS, RHS);
}

/// ExpandPowI - Expand a llvm.powi intrinsic.
static SDValue ExpandPowI(const SDLoc &DL, SDValue LHS, SDValue RHS,
                          SelectionDAG &DAG) {
  // If RHS is a constant, we can expand this out to a multiplication tree,
  // otherwise we end up lowering to a call to __powidf2 (for example).  When
  // optimizing for size, we only want to do this if the expansion would produce
  // a small number of multiplies, otherwise we do the full expansion.
  if (ConstantSDNode *RHSC = dyn_cast<ConstantSDNode>(RHS)) {
    // Get the exponent as a positive value.
    unsigned Val = RHSC->getSExtValue();
    if ((int)Val < 0) Val = -Val;

    // powi(x, 0) -> 1.0
    if (Val == 0)
      return DAG.getConstantFP(1.0, DL, LHS.getValueType());

    const Function &F = DAG.getMachineFunction().getFunction();
    if (!F.optForSize() ||
        // If optimizing for size, don't insert too many multiplies.
        // This inserts up to 5 multiplies.
        countPopulation(Val) + Log2_32(Val) < 7) {
      // We use the simple binary decomposition method to generate the multiply
      // sequence.  There are more optimal ways to do this (for example,
      // powi(x,15) generates one more multiply than it should), but this has
      // the benefit of being both really simple and much better than a libcall.
      SDValue Res;  // Logically starts equal to 1.0
      SDValue CurSquare = LHS;
      // TODO: Intrinsics should have fast-math-flags that propagate to these
      // nodes.
      while (Val) {
        if (Val & 1) {
          if (Res.getNode())
            Res = DAG.getNode(ISD::FMUL, DL,Res.getValueType(), Res, CurSquare);
          else
            Res = CurSquare;  // 1.0*CurSquare.
        }

        CurSquare = DAG.getNode(ISD::FMUL, DL, CurSquare.getValueType(),
                                CurSquare, CurSquare);
        Val >>= 1;
      }

      // If the original was negative, invert the result, producing 1/(x*x*x).
      if (RHSC->getSExtValue() < 0)
        Res = DAG.getNode(ISD::FDIV, DL, LHS.getValueType(),
                          DAG.getConstantFP(1.0, DL, LHS.getValueType()), Res);
      return Res;
    }
  }

  // Otherwise, expand to a libcall.
  return DAG.getNode(ISD::FPOWI, DL, LHS.getValueType(), LHS, RHS);
}

// getUnderlyingArgReg - Find underlying register used for a truncated or
// bitcasted argument.
static unsigned getUnderlyingArgReg(const SDValue &N) {
  switch (N.getOpcode()) {
  case ISD::CopyFromReg:
    return cast<RegisterSDNode>(N.getOperand(1))->getReg();
  case ISD::BITCAST:
  case ISD::AssertZext:
  case ISD::AssertSext:
  case ISD::TRUNCATE:
    return getUnderlyingArgReg(N.getOperand(0));
  default:
    return 0;
  }
}

/// If the DbgValueInst is a dbg_value of a function argument, create the
/// corresponding DBG_VALUE machine instruction for it now.  At the end of
/// instruction selection, they will be inserted to the entry BB.
bool SelectionDAGBuilder::EmitFuncArgumentDbgValue(
    const Value *V, DILocalVariable *Variable, DIExpression *Expr,
    DILocation *DL, bool IsDbgDeclare, const SDValue &N) {
  const Argument *Arg = dyn_cast<Argument>(V);
  if (!Arg)
    return false;

  MachineFunction &MF = DAG.getMachineFunction();
  const TargetInstrInfo *TII = DAG.getSubtarget().getInstrInfo();

  bool IsIndirect = false;
  Optional<MachineOperand> Op;
  // Some arguments' frame index is recorded during argument lowering.
  int FI = FuncInfo.getArgumentFrameIndex(Arg);
  if (FI != std::numeric_limits<int>::max())
    Op = MachineOperand::CreateFI(FI);

  if (!Op && N.getNode()) {
    unsigned Reg = getUnderlyingArgReg(N);
    if (Reg && TargetRegisterInfo::isVirtualRegister(Reg)) {
      MachineRegisterInfo &RegInfo = MF.getRegInfo();
      unsigned PR = RegInfo.getLiveInPhysReg(Reg);
      if (PR)
        Reg = PR;
    }
    if (Reg) {
      Op = MachineOperand::CreateReg(Reg, false);
      IsIndirect = IsDbgDeclare;
    }
  }

  if (!Op && N.getNode())
    // Check if frame index is available.
    if (LoadSDNode *LNode = dyn_cast<LoadSDNode>(N.getNode()))
      if (FrameIndexSDNode *FINode =
          dyn_cast<FrameIndexSDNode>(LNode->getBasePtr().getNode()))
        Op = MachineOperand::CreateFI(FINode->getIndex());

  if (!Op) {
    // Check if ValueMap has reg number.
    DenseMap<const Value *, unsigned>::iterator VMI = FuncInfo.ValueMap.find(V);
    if (VMI != FuncInfo.ValueMap.end()) {
      const auto &TLI = DAG.getTargetLoweringInfo();
      RegsForValue RFV(V->getContext(), TLI, DAG.getDataLayout(), VMI->second,
                       V->getType(), isABIRegCopy(V));
      unsigned NumRegs =
          std::accumulate(RFV.RegCount.begin(), RFV.RegCount.end(), 0);
      if (NumRegs > 1) {
        unsigned I = 0;
        unsigned Offset = 0;
        auto RegisterVT = RFV.RegVTs.begin();
        for (auto RegCount : RFV.RegCount) {
          unsigned RegisterSize = (RegisterVT++)->getSizeInBits();
          for (unsigned E = I + RegCount; I != E; ++I) {
            // The vregs are guaranteed to be allocated in sequence.
            Op = MachineOperand::CreateReg(VMI->second + I, false);
            auto FragmentExpr = DIExpression::createFragmentExpression(
                Expr, Offset, RegisterSize);
            if (!FragmentExpr)
              continue;
            FuncInfo.ArgDbgValues.push_back(
                BuildMI(MF, DL, TII->get(TargetOpcode::DBG_VALUE), IsDbgDeclare,
                        Op->getReg(), Variable, *FragmentExpr));
            Offset += RegisterSize;
          }
        }
        return true;
      }
      Op = MachineOperand::CreateReg(VMI->second, false);
      IsIndirect = IsDbgDeclare;
    }
  }

  if (!Op)
    return false;

  assert(Variable->isValidLocationForIntrinsic(DL) &&
         "Expected inlined-at fields to agree");
  if (Op->isReg())
    FuncInfo.ArgDbgValues.push_back(
        BuildMI(MF, DL, TII->get(TargetOpcode::DBG_VALUE), IsIndirect,
                Op->getReg(), Variable, Expr));
  else
    FuncInfo.ArgDbgValues.push_back(
        BuildMI(MF, DL, TII->get(TargetOpcode::DBG_VALUE))
            .add(*Op)
            .addImm(0)
            .addMetadata(Variable)
            .addMetadata(Expr));

  return true;
}

/// Return the appropriate SDDbgValue based on N.
SDDbgValue *SelectionDAGBuilder::getDbgValue(SDValue N,
                                             DILocalVariable *Variable,
                                             DIExpression *Expr,
                                             const DebugLoc &dl,
                                             unsigned DbgSDNodeOrder) {
  if (auto *FISDN = dyn_cast<FrameIndexSDNode>(N.getNode())) {
    // Construct a FrameIndexDbgValue for FrameIndexSDNodes so we can describe
    // stack slot locations as such instead of as indirectly addressed
    // locations.
    return DAG.getFrameIndexDbgValue(Variable, Expr, FISDN->getIndex(), dl,
                                     DbgSDNodeOrder);
  }
  return DAG.getDbgValue(Variable, Expr, N.getNode(), N.getResNo(), false, dl,
                         DbgSDNodeOrder);
}

// VisualStudio defines setjmp as _setjmp
#if defined(_MSC_VER) && defined(setjmp) && \
                         !defined(setjmp_undefined_for_msvc)
#  pragma push_macro("setjmp")
#  undef setjmp
#  define setjmp_undefined_for_msvc
#endif

/// Lower the call to the specified intrinsic function. If we want to emit this
/// as a call to a named external function, return the name. Otherwise, lower it
/// and return null.
const char *
SelectionDAGBuilder::visitIntrinsicCall(const CallInst &I, unsigned Intrinsic) {
  const TargetLowering &TLI = DAG.getTargetLoweringInfo();
  SDLoc sdl = getCurSDLoc();
  DebugLoc dl = getCurDebugLoc();
  SDValue Res;

  switch (Intrinsic) {
  default:
    // By default, turn this into a target intrinsic node.
    visitTargetIntrinsic(I, Intrinsic);
    return nullptr;
  case Intrinsic::vastart:  visitVAStart(I); return nullptr;
  case Intrinsic::vaend:    visitVAEnd(I); return nullptr;
  case Intrinsic::vacopy:   visitVACopy(I); return nullptr;
  case Intrinsic::returncapability:
    // FIXME: Don't hard-code 200
    setValue(&I, DAG.getNode(ISD::RETURNADDR, sdl,
                             TLI.getPointerTy(DAG.getDataLayout(), 200),
                             getValue(I.getArgOperand(0))));
    return nullptr;
  case Intrinsic::returnaddress:
    setValue(&I, DAG.getNode(ISD::RETURNADDR, sdl,
                             TLI.getPointerTy(DAG.getDataLayout()),
                             getValue(I.getArgOperand(0))));
    return nullptr;
  case Intrinsic::addressofreturnaddress:
    setValue(&I, DAG.getNode(ISD::ADDROFRETURNADDR, sdl,
                             TLI.getPointerTy(DAG.getDataLayout())));
    return nullptr;
  case Intrinsic::frameaddress:
    setValue(&I, DAG.getNode(ISD::FRAMEADDR, sdl,
                             TLI.getPointerTy(DAG.getDataLayout()),
                             getValue(I.getArgOperand(0))));
    return nullptr;
  case Intrinsic::read_register: {
    Value *Reg = I.getArgOperand(0);
    SDValue Chain = getRoot();
    SDValue RegName =
        DAG.getMDNode(cast<MDNode>(cast<MetadataAsValue>(Reg)->getMetadata()));
    EVT VT = TLI.getValueType(DAG.getDataLayout(), I.getType());
    Res = DAG.getNode(ISD::READ_REGISTER, sdl,
      DAG.getVTList(VT, MVT::Other), Chain, RegName);
    setValue(&I, Res);
    DAG.setRoot(Res.getValue(1));
    return nullptr;
  }
  case Intrinsic::write_register: {
    Value *Reg = I.getArgOperand(0);
    Value *RegValue = I.getArgOperand(1);
    SDValue Chain = getRoot();
    SDValue RegName =
        DAG.getMDNode(cast<MDNode>(cast<MetadataAsValue>(Reg)->getMetadata()));
    DAG.setRoot(DAG.getNode(ISD::WRITE_REGISTER, sdl, MVT::Other, Chain,
                            RegName, getValue(RegValue)));
    return nullptr;
  }
  case Intrinsic::setjmp:
    return &"_setjmp"[!TLI.usesUnderscoreSetJmp()];
  case Intrinsic::longjmp:
    return &"_longjmp"[!TLI.usesUnderscoreLongJmp()];
  case Intrinsic::memcpy: {
    const auto &MCI = cast<MemCpyInst>(I);
    SDValue Op1 = getValue(I.getArgOperand(0));
    SDValue Op2 = getValue(I.getArgOperand(1));
    SDValue Op3 = getValue(I.getArgOperand(2));
    unsigned Align = MCI.getAlignment();
    if (!Align)
      Align = 1; // @llvm.memcpy defines 0 and 1 to both mean no alignment.
    bool isVol = MCI.isVolatile();
    bool isTC = I.isTailCall() && isInTailCallPosition(&I, DAG.getTarget());
    // FIXME: Support passing different dest/src alignments to the memcpy DAG
    // node.
    SDValue MC = DAG.getMemcpy(getRoot(), sdl, Op1, Op2, Op3, Align, isVol,
                               false, isTC,
                               MachinePointerInfo(I.getArgOperand(0)),
                               MachinePointerInfo(I.getArgOperand(1)));
    updateDAGForMaybeTailCall(MC);
    return nullptr;
  }
  case Intrinsic::memset: {
    const auto &MSI = cast<MemSetInst>(I);
    SDValue Op1 = getValue(I.getArgOperand(0));
    SDValue Op2 = getValue(I.getArgOperand(1));
    SDValue Op3 = getValue(I.getArgOperand(2));
    unsigned Align = MSI.getAlignment();
    if (!Align)
      Align = 1; // @llvm.memset defines 0 and 1 to both mean no alignment.
    bool isVol = MSI.isVolatile();
    bool isTC = I.isTailCall() && isInTailCallPosition(&I, DAG.getTarget());
    SDValue MS = DAG.getMemset(getRoot(), sdl, Op1, Op2, Op3, Align, isVol,
                               isTC, MachinePointerInfo(I.getArgOperand(0)));
    updateDAGForMaybeTailCall(MS);
    return nullptr;
  }
  case Intrinsic::memmove: {
    const auto &MMI = cast<MemMoveInst>(I);
    SDValue Op1 = getValue(I.getArgOperand(0));
    SDValue Op2 = getValue(I.getArgOperand(1));
    SDValue Op3 = getValue(I.getArgOperand(2));
    unsigned Align = MMI.getAlignment();
    if (!Align)
      Align = 1; // @llvm.memmove defines 0 and 1 to both mean no alignment.
    bool isVol = MMI.isVolatile();
    bool isTC = I.isTailCall() && isInTailCallPosition(&I, DAG.getTarget());
    // FIXME: Support passing different dest/src alignments to the memmove DAG
    // node.
    SDValue MM = DAG.getMemmove(getRoot(), sdl, Op1, Op2, Op3, Align, isVol,
                                isTC, MachinePointerInfo(I.getArgOperand(0)),
                                MachinePointerInfo(I.getArgOperand(1)));
    updateDAGForMaybeTailCall(MM);
    return nullptr;
  }
  case Intrinsic::memcpy_element_unordered_atomic: {
    const AtomicMemCpyInst &MI = cast<AtomicMemCpyInst>(I);
    SDValue Dst = getValue(MI.getRawDest());
    SDValue Src = getValue(MI.getRawSource());
    SDValue Length = getValue(MI.getLength());

    // Emit a library call.
    TargetLowering::ArgListTy Args;
    TargetLowering::ArgListEntry Entry;
    Entry.Ty = DAG.getDataLayout().getIntPtrType(*DAG.getContext());
    Entry.Node = Dst;
    Args.push_back(Entry);

    Entry.Node = Src;
    Args.push_back(Entry);

    Entry.Ty = MI.getLength()->getType();
    Entry.Node = Length;
    Args.push_back(Entry);

    uint64_t ElementSizeConstant = MI.getElementSizeInBytes();
    RTLIB::Libcall LibraryCall =
        RTLIB::getMEMCPY_ELEMENT_UNORDERED_ATOMIC(ElementSizeConstant);
    if (LibraryCall == RTLIB::UNKNOWN_LIBCALL)
      report_fatal_error("Unsupported element size");

    TargetLowering::CallLoweringInfo CLI(DAG);
    CLI.setDebugLoc(sdl).setChain(getRoot()).setLibCallee(
        TLI.getLibcallCallingConv(LibraryCall),
        Type::getVoidTy(*DAG.getContext()),
        DAG.getExternalSymbol(TLI.getLibcallName(LibraryCall),
                              TLI.getPointerTy(DAG.getDataLayout())),
        std::move(Args));

    std::pair<SDValue, SDValue> CallResult = TLI.LowerCallTo(CLI);
    DAG.setRoot(CallResult.second);
    return nullptr;
  }
  case Intrinsic::memmove_element_unordered_atomic: {
    auto &MI = cast<AtomicMemMoveInst>(I);
    SDValue Dst = getValue(MI.getRawDest());
    SDValue Src = getValue(MI.getRawSource());
    SDValue Length = getValue(MI.getLength());

    // Emit a library call.
    TargetLowering::ArgListTy Args;
    TargetLowering::ArgListEntry Entry;
    Entry.Ty = DAG.getDataLayout().getIntPtrType(*DAG.getContext());
    Entry.Node = Dst;
    Args.push_back(Entry);

    Entry.Node = Src;
    Args.push_back(Entry);

    Entry.Ty = MI.getLength()->getType();
    Entry.Node = Length;
    Args.push_back(Entry);

    uint64_t ElementSizeConstant = MI.getElementSizeInBytes();
    RTLIB::Libcall LibraryCall =
        RTLIB::getMEMMOVE_ELEMENT_UNORDERED_ATOMIC(ElementSizeConstant);
    if (LibraryCall == RTLIB::UNKNOWN_LIBCALL)
      report_fatal_error("Unsupported element size");

    TargetLowering::CallLoweringInfo CLI(DAG);
    CLI.setDebugLoc(sdl).setChain(getRoot()).setLibCallee(
        TLI.getLibcallCallingConv(LibraryCall),
        Type::getVoidTy(*DAG.getContext()),
        DAG.getExternalSymbol(TLI.getLibcallName(LibraryCall),
                              TLI.getPointerTy(DAG.getDataLayout())),
        std::move(Args));

    std::pair<SDValue, SDValue> CallResult = TLI.LowerCallTo(CLI);
    DAG.setRoot(CallResult.second);
    return nullptr;
  }
  case Intrinsic::memset_element_unordered_atomic: {
    auto &MI = cast<AtomicMemSetInst>(I);
    SDValue Dst = getValue(MI.getRawDest());
    SDValue Val = getValue(MI.getValue());
    SDValue Length = getValue(MI.getLength());

    // Emit a library call.
    TargetLowering::ArgListTy Args;
    TargetLowering::ArgListEntry Entry;
    Entry.Ty = DAG.getDataLayout().getIntPtrType(*DAG.getContext());
    Entry.Node = Dst;
    Args.push_back(Entry);

    Entry.Ty = Type::getInt8Ty(*DAG.getContext());
    Entry.Node = Val;
    Args.push_back(Entry);

    Entry.Ty = MI.getLength()->getType();
    Entry.Node = Length;
    Args.push_back(Entry);

    uint64_t ElementSizeConstant = MI.getElementSizeInBytes();
    RTLIB::Libcall LibraryCall =
        RTLIB::getMEMSET_ELEMENT_UNORDERED_ATOMIC(ElementSizeConstant);
    if (LibraryCall == RTLIB::UNKNOWN_LIBCALL)
      report_fatal_error("Unsupported element size");

    TargetLowering::CallLoweringInfo CLI(DAG);
    CLI.setDebugLoc(sdl).setChain(getRoot()).setLibCallee(
        TLI.getLibcallCallingConv(LibraryCall),
        Type::getVoidTy(*DAG.getContext()),
        DAG.getExternalSymbol(TLI.getLibcallName(LibraryCall),
                              TLI.getPointerTy(DAG.getDataLayout())),
        std::move(Args));

    std::pair<SDValue, SDValue> CallResult = TLI.LowerCallTo(CLI);
    DAG.setRoot(CallResult.second);
    return nullptr;
  }
  case Intrinsic::dbg_addr:
  case Intrinsic::dbg_declare: {
    const DbgInfoIntrinsic &DI = cast<DbgInfoIntrinsic>(I);
    DILocalVariable *Variable = DI.getVariable();
    DIExpression *Expression = DI.getExpression();
    assert(Variable && "Missing variable");

    // Check if address has undef value.
    const Value *Address = DI.getVariableLocation();
    if (!Address || isa<UndefValue>(Address) ||
        (Address->use_empty() && !isa<Argument>(Address))) {
      DEBUG(dbgs() << "Dropping debug info for " << DI << "\n");
      return nullptr;
    }

    bool isParameter = Variable->isParameter() || isa<Argument>(Address);

    // Check if this variable can be described by a frame index, typically
    // either as a static alloca or a byval parameter.
    int FI = std::numeric_limits<int>::max();
    if (const auto *AI =
            dyn_cast<AllocaInst>(Address->stripInBoundsConstantOffsets())) {
      if (AI->isStaticAlloca()) {
        auto I = FuncInfo.StaticAllocaMap.find(AI);
        if (I != FuncInfo.StaticAllocaMap.end())
          FI = I->second;
      }
    } else if (const auto *Arg = dyn_cast<Argument>(
                   Address->stripInBoundsConstantOffsets())) {
      FI = FuncInfo.getArgumentFrameIndex(Arg);
    }

    // llvm.dbg.addr is control dependent and always generates indirect
    // DBG_VALUE instructions. llvm.dbg.declare is handled as a frame index in
    // the MachineFunction variable table.
    if (FI != std::numeric_limits<int>::max()) {
      if (Intrinsic == Intrinsic::dbg_addr)
        DAG.AddDbgValue(DAG.getFrameIndexDbgValue(Variable, Expression, FI, dl,
                                                  SDNodeOrder),
                        getRoot().getNode(), isParameter);
      return nullptr;
    }

    SDValue &N = NodeMap[Address];
    if (!N.getNode() && isa<Argument>(Address))
      // Check unused arguments map.
      N = UnusedArgNodeMap[Address];
    SDDbgValue *SDV;
    if (N.getNode()) {
      if (const BitCastInst *BCI = dyn_cast<BitCastInst>(Address))
        Address = BCI->getOperand(0);
      // Parameters are handled specially.
      auto FINode = dyn_cast<FrameIndexSDNode>(N.getNode());
      if (isParameter && FINode) {
        // Byval parameter. We have a frame index at this point.
        SDV = DAG.getFrameIndexDbgValue(Variable, Expression,
                                        FINode->getIndex(), dl, SDNodeOrder);
      } else if (isa<Argument>(Address)) {
        // Address is an argument, so try to emit its dbg value using
        // virtual register info from the FuncInfo.ValueMap.
        EmitFuncArgumentDbgValue(Address, Variable, Expression, dl, true, N);
        return nullptr;
      } else {
        SDV = DAG.getDbgValue(Variable, Expression, N.getNode(), N.getResNo(),
                              true, dl, SDNodeOrder);
      }
      DAG.AddDbgValue(SDV, N.getNode(), isParameter);
    } else {
      // If Address is an argument then try to emit its dbg value using
      // virtual register info from the FuncInfo.ValueMap.
      if (!EmitFuncArgumentDbgValue(Address, Variable, Expression, dl, true,
                                    N)) {
        DEBUG(dbgs() << "Dropping debug info for " << DI << "\n");
      }
    }
    return nullptr;
  }
  case Intrinsic::dbg_value: {
    const DbgValueInst &DI = cast<DbgValueInst>(I);
    assert(DI.getVariable() && "Missing variable");

    DILocalVariable *Variable = DI.getVariable();
    DIExpression *Expression = DI.getExpression();
    const Value *V = DI.getValue();
    if (!V)
      return nullptr;

    SDDbgValue *SDV;
    if (isa<ConstantInt>(V) || isa<ConstantFP>(V) || isa<UndefValue>(V)) {
      SDV = DAG.getConstantDbgValue(Variable, Expression, V, dl, SDNodeOrder);
      DAG.AddDbgValue(SDV, nullptr, false);
      return nullptr;
    }

    // Do not use getValue() in here; we don't want to generate code at
    // this point if it hasn't been done yet.
    SDValue N = NodeMap[V];
    if (!N.getNode() && isa<Argument>(V)) // Check unused arguments map.
      N = UnusedArgNodeMap[V];
    if (N.getNode()) {
      if (EmitFuncArgumentDbgValue(V, Variable, Expression, dl, false, N))
        return nullptr;
      SDV = getDbgValue(N, Variable, Expression, dl, SDNodeOrder);
      DAG.AddDbgValue(SDV, N.getNode(), false);
      return nullptr;
    }

    if (!V->use_empty() ) {
      // Do not call getValue(V) yet, as we don't want to generate code.
      // Remember it for later.
      DanglingDebugInfo DDI(&DI, dl, SDNodeOrder);
      DanglingDebugInfoMap[V] = DDI;
      return nullptr;
    }

    DEBUG(dbgs() << "Dropping debug location info for:\n  " << DI << "\n");
    DEBUG(dbgs() << "  Last seen at:\n    " << *V << "\n");
    return nullptr;
  }

  case Intrinsic::eh_typeid_for: {
    // Find the type id for the given typeinfo.
    GlobalValue *GV = ExtractTypeInfo(I.getArgOperand(0));
    unsigned TypeID = DAG.getMachineFunction().getTypeIDFor(GV);
    Res = DAG.getConstant(TypeID, sdl, MVT::i32);
    setValue(&I, Res);
    return nullptr;
  }

  case Intrinsic::eh_return_i32:
  case Intrinsic::eh_return_i64:
    DAG.getMachineFunction().setCallsEHReturn(true);
    DAG.setRoot(DAG.getNode(ISD::EH_RETURN, sdl,
                            MVT::Other,
                            getControlRoot(),
                            getValue(I.getArgOperand(0)),
                            getValue(I.getArgOperand(1))));
    return nullptr;
  case Intrinsic::eh_unwind_init:
    DAG.getMachineFunction().setCallsUnwindInit(true);
    return nullptr;
  case Intrinsic::eh_dwarf_cfa:
    setValue(&I, DAG.getNode(ISD::EH_DWARF_CFA, sdl,
                             TLI.getPointerTy(DAG.getDataLayout()),
                             getValue(I.getArgOperand(0))));
    return nullptr;
  case Intrinsic::eh_sjlj_callsite: {
    MachineModuleInfo &MMI = DAG.getMachineFunction().getMMI();
    ConstantInt *CI = dyn_cast<ConstantInt>(I.getArgOperand(0));
    assert(CI && "Non-constant call site value in eh.sjlj.callsite!");
    assert(MMI.getCurrentCallSite() == 0 && "Overlapping call sites!");

    MMI.setCurrentCallSite(CI->getZExtValue());
    return nullptr;
  }
  case Intrinsic::eh_sjlj_functioncontext: {
    // Get and store the index of the function context.
    MachineFrameInfo &MFI = DAG.getMachineFunction().getFrameInfo();
    AllocaInst *FnCtx =
      cast<AllocaInst>(I.getArgOperand(0)->stripPointerCasts());
    int FI = FuncInfo.StaticAllocaMap[FnCtx];
    MFI.setFunctionContextIndex(FI);
    return nullptr;
  }
  case Intrinsic::eh_sjlj_setjmp: {
    SDValue Ops[2];
    Ops[0] = getRoot();
    Ops[1] = getValue(I.getArgOperand(0));
    SDValue Op = DAG.getNode(ISD::EH_SJLJ_SETJMP, sdl,
                             DAG.getVTList(MVT::i32, MVT::Other), Ops);
    setValue(&I, Op.getValue(0));
    DAG.setRoot(Op.getValue(1));
    return nullptr;
  }
  case Intrinsic::eh_sjlj_longjmp:
    DAG.setRoot(DAG.getNode(ISD::EH_SJLJ_LONGJMP, sdl, MVT::Other,
                            getRoot(), getValue(I.getArgOperand(0))));
    return nullptr;
  case Intrinsic::eh_sjlj_setup_dispatch:
    DAG.setRoot(DAG.getNode(ISD::EH_SJLJ_SETUP_DISPATCH, sdl, MVT::Other,
                            getRoot()));
    return nullptr;
  case Intrinsic::masked_gather:
    visitMaskedGather(I);
    return nullptr;
  case Intrinsic::masked_load:
    visitMaskedLoad(I);
    return nullptr;
  case Intrinsic::masked_scatter:
    visitMaskedScatter(I);
    return nullptr;
  case Intrinsic::masked_store:
    visitMaskedStore(I);
    return nullptr;
  case Intrinsic::masked_expandload:
    visitMaskedLoad(I, true /* IsExpanding */);
    return nullptr;
  case Intrinsic::masked_compressstore:
    visitMaskedStore(I, true /* IsCompressing */);
    return nullptr;
  case Intrinsic::x86_mmx_pslli_w:
  case Intrinsic::x86_mmx_pslli_d:
  case Intrinsic::x86_mmx_pslli_q:
  case Intrinsic::x86_mmx_psrli_w:
  case Intrinsic::x86_mmx_psrli_d:
  case Intrinsic::x86_mmx_psrli_q:
  case Intrinsic::x86_mmx_psrai_w:
  case Intrinsic::x86_mmx_psrai_d: {
    SDValue ShAmt = getValue(I.getArgOperand(1));
    if (isa<ConstantSDNode>(ShAmt)) {
      visitTargetIntrinsic(I, Intrinsic);
      return nullptr;
    }
    unsigned NewIntrinsic = 0;
    EVT ShAmtVT = MVT::v2i32;
    switch (Intrinsic) {
    case Intrinsic::x86_mmx_pslli_w:
      NewIntrinsic = Intrinsic::x86_mmx_psll_w;
      break;
    case Intrinsic::x86_mmx_pslli_d:
      NewIntrinsic = Intrinsic::x86_mmx_psll_d;
      break;
    case Intrinsic::x86_mmx_pslli_q:
      NewIntrinsic = Intrinsic::x86_mmx_psll_q;
      break;
    case Intrinsic::x86_mmx_psrli_w:
      NewIntrinsic = Intrinsic::x86_mmx_psrl_w;
      break;
    case Intrinsic::x86_mmx_psrli_d:
      NewIntrinsic = Intrinsic::x86_mmx_psrl_d;
      break;
    case Intrinsic::x86_mmx_psrli_q:
      NewIntrinsic = Intrinsic::x86_mmx_psrl_q;
      break;
    case Intrinsic::x86_mmx_psrai_w:
      NewIntrinsic = Intrinsic::x86_mmx_psra_w;
      break;
    case Intrinsic::x86_mmx_psrai_d:
      NewIntrinsic = Intrinsic::x86_mmx_psra_d;
      break;
    default: llvm_unreachable("Impossible intrinsic");  // Can't reach here.
    }

    // The vector shift intrinsics with scalars uses 32b shift amounts but
    // the sse2/mmx shift instructions reads 64 bits. Set the upper 32 bits
    // to be zero.
    // We must do this early because v2i32 is not a legal type.
    SDValue ShOps[2];
    ShOps[0] = ShAmt;
    ShOps[1] = DAG.getConstant(0, sdl, MVT::i32);
    ShAmt =  DAG.getBuildVector(ShAmtVT, sdl, ShOps);
    EVT DestVT = TLI.getValueType(DAG.getDataLayout(), I.getType());
    ShAmt = DAG.getNode(ISD::BITCAST, sdl, DestVT, ShAmt);
    Res = DAG.getNode(ISD::INTRINSIC_WO_CHAIN, sdl, DestVT,
                       DAG.getConstant(NewIntrinsic, sdl, MVT::i32),
                       getValue(I.getArgOperand(0)), ShAmt);
    setValue(&I, Res);
    return nullptr;
  }
  case Intrinsic::powi:
    setValue(&I, ExpandPowI(sdl, getValue(I.getArgOperand(0)),
                            getValue(I.getArgOperand(1)), DAG));
    return nullptr;
  case Intrinsic::log:
    setValue(&I, expandLog(sdl, getValue(I.getArgOperand(0)), DAG, TLI));
    return nullptr;
  case Intrinsic::log2:
    setValue(&I, expandLog2(sdl, getValue(I.getArgOperand(0)), DAG, TLI));
    return nullptr;
  case Intrinsic::log10:
    setValue(&I, expandLog10(sdl, getValue(I.getArgOperand(0)), DAG, TLI));
    return nullptr;
  case Intrinsic::exp:
    setValue(&I, expandExp(sdl, getValue(I.getArgOperand(0)), DAG, TLI));
    return nullptr;
  case Intrinsic::exp2:
    setValue(&I, expandExp2(sdl, getValue(I.getArgOperand(0)), DAG, TLI));
    return nullptr;
  case Intrinsic::pow:
    setValue(&I, expandPow(sdl, getValue(I.getArgOperand(0)),
                           getValue(I.getArgOperand(1)), DAG, TLI));
    return nullptr;
  case Intrinsic::sqrt:
  case Intrinsic::fabs:
  case Intrinsic::sin:
  case Intrinsic::cos:
  case Intrinsic::floor:
  case Intrinsic::ceil:
  case Intrinsic::trunc:
  case Intrinsic::rint:
  case Intrinsic::nearbyint:
  case Intrinsic::round:
  case Intrinsic::canonicalize: {
    unsigned Opcode;
    switch (Intrinsic) {
    default: llvm_unreachable("Impossible intrinsic");  // Can't reach here.
    case Intrinsic::sqrt:      Opcode = ISD::FSQRT;      break;
    case Intrinsic::fabs:      Opcode = ISD::FABS;       break;
    case Intrinsic::sin:       Opcode = ISD::FSIN;       break;
    case Intrinsic::cos:       Opcode = ISD::FCOS;       break;
    case Intrinsic::floor:     Opcode = ISD::FFLOOR;     break;
    case Intrinsic::ceil:      Opcode = ISD::FCEIL;      break;
    case Intrinsic::trunc:     Opcode = ISD::FTRUNC;     break;
    case Intrinsic::rint:      Opcode = ISD::FRINT;      break;
    case Intrinsic::nearbyint: Opcode = ISD::FNEARBYINT; break;
    case Intrinsic::round:     Opcode = ISD::FROUND;     break;
    case Intrinsic::canonicalize: Opcode = ISD::FCANONICALIZE; break;
    }

    setValue(&I, DAG.getNode(Opcode, sdl,
                             getValue(I.getArgOperand(0)).getValueType(),
                             getValue(I.getArgOperand(0))));
    return nullptr;
  }
  case Intrinsic::minnum: {
    auto VT = getValue(I.getArgOperand(0)).getValueType();
    unsigned Opc =
        I.hasNoNaNs() && TLI.isOperationLegalOrCustom(ISD::FMINNAN, VT)
            ? ISD::FMINNAN
            : ISD::FMINNUM;
    setValue(&I, DAG.getNode(Opc, sdl, VT,
                             getValue(I.getArgOperand(0)),
                             getValue(I.getArgOperand(1))));
    return nullptr;
  }
  case Intrinsic::maxnum: {
    auto VT = getValue(I.getArgOperand(0)).getValueType();
    unsigned Opc =
        I.hasNoNaNs() && TLI.isOperationLegalOrCustom(ISD::FMAXNAN, VT)
            ? ISD::FMAXNAN
            : ISD::FMAXNUM;
    setValue(&I, DAG.getNode(Opc, sdl, VT,
                             getValue(I.getArgOperand(0)),
                             getValue(I.getArgOperand(1))));
    return nullptr;
  }
  case Intrinsic::copysign:
    setValue(&I, DAG.getNode(ISD::FCOPYSIGN, sdl,
                             getValue(I.getArgOperand(0)).getValueType(),
                             getValue(I.getArgOperand(0)),
                             getValue(I.getArgOperand(1))));
    return nullptr;
  case Intrinsic::fma:
    setValue(&I, DAG.getNode(ISD::FMA, sdl,
                             getValue(I.getArgOperand(0)).getValueType(),
                             getValue(I.getArgOperand(0)),
                             getValue(I.getArgOperand(1)),
                             getValue(I.getArgOperand(2))));
    return nullptr;
  case Intrinsic::experimental_constrained_fadd:
  case Intrinsic::experimental_constrained_fsub:
  case Intrinsic::experimental_constrained_fmul:
  case Intrinsic::experimental_constrained_fdiv:
  case Intrinsic::experimental_constrained_frem:
  case Intrinsic::experimental_constrained_fma:
  case Intrinsic::experimental_constrained_sqrt:
  case Intrinsic::experimental_constrained_pow:
  case Intrinsic::experimental_constrained_powi:
  case Intrinsic::experimental_constrained_sin:
  case Intrinsic::experimental_constrained_cos:
  case Intrinsic::experimental_constrained_exp:
  case Intrinsic::experimental_constrained_exp2:
  case Intrinsic::experimental_constrained_log:
  case Intrinsic::experimental_constrained_log10:
  case Intrinsic::experimental_constrained_log2:
  case Intrinsic::experimental_constrained_rint:
  case Intrinsic::experimental_constrained_nearbyint:
    visitConstrainedFPIntrinsic(cast<ConstrainedFPIntrinsic>(I));
    return nullptr;
  case Intrinsic::fmuladd: {
    EVT VT = TLI.getValueType(DAG.getDataLayout(), I.getType());
    if (TM.Options.AllowFPOpFusion != FPOpFusion::Strict &&
        TLI.isFMAFasterThanFMulAndFAdd(VT)) {
      setValue(&I, DAG.getNode(ISD::FMA, sdl,
                               getValue(I.getArgOperand(0)).getValueType(),
                               getValue(I.getArgOperand(0)),
                               getValue(I.getArgOperand(1)),
                               getValue(I.getArgOperand(2))));
    } else {
      // TODO: Intrinsic calls should have fast-math-flags.
      SDValue Mul = DAG.getNode(ISD::FMUL, sdl,
                                getValue(I.getArgOperand(0)).getValueType(),
                                getValue(I.getArgOperand(0)),
                                getValue(I.getArgOperand(1)));
      SDValue Add = DAG.getNode(ISD::FADD, sdl,
                                getValue(I.getArgOperand(0)).getValueType(),
                                Mul,
                                getValue(I.getArgOperand(2)));
      setValue(&I, Add);
    }
    return nullptr;
  }
  case Intrinsic::convert_to_fp16:
    setValue(&I, DAG.getNode(ISD::BITCAST, sdl, MVT::i16,
                             DAG.getNode(ISD::FP_ROUND, sdl, MVT::f16,
                                         getValue(I.getArgOperand(0)),
                                         DAG.getTargetConstant(0, sdl,
                                                               MVT::i32))));
    return nullptr;
  case Intrinsic::convert_from_fp16:
    setValue(&I, DAG.getNode(ISD::FP_EXTEND, sdl,
                             TLI.getValueType(DAG.getDataLayout(), I.getType()),
                             DAG.getNode(ISD::BITCAST, sdl, MVT::f16,
                                         getValue(I.getArgOperand(0)))));
    return nullptr;
  case Intrinsic::pcmarker: {
    SDValue Tmp = getValue(I.getArgOperand(0));
    DAG.setRoot(DAG.getNode(ISD::PCMARKER, sdl, MVT::Other, getRoot(), Tmp));
    return nullptr;
  }
  case Intrinsic::readcyclecounter: {
    SDValue Op = getRoot();
    Res = DAG.getNode(ISD::READCYCLECOUNTER, sdl,
                      DAG.getVTList(MVT::i64, MVT::Other), Op);
    setValue(&I, Res);
    DAG.setRoot(Res.getValue(1));
    return nullptr;
  }
  case Intrinsic::bitreverse:
    setValue(&I, DAG.getNode(ISD::BITREVERSE, sdl,
                             getValue(I.getArgOperand(0)).getValueType(),
                             getValue(I.getArgOperand(0))));
    return nullptr;
  case Intrinsic::bswap:
    setValue(&I, DAG.getNode(ISD::BSWAP, sdl,
                             getValue(I.getArgOperand(0)).getValueType(),
                             getValue(I.getArgOperand(0))));
    return nullptr;
  case Intrinsic::cttz: {
    SDValue Arg = getValue(I.getArgOperand(0));
    ConstantInt *CI = cast<ConstantInt>(I.getArgOperand(1));
    EVT Ty = Arg.getValueType();
    setValue(&I, DAG.getNode(CI->isZero() ? ISD::CTTZ : ISD::CTTZ_ZERO_UNDEF,
                             sdl, Ty, Arg));
    return nullptr;
  }
  case Intrinsic::ctlz: {
    SDValue Arg = getValue(I.getArgOperand(0));
    ConstantInt *CI = cast<ConstantInt>(I.getArgOperand(1));
    EVT Ty = Arg.getValueType();
    setValue(&I, DAG.getNode(CI->isZero() ? ISD::CTLZ : ISD::CTLZ_ZERO_UNDEF,
                             sdl, Ty, Arg));
    return nullptr;
  }
  case Intrinsic::ctpop: {
    SDValue Arg = getValue(I.getArgOperand(0));
    EVT Ty = Arg.getValueType();
    setValue(&I, DAG.getNode(ISD::CTPOP, sdl, Ty, Arg));
    return nullptr;
  }
  case Intrinsic::stacksave: {
    SDValue Op = getRoot();
    unsigned AS = I.getType()->getPointerAddressSpace();
    Res = DAG.getNode(
        ISD::STACKSAVE, sdl,
        DAG.getVTList(TLI.getPointerTy(DAG.getDataLayout(), AS), MVT::Other), Op);
    setValue(&I, Res);
    DAG.setRoot(Res.getValue(1));
    return nullptr;
  }
  case Intrinsic::stackrestore:
    Res = getValue(I.getArgOperand(0));
    DAG.setRoot(DAG.getNode(ISD::STACKRESTORE, sdl, MVT::Other, getRoot(), Res));
    return nullptr;
  case Intrinsic::get_dynamic_area_offset: {
    SDValue Op = getRoot();
    EVT PtrTy = TLI.getPointerTy(DAG.getDataLayout());
    EVT ResTy = TLI.getValueType(DAG.getDataLayout(), I.getType());
    // Result type for @llvm.get.dynamic.area.offset should match PtrTy for
    // target.
    if (PtrTy != ResTy)
      report_fatal_error("Wrong result type for @llvm.get.dynamic.area.offset"
                         " intrinsic!");
    Res = DAG.getNode(ISD::GET_DYNAMIC_AREA_OFFSET, sdl, DAG.getVTList(ResTy),
                      Op);
    DAG.setRoot(Op);
    setValue(&I, Res);
    return nullptr;
  }
  case Intrinsic::stackguard: {
    EVT PtrTy = TLI.getPointerTy(DAG.getDataLayout());
    MachineFunction &MF = DAG.getMachineFunction();
    const Module &M = *MF.getFunction().getParent();
    SDValue Chain = getRoot();
    if (TLI.useLoadStackGuardNode()) {
      Res = getLoadStackGuard(DAG, sdl, Chain);
    } else {
      const Value *Global = TLI.getSDagStackGuard(M);
      unsigned Align = DL->getPrefTypeAlignment(Global->getType());
      Res = DAG.getLoad(PtrTy, sdl, Chain, getValue(Global),
                        MachinePointerInfo(Global, 0), Align,
                        MachineMemOperand::MOVolatile);
    }
    if (TLI.useStackGuardXorFP())
      Res = TLI.emitStackGuardXorFP(DAG, Res, sdl);
    DAG.setRoot(Chain);
    setValue(&I, Res);
    return nullptr;
  }
  case Intrinsic::stackprotector: {
    // Emit code into the DAG to store the stack guard onto the stack.
    MachineFunction &MF = DAG.getMachineFunction();
    MachineFrameInfo &MFI = MF.getFrameInfo();
    EVT PtrTy = TLI.getPointerTy(DAG.getDataLayout());
    SDValue Src, Chain = getRoot();

    if (TLI.useLoadStackGuardNode())
      Src = getLoadStackGuard(DAG, sdl, Chain);
    else
      Src = getValue(I.getArgOperand(0));   // The guard's value.

    AllocaInst *Slot = cast<AllocaInst>(I.getArgOperand(1));

    int FI = FuncInfo.StaticAllocaMap[Slot];
    MFI.setStackProtectorIndex(FI);

    SDValue FIN = DAG.getFrameIndex(FI, PtrTy);

    // Store the stack protector onto the stack.
    Res = DAG.getStore(Chain, sdl, Src, FIN, MachinePointerInfo::getFixedStack(
                                                 DAG.getMachineFunction(), FI),
                       /* Alignment = */ 0, MachineMemOperand::MOVolatile);
    setValue(&I, Res);
    DAG.setRoot(Res);
    return nullptr;
  }
  case Intrinsic::objectsize: {
    // If we don't know by now, we're never going to know.
    ConstantInt *CI = dyn_cast<ConstantInt>(I.getArgOperand(1));

    assert(CI && "Non-constant type in __builtin_object_size?");

    SDValue Arg = getValue(I.getCalledValue());
    EVT Ty = Arg.getValueType();

    if (CI->isZero())
      Res = DAG.getConstant(-1ULL, sdl, Ty);
    else
      Res = DAG.getConstant(0, sdl, Ty);

    setValue(&I, Res);
    return nullptr;
  }
  case Intrinsic::annotation:
  case Intrinsic::ptr_annotation:
  case Intrinsic::invariant_group_barrier:
    // Drop the intrinsic, but forward the value
    setValue(&I, getValue(I.getOperand(0)));
    return nullptr;
  case Intrinsic::assume:
  case Intrinsic::var_annotation:
  case Intrinsic::sideeffect:
    // Discard annotate attributes, assumptions, and artificial side-effects.
    return nullptr;

  case Intrinsic::codeview_annotation: {
    // Emit a label associated with this metadata.
    MachineFunction &MF = DAG.getMachineFunction();
    MCSymbol *Label =
        MF.getMMI().getContext().createTempSymbol("annotation", true);
    Metadata *MD = cast<MetadataAsValue>(I.getArgOperand(0))->getMetadata();
    MF.addCodeViewAnnotation(Label, cast<MDNode>(MD));
    Res = DAG.getLabelNode(ISD::ANNOTATION_LABEL, sdl, getRoot(), Label);
    DAG.setRoot(Res);
    return nullptr;
  }

  case Intrinsic::init_trampoline: {
    const Function *F = cast<Function>(I.getArgOperand(1)->stripPointerCasts());

    SDValue Ops[6];
    Ops[0] = getRoot();
    Ops[1] = getValue(I.getArgOperand(0));
    Ops[2] = getValue(I.getArgOperand(1));
    Ops[3] = getValue(I.getArgOperand(2));
    Ops[4] = DAG.getSrcValue(I.getArgOperand(0));
    Ops[5] = DAG.getSrcValue(F);

    Res = DAG.getNode(ISD::INIT_TRAMPOLINE, sdl, MVT::Other, Ops);

    DAG.setRoot(Res);
    return nullptr;
  }
  case Intrinsic::adjust_trampoline:
    setValue(&I, DAG.getNode(ISD::ADJUST_TRAMPOLINE, sdl,
                             TLI.getPointerTy(DAG.getDataLayout()),
                             getValue(I.getArgOperand(0))));
    return nullptr;
  case Intrinsic::gcroot: {
    assert(DAG.getMachineFunction().getFunction().hasGC() &&
           "only valid in functions with gc specified, enforced by Verifier");
    assert(GFI && "implied by previous");
    const Value *Alloca = I.getArgOperand(0)->stripPointerCasts();
    const Constant *TypeMap = cast<Constant>(I.getArgOperand(1));

    FrameIndexSDNode *FI = cast<FrameIndexSDNode>(getValue(Alloca).getNode());
    GFI->addStackRoot(FI->getIndex(), TypeMap);
    return nullptr;
  }
  case Intrinsic::gcread:
  case Intrinsic::gcwrite:
    llvm_unreachable("GC failed to lower gcread/gcwrite intrinsics!");
  case Intrinsic::flt_rounds:
    setValue(&I, DAG.getNode(ISD::FLT_ROUNDS_, sdl, MVT::i32));
    return nullptr;

  case Intrinsic::expect:
    // Just replace __builtin_expect(exp, c) with EXP.
    setValue(&I, getValue(I.getArgOperand(0)));
    return nullptr;

  case Intrinsic::debugtrap:
  case Intrinsic::trap: {
    StringRef TrapFuncName =
        I.getAttributes()
            .getAttribute(AttributeList::FunctionIndex, "trap-func-name")
            .getValueAsString();
    if (TrapFuncName.empty()) {
      ISD::NodeType Op = (Intrinsic == Intrinsic::trap) ?
        ISD::TRAP : ISD::DEBUGTRAP;
      DAG.setRoot(DAG.getNode(Op, sdl,MVT::Other, getRoot()));
      return nullptr;
    }
    TargetLowering::ArgListTy Args;

    TargetLowering::CallLoweringInfo CLI(DAG);
    CLI.setDebugLoc(sdl).setChain(getRoot()).setLibCallee(
        CallingConv::C, I.getType(),
        DAG.getExternalSymbol(TrapFuncName.data(),
                              TLI.getPointerTy(DAG.getDataLayout())),
        std::move(Args));

    std::pair<SDValue, SDValue> Result = TLI.LowerCallTo(CLI);
    DAG.setRoot(Result.second);
    return nullptr;
  }

  case Intrinsic::uadd_with_overflow:
  case Intrinsic::sadd_with_overflow:
  case Intrinsic::usub_with_overflow:
  case Intrinsic::ssub_with_overflow:
  case Intrinsic::umul_with_overflow:
  case Intrinsic::smul_with_overflow: {
    ISD::NodeType Op;
    switch (Intrinsic) {
    default: llvm_unreachable("Impossible intrinsic");  // Can't reach here.
    case Intrinsic::uadd_with_overflow: Op = ISD::UADDO; break;
    case Intrinsic::sadd_with_overflow: Op = ISD::SADDO; break;
    case Intrinsic::usub_with_overflow: Op = ISD::USUBO; break;
    case Intrinsic::ssub_with_overflow: Op = ISD::SSUBO; break;
    case Intrinsic::umul_with_overflow: Op = ISD::UMULO; break;
    case Intrinsic::smul_with_overflow: Op = ISD::SMULO; break;
    }
    SDValue Op1 = getValue(I.getArgOperand(0));
    SDValue Op2 = getValue(I.getArgOperand(1));

    SDVTList VTs = DAG.getVTList(Op1.getValueType(), MVT::i1);
    setValue(&I, DAG.getNode(Op, sdl, VTs, Op1, Op2));
    return nullptr;
  }
  case Intrinsic::prefetch: {
    SDValue Ops[5];
    unsigned rw = cast<ConstantInt>(I.getArgOperand(1))->getZExtValue();
    auto Flags = rw == 0 ? MachineMemOperand::MOLoad :MachineMemOperand::MOStore;
    Ops[0] = DAG.getRoot();
    Ops[1] = getValue(I.getArgOperand(0));
    Ops[2] = getValue(I.getArgOperand(1));
    Ops[3] = getValue(I.getArgOperand(2));
    Ops[4] = getValue(I.getArgOperand(3));
    SDValue Result = DAG.getMemIntrinsicNode(ISD::PREFETCH, sdl,
                                             DAG.getVTList(MVT::Other), Ops,
                                             EVT::getIntegerVT(*Context, 8),
                                             MachinePointerInfo(I.getArgOperand(0)),
                                             0, /* align */
                                             Flags);

    // Chain the prefetch in parallell with any pending loads, to stay out of
    // the way of later optimizations.
    PendingLoads.push_back(Result);
    Result = getRoot();
    DAG.setRoot(Result);
    return nullptr;
  }
  case Intrinsic::lifetime_start:
  case Intrinsic::lifetime_end: {
    bool IsStart = (Intrinsic == Intrinsic::lifetime_start);
    // Stack coloring is not enabled in O0, discard region information.
    if (TM.getOptLevel() == CodeGenOpt::None)
      return nullptr;

    SmallVector<Value *, 4> Allocas;
    GetUnderlyingObjects(I.getArgOperand(1), Allocas, *DL);

    for (SmallVectorImpl<Value*>::iterator Object = Allocas.begin(),
           E = Allocas.end(); Object != E; ++Object) {
      AllocaInst *LifetimeObject = dyn_cast_or_null<AllocaInst>(*Object);

      // Could not find an Alloca.
      if (!LifetimeObject)
        continue;

      // First check that the Alloca is static, otherwise it won't have a
      // valid frame index.
      auto SI = FuncInfo.StaticAllocaMap.find(LifetimeObject);
      if (SI == FuncInfo.StaticAllocaMap.end())
        return nullptr;

      int FI = SI->second;

      SDValue Ops[2];
      Ops[0] = getRoot();
      Ops[1] =
          DAG.getFrameIndex(FI, TLI.getFrameIndexTy(DAG.getDataLayout()), true);
      unsigned Opcode = (IsStart ? ISD::LIFETIME_START : ISD::LIFETIME_END);

      Res = DAG.getNode(Opcode, sdl, MVT::Other, Ops);
      DAG.setRoot(Res);
    }
    return nullptr;
  }
  case Intrinsic::invariant_start:
    // Discard region information.
    setValue(&I, DAG.getUNDEF(TLI.getPointerTy(DAG.getDataLayout())));
    return nullptr;
  case Intrinsic::invariant_end:
    // Discard region information.
    return nullptr;
  case Intrinsic::clear_cache:
    return TLI.getClearCacheBuiltinName();
  case Intrinsic::donothing:
    // ignore
    return nullptr;
  case Intrinsic::experimental_stackmap:
    visitStackmap(I);
    return nullptr;
  case Intrinsic::experimental_patchpoint_void:
  case Intrinsic::experimental_patchpoint_i64:
    visitPatchpoint(&I);
    return nullptr;
  case Intrinsic::experimental_gc_statepoint:
    LowerStatepoint(ImmutableStatepoint(&I));
    return nullptr;
  case Intrinsic::experimental_gc_result:
    visitGCResult(cast<GCResultInst>(I));
    return nullptr;
  case Intrinsic::experimental_gc_relocate:
    visitGCRelocate(cast<GCRelocateInst>(I));
    return nullptr;
  case Intrinsic::instrprof_increment:
    llvm_unreachable("instrprof failed to lower an increment");
  case Intrinsic::instrprof_value_profile:
    llvm_unreachable("instrprof failed to lower a value profiling call");
  case Intrinsic::localescape: {
    MachineFunction &MF = DAG.getMachineFunction();
    const TargetInstrInfo *TII = DAG.getSubtarget().getInstrInfo();

    // Directly emit some LOCAL_ESCAPE machine instrs. Label assignment emission
    // is the same on all targets.
    for (unsigned Idx = 0, E = I.getNumArgOperands(); Idx < E; ++Idx) {
      Value *Arg = I.getArgOperand(Idx)->stripPointerCasts();
      if (isa<ConstantPointerNull>(Arg))
        continue; // Skip null pointers. They represent a hole in index space.
      AllocaInst *Slot = cast<AllocaInst>(Arg);
      assert(FuncInfo.StaticAllocaMap.count(Slot) &&
             "can only escape static allocas");
      int FI = FuncInfo.StaticAllocaMap[Slot];
      MCSymbol *FrameAllocSym =
          MF.getMMI().getContext().getOrCreateFrameAllocSymbol(
              GlobalValue::dropLLVMManglingEscape(MF.getName()), Idx);
      BuildMI(*FuncInfo.MBB, FuncInfo.InsertPt, dl,
              TII->get(TargetOpcode::LOCAL_ESCAPE))
          .addSym(FrameAllocSym)
          .addFrameIndex(FI);
    }

    return nullptr;
  }

  case Intrinsic::localrecover: {
    // i8* @llvm.localrecover(i8* %fn, i8* %fp, i32 %idx)
    MachineFunction &MF = DAG.getMachineFunction();
    MVT PtrVT = TLI.getPointerTy(DAG.getDataLayout(), 0);

    // Get the symbol that defines the frame offset.
    auto *Fn = cast<Function>(I.getArgOperand(0)->stripPointerCasts());
    auto *Idx = cast<ConstantInt>(I.getArgOperand(2));
    unsigned IdxVal =
        unsigned(Idx->getLimitedValue(std::numeric_limits<int>::max()));
    MCSymbol *FrameAllocSym =
        MF.getMMI().getContext().getOrCreateFrameAllocSymbol(
            GlobalValue::dropLLVMManglingEscape(Fn->getName()), IdxVal);

    // Create a MCSymbol for the label to avoid any target lowering
    // that would make this PC relative.
    SDValue OffsetSym = DAG.getMCSymbol(FrameAllocSym, PtrVT);
    SDValue OffsetVal =
        DAG.getNode(ISD::LOCAL_RECOVER, sdl, PtrVT, OffsetSym);

    // Add the offset to the FP.
    Value *FP = I.getArgOperand(1);
    SDValue FPVal = getValue(FP);
    SDValue Add = DAG.getNode(ISD::ADD, sdl, PtrVT, FPVal, OffsetVal);
    setValue(&I, Add);

    return nullptr;
  }

  case Intrinsic::eh_exceptionpointer:
  case Intrinsic::eh_exceptioncode: {
    // Get the exception pointer vreg, copy from it, and resize it to fit.
    const auto *CPI = cast<CatchPadInst>(I.getArgOperand(0));
    MVT PtrVT = TLI.getPointerTy(DAG.getDataLayout());
    const TargetRegisterClass *PtrRC = TLI.getRegClassFor(PtrVT);
    unsigned VReg = FuncInfo.getCatchPadExceptionPointerVReg(CPI, PtrRC);
    SDValue N =
        DAG.getCopyFromReg(DAG.getEntryNode(), getCurSDLoc(), VReg, PtrVT);
    if (Intrinsic == Intrinsic::eh_exceptioncode)
      N = DAG.getZExtOrTrunc(N, getCurSDLoc(), MVT::i32);
    setValue(&I, N);
    return nullptr;
  }
  case Intrinsic::xray_customevent: {
    // Here we want to make sure that the intrinsic behaves as if it has a
    // specific calling convention, and only for x86_64.
    // FIXME: Support other platforms later.
    const auto &Triple = DAG.getTarget().getTargetTriple();
    if (Triple.getArch() != Triple::x86_64 || !Triple.isOSLinux())
      return nullptr;

    SDLoc DL = getCurSDLoc();
    SmallVector<SDValue, 8> Ops;

    // We want to say that we always want the arguments in registers.
    SDValue LogEntryVal = getValue(I.getArgOperand(0));
    SDValue StrSizeVal = getValue(I.getArgOperand(1));
    SDVTList NodeTys = DAG.getVTList(MVT::Other, MVT::Glue);
    SDValue Chain = getRoot();
    Ops.push_back(LogEntryVal);
    Ops.push_back(StrSizeVal);
    Ops.push_back(Chain);

    // We need to enforce the calling convention for the callsite, so that
    // argument ordering is enforced correctly, and that register allocation can
    // see that some registers may be assumed clobbered and have to preserve
    // them across calls to the intrinsic.
    MachineSDNode *MN = DAG.getMachineNode(TargetOpcode::PATCHABLE_EVENT_CALL,
                                           DL, NodeTys, Ops);
    SDValue patchableNode = SDValue(MN, 0);
    DAG.setRoot(patchableNode);
    setValue(&I, patchableNode);
    return nullptr;
  }
  case Intrinsic::experimental_deoptimize:
    LowerDeoptimizeCall(&I);
    return nullptr;

  case Intrinsic::experimental_vector_reduce_fadd:
  case Intrinsic::experimental_vector_reduce_fmul:
  case Intrinsic::experimental_vector_reduce_add:
  case Intrinsic::experimental_vector_reduce_mul:
  case Intrinsic::experimental_vector_reduce_and:
  case Intrinsic::experimental_vector_reduce_or:
  case Intrinsic::experimental_vector_reduce_xor:
  case Intrinsic::experimental_vector_reduce_smax:
  case Intrinsic::experimental_vector_reduce_smin:
  case Intrinsic::experimental_vector_reduce_umax:
  case Intrinsic::experimental_vector_reduce_umin:
  case Intrinsic::experimental_vector_reduce_fmax:
  case Intrinsic::experimental_vector_reduce_fmin:
    visitVectorReduce(I, Intrinsic);
    return nullptr;
  }
}

void SelectionDAGBuilder::visitConstrainedFPIntrinsic(
    const ConstrainedFPIntrinsic &FPI) {
  SDLoc sdl = getCurSDLoc();
  unsigned Opcode;
  switch (FPI.getIntrinsicID()) {
  default: llvm_unreachable("Impossible intrinsic");  // Can't reach here.
  case Intrinsic::experimental_constrained_fadd:
    Opcode = ISD::STRICT_FADD;
    break;
  case Intrinsic::experimental_constrained_fsub:
    Opcode = ISD::STRICT_FSUB;
    break;
  case Intrinsic::experimental_constrained_fmul:
    Opcode = ISD::STRICT_FMUL;
    break;
  case Intrinsic::experimental_constrained_fdiv:
    Opcode = ISD::STRICT_FDIV;
    break;
  case Intrinsic::experimental_constrained_frem:
    Opcode = ISD::STRICT_FREM;
    break;
  case Intrinsic::experimental_constrained_fma:
    Opcode = ISD::STRICT_FMA;
    break;
  case Intrinsic::experimental_constrained_sqrt:
    Opcode = ISD::STRICT_FSQRT;
    break;
  case Intrinsic::experimental_constrained_pow:
    Opcode = ISD::STRICT_FPOW;
    break;
  case Intrinsic::experimental_constrained_powi:
    Opcode = ISD::STRICT_FPOWI;
    break;
  case Intrinsic::experimental_constrained_sin:
    Opcode = ISD::STRICT_FSIN;
    break;
  case Intrinsic::experimental_constrained_cos:
    Opcode = ISD::STRICT_FCOS;
    break;
  case Intrinsic::experimental_constrained_exp:
    Opcode = ISD::STRICT_FEXP;
    break;
  case Intrinsic::experimental_constrained_exp2:
    Opcode = ISD::STRICT_FEXP2;
    break;
  case Intrinsic::experimental_constrained_log:
    Opcode = ISD::STRICT_FLOG;
    break;
  case Intrinsic::experimental_constrained_log10:
    Opcode = ISD::STRICT_FLOG10;
    break;
  case Intrinsic::experimental_constrained_log2:
    Opcode = ISD::STRICT_FLOG2;
    break;
  case Intrinsic::experimental_constrained_rint:
    Opcode = ISD::STRICT_FRINT;
    break;
  case Intrinsic::experimental_constrained_nearbyint:
    Opcode = ISD::STRICT_FNEARBYINT;
    break;
  }
  const TargetLowering &TLI = DAG.getTargetLoweringInfo();
  SDValue Chain = getRoot();
  SmallVector<EVT, 4> ValueVTs;
  ComputeValueVTs(TLI, DAG.getDataLayout(), FPI.getType(), ValueVTs);
  ValueVTs.push_back(MVT::Other); // Out chain

  SDVTList VTs = DAG.getVTList(ValueVTs);
  SDValue Result;
  if (FPI.isUnaryOp())
    Result = DAG.getNode(Opcode, sdl, VTs,
                         { Chain, getValue(FPI.getArgOperand(0)) });
  else if (FPI.isTernaryOp())
    Result = DAG.getNode(Opcode, sdl, VTs,
                         { Chain, getValue(FPI.getArgOperand(0)),
                                  getValue(FPI.getArgOperand(1)),
                                  getValue(FPI.getArgOperand(2)) });
  else
    Result = DAG.getNode(Opcode, sdl, VTs,
                         { Chain, getValue(FPI.getArgOperand(0)),
                           getValue(FPI.getArgOperand(1))  });

  assert(Result.getNode()->getNumValues() == 2);
  SDValue OutChain = Result.getValue(1);
  DAG.setRoot(OutChain);
  SDValue FPResult = Result.getValue(0);
  setValue(&FPI, FPResult);
}

std::pair<SDValue, SDValue>
SelectionDAGBuilder::lowerInvokable(TargetLowering::CallLoweringInfo &CLI,
                                    const BasicBlock *EHPadBB) {
  MachineFunction &MF = DAG.getMachineFunction();
  MachineModuleInfo &MMI = MF.getMMI();
  MCSymbol *BeginLabel = nullptr;

  if (EHPadBB) {
    // Insert a label before the invoke call to mark the try range.  This can be
    // used to detect deletion of the invoke via the MachineModuleInfo.
    BeginLabel = MMI.getContext().createTempSymbol();

    // For SjLj, keep track of which landing pads go with which invokes
    // so as to maintain the ordering of pads in the LSDA.
    unsigned CallSiteIndex = MMI.getCurrentCallSite();
    if (CallSiteIndex) {
      MF.setCallSiteBeginLabel(BeginLabel, CallSiteIndex);
      LPadToCallSiteMap[FuncInfo.MBBMap[EHPadBB]].push_back(CallSiteIndex);

      // Now that the call site is handled, stop tracking it.
      MMI.setCurrentCallSite(0);
    }

    // Both PendingLoads and PendingExports must be flushed here;
    // this call might not return.
    (void)getRoot();
    DAG.setRoot(DAG.getEHLabel(getCurSDLoc(), getControlRoot(), BeginLabel));

    CLI.setChain(getRoot());
  }
  const TargetLowering &TLI = DAG.getTargetLoweringInfo();
  std::pair<SDValue, SDValue> Result = TLI.LowerCallTo(CLI);

  assert((CLI.IsTailCall || Result.second.getNode()) &&
         "Non-null chain expected with non-tail call!");
  assert((Result.second.getNode() || !Result.first.getNode()) &&
         "Null value expected with tail call!");

  if (!Result.second.getNode()) {
    // As a special case, a null chain means that a tail call has been emitted
    // and the DAG root is already updated.
    HasTailCall = true;

    // Since there's no actual continuation from this block, nothing can be
    // relying on us setting vregs for them.
    PendingExports.clear();
  } else {
    DAG.setRoot(Result.second);
  }

  if (EHPadBB) {
    // Insert a label at the end of the invoke call to mark the try range.  This
    // can be used to detect deletion of the invoke via the MachineModuleInfo.
    MCSymbol *EndLabel = MMI.getContext().createTempSymbol();
    DAG.setRoot(DAG.getEHLabel(getCurSDLoc(), getRoot(), EndLabel));

    // Inform MachineModuleInfo of range.
    if (MF.hasEHFunclets()) {
      assert(CLI.CS);
      WinEHFuncInfo *EHInfo = DAG.getMachineFunction().getWinEHFuncInfo();
      EHInfo->addIPToStateRange(cast<InvokeInst>(CLI.CS.getInstruction()),
                                BeginLabel, EndLabel);
    } else {
      MF.addInvoke(FuncInfo.MBBMap[EHPadBB], BeginLabel, EndLabel);
    }
  }

  return Result;
}

void SelectionDAGBuilder::LowerCallTo(ImmutableCallSite CS, SDValue Callee,
                                      bool isTailCall,
                                      const BasicBlock *EHPadBB) {
  auto &DL = DAG.getDataLayout();
  FunctionType *FTy = CS.getFunctionType();
  Type *RetTy = CS.getType();

  TargetLowering::ArgListTy Args;
  Args.reserve(CS.arg_size());

  const Value *SwiftErrorVal = nullptr;
  const TargetLowering &TLI = DAG.getTargetLoweringInfo();

  // We can't tail call inside a function with a swifterror argument. Lowering
  // does not support this yet. It would have to move into the swifterror
  // register before the call.
  auto *Caller = CS.getInstruction()->getParent()->getParent();
  if (TLI.supportSwiftError() &&
      Caller->getAttributes().hasAttrSomewhere(Attribute::SwiftError))
    isTailCall = false;

  for (ImmutableCallSite::arg_iterator i = CS.arg_begin(), e = CS.arg_end();
       i != e; ++i) {
    TargetLowering::ArgListEntry Entry;
    const Value *V = *i;

    // Skip empty types
    if (V->getType()->isEmptyTy())
      continue;

    SDValue ArgNode = getValue(V);
    Entry.Node = ArgNode; Entry.Ty = V->getType();

    Entry.setAttributes(&CS, i - CS.arg_begin());

    // Use swifterror virtual register as input to the call.
    if (Entry.IsSwiftError && TLI.supportSwiftError()) {
      SwiftErrorVal = V;
      // We find the virtual register for the actual swifterror argument.
      // Instead of using the Value, we use the virtual register instead.
      Entry.Node = DAG.getRegister(FuncInfo
                                       .getOrCreateSwiftErrorVRegUseAt(
                                           CS.getInstruction(), FuncInfo.MBB, V)
                                       .first,
                                   EVT(TLI.getPointerTy(DL)));
    }

    Args.push_back(Entry);

    // If we have an explicit sret argument that is an Instruction, (i.e., it
    // might point to function-local memory), we can't meaningfully tail-call.
    if (Entry.IsSRet && isa<Instruction>(V))
      isTailCall = false;
  }

  // Check if target-independent constraints permit a tail call here.
  // Target-dependent constraints are checked within TLI->LowerCallTo.
  if (isTailCall && !isInTailCallPosition(CS, DAG.getTarget()))
    isTailCall = false;

  // Disable tail calls if there is an swifterror argument. Targets have not
  // been updated to support tail calls.
  if (TLI.supportSwiftError() && SwiftErrorVal)
    isTailCall = false;

  TargetLowering::CallLoweringInfo CLI(DAG);
  CLI.setDebugLoc(getCurSDLoc())
      .setChain(getRoot())
      .setCallee(RetTy, FTy, Callee, std::move(Args), CS)
      .setTailCall(isTailCall)
      .setConvergent(CS.isConvergent());
  std::pair<SDValue, SDValue> Result = lowerInvokable(CLI, EHPadBB);

  if (Result.first.getNode()) {
    const Instruction *Inst = CS.getInstruction();
    Result.first = lowerRangeToAssertZExt(DAG, *Inst, Result.first);
    setValue(Inst, Result.first);
  }

  // The last element of CLI.InVals has the SDValue for swifterror return.
  // Here we copy it to a virtual register and update SwiftErrorMap for
  // book-keeping.
  if (SwiftErrorVal && TLI.supportSwiftError()) {
    // Get the last element of InVals.
    SDValue Src = CLI.InVals.back();
    unsigned VReg; bool CreatedVReg;
    std::tie(VReg, CreatedVReg) =
        FuncInfo.getOrCreateSwiftErrorVRegDefAt(CS.getInstruction());
    SDValue CopyNode = CLI.DAG.getCopyToReg(Result.second, CLI.DL, VReg, Src);
    // We update the virtual register for the actual swifterror argument.
    if (CreatedVReg)
      FuncInfo.setCurrentSwiftErrorVReg(FuncInfo.MBB, SwiftErrorVal, VReg);
    DAG.setRoot(CopyNode);
  }
}

static SDValue getMemCmpLoad(const Value *PtrVal, MVT LoadVT,
                             SelectionDAGBuilder &Builder) {
  unsigned AS = PtrVal->getType()->getPointerAddressSpace();

  // Check to see if this load can be trivially constant folded, e.g. if the
  // input is from a string literal.
  if (const Constant *LoadInput = dyn_cast<Constant>(PtrVal)) {
    // Cast pointer to the type we really want to load.
    Type *LoadTy =
        Type::getIntNTy(PtrVal->getContext(), LoadVT.getScalarSizeInBits());
    if (LoadVT.isVector())
      LoadTy = VectorType::get(LoadTy, LoadVT.getVectorNumElements());

    LoadInput = ConstantExpr::getBitCast(const_cast<Constant *>(LoadInput),
                                         PointerType::get(LoadTy, AS));

    if (const Constant *LoadCst = ConstantFoldLoadFromConstPtr(
            const_cast<Constant *>(LoadInput), LoadTy, *Builder.DL))
      return Builder.getValue(LoadCst);
  }

  // Otherwise, we have to emit the load.  If the pointer is to unfoldable but
  // still constant memory, the input chain can be the entry node.
  SDValue Root;
  bool ConstantMemory = false;

  // Do not serialize (non-volatile) loads of constant memory with anything.
  if (Builder.AA && Builder.AA->pointsToConstantMemory(PtrVal)) {
    Root = Builder.DAG.getEntryNode();
    ConstantMemory = true;
  } else {
    // Do not serialize non-volatile loads against each other.
    Root = Builder.DAG.getRoot();
  }

  SDValue Ptr = Builder.getValue(PtrVal);
  SDValue LoadVal = Builder.DAG.getLoad(LoadVT, Builder.getCurSDLoc(), Root,
                                        Ptr, MachinePointerInfo(PtrVal),
                                        /* Alignment = */ 1);

  if (!ConstantMemory)
    Builder.PendingLoads.push_back(LoadVal.getValue(1));
  return LoadVal;
}

/// Record the value for an instruction that produces an integer result,
/// converting the type where necessary.
void SelectionDAGBuilder::processIntegerCallValue(const Instruction &I,
                                                  SDValue Value,
                                                  bool IsSigned) {
  EVT VT = DAG.getTargetLoweringInfo().getValueType(DAG.getDataLayout(),
                                                    I.getType(), true);
  if (IsSigned)
    Value = DAG.getSExtOrTrunc(Value, getCurSDLoc(), VT);
  else
    Value = DAG.getZExtOrTrunc(Value, getCurSDLoc(), VT);
  setValue(&I, Value);
}

/// See if we can lower a memcmp call into an optimized form. If so, return
/// true and lower it. Otherwise return false, and it will be lowered like a
/// normal call.
/// The caller already checked that \p I calls the appropriate LibFunc with a
/// correct prototype.
bool SelectionDAGBuilder::visitMemCmpCall(const CallInst &I) {
  const Value *LHS = I.getArgOperand(0), *RHS = I.getArgOperand(1);
  const Value *Size = I.getArgOperand(2);
  const ConstantInt *CSize = dyn_cast<ConstantInt>(Size);
  if (CSize && CSize->getZExtValue() == 0) {
    EVT CallVT = DAG.getTargetLoweringInfo().getValueType(DAG.getDataLayout(),
                                                          I.getType(), true);
    setValue(&I, DAG.getConstant(0, getCurSDLoc(), CallVT));
    return true;
  }

  const SelectionDAGTargetInfo &TSI = DAG.getSelectionDAGInfo();
  std::pair<SDValue, SDValue> Res = TSI.EmitTargetCodeForMemcmp(
      DAG, getCurSDLoc(), DAG.getRoot(), getValue(LHS), getValue(RHS),
      getValue(Size), MachinePointerInfo(LHS), MachinePointerInfo(RHS));
  if (Res.first.getNode()) {
    processIntegerCallValue(I, Res.first, true);
    PendingLoads.push_back(Res.second);
    return true;
  }

  // memcmp(S1,S2,2) != 0 -> (*(short*)LHS != *(short*)RHS)  != 0
  // memcmp(S1,S2,4) != 0 -> (*(int*)LHS != *(int*)RHS)  != 0
  if (!CSize || !isOnlyUsedInZeroEqualityComparison(&I))
    return false;

  // If the target has a fast compare for the given size, it will return a
  // preferred load type for that size. Require that the load VT is legal and
  // that the target supports unaligned loads of that type. Otherwise, return
  // INVALID.
  auto hasFastLoadsAndCompare = [&](unsigned NumBits) {
    const TargetLowering &TLI = DAG.getTargetLoweringInfo();
    MVT LVT = TLI.hasFastEqualityCompare(NumBits);
    if (LVT != MVT::INVALID_SIMPLE_VALUE_TYPE) {
      // TODO: Handle 5 byte compare as 4-byte + 1 byte.
      // TODO: Handle 8 byte compare on x86-32 as two 32-bit loads.
      // TODO: Check alignment of src and dest ptrs.
      unsigned DstAS = LHS->getType()->getPointerAddressSpace();
      unsigned SrcAS = RHS->getType()->getPointerAddressSpace();
      if (!TLI.isTypeLegal(LVT) ||
          !TLI.allowsMisalignedMemoryAccesses(LVT, SrcAS) ||
          !TLI.allowsMisalignedMemoryAccesses(LVT, DstAS))
        LVT = MVT::INVALID_SIMPLE_VALUE_TYPE;
    }

    return LVT;
  };

  // This turns into unaligned loads. We only do this if the target natively
  // supports the MVT we'll be loading or if it is small enough (<= 4) that
  // we'll only produce a small number of byte loads.
  MVT LoadVT;
  unsigned NumBitsToCompare = CSize->getZExtValue() * 8;
  switch (NumBitsToCompare) {
  default:
    return false;
  case 16:
    LoadVT = MVT::i16;
    break;
  case 32:
    LoadVT = MVT::i32;
    break;
  case 64:
  case 128:
  case 256:
    LoadVT = hasFastLoadsAndCompare(NumBitsToCompare);
    break;
  }

  if (LoadVT == MVT::INVALID_SIMPLE_VALUE_TYPE)
    return false;

  SDValue LoadL = getMemCmpLoad(LHS, LoadVT, *this);
  SDValue LoadR = getMemCmpLoad(RHS, LoadVT, *this);

  // Bitcast to a wide integer type if the loads are vectors.
  if (LoadVT.isVector()) {
    EVT CmpVT = EVT::getIntegerVT(LHS->getContext(), LoadVT.getSizeInBits());
    LoadL = DAG.getBitcast(CmpVT, LoadL);
    LoadR = DAG.getBitcast(CmpVT, LoadR);
  }

  SDValue Cmp = DAG.getSetCC(getCurSDLoc(), MVT::i1, LoadL, LoadR, ISD::SETNE);
  processIntegerCallValue(I, Cmp, false);
  return true;
}

/// See if we can lower a memchr call into an optimized form. If so, return
/// true and lower it. Otherwise return false, and it will be lowered like a
/// normal call.
/// The caller already checked that \p I calls the appropriate LibFunc with a
/// correct prototype.
bool SelectionDAGBuilder::visitMemChrCall(const CallInst &I) {
  const Value *Src = I.getArgOperand(0);
  const Value *Char = I.getArgOperand(1);
  const Value *Length = I.getArgOperand(2);

  const SelectionDAGTargetInfo &TSI = DAG.getSelectionDAGInfo();
  std::pair<SDValue, SDValue> Res =
    TSI.EmitTargetCodeForMemchr(DAG, getCurSDLoc(), DAG.getRoot(),
                                getValue(Src), getValue(Char), getValue(Length),
                                MachinePointerInfo(Src));
  if (Res.first.getNode()) {
    setValue(&I, Res.first);
    PendingLoads.push_back(Res.second);
    return true;
  }

  return false;
}

/// See if we can lower a mempcpy call into an optimized form. If so, return
/// true and lower it. Otherwise return false, and it will be lowered like a
/// normal call.
/// The caller already checked that \p I calls the appropriate LibFunc with a
/// correct prototype.
bool SelectionDAGBuilder::visitMemPCpyCall(const CallInst &I) {
  SDValue Dst = getValue(I.getArgOperand(0));
  SDValue Src = getValue(I.getArgOperand(1));
  SDValue Size = getValue(I.getArgOperand(2));

  unsigned DstAlign = DAG.InferPtrAlignment(Dst);
  unsigned SrcAlign = DAG.InferPtrAlignment(Src);
  unsigned Align = std::min(DstAlign, SrcAlign);
  if (Align == 0) // Alignment of one or both could not be inferred.
    Align = 1; // 0 and 1 both specify no alignment, but 0 is reserved.

  bool isVol = false;
  SDLoc sdl = getCurSDLoc();

  // In the mempcpy context we need to pass in a false value for isTailCall
  // because the return pointer needs to be adjusted by the size of
  // the copied memory.
  SDValue MC = DAG.getMemcpy(getRoot(), sdl, Dst, Src, Size, Align, isVol,
                             false, /*isTailCall=*/false,
                             MachinePointerInfo(I.getArgOperand(0)),
                             MachinePointerInfo(I.getArgOperand(1)));
  assert(MC.getNode() != nullptr &&
         "** memcpy should not be lowered as TailCall in mempcpy context **");
  DAG.setRoot(MC);

  // Check if Size needs to be truncated or extended.
  Size = DAG.getSExtOrTrunc(Size, sdl, Dst.getValueType());

  // Adjust return pointer to point just past the last dst byte.
  SDValue DstPlusSize = DAG.getNode(ISD::ADD, sdl, Dst.getValueType(),
                                    Dst, Size);
  setValue(&I, DstPlusSize);
  return true;
}

/// See if we can lower a strcpy call into an optimized form.  If so, return
/// true and lower it, otherwise return false and it will be lowered like a
/// normal call.
/// The caller already checked that \p I calls the appropriate LibFunc with a
/// correct prototype.
bool SelectionDAGBuilder::visitStrCpyCall(const CallInst &I, bool isStpcpy) {
  const Value *Arg0 = I.getArgOperand(0), *Arg1 = I.getArgOperand(1);

  const SelectionDAGTargetInfo &TSI = DAG.getSelectionDAGInfo();
  std::pair<SDValue, SDValue> Res =
    TSI.EmitTargetCodeForStrcpy(DAG, getCurSDLoc(), getRoot(),
                                getValue(Arg0), getValue(Arg1),
                                MachinePointerInfo(Arg0),
                                MachinePointerInfo(Arg1), isStpcpy);
  if (Res.first.getNode()) {
    setValue(&I, Res.first);
    DAG.setRoot(Res.second);
    return true;
  }

  return false;
}

/// See if we can lower a strcmp call into an optimized form.  If so, return
/// true and lower it, otherwise return false and it will be lowered like a
/// normal call.
/// The caller already checked that \p I calls the appropriate LibFunc with a
/// correct prototype.
bool SelectionDAGBuilder::visitStrCmpCall(const CallInst &I) {
  const Value *Arg0 = I.getArgOperand(0), *Arg1 = I.getArgOperand(1);

  const SelectionDAGTargetInfo &TSI = DAG.getSelectionDAGInfo();
  std::pair<SDValue, SDValue> Res =
    TSI.EmitTargetCodeForStrcmp(DAG, getCurSDLoc(), DAG.getRoot(),
                                getValue(Arg0), getValue(Arg1),
                                MachinePointerInfo(Arg0),
                                MachinePointerInfo(Arg1));
  if (Res.first.getNode()) {
    processIntegerCallValue(I, Res.first, true);
    PendingLoads.push_back(Res.second);
    return true;
  }

  return false;
}

/// See if we can lower a strlen call into an optimized form.  If so, return
/// true and lower it, otherwise return false and it will be lowered like a
/// normal call.
/// The caller already checked that \p I calls the appropriate LibFunc with a
/// correct prototype.
bool SelectionDAGBuilder::visitStrLenCall(const CallInst &I) {
  const Value *Arg0 = I.getArgOperand(0);

  const SelectionDAGTargetInfo &TSI = DAG.getSelectionDAGInfo();
  std::pair<SDValue, SDValue> Res =
    TSI.EmitTargetCodeForStrlen(DAG, getCurSDLoc(), DAG.getRoot(),
                                getValue(Arg0), MachinePointerInfo(Arg0));
  if (Res.first.getNode()) {
    processIntegerCallValue(I, Res.first, false);
    PendingLoads.push_back(Res.second);
    return true;
  }

  return false;
}

/// See if we can lower a strnlen call into an optimized form.  If so, return
/// true and lower it, otherwise return false and it will be lowered like a
/// normal call.
/// The caller already checked that \p I calls the appropriate LibFunc with a
/// correct prototype.
bool SelectionDAGBuilder::visitStrNLenCall(const CallInst &I) {
  const Value *Arg0 = I.getArgOperand(0), *Arg1 = I.getArgOperand(1);

  const SelectionDAGTargetInfo &TSI = DAG.getSelectionDAGInfo();
  std::pair<SDValue, SDValue> Res =
    TSI.EmitTargetCodeForStrnlen(DAG, getCurSDLoc(), DAG.getRoot(),
                                 getValue(Arg0), getValue(Arg1),
                                 MachinePointerInfo(Arg0));
  if (Res.first.getNode()) {
    processIntegerCallValue(I, Res.first, false);
    PendingLoads.push_back(Res.second);
    return true;
  }

  return false;
}

/// See if we can lower a unary floating-point operation into an SDNode with
/// the specified Opcode.  If so, return true and lower it, otherwise return
/// false and it will be lowered like a normal call.
/// The caller already checked that \p I calls the appropriate LibFunc with a
/// correct prototype.
bool SelectionDAGBuilder::visitUnaryFloatCall(const CallInst &I,
                                              unsigned Opcode) {
  // We already checked this call's prototype; verify it doesn't modify errno.
  if (!I.onlyReadsMemory())
    return false;

  SDValue Tmp = getValue(I.getArgOperand(0));
  setValue(&I, DAG.getNode(Opcode, getCurSDLoc(), Tmp.getValueType(), Tmp));
  return true;
}

/// See if we can lower a binary floating-point operation into an SDNode with
/// the specified Opcode. If so, return true and lower it. Otherwise return
/// false, and it will be lowered like a normal call.
/// The caller already checked that \p I calls the appropriate LibFunc with a
/// correct prototype.
bool SelectionDAGBuilder::visitBinaryFloatCall(const CallInst &I,
                                               unsigned Opcode) {
  // We already checked this call's prototype; verify it doesn't modify errno.
  if (!I.onlyReadsMemory())
    return false;

  SDValue Tmp0 = getValue(I.getArgOperand(0));
  SDValue Tmp1 = getValue(I.getArgOperand(1));
  EVT VT = Tmp0.getValueType();
  setValue(&I, DAG.getNode(Opcode, getCurSDLoc(), VT, Tmp0, Tmp1));
  return true;
}

void SelectionDAGBuilder::visitCall(const CallInst &I) {
  // Handle inline assembly differently.
  if (isa<InlineAsm>(I.getCalledValue())) {
    visitInlineAsm(&I);
    return;
  }

  MachineModuleInfo &MMI = DAG.getMachineFunction().getMMI();
  computeUsesVAFloatArgument(I, MMI);

  const char *RenameFn = nullptr;
  if (Function *F = I.getCalledFunction()) {
    if (F->isDeclaration()) {
      if (const TargetIntrinsicInfo *II = TM.getIntrinsicInfo()) {
        if (unsigned IID = II->getIntrinsicID(F)) {
          RenameFn = visitIntrinsicCall(I, IID);
          if (!RenameFn)
            return;
        }
      }
      if (Intrinsic::ID IID = F->getIntrinsicID()) {
        RenameFn = visitIntrinsicCall(I, IID);
        if (!RenameFn)
          return;
      }
    }

    // Check for well-known libc/libm calls.  If the function is internal, it
    // can't be a library call.  Don't do the check if marked as nobuiltin for
    // some reason or the call site requires strict floating point semantics.
    LibFunc Func;
    if (!I.isNoBuiltin() && !I.isStrictFP() && !F->hasLocalLinkage() &&
        F->hasName() && LibInfo->getLibFunc(*F, Func) &&
        LibInfo->hasOptimizedCodeGen(Func)) {
      switch (Func) {
      default: break;
      case LibFunc_copysign:
      case LibFunc_copysignf:
      case LibFunc_copysignl:
        // We already checked this call's prototype; verify it doesn't modify
        // errno.
        if (I.onlyReadsMemory()) {
          SDValue LHS = getValue(I.getArgOperand(0));
          SDValue RHS = getValue(I.getArgOperand(1));
          setValue(&I, DAG.getNode(ISD::FCOPYSIGN, getCurSDLoc(),
                                   LHS.getValueType(), LHS, RHS));
          return;
        }
        break;
      case LibFunc_fabs:
      case LibFunc_fabsf:
      case LibFunc_fabsl:
        if (visitUnaryFloatCall(I, ISD::FABS))
          return;
        break;
      case LibFunc_fmin:
      case LibFunc_fminf:
      case LibFunc_fminl:
        if (visitBinaryFloatCall(I, ISD::FMINNUM))
          return;
        break;
      case LibFunc_fmax:
      case LibFunc_fmaxf:
      case LibFunc_fmaxl:
        if (visitBinaryFloatCall(I, ISD::FMAXNUM))
          return;
        break;
      case LibFunc_sin:
      case LibFunc_sinf:
      case LibFunc_sinl:
        if (visitUnaryFloatCall(I, ISD::FSIN))
          return;
        break;
      case LibFunc_cos:
      case LibFunc_cosf:
      case LibFunc_cosl:
        if (visitUnaryFloatCall(I, ISD::FCOS))
          return;
        break;
      case LibFunc_sqrt:
      case LibFunc_sqrtf:
      case LibFunc_sqrtl:
      case LibFunc_sqrt_finite:
      case LibFunc_sqrtf_finite:
      case LibFunc_sqrtl_finite:
        if (visitUnaryFloatCall(I, ISD::FSQRT))
          return;
        break;
      case LibFunc_floor:
      case LibFunc_floorf:
      case LibFunc_floorl:
        if (visitUnaryFloatCall(I, ISD::FFLOOR))
          return;
        break;
      case LibFunc_nearbyint:
      case LibFunc_nearbyintf:
      case LibFunc_nearbyintl:
        if (visitUnaryFloatCall(I, ISD::FNEARBYINT))
          return;
        break;
      case LibFunc_ceil:
      case LibFunc_ceilf:
      case LibFunc_ceill:
        if (visitUnaryFloatCall(I, ISD::FCEIL))
          return;
        break;
      case LibFunc_rint:
      case LibFunc_rintf:
      case LibFunc_rintl:
        if (visitUnaryFloatCall(I, ISD::FRINT))
          return;
        break;
      case LibFunc_round:
      case LibFunc_roundf:
      case LibFunc_roundl:
        if (visitUnaryFloatCall(I, ISD::FROUND))
          return;
        break;
      case LibFunc_trunc:
      case LibFunc_truncf:
      case LibFunc_truncl:
        if (visitUnaryFloatCall(I, ISD::FTRUNC))
          return;
        break;
      case LibFunc_log2:
      case LibFunc_log2f:
      case LibFunc_log2l:
        if (visitUnaryFloatCall(I, ISD::FLOG2))
          return;
        break;
      case LibFunc_exp2:
      case LibFunc_exp2f:
      case LibFunc_exp2l:
        if (visitUnaryFloatCall(I, ISD::FEXP2))
          return;
        break;
      case LibFunc_memcmp:
        if (visitMemCmpCall(I))
          return;
        break;
      case LibFunc_mempcpy:
        if (visitMemPCpyCall(I))
          return;
        break;
      case LibFunc_memchr:
        if (visitMemChrCall(I))
          return;
        break;
      case LibFunc_strcpy:
        if (visitStrCpyCall(I, false))
          return;
        break;
      case LibFunc_stpcpy:
        if (visitStrCpyCall(I, true))
          return;
        break;
      case LibFunc_strcmp:
        if (visitStrCmpCall(I))
          return;
        break;
      case LibFunc_strlen:
        if (visitStrLenCall(I))
          return;
        break;
      case LibFunc_strnlen:
        if (visitStrNLenCall(I))
          return;
        break;
      }
    }
  }

  SDValue Callee;
  if (!RenameFn)
    Callee = getValue(I.getCalledValue());
  else
    Callee = DAG.getExternalSymbol(
        RenameFn,
        DAG.getTargetLoweringInfo().getPointerTy(DAG.getDataLayout()));

  // Deopt bundles are lowered in LowerCallSiteWithDeoptBundle, and we don't
  // have to do anything here to lower funclet bundles.
  assert(!I.hasOperandBundlesOtherThan(
             {LLVMContext::OB_deopt, LLVMContext::OB_funclet}) &&
         "Cannot lower calls with arbitrary operand bundles!");

  if (I.countOperandBundlesOfType(LLVMContext::OB_deopt))
    LowerCallSiteWithDeoptBundle(&I, Callee, nullptr);
  else
    // Check if we can potentially perform a tail call. More detailed checking
    // is be done within LowerCallTo, after more information about the call is
    // known.
    LowerCallTo(&I, Callee, I.isTailCall());
}

namespace {

/// AsmOperandInfo - This contains information for each constraint that we are
/// lowering.
class SDISelAsmOperandInfo : public TargetLowering::AsmOperandInfo {
public:
  /// CallOperand - If this is the result output operand or a clobber
  /// this is null, otherwise it is the incoming operand to the CallInst.
  /// This gets modified as the asm is processed.
  SDValue CallOperand;

  /// AssignedRegs - If this is a register or register class operand, this
  /// contains the set of register corresponding to the operand.
  RegsForValue AssignedRegs;

  explicit SDISelAsmOperandInfo(const TargetLowering::AsmOperandInfo &info)
    : TargetLowering::AsmOperandInfo(info), CallOperand(nullptr, 0) {
  }

  /// Whether or not this operand accesses memory
  bool hasMemory(const TargetLowering &TLI) const {
    // Indirect operand accesses access memory.
    if (isIndirect)
      return true;

    for (const auto &Code : Codes)
      if (TLI.getConstraintType(Code) == TargetLowering::C_Memory)
        return true;

    return false;
  }

  /// getCallOperandValEVT - Return the EVT of the Value* that this operand
  /// corresponds to.  If there is no Value* for this operand, it returns
  /// MVT::Other.
  EVT getCallOperandValEVT(LLVMContext &Context, const TargetLowering &TLI,
                           const DataLayout &DL) const {
    if (!CallOperandVal) return MVT::Other;

    if (isa<BasicBlock>(CallOperandVal))
      return TLI.getPointerTy(DL);

    llvm::Type *OpTy = CallOperandVal->getType();

    // FIXME: code duplicated from TargetLowering::ParseConstraints().
    // If this is an indirect operand, the operand is a pointer to the
    // accessed type.
    if (isIndirect) {
      PointerType *PtrTy = dyn_cast<PointerType>(OpTy);
      if (!PtrTy)
        report_fatal_error("Indirect operand for inline asm not a pointer!");
      OpTy = PtrTy->getElementType();
    }

    // Look for vector wrapped in a struct. e.g. { <16 x i8> }.
    if (StructType *STy = dyn_cast<StructType>(OpTy))
      if (STy->getNumElements() == 1)
        OpTy = STy->getElementType(0);

    // If OpTy is not a single value, it may be a struct/union that we
    // can tile with integers.
    if (!OpTy->isSingleValueType() && OpTy->isSized()) {
      unsigned BitSize = DL.getTypeSizeInBits(OpTy);
      switch (BitSize) {
      default: break;
      case 1:
      case 8:
      case 16:
      case 32:
      case 64:
      case 128:
        OpTy = IntegerType::get(Context, BitSize);
        break;
      }
    }

    return TLI.getValueType(DL, OpTy, true);
  }
};

using SDISelAsmOperandInfoVector = SmallVector<SDISelAsmOperandInfo, 16>;

} // end anonymous namespace

/// Make sure that the output operand \p OpInfo and its corresponding input
/// operand \p MatchingOpInfo have compatible constraint types (otherwise error
/// out).
static void patchMatchingInput(const SDISelAsmOperandInfo &OpInfo,
                               SDISelAsmOperandInfo &MatchingOpInfo,
                               SelectionDAG &DAG) {
  if (OpInfo.ConstraintVT == MatchingOpInfo.ConstraintVT)
    return;

  const TargetRegisterInfo *TRI = DAG.getSubtarget().getRegisterInfo();
  const auto &TLI = DAG.getTargetLoweringInfo();

  std::pair<unsigned, const TargetRegisterClass *> MatchRC =
      TLI.getRegForInlineAsmConstraint(TRI, OpInfo.ConstraintCode,
                                       OpInfo.ConstraintVT);
  std::pair<unsigned, const TargetRegisterClass *> InputRC =
      TLI.getRegForInlineAsmConstraint(TRI, MatchingOpInfo.ConstraintCode,
                                       MatchingOpInfo.ConstraintVT);
  if ((OpInfo.ConstraintVT.isInteger() !=
       MatchingOpInfo.ConstraintVT.isInteger()) ||
      (MatchRC.second != InputRC.second)) {
    // FIXME: error out in a more elegant fashion
    report_fatal_error("Unsupported asm: input constraint"
                       " with a matching output constraint of"
                       " incompatible type!");
  }
  MatchingOpInfo.ConstraintVT = OpInfo.ConstraintVT;
}

/// Get a direct memory input to behave well as an indirect operand.
/// This may introduce stores, hence the need for a \p Chain.
/// \return The (possibly updated) chain.
static SDValue getAddressForMemoryInput(SDValue Chain, const SDLoc &Location,
                                        SDISelAsmOperandInfo &OpInfo,
                                        SelectionDAG &DAG) {
  const TargetLowering &TLI = DAG.getTargetLoweringInfo();

  // If we don't have an indirect input, put it in the constpool if we can,
  // otherwise spill it to a stack slot.
  // TODO: This isn't quite right. We need to handle these according to
  // the addressing mode that the constraint wants. Also, this may take
  // an additional register for the computation and we don't want that
  // either.

  // If the operand is a float, integer, or vector constant, spill to a
  // constant pool entry to get its address.
  const Value *OpVal = OpInfo.CallOperandVal;
  if (isa<ConstantFP>(OpVal) || isa<ConstantInt>(OpVal) ||
      isa<ConstantVector>(OpVal) || isa<ConstantDataVector>(OpVal)) {
    OpInfo.CallOperand = DAG.getConstantPool(
        cast<Constant>(OpVal), TLI.getPointerTy(DAG.getDataLayout()));
    return Chain;
  }

  // Otherwise, create a stack slot and emit a store to it before the asm.
  Type *Ty = OpVal->getType();
  auto &DL = DAG.getDataLayout();
  uint64_t TySize = DL.getTypeAllocSize(Ty);
  unsigned Align = DL.getPrefTypeAlignment(Ty);
  MachineFunction &MF = DAG.getMachineFunction();
  int SSFI = MF.getFrameInfo().CreateStackObject(TySize, Align, false);
  SDValue StackSlot = DAG.getFrameIndex(SSFI, TLI.getFrameIndexTy(DL));
  Chain = DAG.getStore(Chain, Location, OpInfo.CallOperand, StackSlot,
                       MachinePointerInfo::getFixedStack(MF, SSFI));
  OpInfo.CallOperand = StackSlot;

  return Chain;
}

/// GetRegistersForValue - Assign registers (virtual or physical) for the
/// specified operand.  We prefer to assign virtual registers, to allow the
/// register allocator to handle the assignment process.  However, if the asm
/// uses features that we can't model on machineinstrs, we have SDISel do the
/// allocation.  This produces generally horrible, but correct, code.
///
///   OpInfo describes the operand.
static void GetRegistersForValue(SelectionDAG &DAG, const TargetLowering &TLI,
                                 const SDLoc &DL,
                                 SDISelAsmOperandInfo &OpInfo) {
  LLVMContext &Context = *DAG.getContext();

  MachineFunction &MF = DAG.getMachineFunction();
  SmallVector<unsigned, 4> Regs;
  const TargetRegisterInfo &TRI = *MF.getSubtarget().getRegisterInfo();

  // If this is a constraint for a single physreg, or a constraint for a
  // register class, find it.
  std::pair<unsigned, const TargetRegisterClass *> PhysReg =
      TLI.getRegForInlineAsmConstraint(&TRI, OpInfo.ConstraintCode,
                                       OpInfo.ConstraintVT);

  unsigned NumRegs = 1;
  if (OpInfo.ConstraintVT != MVT::Other) {
    // If this is a FP input in an integer register (or visa versa) insert a bit
    // cast of the input value.  More generally, handle any case where the input
    // value disagrees with the register class we plan to stick this in.
    if (OpInfo.Type == InlineAsm::isInput && PhysReg.second &&
        !TRI.isTypeLegalForClass(*PhysReg.second, OpInfo.ConstraintVT)) {
      // Try to convert to the first EVT that the reg class contains.  If the
      // types are identical size, use a bitcast to convert (e.g. two differing
      // vector types).
      MVT RegVT = *TRI.legalclasstypes_begin(*PhysReg.second);
      if (RegVT.getSizeInBits() == OpInfo.CallOperand.getValueSizeInBits()) {
        OpInfo.CallOperand = DAG.getNode(ISD::BITCAST, DL,
                                         RegVT, OpInfo.CallOperand);
        OpInfo.ConstraintVT = RegVT;
      } else if (RegVT.isInteger() && OpInfo.ConstraintVT.isFloatingPoint()) {
        // If the input is a FP value and we want it in FP registers, do a
        // bitcast to the corresponding integer type.  This turns an f64 value
        // into i64, which can be passed with two i32 values on a 32-bit
        // machine.
        RegVT = MVT::getIntegerVT(OpInfo.ConstraintVT.getSizeInBits());
        OpInfo.CallOperand = DAG.getNode(ISD::BITCAST, DL,
                                         RegVT, OpInfo.CallOperand);
        OpInfo.ConstraintVT = RegVT;
      }
    }

    NumRegs = TLI.getNumRegisters(Context, OpInfo.ConstraintVT);
  }

  MVT RegVT;
  EVT ValueVT = OpInfo.ConstraintVT;

  // If this is a constraint for a specific physical register, like {r17},
  // assign it now.
  if (unsigned AssignedReg = PhysReg.first) {
    const TargetRegisterClass *RC = PhysReg.second;
    if (OpInfo.ConstraintVT == MVT::Other)
      ValueVT = *TRI.legalclasstypes_begin(*RC);

    // Get the actual register value type.  This is important, because the user
    // may have asked for (e.g.) the AX register in i32 type.  We need to
    // remember that AX is actually i16 to get the right extension.
    RegVT = *TRI.legalclasstypes_begin(*RC);

    // This is a explicit reference to a physical register.
    Regs.push_back(AssignedReg);

    // If this is an expanded reference, add the rest of the regs to Regs.
    if (NumRegs != 1) {
      TargetRegisterClass::iterator I = RC->begin();
      for (; *I != AssignedReg; ++I)
        assert(I != RC->end() && "Didn't find reg!");

      // Already added the first reg.
      --NumRegs; ++I;
      for (; NumRegs; --NumRegs, ++I) {
        assert(I != RC->end() && "Ran out of registers to allocate!");
        Regs.push_back(*I);
      }
    }

    OpInfo.AssignedRegs = RegsForValue(Regs, RegVT, ValueVT);
    return;
  }

  // Otherwise, if this was a reference to an LLVM register class, create vregs
  // for this reference.
  if (const TargetRegisterClass *RC = PhysReg.second) {
    RegVT = *TRI.legalclasstypes_begin(*RC);
    if (OpInfo.ConstraintVT == MVT::Other)
      ValueVT = RegVT;

    // Create the appropriate number of virtual registers.
    MachineRegisterInfo &RegInfo = MF.getRegInfo();
    for (; NumRegs; --NumRegs)
      Regs.push_back(RegInfo.createVirtualRegister(RC));

    OpInfo.AssignedRegs = RegsForValue(Regs, RegVT, ValueVT);
    return;
  }

  // Otherwise, we couldn't allocate enough registers for this.
}

static unsigned
findMatchingInlineAsmOperand(unsigned OperandNo,
                             const std::vector<SDValue> &AsmNodeOperands) {
  // Scan until we find the definition we already emitted of this operand.
  unsigned CurOp = InlineAsm::Op_FirstOperand;
  for (; OperandNo; --OperandNo) {
    // Advance to the next operand.
    unsigned OpFlag =
        cast<ConstantSDNode>(AsmNodeOperands[CurOp])->getZExtValue();
    assert((InlineAsm::isRegDefKind(OpFlag) ||
            InlineAsm::isRegDefEarlyClobberKind(OpFlag) ||
            InlineAsm::isMemKind(OpFlag)) &&
           "Skipped past definitions?");
    CurOp += InlineAsm::getNumOperandRegisters(OpFlag) + 1;
  }
  return CurOp;
}

/// Fill \p Regs with \p NumRegs new virtual registers of type \p RegVT
/// \return true if it has succeeded, false otherwise
static bool createVirtualRegs(SmallVector<unsigned, 4> &Regs, unsigned NumRegs,
                              MVT RegVT, SelectionDAG &DAG) {
  const TargetLowering &TLI = DAG.getTargetLoweringInfo();
  MachineRegisterInfo &RegInfo = DAG.getMachineFunction().getRegInfo();
  for (unsigned i = 0, e = NumRegs; i != e; ++i) {
    if (const TargetRegisterClass *RC = TLI.getRegClassFor(RegVT))
      Regs.push_back(RegInfo.createVirtualRegister(RC));
    else
      return false;
  }
  return true;
}

namespace {

class ExtraFlags {
  unsigned Flags = 0;

public:
  explicit ExtraFlags(ImmutableCallSite CS) {
    const InlineAsm *IA = cast<InlineAsm>(CS.getCalledValue());
    if (IA->hasSideEffects())
      Flags |= InlineAsm::Extra_HasSideEffects;
    if (IA->isAlignStack())
      Flags |= InlineAsm::Extra_IsAlignStack;
    if (CS.isConvergent())
      Flags |= InlineAsm::Extra_IsConvergent;
    Flags |= IA->getDialect() * InlineAsm::Extra_AsmDialect;
  }

  void update(const TargetLowering::AsmOperandInfo &OpInfo) {
    // Ideally, we would only check against memory constraints.  However, the
    // meaning of an Other constraint can be target-specific and we can't easily
    // reason about it.  Therefore, be conservative and set MayLoad/MayStore
    // for Other constraints as well.
    if (OpInfo.ConstraintType == TargetLowering::C_Memory ||
        OpInfo.ConstraintType == TargetLowering::C_Other) {
      if (OpInfo.Type == InlineAsm::isInput)
        Flags |= InlineAsm::Extra_MayLoad;
      else if (OpInfo.Type == InlineAsm::isOutput)
        Flags |= InlineAsm::Extra_MayStore;
      else if (OpInfo.Type == InlineAsm::isClobber)
        Flags |= (InlineAsm::Extra_MayLoad | InlineAsm::Extra_MayStore);
    }
  }

  unsigned get() const { return Flags; }
};

} // end anonymous namespace

/// visitInlineAsm - Handle a call to an InlineAsm object.
void SelectionDAGBuilder::visitInlineAsm(ImmutableCallSite CS) {
  const InlineAsm *IA = cast<InlineAsm>(CS.getCalledValue());

  /// ConstraintOperands - Information about all of the constraints.
  SDISelAsmOperandInfoVector ConstraintOperands;

  const TargetLowering &TLI = DAG.getTargetLoweringInfo();
  TargetLowering::AsmOperandInfoVector TargetConstraints = TLI.ParseConstraints(
      DAG.getDataLayout(), DAG.getSubtarget().getRegisterInfo(), CS);

  bool hasMemory = false;

  // Remember the HasSideEffect, AlignStack, AsmDialect, MayLoad and MayStore
  ExtraFlags ExtraInfo(CS);

  unsigned ArgNo = 0;   // ArgNo - The argument of the CallInst.
  unsigned ResNo = 0;   // ResNo - The result number of the next output.
  for (unsigned i = 0, e = TargetConstraints.size(); i != e; ++i) {
    ConstraintOperands.push_back(SDISelAsmOperandInfo(TargetConstraints[i]));
    SDISelAsmOperandInfo &OpInfo = ConstraintOperands.back();

    MVT OpVT = MVT::Other;

    // Compute the value type for each operand.
    if (OpInfo.Type == InlineAsm::isInput ||
        (OpInfo.Type == InlineAsm::isOutput && OpInfo.isIndirect)) {
      OpInfo.CallOperandVal = const_cast<Value *>(CS.getArgument(ArgNo++));

      // Process the call argument. BasicBlocks are labels, currently appearing
      // only in asm's.
      if (const BasicBlock *BB = dyn_cast<BasicBlock>(OpInfo.CallOperandVal)) {
        OpInfo.CallOperand = DAG.getBasicBlock(FuncInfo.MBBMap[BB]);
      } else {
        OpInfo.CallOperand = getValue(OpInfo.CallOperandVal);
      }

      OpVT =
          OpInfo
              .getCallOperandValEVT(*DAG.getContext(), TLI, DAG.getDataLayout())
              .getSimpleVT();
    }

    if (OpInfo.Type == InlineAsm::isOutput && !OpInfo.isIndirect) {
      // The return value of the call is this value.  As such, there is no
      // corresponding argument.
      assert(!CS.getType()->isVoidTy() && "Bad inline asm!");
      if (StructType *STy = dyn_cast<StructType>(CS.getType())) {
        OpVT = TLI.getSimpleValueType(DAG.getDataLayout(),
                                      STy->getElementType(ResNo));
      } else {
        assert(ResNo == 0 && "Asm only has one result!");
        OpVT = TLI.getSimpleValueType(DAG.getDataLayout(), CS.getType());
      }
      ++ResNo;
    }

    OpInfo.ConstraintVT = OpVT;

    if (!hasMemory)
      hasMemory = OpInfo.hasMemory(TLI);

    // Determine if this InlineAsm MayLoad or MayStore based on the constraints.
    // FIXME: Could we compute this on OpInfo rather than TargetConstraints[i]?
    auto TargetConstraint = TargetConstraints[i];

    // Compute the constraint code and ConstraintType to use.
    TLI.ComputeConstraintToUse(TargetConstraint, SDValue());

    ExtraInfo.update(TargetConstraint);
  }

  SDValue Chain, Flag;

  // We won't need to flush pending loads if this asm doesn't touch
  // memory and is nonvolatile.
  if (hasMemory || IA->hasSideEffects())
    Chain = getRoot();
  else
    Chain = DAG.getRoot();

  // Second pass over the constraints: compute which constraint option to use
  // and assign registers to constraints that want a specific physreg.
  for (unsigned i = 0, e = ConstraintOperands.size(); i != e; ++i) {
    SDISelAsmOperandInfo &OpInfo = ConstraintOperands[i];

    // If this is an output operand with a matching input operand, look up the
    // matching input. If their types mismatch, e.g. one is an integer, the
    // other is floating point, or their sizes are different, flag it as an
    // error.
    if (OpInfo.hasMatchingInput()) {
      SDISelAsmOperandInfo &Input = ConstraintOperands[OpInfo.MatchingInput];
      patchMatchingInput(OpInfo, Input, DAG);
    }

    // Compute the constraint code and ConstraintType to use.
    TLI.ComputeConstraintToUse(OpInfo, OpInfo.CallOperand, &DAG);

    if (OpInfo.ConstraintType == TargetLowering::C_Memory &&
        OpInfo.Type == InlineAsm::isClobber)
      continue;

    // If this is a memory input, and if the operand is not indirect, do what we
    // need to provide an address for the memory input.
    if (OpInfo.ConstraintType == TargetLowering::C_Memory &&
        !OpInfo.isIndirect) {
      assert((OpInfo.isMultipleAlternative ||
              (OpInfo.Type == InlineAsm::isInput)) &&
             "Can only indirectify direct input operands!");

      // Memory operands really want the address of the value.
      Chain = getAddressForMemoryInput(Chain, getCurSDLoc(), OpInfo, DAG);

      // There is no longer a Value* corresponding to this operand.
      OpInfo.CallOperandVal = nullptr;

      // It is now an indirect operand.
      OpInfo.isIndirect = true;
    }

    // If this constraint is for a specific register, allocate it before
    // anything else.
    if (OpInfo.ConstraintType == TargetLowering::C_Register)
      GetRegistersForValue(DAG, TLI, getCurSDLoc(), OpInfo);
  }

  // Third pass - Loop over all of the operands, assigning virtual or physregs
  // to register class operands.
  for (unsigned i = 0, e = ConstraintOperands.size(); i != e; ++i) {
    SDISelAsmOperandInfo &OpInfo = ConstraintOperands[i];

    // C_Register operands have already been allocated, Other/Memory don't need
    // to be.
    if (OpInfo.ConstraintType == TargetLowering::C_RegisterClass)
      GetRegistersForValue(DAG, TLI, getCurSDLoc(), OpInfo);
  }

  // AsmNodeOperands - The operands for the ISD::INLINEASM node.
  std::vector<SDValue> AsmNodeOperands;
  AsmNodeOperands.push_back(SDValue());  // reserve space for input chain
  AsmNodeOperands.push_back(DAG.getTargetExternalSymbol(
      IA->getAsmString().c_str(), TLI.getPointerTy(DAG.getDataLayout())));

  // If we have a !srcloc metadata node associated with it, we want to attach
  // this to the ultimately generated inline asm machineinstr.  To do this, we
  // pass in the third operand as this (potentially null) inline asm MDNode.
  const MDNode *SrcLoc = CS.getInstruction()->getMetadata("srcloc");
  AsmNodeOperands.push_back(DAG.getMDNode(SrcLoc));

  // Remember the HasSideEffect, AlignStack, AsmDialect, MayLoad and MayStore
  // bits as operand 3.
  AsmNodeOperands.push_back(DAG.getTargetConstant(
      ExtraInfo.get(), getCurSDLoc(), TLI.getPointerTy(DAG.getDataLayout())));

  // Loop over all of the inputs, copying the operand values into the
  // appropriate registers and processing the output regs.
  RegsForValue RetValRegs;

  // IndirectStoresToEmit - The set of stores to emit after the inline asm node.
  std::vector<std::pair<RegsForValue, Value *>> IndirectStoresToEmit;

  for (unsigned i = 0, e = ConstraintOperands.size(); i != e; ++i) {
    SDISelAsmOperandInfo &OpInfo = ConstraintOperands[i];

    switch (OpInfo.Type) {
    case InlineAsm::isOutput:
      if (OpInfo.ConstraintType != TargetLowering::C_RegisterClass &&
          OpInfo.ConstraintType != TargetLowering::C_Register) {
        // Memory output, or 'other' output (e.g. 'X' constraint).
        assert(OpInfo.isIndirect && "Memory output must be indirect operand");

        unsigned ConstraintID =
            TLI.getInlineAsmMemConstraint(OpInfo.ConstraintCode);
        assert(ConstraintID != InlineAsm::Constraint_Unknown &&
               "Failed to convert memory constraint code to constraint id.");

        // Add information to the INLINEASM node to know about this output.
        unsigned OpFlags = InlineAsm::getFlagWord(InlineAsm::Kind_Mem, 1);
        OpFlags = InlineAsm::getFlagWordForMem(OpFlags, ConstraintID);
        AsmNodeOperands.push_back(DAG.getTargetConstant(OpFlags, getCurSDLoc(),
                                                        MVT::i32));
        AsmNodeOperands.push_back(OpInfo.CallOperand);
        break;
      }

      // Otherwise, this is a register or register class output.

      // Copy the output from the appropriate register.  Find a register that
      // we can use.
      if (OpInfo.AssignedRegs.Regs.empty()) {
        emitInlineAsmError(
            CS, "couldn't allocate output register for constraint '" +
                    Twine(OpInfo.ConstraintCode) + "'");
        return;
      }

      // If this is an indirect operand, store through the pointer after the
      // asm.
      if (OpInfo.isIndirect) {
        IndirectStoresToEmit.push_back(std::make_pair(OpInfo.AssignedRegs,
                                                      OpInfo.CallOperandVal));
      } else {
        // This is the result value of the call.
        assert(!CS.getType()->isVoidTy() && "Bad inline asm!");
        // Concatenate this output onto the outputs list.
        RetValRegs.append(OpInfo.AssignedRegs);
      }

      // Add information to the INLINEASM node to know that this register is
      // set.
      OpInfo.AssignedRegs
          .AddInlineAsmOperands(OpInfo.isEarlyClobber
                                    ? InlineAsm::Kind_RegDefEarlyClobber
                                    : InlineAsm::Kind_RegDef,
                                false, 0, getCurSDLoc(), DAG, AsmNodeOperands);
      break;

    case InlineAsm::isInput: {
      SDValue InOperandVal = OpInfo.CallOperand;

      if (OpInfo.isMatchingInputConstraint()) {
        // If this is required to match an output register we have already set,
        // just use its register.
        auto CurOp = findMatchingInlineAsmOperand(OpInfo.getMatchedOperand(),
                                                  AsmNodeOperands);
        unsigned OpFlag =
          cast<ConstantSDNode>(AsmNodeOperands[CurOp])->getZExtValue();
        if (InlineAsm::isRegDefKind(OpFlag) ||
            InlineAsm::isRegDefEarlyClobberKind(OpFlag)) {
          // Add (OpFlag&0xffff)>>3 registers to MatchedRegs.
          if (OpInfo.isIndirect) {
            // This happens on gcc/testsuite/gcc.dg/pr8788-1.c
            emitInlineAsmError(CS, "inline asm not supported yet:"
                                   " don't know how to handle tied "
                                   "indirect register inputs");
            return;
          }

          MVT RegVT = AsmNodeOperands[CurOp+1].getSimpleValueType();
          SmallVector<unsigned, 4> Regs;

          if (!createVirtualRegs(Regs,
                                 InlineAsm::getNumOperandRegisters(OpFlag),
                                 RegVT, DAG)) {
            emitInlineAsmError(CS, "inline asm error: This value type register "
                                   "class is not natively supported!");
            return;
          }

          RegsForValue MatchedRegs(Regs, RegVT, InOperandVal.getValueType());

          SDLoc dl = getCurSDLoc();
          // Use the produced MatchedRegs object to
          MatchedRegs.getCopyToRegs(InOperandVal, DAG, dl, Chain, &Flag,
                                    CS.getInstruction());
          MatchedRegs.AddInlineAsmOperands(InlineAsm::Kind_RegUse,
                                           true, OpInfo.getMatchedOperand(), dl,
                                           DAG, AsmNodeOperands);
          break;
        }

        assert(InlineAsm::isMemKind(OpFlag) && "Unknown matching constraint!");
        assert(InlineAsm::getNumOperandRegisters(OpFlag) == 1 &&
               "Unexpected number of operands");
        // Add information to the INLINEASM node to know about this input.
        // See InlineAsm.h isUseOperandTiedToDef.
        OpFlag = InlineAsm::convertMemFlagWordToMatchingFlagWord(OpFlag);
        OpFlag = InlineAsm::getFlagWordForMatchingOp(OpFlag,
                                                    OpInfo.getMatchedOperand());
        AsmNodeOperands.push_back(DAG.getTargetConstant(
            OpFlag, getCurSDLoc(), TLI.getPointerTy(DAG.getDataLayout())));
        AsmNodeOperands.push_back(AsmNodeOperands[CurOp+1]);
        break;
      }

      // Treat indirect 'X' constraint as memory.
      if (OpInfo.ConstraintType == TargetLowering::C_Other &&
          OpInfo.isIndirect)
        OpInfo.ConstraintType = TargetLowering::C_Memory;

      if (OpInfo.ConstraintType == TargetLowering::C_Other) {
        std::vector<SDValue> Ops;
        TLI.LowerAsmOperandForConstraint(InOperandVal, OpInfo.ConstraintCode,
                                          Ops, DAG);
        if (Ops.empty()) {
          emitInlineAsmError(CS, "invalid operand for inline asm constraint '" +
                                     Twine(OpInfo.ConstraintCode) + "'");
          return;
        }

        // Add information to the INLINEASM node to know about this input.
        unsigned ResOpType =
          InlineAsm::getFlagWord(InlineAsm::Kind_Imm, Ops.size());
        AsmNodeOperands.push_back(DAG.getTargetConstant(
            ResOpType, getCurSDLoc(), TLI.getPointerTy(DAG.getDataLayout())));
        AsmNodeOperands.insert(AsmNodeOperands.end(), Ops.begin(), Ops.end());
        break;
      }

      if (OpInfo.ConstraintType == TargetLowering::C_Memory) {
        assert(OpInfo.isIndirect && "Operand must be indirect to be a mem!");
        assert(InOperandVal.getValueType() ==
                   TLI.getPointerTy(DAG.getDataLayout()) &&
               "Memory operands expect pointer values");

        unsigned ConstraintID =
            TLI.getInlineAsmMemConstraint(OpInfo.ConstraintCode);
        assert(ConstraintID != InlineAsm::Constraint_Unknown &&
               "Failed to convert memory constraint code to constraint id.");

        // Add information to the INLINEASM node to know about this input.
        unsigned ResOpType = InlineAsm::getFlagWord(InlineAsm::Kind_Mem, 1);
        ResOpType = InlineAsm::getFlagWordForMem(ResOpType, ConstraintID);
        AsmNodeOperands.push_back(DAG.getTargetConstant(ResOpType,
                                                        getCurSDLoc(),
                                                        MVT::i32));
        AsmNodeOperands.push_back(InOperandVal);
        break;
      }

      assert((OpInfo.ConstraintType == TargetLowering::C_RegisterClass ||
              OpInfo.ConstraintType == TargetLowering::C_Register) &&
             "Unknown constraint type!");

      // TODO: Support this.
      if (OpInfo.isIndirect) {
        emitInlineAsmError(
            CS, "Don't know how to handle indirect register inputs yet "
                "for constraint '" +
                    Twine(OpInfo.ConstraintCode) + "'");
        return;
      }

      // Copy the input into the appropriate registers.
      if (OpInfo.AssignedRegs.Regs.empty()) {
        emitInlineAsmError(CS, "couldn't allocate input reg for constraint '" +
                                   Twine(OpInfo.ConstraintCode) + "'");
        return;
      }

      SDLoc dl = getCurSDLoc();

      OpInfo.AssignedRegs.getCopyToRegs(InOperandVal, DAG, dl,
                                        Chain, &Flag, CS.getInstruction());

      OpInfo.AssignedRegs.AddInlineAsmOperands(InlineAsm::Kind_RegUse, false, 0,
                                               dl, DAG, AsmNodeOperands);
      break;
    }
    case InlineAsm::isClobber:
      // Add the clobbered value to the operand list, so that the register
      // allocator is aware that the physreg got clobbered.
      if (!OpInfo.AssignedRegs.Regs.empty())
        OpInfo.AssignedRegs.AddInlineAsmOperands(InlineAsm::Kind_Clobber,
                                                 false, 0, getCurSDLoc(), DAG,
                                                 AsmNodeOperands);
      break;
    }
  }

  // Finish up input operands.  Set the input chain and add the flag last.
  AsmNodeOperands[InlineAsm::Op_InputChain] = Chain;
  if (Flag.getNode()) AsmNodeOperands.push_back(Flag);

  Chain = DAG.getNode(ISD::INLINEASM, getCurSDLoc(),
                      DAG.getVTList(MVT::Other, MVT::Glue), AsmNodeOperands);
  Flag = Chain.getValue(1);

  // If this asm returns a register value, copy the result from that register
  // and set it as the value of the call.
  if (!RetValRegs.Regs.empty()) {
    SDValue Val = RetValRegs.getCopyFromRegs(DAG, FuncInfo, getCurSDLoc(),
                                             Chain, &Flag, CS.getInstruction());

    // FIXME: Why don't we do this for inline asms with MRVs?
    if (CS.getType()->isSingleValueType() && CS.getType()->isSized()) {
      EVT ResultType = TLI.getValueType(DAG.getDataLayout(), CS.getType());

      // If any of the results of the inline asm is a vector, it may have the
      // wrong width/num elts.  This can happen for register classes that can
      // contain multiple different value types.  The preg or vreg allocated may
      // not have the same VT as was expected.  Convert it to the right type
      // with bit_convert.
      if (ResultType != Val.getValueType() && Val.getValueType().isVector()) {
        Val = DAG.getNode(ISD::BITCAST, getCurSDLoc(),
                          ResultType, Val);

      } else if (ResultType != Val.getValueType() &&
                 ResultType.isInteger() && Val.getValueType().isInteger()) {
        // If a result value was tied to an input value, the computed result may
        // have a wider width than the expected result.  Extract the relevant
        // portion.
        Val = DAG.getNode(ISD::TRUNCATE, getCurSDLoc(), ResultType, Val);
      }

      assert(ResultType == Val.getValueType() && "Asm result value mismatch!");
    }

    setValue(CS.getInstruction(), Val);
    // Don't need to use this as a chain in this case.
    if (!IA->hasSideEffects() && !hasMemory && IndirectStoresToEmit.empty())
      return;
  }

  std::vector<std::pair<SDValue, const Value *>> StoresToEmit;

  // Process indirect outputs, first output all of the flagged copies out of
  // physregs.
  for (unsigned i = 0, e = IndirectStoresToEmit.size(); i != e; ++i) {
    RegsForValue &OutRegs = IndirectStoresToEmit[i].first;
    const Value *Ptr = IndirectStoresToEmit[i].second;
    SDValue OutVal = OutRegs.getCopyFromRegs(DAG, FuncInfo, getCurSDLoc(),
                                             Chain, &Flag, IA);
    StoresToEmit.push_back(std::make_pair(OutVal, Ptr));
  }

  // Emit the non-flagged stores from the physregs.
  SmallVector<SDValue, 8> OutChains;
  for (unsigned i = 0, e = StoresToEmit.size(); i != e; ++i) {
    SDValue Val = DAG.getStore(Chain, getCurSDLoc(), StoresToEmit[i].first,
                               getValue(StoresToEmit[i].second),
                               MachinePointerInfo(StoresToEmit[i].second));
    OutChains.push_back(Val);
  }

  if (!OutChains.empty())
    Chain = DAG.getNode(ISD::TokenFactor, getCurSDLoc(), MVT::Other, OutChains);

  DAG.setRoot(Chain);
}

void SelectionDAGBuilder::emitInlineAsmError(ImmutableCallSite CS,
                                             const Twine &Message) {
  LLVMContext &Ctx = *DAG.getContext();
  Ctx.emitError(CS.getInstruction(), Message);

  // Make sure we leave the DAG in a valid state
  const TargetLowering &TLI = DAG.getTargetLoweringInfo();
  auto VT = TLI.getValueType(DAG.getDataLayout(), CS.getType());
  setValue(CS.getInstruction(), DAG.getUNDEF(VT));
}

void SelectionDAGBuilder::visitVAStart(const CallInst &I) {
  DAG.setRoot(DAG.getNode(ISD::VASTART, getCurSDLoc(),
                          MVT::Other, getRoot(),
                          getValue(I.getArgOperand(0)),
                          DAG.getSrcValue(I.getArgOperand(0))));
}

void SelectionDAGBuilder::visitVAArg(const VAArgInst &I) {
  const TargetLowering &TLI = DAG.getTargetLoweringInfo();
  const DataLayout &DL = DAG.getDataLayout();
  SDValue V = DAG.getVAArg(TLI.getValueType(DAG.getDataLayout(), I.getType()),
                           getCurSDLoc(), getRoot(), getValue(I.getOperand(0)),
                           DAG.getSrcValue(I.getOperand(0)),
                           DL.getABITypeAlignment(I.getType()));
  setValue(&I, V);
  DAG.setRoot(V.getValue(1));
}

void SelectionDAGBuilder::visitVAEnd(const CallInst &I) {
  DAG.setRoot(DAG.getNode(ISD::VAEND, getCurSDLoc(),
                          MVT::Other, getRoot(),
                          getValue(I.getArgOperand(0)),
                          DAG.getSrcValue(I.getArgOperand(0))));
}

void SelectionDAGBuilder::visitVACopy(const CallInst &I) {
  DAG.setRoot(DAG.getNode(ISD::VACOPY, getCurSDLoc(),
                          MVT::Other, getRoot(),
                          getValue(I.getArgOperand(0)),
                          getValue(I.getArgOperand(1)),
                          DAG.getSrcValue(I.getArgOperand(0)),
                          DAG.getSrcValue(I.getArgOperand(1))));
}

SDValue SelectionDAGBuilder::lowerRangeToAssertZExt(SelectionDAG &DAG,
                                                    const Instruction &I,
                                                    SDValue Op) {
  const MDNode *Range = I.getMetadata(LLVMContext::MD_range);
  if (!Range)
    return Op;

  ConstantRange CR = getConstantRangeFromMetadata(*Range);
  if (CR.isFullSet() || CR.isEmptySet() || CR.isWrappedSet())
    return Op;

  APInt Lo = CR.getUnsignedMin();
  if (!Lo.isMinValue())
    return Op;

  APInt Hi = CR.getUnsignedMax();
  unsigned Bits = Hi.getActiveBits();

  EVT SmallVT = EVT::getIntegerVT(*DAG.getContext(), Bits);

  SDLoc SL = getCurSDLoc();

  SDValue ZExt = DAG.getNode(ISD::AssertZext, SL, Op.getValueType(), Op,
                             DAG.getValueType(SmallVT));
  unsigned NumVals = Op.getNode()->getNumValues();
  if (NumVals == 1)
    return ZExt;

  SmallVector<SDValue, 4> Ops;

  Ops.push_back(ZExt);
  for (unsigned I = 1; I != NumVals; ++I)
    Ops.push_back(Op.getValue(I));

  return DAG.getMergeValues(Ops, SL);
}

/// \brief Populate a CallLowerinInfo (into \p CLI) based on the properties of
/// the call being lowered.
///
/// This is a helper for lowering intrinsics that follow a target calling
/// convention or require stack pointer adjustment. Only a subset of the
/// intrinsic's operands need to participate in the calling convention.
void SelectionDAGBuilder::populateCallLoweringInfo(
    TargetLowering::CallLoweringInfo &CLI, ImmutableCallSite CS,
    unsigned ArgIdx, unsigned NumArgs, SDValue Callee, Type *ReturnTy,
    bool IsPatchPoint) {
  TargetLowering::ArgListTy Args;
  Args.reserve(NumArgs);

  // Populate the argument list.
  // Attributes for args start at offset 1, after the return attribute.
  for (unsigned ArgI = ArgIdx, ArgE = ArgIdx + NumArgs;
       ArgI != ArgE; ++ArgI) {
    const Value *V = CS->getOperand(ArgI);

    assert(!V->getType()->isEmptyTy() && "Empty type passed to intrinsic.");

    TargetLowering::ArgListEntry Entry;
    Entry.Node = getValue(V);
    Entry.Ty = V->getType();
    Entry.setAttributes(&CS, ArgIdx);
    Args.push_back(Entry);
  }

  CLI.setDebugLoc(getCurSDLoc())
      .setChain(getRoot())
      .setCallee(CS.getCallingConv(), ReturnTy, Callee, std::move(Args))
      .setDiscardResult(CS->use_empty())
      .setIsPatchPoint(IsPatchPoint);
}

/// \brief Add a stack map intrinsic call's live variable operands to a stackmap
/// or patchpoint target node's operand list.
///
/// Constants are converted to TargetConstants purely as an optimization to
/// avoid constant materialization and register allocation.
///
/// FrameIndex operands are converted to TargetFrameIndex so that ISEL does not
/// generate addess computation nodes, and so ExpandISelPseudo can convert the
/// TargetFrameIndex into a DirectMemRefOp StackMap location. This avoids
/// address materialization and register allocation, but may also be required
/// for correctness. If a StackMap (or PatchPoint) intrinsic directly uses an
/// alloca in the entry block, then the runtime may assume that the alloca's
/// StackMap location can be read immediately after compilation and that the
/// location is valid at any point during execution (this is similar to the
/// assumption made by the llvm.gcroot intrinsic). If the alloca's location were
/// only available in a register, then the runtime would need to trap when
/// execution reaches the StackMap in order to read the alloca's location.
static void addStackMapLiveVars(ImmutableCallSite CS, unsigned StartIdx,
                                const SDLoc &DL, SmallVectorImpl<SDValue> &Ops,
                                SelectionDAGBuilder &Builder) {
  for (unsigned i = StartIdx, e = CS.arg_size(); i != e; ++i) {
    SDValue OpVal = Builder.getValue(CS.getArgument(i));
    if (ConstantSDNode *C = dyn_cast<ConstantSDNode>(OpVal)) {
      Ops.push_back(
        Builder.DAG.getTargetConstant(StackMaps::ConstantOp, DL, MVT::i64));
      Ops.push_back(
        Builder.DAG.getTargetConstant(C->getSExtValue(), DL, MVT::i64));
    } else if (FrameIndexSDNode *FI = dyn_cast<FrameIndexSDNode>(OpVal)) {
      const TargetLowering &TLI = Builder.DAG.getTargetLoweringInfo();
      Ops.push_back(Builder.DAG.getTargetFrameIndex(
          FI->getIndex(), TLI.getFrameIndexTy(Builder.DAG.getDataLayout())));
    } else
      Ops.push_back(OpVal);
  }
}

/// \brief Lower llvm.experimental.stackmap directly to its target opcode.
void SelectionDAGBuilder::visitStackmap(const CallInst &CI) {
  // void @llvm.experimental.stackmap(i32 <id>, i32 <numShadowBytes>,
  //                                  [live variables...])

  assert(CI.getType()->isVoidTy() && "Stackmap cannot return a value.");

  SDValue Chain, InFlag, Callee, NullPtr;
  SmallVector<SDValue, 32> Ops;

  SDLoc DL = getCurSDLoc();
  Callee = getValue(CI.getCalledValue());
  NullPtr = DAG.getIntPtrConstant(0, DL, true);

  // The stackmap intrinsic only records the live variables (the arguemnts
  // passed to it) and emits NOPS (if requested). Unlike the patchpoint
  // intrinsic, this won't be lowered to a function call. This means we don't
  // have to worry about calling conventions and target specific lowering code.
  // Instead we perform the call lowering right here.
  //
  // chain, flag = CALLSEQ_START(chain, 0, 0)
  // chain, flag = STACKMAP(id, nbytes, ..., chain, flag)
  // chain, flag = CALLSEQ_END(chain, 0, 0, flag)
  //
  Chain = DAG.getCALLSEQ_START(getRoot(), 0, 0, DL);
  InFlag = Chain.getValue(1);

  // Add the <id> and <numBytes> constants.
  SDValue IDVal = getValue(CI.getOperand(PatchPointOpers::IDPos));
  Ops.push_back(DAG.getTargetConstant(
                  cast<ConstantSDNode>(IDVal)->getZExtValue(), DL, MVT::i64));
  SDValue NBytesVal = getValue(CI.getOperand(PatchPointOpers::NBytesPos));
  Ops.push_back(DAG.getTargetConstant(
                  cast<ConstantSDNode>(NBytesVal)->getZExtValue(), DL,
                  MVT::i32));

  // Push live variables for the stack map.
  addStackMapLiveVars(&CI, 2, DL, Ops, *this);

  // We are not pushing any register mask info here on the operands list,
  // because the stackmap doesn't clobber anything.

  // Push the chain and the glue flag.
  Ops.push_back(Chain);
  Ops.push_back(InFlag);

  // Create the STACKMAP node.
  SDVTList NodeTys = DAG.getVTList(MVT::Other, MVT::Glue);
  SDNode *SM = DAG.getMachineNode(TargetOpcode::STACKMAP, DL, NodeTys, Ops);
  Chain = SDValue(SM, 0);
  InFlag = Chain.getValue(1);

  Chain = DAG.getCALLSEQ_END(Chain, NullPtr, NullPtr, InFlag, DL);

  // Stackmaps don't generate values, so nothing goes into the NodeMap.

  // Set the root to the target-lowered call chain.
  DAG.setRoot(Chain);

  // Inform the Frame Information that we have a stackmap in this function.
  FuncInfo.MF->getFrameInfo().setHasStackMap();
}

/// \brief Lower llvm.experimental.patchpoint directly to its target opcode.
void SelectionDAGBuilder::visitPatchpoint(ImmutableCallSite CS,
                                          const BasicBlock *EHPadBB) {
  // void|i64 @llvm.experimental.patchpoint.void|i64(i64 <id>,
  //                                                 i32 <numBytes>,
  //                                                 i8* <target>,
  //                                                 i32 <numArgs>,
  //                                                 [Args...],
  //                                                 [live variables...])

  CallingConv::ID CC = CS.getCallingConv();
  bool IsAnyRegCC = CC == CallingConv::AnyReg;
  bool HasDef = !CS->getType()->isVoidTy();
  SDLoc dl = getCurSDLoc();
  SDValue Callee = getValue(CS->getOperand(PatchPointOpers::TargetPos));

  // Handle immediate and symbolic callees.
  if (auto* ConstCallee = dyn_cast<ConstantSDNode>(Callee))
    Callee = DAG.getIntPtrConstant(ConstCallee->getZExtValue(), dl,
                                   /*isTarget=*/true);
  else if (auto* SymbolicCallee = dyn_cast<GlobalAddressSDNode>(Callee))
    Callee =  DAG.getTargetGlobalAddress(SymbolicCallee->getGlobal(),
                                         SDLoc(SymbolicCallee),
                                         SymbolicCallee->getValueType(0));

  // Get the real number of arguments participating in the call <numArgs>
  SDValue NArgVal = getValue(CS.getArgument(PatchPointOpers::NArgPos));
  unsigned NumArgs = cast<ConstantSDNode>(NArgVal)->getZExtValue();

  // Skip the four meta args: <id>, <numNopBytes>, <target>, <numArgs>
  // Intrinsics include all meta-operands up to but not including CC.
  unsigned NumMetaOpers = PatchPointOpers::CCPos;
  assert(CS.arg_size() >= NumMetaOpers + NumArgs &&
         "Not enough arguments provided to the patchpoint intrinsic");

  // For AnyRegCC the arguments are lowered later on manually.
  unsigned NumCallArgs = IsAnyRegCC ? 0 : NumArgs;
  Type *ReturnTy =
    IsAnyRegCC ? Type::getVoidTy(*DAG.getContext()) : CS->getType();

  TargetLowering::CallLoweringInfo CLI(DAG);
  populateCallLoweringInfo(CLI, CS, NumMetaOpers, NumCallArgs, Callee, ReturnTy,
                           true);
  std::pair<SDValue, SDValue> Result = lowerInvokable(CLI, EHPadBB);

  SDNode *CallEnd = Result.second.getNode();
  if (HasDef && (CallEnd->getOpcode() == ISD::CopyFromReg))
    CallEnd = CallEnd->getOperand(0).getNode();

  /// Get a call instruction from the call sequence chain.
  /// Tail calls are not allowed.
  assert(CallEnd->getOpcode() == ISD::CALLSEQ_END &&
         "Expected a callseq node.");
  SDNode *Call = CallEnd->getOperand(0).getNode();
  bool HasGlue = Call->getGluedNode();

  // Replace the target specific call node with the patchable intrinsic.
  SmallVector<SDValue, 8> Ops;

  // Add the <id> and <numBytes> constants.
  SDValue IDVal = getValue(CS->getOperand(PatchPointOpers::IDPos));
  Ops.push_back(DAG.getTargetConstant(
                  cast<ConstantSDNode>(IDVal)->getZExtValue(), dl, MVT::i64));
  SDValue NBytesVal = getValue(CS->getOperand(PatchPointOpers::NBytesPos));
  Ops.push_back(DAG.getTargetConstant(
                  cast<ConstantSDNode>(NBytesVal)->getZExtValue(), dl,
                  MVT::i32));

  // Add the callee.
  Ops.push_back(Callee);

  // Adjust <numArgs> to account for any arguments that have been passed on the
  // stack instead.
  // Call Node: Chain, Target, {Args}, RegMask, [Glue]
  unsigned NumCallRegArgs = Call->getNumOperands() - (HasGlue ? 4 : 3);
  NumCallRegArgs = IsAnyRegCC ? NumArgs : NumCallRegArgs;
  Ops.push_back(DAG.getTargetConstant(NumCallRegArgs, dl, MVT::i32));

  // Add the calling convention
  Ops.push_back(DAG.getTargetConstant((unsigned)CC, dl, MVT::i32));

  // Add the arguments we omitted previously. The register allocator should
  // place these in any free register.
  if (IsAnyRegCC)
    for (unsigned i = NumMetaOpers, e = NumMetaOpers + NumArgs; i != e; ++i)
      Ops.push_back(getValue(CS.getArgument(i)));

  // Push the arguments from the call instruction up to the register mask.
  SDNode::op_iterator e = HasGlue ? Call->op_end()-2 : Call->op_end()-1;
  Ops.append(Call->op_begin() + 2, e);

  // Push live variables for the stack map.
  addStackMapLiveVars(CS, NumMetaOpers + NumArgs, dl, Ops, *this);

  // Push the register mask info.
  if (HasGlue)
    Ops.push_back(*(Call->op_end()-2));
  else
    Ops.push_back(*(Call->op_end()-1));

  // Push the chain (this is originally the first operand of the call, but
  // becomes now the last or second to last operand).
  Ops.push_back(*(Call->op_begin()));

  // Push the glue flag (last operand).
  if (HasGlue)
    Ops.push_back(*(Call->op_end()-1));

  SDVTList NodeTys;
  if (IsAnyRegCC && HasDef) {
    // Create the return types based on the intrinsic definition
    const TargetLowering &TLI = DAG.getTargetLoweringInfo();
    SmallVector<EVT, 3> ValueVTs;
    ComputeValueVTs(TLI, DAG.getDataLayout(), CS->getType(), ValueVTs);
    assert(ValueVTs.size() == 1 && "Expected only one return value type.");

    // There is always a chain and a glue type at the end
    ValueVTs.push_back(MVT::Other);
    ValueVTs.push_back(MVT::Glue);
    NodeTys = DAG.getVTList(ValueVTs);
  } else
    NodeTys = DAG.getVTList(MVT::Other, MVT::Glue);

  // Replace the target specific call node with a PATCHPOINT node.
  MachineSDNode *MN = DAG.getMachineNode(TargetOpcode::PATCHPOINT,
                                         dl, NodeTys, Ops);

  // Update the NodeMap.
  if (HasDef) {
    if (IsAnyRegCC)
      setValue(CS.getInstruction(), SDValue(MN, 0));
    else
      setValue(CS.getInstruction(), Result.first);
  }

  // Fixup the consumers of the intrinsic. The chain and glue may be used in the
  // call sequence. Furthermore the location of the chain and glue can change
  // when the AnyReg calling convention is used and the intrinsic returns a
  // value.
  if (IsAnyRegCC && HasDef) {
    SDValue From[] = {SDValue(Call, 0), SDValue(Call, 1)};
    SDValue To[] = {SDValue(MN, 1), SDValue(MN, 2)};
    DAG.ReplaceAllUsesOfValuesWith(From, To, 2);
  } else
    DAG.ReplaceAllUsesWith(Call, MN);
  DAG.DeleteNode(Call);

  // Inform the Frame Information that we have a patchpoint in this function.
  FuncInfo.MF->getFrameInfo().setHasPatchPoint();
}

void SelectionDAGBuilder::visitVectorReduce(const CallInst &I,
                                            unsigned Intrinsic) {
  const TargetLowering &TLI = DAG.getTargetLoweringInfo();
  SDValue Op1 = getValue(I.getArgOperand(0));
  SDValue Op2;
  if (I.getNumArgOperands() > 1)
    Op2 = getValue(I.getArgOperand(1));
  SDLoc dl = getCurSDLoc();
  EVT VT = TLI.getValueType(DAG.getDataLayout(), I.getType());
  SDValue Res;
  FastMathFlags FMF;
  if (isa<FPMathOperator>(I))
    FMF = I.getFastMathFlags();
  SDNodeFlags SDFlags;
  SDFlags.setNoNaNs(FMF.noNaNs());

  switch (Intrinsic) {
  case Intrinsic::experimental_vector_reduce_fadd:
    if (FMF.isFast())
      Res = DAG.getNode(ISD::VECREDUCE_FADD, dl, VT, Op2);
    else
      Res = DAG.getNode(ISD::VECREDUCE_STRICT_FADD, dl, VT, Op1, Op2);
    break;
  case Intrinsic::experimental_vector_reduce_fmul:
    if (FMF.isFast())
      Res = DAG.getNode(ISD::VECREDUCE_FMUL, dl, VT, Op2);
    else
      Res = DAG.getNode(ISD::VECREDUCE_STRICT_FMUL, dl, VT, Op1, Op2);
    break;
  case Intrinsic::experimental_vector_reduce_add:
    Res = DAG.getNode(ISD::VECREDUCE_ADD, dl, VT, Op1);
    break;
  case Intrinsic::experimental_vector_reduce_mul:
    Res = DAG.getNode(ISD::VECREDUCE_MUL, dl, VT, Op1);
    break;
  case Intrinsic::experimental_vector_reduce_and:
    Res = DAG.getNode(ISD::VECREDUCE_AND, dl, VT, Op1);
    break;
  case Intrinsic::experimental_vector_reduce_or:
    Res = DAG.getNode(ISD::VECREDUCE_OR, dl, VT, Op1);
    break;
  case Intrinsic::experimental_vector_reduce_xor:
    Res = DAG.getNode(ISD::VECREDUCE_XOR, dl, VT, Op1);
    break;
  case Intrinsic::experimental_vector_reduce_smax:
    Res = DAG.getNode(ISD::VECREDUCE_SMAX, dl, VT, Op1);
    break;
  case Intrinsic::experimental_vector_reduce_smin:
    Res = DAG.getNode(ISD::VECREDUCE_SMIN, dl, VT, Op1);
    break;
  case Intrinsic::experimental_vector_reduce_umax:
    Res = DAG.getNode(ISD::VECREDUCE_UMAX, dl, VT, Op1);
    break;
  case Intrinsic::experimental_vector_reduce_umin:
    Res = DAG.getNode(ISD::VECREDUCE_UMIN, dl, VT, Op1);
    break;
  case Intrinsic::experimental_vector_reduce_fmax:
    Res = DAG.getNode(ISD::VECREDUCE_FMAX, dl, VT, Op1, SDFlags);
    break;
  case Intrinsic::experimental_vector_reduce_fmin:
    Res = DAG.getNode(ISD::VECREDUCE_FMIN, dl, VT, Op1, SDFlags);
    break;
  default:
    llvm_unreachable("Unhandled vector reduce intrinsic");
  }
  setValue(&I, Res);
}

/// Returns an AttributeList representing the attributes applied to the return
/// value of the given call.
static AttributeList getReturnAttrs(TargetLowering::CallLoweringInfo &CLI) {
  SmallVector<Attribute::AttrKind, 2> Attrs;
  if (CLI.RetSExt)
    Attrs.push_back(Attribute::SExt);
  if (CLI.RetZExt)
    Attrs.push_back(Attribute::ZExt);
  if (CLI.IsInReg)
    Attrs.push_back(Attribute::InReg);

  return AttributeList::get(CLI.RetTy->getContext(), AttributeList::ReturnIndex,
                            Attrs);
}

/// TargetLowering::LowerCallTo - This is the default LowerCallTo
/// implementation, which just calls LowerCall.
/// FIXME: When all targets are
/// migrated to using LowerCall, this hook should be integrated into SDISel.
std::pair<SDValue, SDValue>
TargetLowering::LowerCallTo(TargetLowering::CallLoweringInfo &CLI) const {
  // Handle the incoming return values from the call.
  CLI.Ins.clear();
  Type *OrigRetTy = CLI.RetTy;
  SmallVector<EVT, 4> RetTys;
  SmallVector<uint64_t, 4> Offsets;
  auto &DL = CLI.DAG.getDataLayout();
  ComputeValueVTs(*this, DL, CLI.RetTy, RetTys, &Offsets);

  if (CLI.IsPostTypeLegalization) {
    // If we are lowering a libcall after legalization, split the return type.
    SmallVector<EVT, 4> OldRetTys = std::move(RetTys);
    SmallVector<uint64_t, 4> OldOffsets = std::move(Offsets);
    for (size_t i = 0, e = OldRetTys.size(); i != e; ++i) {
      EVT RetVT = OldRetTys[i];
      uint64_t Offset = OldOffsets[i];
      MVT RegisterVT = getRegisterType(CLI.RetTy->getContext(), RetVT);
      unsigned NumRegs = getNumRegisters(CLI.RetTy->getContext(), RetVT);
      unsigned RegisterVTByteSZ = RegisterVT.getSizeInBits() / 8;
      RetTys.append(NumRegs, RegisterVT);
      for (unsigned j = 0; j != NumRegs; ++j)
        Offsets.push_back(Offset + j * RegisterVTByteSZ);
    }
  }

  SmallVector<ISD::OutputArg, 4> Outs;
  GetReturnInfo(CLI.RetTy, getReturnAttrs(CLI), Outs, *this, DL);

  bool CanLowerReturn =
      this->CanLowerReturn(CLI.CallConv, CLI.DAG.getMachineFunction(),
                           CLI.IsVarArg, Outs, CLI.RetTy->getContext());

  SDValue DemoteStackSlot;
  int DemoteStackIdx = -100;
  if (!CanLowerReturn) {
    // FIXME: equivalent assert?
    // assert(!CS.hasInAllocaArgument() &&
    //        "sret demotion is incompatible with inalloca");
    uint64_t TySize = DL.getTypeAllocSize(CLI.RetTy);
    unsigned Align = DL.getPrefTypeAlignment(CLI.RetTy);
    MachineFunction &MF = CLI.DAG.getMachineFunction();
    DemoteStackIdx = MF.getFrameInfo().CreateStackObject(TySize, Align, false);
    Type *StackSlotPtrType = PointerType::getUnqual(CLI.RetTy);

    DemoteStackSlot = CLI.DAG.getFrameIndex(DemoteStackIdx, getFrameIndexTy(DL));
    ArgListEntry Entry;
    Entry.Node = DemoteStackSlot;
    Entry.Ty = StackSlotPtrType;
    Entry.IsSExt = false;
    Entry.IsZExt = false;
    Entry.IsInReg = false;
    Entry.IsSRet = true;
    Entry.IsNest = false;
    Entry.IsByVal = false;
    Entry.IsReturned = false;
    Entry.IsSwiftSelf = false;
    Entry.IsSwiftError = false;
    Entry.Alignment = Align;
    CLI.getArgs().insert(CLI.getArgs().begin(), Entry);
    CLI.NumFixedArgs += 1;
    CLI.RetTy = Type::getVoidTy(CLI.RetTy->getContext());

    // sret demotion isn't compatible with tail-calls, since the sret argument
    // points into the callers stack frame.
    CLI.IsTailCall = false;
  } else {
    for (unsigned I = 0, E = RetTys.size(); I != E; ++I) {
      EVT VT = RetTys[I];
      MVT RegisterVT =
          getRegisterTypeForCallingConv(CLI.RetTy->getContext(), VT);
      unsigned NumRegs =
          getNumRegistersForCallingConv(CLI.RetTy->getContext(), VT);
      for (unsigned i = 0; i != NumRegs; ++i) {
        ISD::InputArg MyFlags;
        MyFlags.VT = RegisterVT;
        MyFlags.ArgVT = VT;
        MyFlags.Used = CLI.IsReturnValueUsed;
        if (CLI.RetSExt)
          MyFlags.Flags.setSExt();
        if (CLI.RetZExt)
          MyFlags.Flags.setZExt();
        if (CLI.IsInReg)
          MyFlags.Flags.setInReg();
        CLI.Ins.push_back(MyFlags);
      }
    }
  }

  // We push in swifterror return as the last element of CLI.Ins.
  ArgListTy &Args = CLI.getArgs();
  if (supportSwiftError()) {
    for (unsigned i = 0, e = Args.size(); i != e; ++i) {
      if (Args[i].IsSwiftError) {
        ISD::InputArg MyFlags;
        MyFlags.VT = getPointerTy(DL);
        MyFlags.ArgVT = EVT(getPointerTy(DL));
        MyFlags.Flags.setSwiftError();
        CLI.Ins.push_back(MyFlags);
      }
    }
  }

  // Handle all of the outgoing arguments.
  CLI.Outs.clear();
  CLI.OutVals.clear();
  for (unsigned i = 0, e = Args.size(); i != e; ++i) {
    SmallVector<EVT, 4> ValueVTs;
    ComputeValueVTs(*this, DL, Args[i].Ty, ValueVTs);
    // FIXME: Split arguments if CLI.IsPostTypeLegalization
    Type *FinalType = Args[i].Ty;
    // Ignore byval attribute on CHERI capability arguments because we just
    // pass them in capability registers
    bool isArgCHERICapability = FinalType->isPointerTy() &&
      DL.isFatPointer(FinalType->getPointerAddressSpace());
    if (Args[i].IsByVal && !isArgCHERICapability)
      FinalType = cast<PointerType>(Args[i].Ty)->getElementType();
    bool NeedsRegBlock = functionArgumentNeedsConsecutiveRegisters(
        FinalType, CLI.CallConv, CLI.IsVarArg);
    for (unsigned Value = 0, NumValues = ValueVTs.size(); Value != NumValues;
         ++Value) {
      EVT VT = ValueVTs[Value];
      Type *ArgTy = VT.getTypeForEVT(CLI.RetTy->getContext());
      SDValue Op = SDValue(Args[i].Node.getNode(),
                           Args[i].Node.getResNo() + Value);
      ISD::ArgFlagsTy Flags;

      // Certain targets (such as MIPS), may have a different ABI alignment
      // for a type depending on the context. Give the target a chance to
      // specify the alignment it wants.
      unsigned OriginalAlignment = getABIAlignmentForCallingConv(ArgTy, DL);

      if (Args[i].IsZExt)
        Flags.setZExt();
      if (Args[i].IsSExt)
        Flags.setSExt();
      if (Args[i].IsInReg) {
        // If we are using vectorcall calling convention, a structure that is
        // passed InReg - is surely an HVA
        if (CLI.CallConv == CallingConv::X86_VectorCall &&
            isa<StructType>(FinalType)) {
          // The first value of a structure is marked
          if (0 == Value)
            Flags.setHvaStart();
          Flags.setHva();
        }
        // Set InReg Flag
        Flags.setInReg();
      }
      if (Args[i].IsSRet)
        Flags.setSRet();
      if (Args[i].IsSwiftSelf)
        Flags.setSwiftSelf();
      if (Args[i].IsSwiftError)
        Flags.setSwiftError();
      if (Args[i].IsByVal && !isArgCHERICapability)
        Flags.setByVal();
      if (Args[i].IsInAlloca) {
        Flags.setInAlloca();
        // Set the byval flag for CCAssignFn callbacks that don't know about
        // inalloca.  This way we can know how many bytes we should've allocated
        // and how many bytes a callee cleanup function will pop.  If we port
        // inalloca to more targets, we'll have to add custom inalloca handling
        // in the various CC lowering callbacks.
        Flags.setByVal();
      }
      if ((Args[i].IsByVal && !isArgCHERICapability) || Args[i].IsInAlloca) {
        PointerType *Ty = cast<PointerType>(Args[i].Ty);
        Type *ElementTy = Ty->getElementType();
        Flags.setByValSize(DL.getTypeAllocSize(ElementTy));
        // For ByVal, alignment should come from FE.  BE will guess if this
        // info is not there but there are cases it cannot get right.
        unsigned FrameAlign;
        if (Args[i].Alignment)
          FrameAlign = Args[i].Alignment;
        else
          FrameAlign = getByValTypeAlignment(ElementTy, DL);
        Flags.setByValAlign(FrameAlign);
      }
      if (Args[i].IsNest)
        Flags.setNest();
      if (NeedsRegBlock)
        Flags.setInConsecutiveRegs();
      Flags.setOrigAlign(OriginalAlignment);

      MVT PartVT = getRegisterTypeForCallingConv(CLI.RetTy->getContext(), VT);
      unsigned NumParts =
          getNumRegistersForCallingConv(CLI.RetTy->getContext(), VT);
      SmallVector<SDValue, 4> Parts(NumParts);
      ISD::NodeType ExtendKind = ISD::ANY_EXTEND;

      if (Args[i].IsSExt)
        ExtendKind = ISD::SIGN_EXTEND;
      else if (Args[i].IsZExt)
        ExtendKind = ISD::ZERO_EXTEND;

      // Conservatively only handle 'returned' on non-vectors that can be lowered,
      // for now.
      if (Args[i].IsReturned && !Op.getValueType().isVector() &&
          CanLowerReturn) {
        assert(CLI.RetTy == Args[i].Ty && RetTys.size() == NumValues &&
               "unexpected use of 'returned'");
        // Before passing 'returned' to the target lowering code, ensure that
        // either the register MVT and the actual EVT are the same size or that
        // the return value and argument are extended in the same way; in these
        // cases it's safe to pass the argument register value unchanged as the
        // return register value (although it's at the target's option whether
        // to do so)
        // TODO: allow code generation to take advantage of partially preserved
        // registers rather than clobbering the entire register when the
        // parameter extension method is not compatible with the return
        // extension method
        if ((NumParts * PartVT.getSizeInBits() == VT.getSizeInBits()) ||
            (ExtendKind != ISD::ANY_EXTEND && CLI.RetSExt == Args[i].IsSExt &&
             CLI.RetZExt == Args[i].IsZExt))
          Flags.setReturned();
      }

      getCopyToParts(CLI.DAG, CLI.DL, Op, &Parts[0], NumParts, PartVT,
                     CLI.CS.getInstruction(), ExtendKind, true);

      for (unsigned j = 0; j != NumParts; ++j) {
        // if it isn't first piece, alignment must be 1
        ISD::OutputArg MyFlags(Flags, Parts[j].getValueType(), VT,
                               i < CLI.NumFixedArgs,
                               i, j*Parts[j].getValueType().getStoreSize());
        if (NumParts > 1 && j == 0)
          MyFlags.Flags.setSplit();
        else if (j != 0) {
          MyFlags.Flags.setOrigAlign(1);
          if (j == NumParts - 1)
            MyFlags.Flags.setSplitEnd();
        }

        CLI.Outs.push_back(MyFlags);
        CLI.OutVals.push_back(Parts[j]);
      }

      if (NeedsRegBlock && Value == NumValues - 1)
        CLI.Outs[CLI.Outs.size() - 1].Flags.setInConsecutiveRegsLast();
    }
  }

  SmallVector<SDValue, 4> InVals;
  CLI.Chain = LowerCall(CLI, InVals);

  // Update CLI.InVals to use outside of this function.
  CLI.InVals = InVals;

  // Verify that the target's LowerCall behaved as expected.
  assert(CLI.Chain.getNode() && CLI.Chain.getValueType() == MVT::Other &&
         "LowerCall didn't return a valid chain!");
  assert((!CLI.IsTailCall || InVals.empty()) &&
         "LowerCall emitted a return value for a tail call!");
  assert((CLI.IsTailCall || InVals.size() == CLI.Ins.size()) &&
         "LowerCall didn't emit the correct number of values!");

  // For a tail call, the return value is merely live-out and there aren't
  // any nodes in the DAG representing it. Return a special value to
  // indicate that a tail call has been emitted and no more Instructions
  // should be processed in the current block.
  if (CLI.IsTailCall) {
    CLI.DAG.setRoot(CLI.Chain);
    return std::make_pair(SDValue(), SDValue());
  }

#ifndef NDEBUG
  for (unsigned i = 0, e = CLI.Ins.size(); i != e; ++i) {
    assert(InVals[i].getNode() && "LowerCall emitted a null value!");
    assert(EVT(CLI.Ins[i].VT) == InVals[i].getValueType() &&
           "LowerCall emitted a value with the wrong type!");
  }
#endif

  SmallVector<SDValue, 4> ReturnValues;
  if (!CanLowerReturn) {
    // The instruction result is the result of loading from the
    // hidden sret parameter.
    SmallVector<EVT, 1> PVTs;
    Type *PtrRetTy = OrigRetTy->getPointerTo(DL.getAllocaAddrSpace());

    ComputeValueVTs(*this, DL, PtrRetTy, PVTs);
    assert(PVTs.size() == 1 && "Pointers should fit in one register");
    EVT PtrVT = PVTs[0];

    unsigned NumValues = RetTys.size();
    ReturnValues.resize(NumValues);
    SmallVector<SDValue, 4> Chains(NumValues);

    // An aggregate return value cannot wrap around the address space, so
    // offsets to its parts don't wrap either.
    SDNodeFlags Flags;
    Flags.setNoUnsignedWrap(true);

    for (unsigned i = 0; i < NumValues; ++i) {
      SDValue Add = CLI.DAG.getNode(ISD::ADD, CLI.DL, PtrVT, DemoteStackSlot,
                                    CLI.DAG.getConstant(Offsets[i], CLI.DL,
                                                        PtrVT), Flags);
      SDValue L = CLI.DAG.getLoad(
          RetTys[i], CLI.DL, CLI.Chain, Add,
          MachinePointerInfo::getFixedStack(CLI.DAG.getMachineFunction(),
                                            DemoteStackIdx, Offsets[i]),
          /* Alignment = */ 1);
      ReturnValues[i] = L;
      Chains[i] = L.getValue(1);
    }

    CLI.Chain = CLI.DAG.getNode(ISD::TokenFactor, CLI.DL, MVT::Other, Chains);
  } else {
    // Collect the legal value parts into potentially illegal values
    // that correspond to the original function's return values.
    Optional<ISD::NodeType> AssertOp;
    if (CLI.RetSExt)
      AssertOp = ISD::AssertSext;
    else if (CLI.RetZExt)
      AssertOp = ISD::AssertZext;
    unsigned CurReg = 0;
    for (unsigned I = 0, E = RetTys.size(); I != E; ++I) {
      EVT VT = RetTys[I];
      MVT RegisterVT =
          getRegisterTypeForCallingConv(CLI.RetTy->getContext(), VT);
      unsigned NumRegs =
          getNumRegistersForCallingConv(CLI.RetTy->getContext(), VT);

      ReturnValues.push_back(getCopyFromParts(CLI.DAG, CLI.DL, &InVals[CurReg],
                                              NumRegs, RegisterVT, VT, nullptr,
                                              AssertOp, true));
      CurReg += NumRegs;
    }

    // For a function returning void, there is no return value. We can't create
    // such a node, so we just return a null return value in that case. In
    // that case, nothing will actually look at the value.
    if (ReturnValues.empty())
      return std::make_pair(SDValue(), CLI.Chain);
  }

  SDValue Res = CLI.DAG.getNode(ISD::MERGE_VALUES, CLI.DL,
                                CLI.DAG.getVTList(RetTys), ReturnValues);
  return std::make_pair(Res, CLI.Chain);
}

void TargetLowering::LowerOperationWrapper(SDNode *N,
                                           SmallVectorImpl<SDValue> &Results,
                                           SelectionDAG &DAG) const {
  if (SDValue Res = LowerOperation(SDValue(N, 0), DAG))
    Results.push_back(Res);
}

SDValue TargetLowering::LowerOperation(SDValue Op, SelectionDAG &DAG) const {
  llvm_unreachable("LowerOperation not implemented for this target!");
}

void
SelectionDAGBuilder::CopyValueToVirtualRegister(const Value *V, unsigned Reg) {
  SDValue Op = getNonRegisterValue(V);
  assert((Op.getOpcode() != ISD::CopyFromReg ||
          cast<RegisterSDNode>(Op.getOperand(1))->getReg() != Reg) &&
         "Copy from a reg to the same reg!");
  assert(!TargetRegisterInfo::isPhysicalRegister(Reg) && "Is a physreg");

  const TargetLowering &TLI = DAG.getTargetLoweringInfo();
  // If this is an InlineAsm we have to match the registers required, not the
  // notional registers required by the type.

  RegsForValue RFV(V->getContext(), TLI, DAG.getDataLayout(), Reg,
                   V->getType(), isABIRegCopy(V));
  SDValue Chain = DAG.getEntryNode();

  ISD::NodeType ExtendType = (FuncInfo.PreferredExtendType.find(V) ==
                              FuncInfo.PreferredExtendType.end())
                                 ? ISD::ANY_EXTEND
                                 : FuncInfo.PreferredExtendType[V];
  RFV.getCopyToRegs(Op, DAG, getCurSDLoc(), Chain, nullptr, V, ExtendType);
  PendingExports.push_back(Chain);
}

#include "llvm/CodeGen/SelectionDAGISel.h"

/// isOnlyUsedInEntryBlock - If the specified argument is only used in the
/// entry block, return true.  This includes arguments used by switches, since
/// the switch may expand into multiple basic blocks.
static bool isOnlyUsedInEntryBlock(const Argument *A, bool FastISel) {
  // With FastISel active, we may be splitting blocks, so force creation
  // of virtual registers for all non-dead arguments.
  if (FastISel)
    return A->use_empty();

  const BasicBlock &Entry = A->getParent()->front();
  for (const User *U : A->users())
    if (cast<Instruction>(U)->getParent() != &Entry || isa<SwitchInst>(U))
      return false;  // Use not in entry block.

  return true;
}

using ArgCopyElisionMapTy =
    DenseMap<const Argument *,
             std::pair<const AllocaInst *, const StoreInst *>>;

/// Scan the entry block of the function in FuncInfo for arguments that look
/// like copies into a local alloca. Record any copied arguments in
/// ArgCopyElisionCandidates.
static void
findArgumentCopyElisionCandidates(const DataLayout &DL,
                                  FunctionLoweringInfo *FuncInfo,
                                  ArgCopyElisionMapTy &ArgCopyElisionCandidates) {
  // Record the state of every static alloca used in the entry block. Argument
  // allocas are all used in the entry block, so we need approximately as many
  // entries as we have arguments.
  enum StaticAllocaInfo { Unknown, Clobbered, Elidable };
  SmallDenseMap<const AllocaInst *, StaticAllocaInfo, 8> StaticAllocas;
  unsigned NumArgs = FuncInfo->Fn->arg_size();
  StaticAllocas.reserve(NumArgs * 2);

  auto GetInfoIfStaticAlloca = [&](const Value *V) -> StaticAllocaInfo * {
    if (!V)
      return nullptr;
    V = V->stripPointerCasts();
    const auto *AI = dyn_cast<AllocaInst>(V);
    if (!AI || !AI->isStaticAlloca() || !FuncInfo->StaticAllocaMap.count(AI))
      return nullptr;
    auto Iter = StaticAllocas.insert({AI, Unknown});
    return &Iter.first->second;
  };

  // Look for stores of arguments to static allocas. Look through bitcasts and
  // GEPs to handle type coercions, as long as the alloca is fully initialized
  // by the store. Any non-store use of an alloca escapes it and any subsequent
  // unanalyzed store might write it.
  // FIXME: Handle structs initialized with multiple stores.
  for (const Instruction &I : FuncInfo->Fn->getEntryBlock()) {
    // Look for stores, and handle non-store uses conservatively.
    const auto *SI = dyn_cast<StoreInst>(&I);
    if (!SI) {
      // We will look through cast uses, so ignore them completely.
      if (I.isCast())
        continue;
      // Ignore debug info intrinsics, they don't escape or store to allocas.
      if (isa<DbgInfoIntrinsic>(I))
        continue;
      // This is an unknown instruction. Assume it escapes or writes to all
      // static alloca operands.
      for (const Use &U : I.operands()) {
        if (StaticAllocaInfo *Info = GetInfoIfStaticAlloca(U))
          *Info = StaticAllocaInfo::Clobbered;
      }
      continue;
    }

    // If the stored value is a static alloca, mark it as escaped.
    if (StaticAllocaInfo *Info = GetInfoIfStaticAlloca(SI->getValueOperand()))
      *Info = StaticAllocaInfo::Clobbered;

    // Check if the destination is a static alloca.
    const Value *Dst = SI->getPointerOperand()->stripPointerCasts();
    StaticAllocaInfo *Info = GetInfoIfStaticAlloca(Dst);
    if (!Info)
      continue;
    const AllocaInst *AI = cast<AllocaInst>(Dst);

    // Skip allocas that have been initialized or clobbered.
    if (*Info != StaticAllocaInfo::Unknown)
      continue;

    // Check if the stored value is an argument, and that this store fully
    // initializes the alloca. Don't elide copies from the same argument twice.
    const Value *Val = SI->getValueOperand()->stripPointerCasts();
    const auto *Arg = dyn_cast<Argument>(Val);
    if (!Arg || Arg->hasInAllocaAttr() || Arg->hasByValAttr() ||
        Arg->getType()->isEmptyTy() ||
        DL.getTypeStoreSize(Arg->getType()) !=
            DL.getTypeAllocSize(AI->getAllocatedType()) ||
        ArgCopyElisionCandidates.count(Arg)) {
      *Info = StaticAllocaInfo::Clobbered;
      continue;
    }

    DEBUG(dbgs() << "Found argument copy elision candidate: " << *AI << '\n');

    // Mark this alloca and store for argument copy elision.
    *Info = StaticAllocaInfo::Elidable;
    ArgCopyElisionCandidates.insert({Arg, {AI, SI}});

    // Stop scanning if we've seen all arguments. This will happen early in -O0
    // builds, which is useful, because -O0 builds have large entry blocks and
    // many allocas.
    if (ArgCopyElisionCandidates.size() == NumArgs)
      break;
  }
}

/// Try to elide argument copies from memory into a local alloca. Succeeds if
/// ArgVal is a load from a suitable fixed stack object.
static void tryToElideArgumentCopy(
    FunctionLoweringInfo *FuncInfo, SmallVectorImpl<SDValue> &Chains,
    DenseMap<int, int> &ArgCopyElisionFrameIndexMap,
    SmallPtrSetImpl<const Instruction *> &ElidedArgCopyInstrs,
    ArgCopyElisionMapTy &ArgCopyElisionCandidates, const Argument &Arg,
    SDValue ArgVal, bool &ArgHasUses) {
  // Check if this is a load from a fixed stack object.
  auto *LNode = dyn_cast<LoadSDNode>(ArgVal);
  if (!LNode)
    return;
  auto *FINode = dyn_cast<FrameIndexSDNode>(LNode->getBasePtr().getNode());
  if (!FINode)
    return;

  // Check that the fixed stack object is the right size and alignment.
  // Look at the alignment that the user wrote on the alloca instead of looking
  // at the stack object.
  auto ArgCopyIter = ArgCopyElisionCandidates.find(&Arg);
  assert(ArgCopyIter != ArgCopyElisionCandidates.end());
  const AllocaInst *AI = ArgCopyIter->second.first;
  int FixedIndex = FINode->getIndex();
  int &AllocaIndex = FuncInfo->StaticAllocaMap[AI];
  int OldIndex = AllocaIndex;
  MachineFrameInfo &MFI = FuncInfo->MF->getFrameInfo();
  if (MFI.getObjectSize(FixedIndex) != MFI.getObjectSize(OldIndex)) {
    DEBUG(dbgs() << "  argument copy elision failed due to bad fixed stack "
                    "object size\n");
    return;
  }
  unsigned RequiredAlignment = AI->getAlignment();
  if (!RequiredAlignment) {
    RequiredAlignment = FuncInfo->MF->getDataLayout().getABITypeAlignment(
        AI->getAllocatedType());
  }
  if (MFI.getObjectAlignment(FixedIndex) < RequiredAlignment) {
    DEBUG(dbgs() << "  argument copy elision failed: alignment of alloca "
                    "greater than stack argument alignment ("
                 << RequiredAlignment << " vs "
                 << MFI.getObjectAlignment(FixedIndex) << ")\n");
    return;
  }

  // Perform the elision. Delete the old stack object and replace its only use
  // in the variable info map. Mark the stack object as mutable.
  DEBUG({
    dbgs() << "Eliding argument copy from " << Arg << " to " << *AI << '\n'
           << "  Replacing frame index " << OldIndex << " with " << FixedIndex
           << '\n';
  });
  MFI.RemoveStackObject(OldIndex);
  MFI.setIsImmutableObjectIndex(FixedIndex, false);
  AllocaIndex = FixedIndex;
  ArgCopyElisionFrameIndexMap.insert({OldIndex, FixedIndex});
  Chains.push_back(ArgVal.getValue(1));

  // Avoid emitting code for the store implementing the copy.
  const StoreInst *SI = ArgCopyIter->second.second;
  ElidedArgCopyInstrs.insert(SI);

  // Check for uses of the argument again so that we can avoid exporting ArgVal
  // if it is't used by anything other than the store.
  for (const Value *U : Arg.users()) {
    if (U != SI) {
      ArgHasUses = true;
      break;
    }
  }
}

void SelectionDAGISel::LowerArguments(const Function &F) {
  SelectionDAG &DAG = SDB->DAG;
  SDLoc dl = SDB->getCurSDLoc();
  const DataLayout &DL = DAG.getDataLayout();
  SmallVector<ISD::InputArg, 16> Ins;

  if (!FuncInfo->CanLowerReturn) {
    // Put in an sret pointer parameter before all the other parameters.
    SmallVector<EVT, 1> ValueVTs;
    ComputeValueVTs(*TLI, DAG.getDataLayout(),
                    F.getReturnType()->getPointerTo(
                        DAG.getDataLayout().getAllocaAddrSpace()),
                    ValueVTs);

    // NOTE: Assuming that a pointer will never break down to more than one VT
    // or one register.
    ISD::ArgFlagsTy Flags;
    Flags.setSRet();
    MVT RegisterVT = TLI->getRegisterType(*DAG.getContext(), ValueVTs[0]);
    ISD::InputArg RetArg(Flags, RegisterVT, ValueVTs[0], true,
                         ISD::InputArg::NoArgIndex, 0);
    Ins.push_back(RetArg);
  }

  // Look for stores of arguments to static allocas. Mark such arguments with a
  // flag to ask the target to give us the memory location of that argument if
  // available.
  ArgCopyElisionMapTy ArgCopyElisionCandidates;
  findArgumentCopyElisionCandidates(DL, FuncInfo, ArgCopyElisionCandidates);

  // Set up the incoming argument description vector.
  for (const Argument &Arg : F.args()) {
    unsigned ArgNo = Arg.getArgNo();
    SmallVector<EVT, 4> ValueVTs;
    ComputeValueVTs(*TLI, DAG.getDataLayout(), Arg.getType(), ValueVTs);
    bool isArgValueUsed = !Arg.use_empty();
    unsigned PartBase = 0;
    Type *FinalType = Arg.getType();

    // Ignore byval attribute on CHERI capability arguments because we just
    // pass them in capability registers
    bool isArgCHERICapability = FinalType->isPointerTy() && FinalType->getPointerAddressSpace() == 200;
    if (Arg.hasAttribute(Attribute::ByVal) && !isArgCHERICapability)
      FinalType = cast<PointerType>(FinalType)->getElementType();
    bool NeedsRegBlock = TLI->functionArgumentNeedsConsecutiveRegisters(
        FinalType, F.getCallingConv(), F.isVarArg());
    for (unsigned Value = 0, NumValues = ValueVTs.size();
         Value != NumValues; ++Value) {
      EVT VT = ValueVTs[Value];
      Type *ArgTy = VT.getTypeForEVT(*DAG.getContext());
      ISD::ArgFlagsTy Flags;

      // Certain targets (such as MIPS), may have a different ABI alignment
      // for a type depending on the context. Give the target a chance to
      // specify the alignment it wants.
      unsigned OriginalAlignment =
          TLI->getABIAlignmentForCallingConv(ArgTy, DL);

      if (Arg.hasAttribute(Attribute::ZExt))
        Flags.setZExt();
      if (Arg.hasAttribute(Attribute::SExt))
        Flags.setSExt();
      if (Arg.hasAttribute(Attribute::InReg)) {
        // If we are using vectorcall calling convention, a structure that is
        // passed InReg - is surely an HVA
        if (F.getCallingConv() == CallingConv::X86_VectorCall &&
            isa<StructType>(Arg.getType())) {
          // The first value of a structure is marked
          if (0 == Value)
            Flags.setHvaStart();
          Flags.setHva();
        }
        // Set InReg Flag
        Flags.setInReg();
      }
      if (Arg.hasAttribute(Attribute::StructRet))
        Flags.setSRet();
      if (Arg.hasAttribute(Attribute::SwiftSelf))
        Flags.setSwiftSelf();
      if (Arg.hasAttribute(Attribute::SwiftError))
        Flags.setSwiftError();
      if (Arg.hasAttribute(Attribute::ByVal) && !isArgCHERICapability)
        Flags.setByVal();
      if (Arg.hasAttribute(Attribute::InAlloca)) {
        Flags.setInAlloca();
        // Set the byval flag for CCAssignFn callbacks that don't know about
        // inalloca.  This way we can know how many bytes we should've allocated
        // and how many bytes a callee cleanup function will pop.  If we port
        // inalloca to more targets, we'll have to add custom inalloca handling
        // in the various CC lowering callbacks.
        Flags.setByVal();
      }
      if (F.getCallingConv() == CallingConv::X86_INTR) {
        // IA Interrupt passes frame (1st parameter) by value in the stack.
        if (ArgNo == 0)
          Flags.setByVal();
      }
      if (Flags.isByVal() || Flags.isInAlloca()) {
        PointerType *Ty = cast<PointerType>(Arg.getType());
        Type *ElementTy = Ty->getElementType();
        Flags.setByValSize(DL.getTypeAllocSize(ElementTy));
        // For ByVal, alignment should be passed from FE.  BE will guess if
        // this info is not there but there are cases it cannot get right.
        unsigned FrameAlign;
        if (Arg.getParamAlignment())
          FrameAlign = Arg.getParamAlignment();
        else
          FrameAlign = TLI->getByValTypeAlignment(ElementTy, DL);
        Flags.setByValAlign(FrameAlign);
      }
      if (Arg.hasAttribute(Attribute::Nest))
        Flags.setNest();
      if (NeedsRegBlock)
        Flags.setInConsecutiveRegs();
      Flags.setOrigAlign(OriginalAlignment);
      if (ArgCopyElisionCandidates.count(&Arg))
        Flags.setCopyElisionCandidate();

      MVT RegisterVT =
          TLI->getRegisterTypeForCallingConv(*CurDAG->getContext(), VT);
      unsigned NumRegs =
          TLI->getNumRegistersForCallingConv(*CurDAG->getContext(), VT);
      for (unsigned i = 0; i != NumRegs; ++i) {
        ISD::InputArg MyFlags(Flags, RegisterVT, VT, isArgValueUsed,
                              ArgNo, PartBase+i*RegisterVT.getStoreSize());
        if (NumRegs > 1 && i == 0)
          MyFlags.Flags.setSplit();
        // if it isn't first piece, alignment must be 1
        else if (i > 0) {
          MyFlags.Flags.setOrigAlign(1);
          if (i == NumRegs - 1)
            MyFlags.Flags.setSplitEnd();
        }
        Ins.push_back(MyFlags);
      }
      if (NeedsRegBlock && Value == NumValues - 1)
        Ins[Ins.size() - 1].Flags.setInConsecutiveRegsLast();
      PartBase += VT.getStoreSize();
    }
  }

  // Call the target to set up the argument values.
  SmallVector<SDValue, 8> InVals;
  SDValue NewRoot = TLI->LowerFormalArguments(
      DAG.getRoot(), F.getCallingConv(), F.isVarArg(), Ins, dl, DAG, InVals);

  // Verify that the target's LowerFormalArguments behaved as expected.
  assert(NewRoot.getNode() && NewRoot.getValueType() == MVT::Other &&
         "LowerFormalArguments didn't return a valid chain!");
  assert(InVals.size() == Ins.size() &&
         "LowerFormalArguments didn't emit the correct number of values!");
  DEBUG({
      for (unsigned i = 0, e = Ins.size(); i != e; ++i) {
        assert(InVals[i].getNode() &&
               "LowerFormalArguments emitted a null value!");
        assert(EVT(Ins[i].VT) == InVals[i].getValueType() &&
               "LowerFormalArguments emitted a value with the wrong type!");
      }
    });

  // Update the DAG with the new chain value resulting from argument lowering.
  DAG.setRoot(NewRoot);

  // Set up the argument values.
  unsigned i = 0;
  if (!FuncInfo->CanLowerReturn) {
    // Create a virtual register for the sret pointer, and put in a copy
    // from the sret argument into it.
    SmallVector<EVT, 1> ValueVTs;
    ComputeValueVTs(*TLI, DAG.getDataLayout(),
                    F.getReturnType()->getPointerTo(
                        DAG.getDataLayout().getAllocaAddrSpace()),
                    ValueVTs);
    MVT VT = ValueVTs[0].getSimpleVT();
    MVT RegVT = TLI->getRegisterType(*CurDAG->getContext(), VT);
    Optional<ISD::NodeType> AssertOp = None;
    SDValue ArgValue = getCopyFromParts(DAG, dl, &InVals[0], 1,
                                        RegVT, VT, nullptr, AssertOp);

    MachineFunction& MF = SDB->DAG.getMachineFunction();
    MachineRegisterInfo& RegInfo = MF.getRegInfo();
    unsigned SRetReg = RegInfo.createVirtualRegister(TLI->getRegClassFor(RegVT));
    FuncInfo->DemoteRegister = SRetReg;
    NewRoot =
        SDB->DAG.getCopyToReg(NewRoot, SDB->getCurSDLoc(), SRetReg, ArgValue);
    DAG.setRoot(NewRoot);

    // i indexes lowered arguments.  Bump it past the hidden sret argument.
    ++i;
  }

  SmallVector<SDValue, 4> Chains;
  DenseMap<int, int> ArgCopyElisionFrameIndexMap;
  for (const Argument &Arg : F.args()) {
    SmallVector<SDValue, 4> ArgValues;
    SmallVector<EVT, 4> ValueVTs;
    ComputeValueVTs(*TLI, DAG.getDataLayout(), Arg.getType(), ValueVTs);
    unsigned NumValues = ValueVTs.size();
    if (NumValues == 0)
      continue;

    bool ArgHasUses = !Arg.use_empty();

    // Elide the copying store if the target loaded this argument from a
    // suitable fixed stack object.
    if (Ins[i].Flags.isCopyElisionCandidate()) {
      tryToElideArgumentCopy(FuncInfo, Chains, ArgCopyElisionFrameIndexMap,
                             ElidedArgCopyInstrs, ArgCopyElisionCandidates, Arg,
                             InVals[i], ArgHasUses);
    }

    // If this argument is unused then remember its value. It is used to generate
    // debugging information.
    bool isSwiftErrorArg =
        TLI->supportSwiftError() &&
        Arg.hasAttribute(Attribute::SwiftError);
    if (!ArgHasUses && !isSwiftErrorArg) {
      SDB->setUnusedArgValue(&Arg, InVals[i]);

      // Also remember any frame index for use in FastISel.
      if (FrameIndexSDNode *FI =
          dyn_cast<FrameIndexSDNode>(InVals[i].getNode()))
        FuncInfo->setArgumentFrameIndex(&Arg, FI->getIndex());
    }

    for (unsigned Val = 0; Val != NumValues; ++Val) {
      EVT VT = ValueVTs[Val];
      MVT PartVT =
          TLI->getRegisterTypeForCallingConv(*CurDAG->getContext(), VT);
      unsigned NumParts =
          TLI->getNumRegistersForCallingConv(*CurDAG->getContext(), VT);

      // Even an apparant 'unused' swifterror argument needs to be returned. So
      // we do generate a copy for it that can be used on return from the
      // function.
      if (ArgHasUses || isSwiftErrorArg) {
        Optional<ISD::NodeType> AssertOp;
        if (Arg.hasAttribute(Attribute::SExt))
          AssertOp = ISD::AssertSext;
        else if (Arg.hasAttribute(Attribute::ZExt))
          AssertOp = ISD::AssertZext;

        ArgValues.push_back(getCopyFromParts(DAG, dl, &InVals[i], NumParts,
                                             PartVT, VT, nullptr, AssertOp,
                                             true));
      }

      i += NumParts;
    }

    // We don't need to do anything else for unused arguments.
    if (ArgValues.empty())
      continue;

    // Note down frame index.
    if (FrameIndexSDNode *FI =
        dyn_cast<FrameIndexSDNode>(ArgValues[0].getNode()))
      FuncInfo->setArgumentFrameIndex(&Arg, FI->getIndex());

    SDValue Res = DAG.getMergeValues(makeArrayRef(ArgValues.data(), NumValues),
                                     SDB->getCurSDLoc());

    SDB->setValue(&Arg, Res);
    if (!TM.Options.EnableFastISel && Res.getOpcode() == ISD::BUILD_PAIR) {
      // We want to associate the argument with the frame index, among
      // involved operands, that correspond to the lowest address. The
      // getCopyFromParts function, called earlier, is swapping the order of
      // the operands to BUILD_PAIR depending on endianness. The result of
      // that swapping is that the least significant bits of the argument will
      // be in the first operand of the BUILD_PAIR node, and the most
      // significant bits will be in the second operand.
      unsigned LowAddressOp = DAG.getDataLayout().isBigEndian() ? 1 : 0;
      if (LoadSDNode *LNode =
          dyn_cast<LoadSDNode>(Res.getOperand(LowAddressOp).getNode()))
        if (FrameIndexSDNode *FI =
            dyn_cast<FrameIndexSDNode>(LNode->getBasePtr().getNode()))
          FuncInfo->setArgumentFrameIndex(&Arg, FI->getIndex());
    }

    // Update the SwiftErrorVRegDefMap.
    if (Res.getOpcode() == ISD::CopyFromReg && isSwiftErrorArg) {
      unsigned Reg = cast<RegisterSDNode>(Res.getOperand(1))->getReg();
      if (TargetRegisterInfo::isVirtualRegister(Reg))
        FuncInfo->setCurrentSwiftErrorVReg(FuncInfo->MBB,
                                           FuncInfo->SwiftErrorArg, Reg);
    }

    // If this argument is live outside of the entry block, insert a copy from
    // wherever we got it to the vreg that other BB's will reference it as.
    if (!TM.Options.EnableFastISel && Res.getOpcode() == ISD::CopyFromReg) {
      // If we can, though, try to skip creating an unnecessary vreg.
      // FIXME: This isn't very clean... it would be nice to make this more
      // general.  It's also subtly incompatible with the hacks FastISel
      // uses with vregs.
      unsigned Reg = cast<RegisterSDNode>(Res.getOperand(1))->getReg();
      if (TargetRegisterInfo::isVirtualRegister(Reg)) {
        FuncInfo->ValueMap[&Arg] = Reg;
        continue;
      }
    }
    if (!isOnlyUsedInEntryBlock(&Arg, TM.Options.EnableFastISel)) {
      FuncInfo->InitializeRegForValue(&Arg);
      SDB->CopyToExportRegsIfNeeded(&Arg);
    }
  }

  if (!Chains.empty()) {
    Chains.push_back(NewRoot);
    NewRoot = DAG.getNode(ISD::TokenFactor, dl, MVT::Other, Chains);
  }

  DAG.setRoot(NewRoot);

  assert(i == InVals.size() && "Argument register count mismatch!");

  // If any argument copy elisions occurred and we have debug info, update the
  // stale frame indices used in the dbg.declare variable info table.
  MachineFunction::VariableDbgInfoMapTy &DbgDeclareInfo = MF->getVariableDbgInfo();
  if (!DbgDeclareInfo.empty() && !ArgCopyElisionFrameIndexMap.empty()) {
    for (MachineFunction::VariableDbgInfo &VI : DbgDeclareInfo) {
      auto I = ArgCopyElisionFrameIndexMap.find(VI.Slot);
      if (I != ArgCopyElisionFrameIndexMap.end())
        VI.Slot = I->second;
    }
  }

  // Finally, if the target has anything special to do, allow it to do so.
  EmitFunctionEntryCode();
}

/// Handle PHI nodes in successor blocks.  Emit code into the SelectionDAG to
/// ensure constants are generated when needed.  Remember the virtual registers
/// that need to be added to the Machine PHI nodes as input.  We cannot just
/// directly add them, because expansion might result in multiple MBB's for one
/// BB.  As such, the start of the BB might correspond to a different MBB than
/// the end.
void
SelectionDAGBuilder::HandlePHINodesInSuccessorBlocks(const BasicBlock *LLVMBB) {
  const TerminatorInst *TI = LLVMBB->getTerminator();

  SmallPtrSet<MachineBasicBlock *, 4> SuccsHandled;

  // Check PHI nodes in successors that expect a value to be available from this
  // block.
  for (unsigned succ = 0, e = TI->getNumSuccessors(); succ != e; ++succ) {
    const BasicBlock *SuccBB = TI->getSuccessor(succ);
    if (!isa<PHINode>(SuccBB->begin())) continue;
    MachineBasicBlock *SuccMBB = FuncInfo.MBBMap[SuccBB];

    // If this terminator has multiple identical successors (common for
    // switches), only handle each succ once.
    if (!SuccsHandled.insert(SuccMBB).second)
      continue;

    MachineBasicBlock::iterator MBBI = SuccMBB->begin();

    // At this point we know that there is a 1-1 correspondence between LLVM PHI
    // nodes and Machine PHI nodes, but the incoming operands have not been
    // emitted yet.
    for (const PHINode &PN : SuccBB->phis()) {
      // Ignore dead phi's.
      if (PN.use_empty())
        continue;

      // Skip empty types
      if (PN.getType()->isEmptyTy())
        continue;

      unsigned Reg;
      const Value *PHIOp = PN.getIncomingValueForBlock(LLVMBB);

      if (const Constant *C = dyn_cast<Constant>(PHIOp)) {
        unsigned &RegOut = ConstantsOut[C];
        if (RegOut == 0) {
          RegOut = FuncInfo.CreateRegs(C->getType());
          CopyValueToVirtualRegister(C, RegOut);
        }
        Reg = RegOut;
      } else {
        DenseMap<const Value *, unsigned>::iterator I =
          FuncInfo.ValueMap.find(PHIOp);
        if (I != FuncInfo.ValueMap.end())
          Reg = I->second;
        else {
          assert(isa<AllocaInst>(PHIOp) &&
                 FuncInfo.StaticAllocaMap.count(cast<AllocaInst>(PHIOp)) &&
                 "Didn't codegen value into a register!??");
          Reg = FuncInfo.CreateRegs(PHIOp->getType());
          CopyValueToVirtualRegister(PHIOp, Reg);
        }
      }

      // Remember that this register needs to added to the machine PHI node as
      // the input for this MBB.
      SmallVector<EVT, 4> ValueVTs;
      const TargetLowering &TLI = DAG.getTargetLoweringInfo();
      ComputeValueVTs(TLI, DAG.getDataLayout(), PN.getType(), ValueVTs);
      for (unsigned vti = 0, vte = ValueVTs.size(); vti != vte; ++vti) {
        EVT VT = ValueVTs[vti];
        unsigned NumRegisters = TLI.getNumRegisters(*DAG.getContext(), VT);
        for (unsigned i = 0, e = NumRegisters; i != e; ++i)
          FuncInfo.PHINodesToUpdate.push_back(
              std::make_pair(&*MBBI++, Reg + i));
        Reg += NumRegisters;
      }
    }
  }

  ConstantsOut.clear();
}

/// Add a successor MBB to ParentMBB< creating a new MachineBB for BB if SuccMBB
/// is 0.
MachineBasicBlock *
SelectionDAGBuilder::StackProtectorDescriptor::
AddSuccessorMBB(const BasicBlock *BB,
                MachineBasicBlock *ParentMBB,
                bool IsLikely,
                MachineBasicBlock *SuccMBB) {
  // If SuccBB has not been created yet, create it.
  if (!SuccMBB) {
    MachineFunction *MF = ParentMBB->getParent();
    MachineFunction::iterator BBI(ParentMBB);
    SuccMBB = MF->CreateMachineBasicBlock(BB);
    MF->insert(++BBI, SuccMBB);
  }
  // Add it as a successor of ParentMBB.
  ParentMBB->addSuccessor(
      SuccMBB, BranchProbabilityInfo::getBranchProbStackProtector(IsLikely));
  return SuccMBB;
}

MachineBasicBlock *SelectionDAGBuilder::NextBlock(MachineBasicBlock *MBB) {
  MachineFunction::iterator I(MBB);
  if (++I == FuncInfo.MF->end())
    return nullptr;
  return &*I;
}

/// During lowering new call nodes can be created (such as memset, etc.).
/// Those will become new roots of the current DAG, but complications arise
/// when they are tail calls. In such cases, the call lowering will update
/// the root, but the builder still needs to know that a tail call has been
/// lowered in order to avoid generating an additional return.
void SelectionDAGBuilder::updateDAGForMaybeTailCall(SDValue MaybeTC) {
  // If the node is null, we do have a tail call.
  if (MaybeTC.getNode() != nullptr)
    DAG.setRoot(MaybeTC);
  else
    HasTailCall = true;
}

uint64_t
SelectionDAGBuilder::getJumpTableRange(const CaseClusterVector &Clusters,
                                       unsigned First, unsigned Last) const {
  assert(Last >= First);
  const APInt &LowCase = Clusters[First].Low->getValue();
  const APInt &HighCase = Clusters[Last].High->getValue();
  assert(LowCase.getBitWidth() == HighCase.getBitWidth());

  // FIXME: A range of consecutive cases has 100% density, but only requires one
  // comparison to lower. We should discriminate against such consecutive ranges
  // in jump tables.

  return (HighCase - LowCase).getLimitedValue((UINT64_MAX - 1) / 100) + 1;
}

uint64_t SelectionDAGBuilder::getJumpTableNumCases(
    const SmallVectorImpl<unsigned> &TotalCases, unsigned First,
    unsigned Last) const {
  assert(Last >= First);
  assert(TotalCases[Last] >= TotalCases[First]);
  uint64_t NumCases =
      TotalCases[Last] - (First == 0 ? 0 : TotalCases[First - 1]);
  return NumCases;
}

bool SelectionDAGBuilder::buildJumpTable(const CaseClusterVector &Clusters,
                                         unsigned First, unsigned Last,
                                         const SwitchInst *SI,
                                         MachineBasicBlock *DefaultMBB,
                                         CaseCluster &JTCluster) {
  assert(First <= Last);

  auto Prob = BranchProbability::getZero();
  unsigned NumCmps = 0;
  std::vector<MachineBasicBlock*> Table;
  DenseMap<MachineBasicBlock*, BranchProbability> JTProbs;

  // Initialize probabilities in JTProbs.
  for (unsigned I = First; I <= Last; ++I)
    JTProbs[Clusters[I].MBB] = BranchProbability::getZero();

  for (unsigned I = First; I <= Last; ++I) {
    assert(Clusters[I].Kind == CC_Range);
    Prob += Clusters[I].Prob;
    const APInt &Low = Clusters[I].Low->getValue();
    const APInt &High = Clusters[I].High->getValue();
    NumCmps += (Low == High) ? 1 : 2;
    if (I != First) {
      // Fill the gap between this and the previous cluster.
      const APInt &PreviousHigh = Clusters[I - 1].High->getValue();
      assert(PreviousHigh.slt(Low));
      uint64_t Gap = (Low - PreviousHigh).getLimitedValue() - 1;
      for (uint64_t J = 0; J < Gap; J++)
        Table.push_back(DefaultMBB);
    }
    uint64_t ClusterSize = (High - Low).getLimitedValue() + 1;
    for (uint64_t J = 0; J < ClusterSize; ++J)
      Table.push_back(Clusters[I].MBB);
    JTProbs[Clusters[I].MBB] += Clusters[I].Prob;
  }

  const TargetLowering &TLI = DAG.getTargetLoweringInfo();
  unsigned NumDests = JTProbs.size();
  if (TLI.isSuitableForBitTests(
          NumDests, NumCmps, Clusters[First].Low->getValue(),
          Clusters[Last].High->getValue(), DAG.getDataLayout())) {
    // Clusters[First..Last] should be lowered as bit tests instead.
    return false;
  }

  // Create the MBB that will load from and jump through the table.
  // Note: We create it here, but it's not inserted into the function yet.
  MachineFunction *CurMF = FuncInfo.MF;
  MachineBasicBlock *JumpTableMBB =
      CurMF->CreateMachineBasicBlock(SI->getParent());

  // Add successors. Note: use table order for determinism.
  SmallPtrSet<MachineBasicBlock *, 8> Done;
  for (MachineBasicBlock *Succ : Table) {
    if (Done.count(Succ))
      continue;
    addSuccessorWithProb(JumpTableMBB, Succ, JTProbs[Succ]);
    Done.insert(Succ);
  }
  JumpTableMBB->normalizeSuccProbs();

  unsigned JTI = CurMF->getOrCreateJumpTableInfo(TLI.getJumpTableEncoding())
                     ->createJumpTableIndex(Table);

  // Set up the jump table info.
  JumpTable JT(-1U, JTI, JumpTableMBB, nullptr);
  JumpTableHeader JTH(Clusters[First].Low->getValue(),
                      Clusters[Last].High->getValue(), SI->getCondition(),
                      nullptr, false);
  JTCases.emplace_back(std::move(JTH), std::move(JT));

  JTCluster = CaseCluster::jumpTable(Clusters[First].Low, Clusters[Last].High,
                                     JTCases.size() - 1, Prob);
  return true;
}

void SelectionDAGBuilder::findJumpTables(CaseClusterVector &Clusters,
                                         const SwitchInst *SI,
                                         MachineBasicBlock *DefaultMBB) {
#ifndef NDEBUG
  // Clusters must be non-empty, sorted, and only contain Range clusters.
  assert(!Clusters.empty());
  for (CaseCluster &C : Clusters)
    assert(C.Kind == CC_Range);
  for (unsigned i = 1, e = Clusters.size(); i < e; ++i)
    assert(Clusters[i - 1].High->getValue().slt(Clusters[i].Low->getValue()));
#endif

  const TargetLowering &TLI = DAG.getTargetLoweringInfo();
  if (!TLI.areJTsAllowed(SI->getParent()->getParent()))
    return;

  const int64_t N = Clusters.size();
  const unsigned MinJumpTableEntries = TLI.getMinimumJumpTableEntries();
  const unsigned SmallNumberOfEntries = MinJumpTableEntries / 2;

  if (N < 2 || N < MinJumpTableEntries)
    return;

  // TotalCases[i]: Total nbr of cases in Clusters[0..i].
  SmallVector<unsigned, 8> TotalCases(N);
  for (unsigned i = 0; i < N; ++i) {
    const APInt &Hi = Clusters[i].High->getValue();
    const APInt &Lo = Clusters[i].Low->getValue();
    TotalCases[i] = (Hi - Lo).getLimitedValue() + 1;
    if (i != 0)
      TotalCases[i] += TotalCases[i - 1];
  }

  // Cheap case: the whole range may be suitable for jump table.
  uint64_t Range = getJumpTableRange(Clusters,0, N - 1);
  uint64_t NumCases = getJumpTableNumCases(TotalCases, 0, N - 1);
  assert(NumCases < UINT64_MAX / 100);
  assert(Range >= NumCases);
  if (TLI.isSuitableForJumpTable(SI, NumCases, Range)) {
    CaseCluster JTCluster;
    if (buildJumpTable(Clusters, 0, N - 1, SI, DefaultMBB, JTCluster)) {
      Clusters[0] = JTCluster;
      Clusters.resize(1);
      return;
    }
  }

  // The algorithm below is not suitable for -O0.
  if (TM.getOptLevel() == CodeGenOpt::None)
    return;

  // Split Clusters into minimum number of dense partitions. The algorithm uses
  // the same idea as Kannan & Proebsting "Correction to 'Producing Good Code
  // for the Case Statement'" (1994), but builds the MinPartitions array in
  // reverse order to make it easier to reconstruct the partitions in ascending
  // order. In the choice between two optimal partitionings, it picks the one
  // which yields more jump tables.

  // MinPartitions[i] is the minimum nbr of partitions of Clusters[i..N-1].
  SmallVector<unsigned, 8> MinPartitions(N);
  // LastElement[i] is the last element of the partition starting at i.
  SmallVector<unsigned, 8> LastElement(N);
  // PartitionsScore[i] is used to break ties when choosing between two
  // partitionings resulting in the same number of partitions.
  SmallVector<unsigned, 8> PartitionsScore(N);
  // For PartitionsScore, a small number of comparisons is considered as good as
  // a jump table and a single comparison is considered better than a jump
  // table.
  enum PartitionScores : unsigned {
    NoTable = 0,
    Table = 1,
    FewCases = 1,
    SingleCase = 2
  };

  // Base case: There is only one way to partition Clusters[N-1].
  MinPartitions[N - 1] = 1;
  LastElement[N - 1] = N - 1;
  PartitionsScore[N - 1] = PartitionScores::SingleCase;

  // Note: loop indexes are signed to avoid underflow.
  for (int64_t i = N - 2; i >= 0; i--) {
    // Find optimal partitioning of Clusters[i..N-1].
    // Baseline: Put Clusters[i] into a partition on its own.
    MinPartitions[i] = MinPartitions[i + 1] + 1;
    LastElement[i] = i;
    PartitionsScore[i] = PartitionsScore[i + 1] + PartitionScores::SingleCase;

    // Search for a solution that results in fewer partitions.
    for (int64_t j = N - 1; j > i; j--) {
      // Try building a partition from Clusters[i..j].
      uint64_t Range = getJumpTableRange(Clusters, i, j);
      uint64_t NumCases = getJumpTableNumCases(TotalCases, i, j);
      assert(NumCases < UINT64_MAX / 100);
      assert(Range >= NumCases);
      if (TLI.isSuitableForJumpTable(SI, NumCases, Range)) {
        unsigned NumPartitions = 1 + (j == N - 1 ? 0 : MinPartitions[j + 1]);
        unsigned Score = j == N - 1 ? 0 : PartitionsScore[j + 1];
        int64_t NumEntries = j - i + 1;

        if (NumEntries == 1)
          Score += PartitionScores::SingleCase;
        else if (NumEntries <= SmallNumberOfEntries)
          Score += PartitionScores::FewCases;
        else if (NumEntries >= MinJumpTableEntries)
          Score += PartitionScores::Table;

        // If this leads to fewer partitions, or to the same number of
        // partitions with better score, it is a better partitioning.
        if (NumPartitions < MinPartitions[i] ||
            (NumPartitions == MinPartitions[i] && Score > PartitionsScore[i])) {
          MinPartitions[i] = NumPartitions;
          LastElement[i] = j;
          PartitionsScore[i] = Score;
        }
      }
    }
  }

  // Iterate over the partitions, replacing some with jump tables in-place.
  unsigned DstIndex = 0;
  for (unsigned First = 0, Last; First < N; First = Last + 1) {
    Last = LastElement[First];
    assert(Last >= First);
    assert(DstIndex <= First);
    unsigned NumClusters = Last - First + 1;

    CaseCluster JTCluster;
    if (NumClusters >= MinJumpTableEntries &&
        buildJumpTable(Clusters, First, Last, SI, DefaultMBB, JTCluster)) {
      Clusters[DstIndex++] = JTCluster;
    } else {
      for (unsigned I = First; I <= Last; ++I)
        std::memmove(&Clusters[DstIndex++], &Clusters[I], sizeof(Clusters[I]));
    }
  }
  Clusters.resize(DstIndex);
}

bool SelectionDAGBuilder::buildBitTests(CaseClusterVector &Clusters,
                                        unsigned First, unsigned Last,
                                        const SwitchInst *SI,
                                        CaseCluster &BTCluster) {
  assert(First <= Last);
  if (First == Last)
    return false;

  BitVector Dests(FuncInfo.MF->getNumBlockIDs());
  unsigned NumCmps = 0;
  for (int64_t I = First; I <= Last; ++I) {
    assert(Clusters[I].Kind == CC_Range);
    Dests.set(Clusters[I].MBB->getNumber());
    NumCmps += (Clusters[I].Low == Clusters[I].High) ? 1 : 2;
  }
  unsigned NumDests = Dests.count();

  APInt Low = Clusters[First].Low->getValue();
  APInt High = Clusters[Last].High->getValue();
  assert(Low.slt(High));

  const TargetLowering &TLI = DAG.getTargetLoweringInfo();
  const DataLayout &DL = DAG.getDataLayout();
  if (!TLI.isSuitableForBitTests(NumDests, NumCmps, Low, High, DL))
    return false;

  APInt LowBound;
  APInt CmpRange;

  const int BitWidth = TLI.getPointerTy(DL).getSizeInBits();
  assert(TLI.rangeFitsInWord(Low, High, DL) &&
         "Case range must fit in bit mask!");

  // Check if the clusters cover a contiguous range such that no value in the
  // range will jump to the default statement.
  bool ContiguousRange = true;
  for (int64_t I = First + 1; I <= Last; ++I) {
    if (Clusters[I].Low->getValue() != Clusters[I - 1].High->getValue() + 1) {
      ContiguousRange = false;
      break;
    }
  }

  if (Low.isStrictlyPositive() && High.slt(BitWidth)) {
    // Optimize the case where all the case values fit in a word without having
    // to subtract minValue. In this case, we can optimize away the subtraction.
    LowBound = APInt::getNullValue(Low.getBitWidth());
    CmpRange = High;
    ContiguousRange = false;
  } else {
    LowBound = Low;
    CmpRange = High - Low;
  }

  CaseBitsVector CBV;
  auto TotalProb = BranchProbability::getZero();
  for (unsigned i = First; i <= Last; ++i) {
    // Find the CaseBits for this destination.
    unsigned j;
    for (j = 0; j < CBV.size(); ++j)
      if (CBV[j].BB == Clusters[i].MBB)
        break;
    if (j == CBV.size())
      CBV.push_back(
          CaseBits(0, Clusters[i].MBB, 0, BranchProbability::getZero()));
    CaseBits *CB = &CBV[j];

    // Update Mask, Bits and ExtraProb.
    uint64_t Lo = (Clusters[i].Low->getValue() - LowBound).getZExtValue();
    uint64_t Hi = (Clusters[i].High->getValue() - LowBound).getZExtValue();
    assert(Hi >= Lo && Hi < 64 && "Invalid bit case!");
    CB->Mask |= (-1ULL >> (63 - (Hi - Lo))) << Lo;
    CB->Bits += Hi - Lo + 1;
    CB->ExtraProb += Clusters[i].Prob;
    TotalProb += Clusters[i].Prob;
  }

  BitTestInfo BTI;
  std::sort(CBV.begin(), CBV.end(), [](const CaseBits &a, const CaseBits &b) {
    // Sort by probability first, number of bits second, bit mask third.
    if (a.ExtraProb != b.ExtraProb)
      return a.ExtraProb > b.ExtraProb;
    if (a.Bits != b.Bits)
      return a.Bits > b.Bits;
    return a.Mask < b.Mask;
  });

  for (auto &CB : CBV) {
    MachineBasicBlock *BitTestBB =
        FuncInfo.MF->CreateMachineBasicBlock(SI->getParent());
    BTI.push_back(BitTestCase(CB.Mask, BitTestBB, CB.BB, CB.ExtraProb));
  }
  BitTestCases.emplace_back(std::move(LowBound), std::move(CmpRange),
                            SI->getCondition(), -1U, MVT::Other, false,
                            ContiguousRange, nullptr, nullptr, std::move(BTI),
                            TotalProb);

  BTCluster = CaseCluster::bitTests(Clusters[First].Low, Clusters[Last].High,
                                    BitTestCases.size() - 1, TotalProb);
  return true;
}

void SelectionDAGBuilder::findBitTestClusters(CaseClusterVector &Clusters,
                                              const SwitchInst *SI) {
// Partition Clusters into as few subsets as possible, where each subset has a
// range that fits in a machine word and has <= 3 unique destinations.

#ifndef NDEBUG
  // Clusters must be sorted and contain Range or JumpTable clusters.
  assert(!Clusters.empty());
  assert(Clusters[0].Kind == CC_Range || Clusters[0].Kind == CC_JumpTable);
  for (const CaseCluster &C : Clusters)
    assert(C.Kind == CC_Range || C.Kind == CC_JumpTable);
  for (unsigned i = 1; i < Clusters.size(); ++i)
    assert(Clusters[i-1].High->getValue().slt(Clusters[i].Low->getValue()));
#endif

  // The algorithm below is not suitable for -O0.
  if (TM.getOptLevel() == CodeGenOpt::None)
    return;

  // If target does not have legal shift left, do not emit bit tests at all.
  const TargetLowering &TLI = DAG.getTargetLoweringInfo();
  const DataLayout &DL = DAG.getDataLayout();

  EVT PTy = TLI.getPointerTy(DL);
  if (!TLI.isOperationLegal(ISD::SHL, PTy))
    return;

  int BitWidth = PTy.getSizeInBits();
  const int64_t N = Clusters.size();

  // MinPartitions[i] is the minimum nbr of partitions of Clusters[i..N-1].
  SmallVector<unsigned, 8> MinPartitions(N);
  // LastElement[i] is the last element of the partition starting at i.
  SmallVector<unsigned, 8> LastElement(N);

  // FIXME: This might not be the best algorithm for finding bit test clusters.

  // Base case: There is only one way to partition Clusters[N-1].
  MinPartitions[N - 1] = 1;
  LastElement[N - 1] = N - 1;

  // Note: loop indexes are signed to avoid underflow.
  for (int64_t i = N - 2; i >= 0; --i) {
    // Find optimal partitioning of Clusters[i..N-1].
    // Baseline: Put Clusters[i] into a partition on its own.
    MinPartitions[i] = MinPartitions[i + 1] + 1;
    LastElement[i] = i;

    // Search for a solution that results in fewer partitions.
    // Note: the search is limited by BitWidth, reducing time complexity.
    for (int64_t j = std::min(N - 1, i + BitWidth - 1); j > i; --j) {
      // Try building a partition from Clusters[i..j].

      // Check the range.
      if (!TLI.rangeFitsInWord(Clusters[i].Low->getValue(),
                               Clusters[j].High->getValue(), DL))
        continue;

      // Check nbr of destinations and cluster types.
      // FIXME: This works, but doesn't seem very efficient.
      bool RangesOnly = true;
      BitVector Dests(FuncInfo.MF->getNumBlockIDs());
      for (int64_t k = i; k <= j; k++) {
        if (Clusters[k].Kind != CC_Range) {
          RangesOnly = false;
          break;
        }
        Dests.set(Clusters[k].MBB->getNumber());
      }
      if (!RangesOnly || Dests.count() > 3)
        break;

      // Check if it's a better partition.
      unsigned NumPartitions = 1 + (j == N - 1 ? 0 : MinPartitions[j + 1]);
      if (NumPartitions < MinPartitions[i]) {
        // Found a better partition.
        MinPartitions[i] = NumPartitions;
        LastElement[i] = j;
      }
    }
  }

  // Iterate over the partitions, replacing with bit-test clusters in-place.
  unsigned DstIndex = 0;
  for (unsigned First = 0, Last; First < N; First = Last + 1) {
    Last = LastElement[First];
    assert(First <= Last);
    assert(DstIndex <= First);

    CaseCluster BitTestCluster;
    if (buildBitTests(Clusters, First, Last, SI, BitTestCluster)) {
      Clusters[DstIndex++] = BitTestCluster;
    } else {
      size_t NumClusters = Last - First + 1;
      std::memmove(&Clusters[DstIndex], &Clusters[First],
                   sizeof(Clusters[0]) * NumClusters);
      DstIndex += NumClusters;
    }
  }
  Clusters.resize(DstIndex);
}

void SelectionDAGBuilder::lowerWorkItem(SwitchWorkListItem W, Value *Cond,
                                        MachineBasicBlock *SwitchMBB,
                                        MachineBasicBlock *DefaultMBB) {
  MachineFunction *CurMF = FuncInfo.MF;
  MachineBasicBlock *NextMBB = nullptr;
  MachineFunction::iterator BBI(W.MBB);
  if (++BBI != FuncInfo.MF->end())
    NextMBB = &*BBI;

  unsigned Size = W.LastCluster - W.FirstCluster + 1;

  BranchProbabilityInfo *BPI = FuncInfo.BPI;

  if (Size == 2 && W.MBB == SwitchMBB) {
    // If any two of the cases has the same destination, and if one value
    // is the same as the other, but has one bit unset that the other has set,
    // use bit manipulation to do two compares at once.  For example:
    // "if (X == 6 || X == 4)" -> "if ((X|2) == 6)"
    // TODO: This could be extended to merge any 2 cases in switches with 3
    // cases.
    // TODO: Handle cases where W.CaseBB != SwitchBB.
    CaseCluster &Small = *W.FirstCluster;
    CaseCluster &Big = *W.LastCluster;

    if (Small.Low == Small.High && Big.Low == Big.High &&
        Small.MBB == Big.MBB) {
      const APInt &SmallValue = Small.Low->getValue();
      const APInt &BigValue = Big.Low->getValue();

      // Check that there is only one bit different.
      APInt CommonBit = BigValue ^ SmallValue;
      if (CommonBit.isPowerOf2()) {
        SDValue CondLHS = getValue(Cond);
        EVT VT = CondLHS.getValueType();
        SDLoc DL = getCurSDLoc();

        SDValue Or = DAG.getNode(ISD::OR, DL, VT, CondLHS,
                                 DAG.getConstant(CommonBit, DL, VT));
        SDValue Cond = DAG.getSetCC(
            DL, MVT::i1, Or, DAG.getConstant(BigValue | SmallValue, DL, VT),
            ISD::SETEQ);

        // Update successor info.
        // Both Small and Big will jump to Small.BB, so we sum up the
        // probabilities.
        addSuccessorWithProb(SwitchMBB, Small.MBB, Small.Prob + Big.Prob);
        if (BPI)
          addSuccessorWithProb(
              SwitchMBB, DefaultMBB,
              // The default destination is the first successor in IR.
              BPI->getEdgeProbability(SwitchMBB->getBasicBlock(), (unsigned)0));
        else
          addSuccessorWithProb(SwitchMBB, DefaultMBB);

        // Insert the true branch.
        SDValue BrCond =
            DAG.getNode(ISD::BRCOND, DL, MVT::Other, getControlRoot(), Cond,
                        DAG.getBasicBlock(Small.MBB));
        // Insert the false branch.
        BrCond = DAG.getNode(ISD::BR, DL, MVT::Other, BrCond,
                             DAG.getBasicBlock(DefaultMBB));

        DAG.setRoot(BrCond);
        return;
      }
    }
  }

  if (TM.getOptLevel() != CodeGenOpt::None) {
    // Here, we order cases by probability so the most likely case will be
    // checked first. However, two clusters can have the same probability in
    // which case their relative ordering is non-deterministic. So we use Low
    // as a tie-breaker as clusters are guaranteed to never overlap.
    std::sort(W.FirstCluster, W.LastCluster + 1,
              [](const CaseCluster &a, const CaseCluster &b) {
      return a.Prob != b.Prob ?
             a.Prob > b.Prob :
             a.Low->getValue().slt(b.Low->getValue());
    });

    // Rearrange the case blocks so that the last one falls through if possible
    // without without changing the order of probabilities.
    for (CaseClusterIt I = W.LastCluster; I > W.FirstCluster; ) {
      --I;
      if (I->Prob > W.LastCluster->Prob)
        break;
      if (I->Kind == CC_Range && I->MBB == NextMBB) {
        std::swap(*I, *W.LastCluster);
        break;
      }
    }
  }

  // Compute total probability.
  BranchProbability DefaultProb = W.DefaultProb;
  BranchProbability UnhandledProbs = DefaultProb;
  for (CaseClusterIt I = W.FirstCluster; I <= W.LastCluster; ++I)
    UnhandledProbs += I->Prob;

  MachineBasicBlock *CurMBB = W.MBB;
  for (CaseClusterIt I = W.FirstCluster, E = W.LastCluster; I <= E; ++I) {
    MachineBasicBlock *Fallthrough;
    if (I == W.LastCluster) {
      // For the last cluster, fall through to the default destination.
      Fallthrough = DefaultMBB;
    } else {
      Fallthrough = CurMF->CreateMachineBasicBlock(CurMBB->getBasicBlock());
      CurMF->insert(BBI, Fallthrough);
      // Put Cond in a virtual register to make it available from the new blocks.
      ExportFromCurrentBlock(Cond);
    }
    UnhandledProbs -= I->Prob;

    switch (I->Kind) {
      case CC_JumpTable: {
        // FIXME: Optimize away range check based on pivot comparisons.
        JumpTableHeader *JTH = &JTCases[I->JTCasesIndex].first;
        JumpTable *JT = &JTCases[I->JTCasesIndex].second;

        // The jump block hasn't been inserted yet; insert it here.
        MachineBasicBlock *JumpMBB = JT->MBB;
        CurMF->insert(BBI, JumpMBB);

        auto JumpProb = I->Prob;
        auto FallthroughProb = UnhandledProbs;

        // If the default statement is a target of the jump table, we evenly
        // distribute the default probability to successors of CurMBB. Also
        // update the probability on the edge from JumpMBB to Fallthrough.
        for (MachineBasicBlock::succ_iterator SI = JumpMBB->succ_begin(),
                                              SE = JumpMBB->succ_end();
             SI != SE; ++SI) {
          if (*SI == DefaultMBB) {
            JumpProb += DefaultProb / 2;
            FallthroughProb -= DefaultProb / 2;
            JumpMBB->setSuccProbability(SI, DefaultProb / 2);
            JumpMBB->normalizeSuccProbs();
            break;
          }
        }

        addSuccessorWithProb(CurMBB, Fallthrough, FallthroughProb);
        addSuccessorWithProb(CurMBB, JumpMBB, JumpProb);
        CurMBB->normalizeSuccProbs();

        // The jump table header will be inserted in our current block, do the
        // range check, and fall through to our fallthrough block.
        JTH->HeaderBB = CurMBB;
        JT->Default = Fallthrough; // FIXME: Move Default to JumpTableHeader.

        // If we're in the right place, emit the jump table header right now.
        if (CurMBB == SwitchMBB) {
          visitJumpTableHeader(*JT, *JTH, SwitchMBB);
          JTH->Emitted = true;
        }
        break;
      }
      case CC_BitTests: {
        // FIXME: Optimize away range check based on pivot comparisons.
        BitTestBlock *BTB = &BitTestCases[I->BTCasesIndex];

        // The bit test blocks haven't been inserted yet; insert them here.
        for (BitTestCase &BTC : BTB->Cases)
          CurMF->insert(BBI, BTC.ThisBB);

        // Fill in fields of the BitTestBlock.
        BTB->Parent = CurMBB;
        BTB->Default = Fallthrough;

        BTB->DefaultProb = UnhandledProbs;
        // If the cases in bit test don't form a contiguous range, we evenly
        // distribute the probability on the edge to Fallthrough to two
        // successors of CurMBB.
        if (!BTB->ContiguousRange) {
          BTB->Prob += DefaultProb / 2;
          BTB->DefaultProb -= DefaultProb / 2;
        }

        // If we're in the right place, emit the bit test header right now.
        if (CurMBB == SwitchMBB) {
          visitBitTestHeader(*BTB, SwitchMBB);
          BTB->Emitted = true;
        }
        break;
      }
      case CC_Range: {
        const Value *RHS, *LHS, *MHS;
        ISD::CondCode CC;
        if (I->Low == I->High) {
          // Check Cond == I->Low.
          CC = ISD::SETEQ;
          LHS = Cond;
          RHS=I->Low;
          MHS = nullptr;
        } else {
          // Check I->Low <= Cond <= I->High.
          CC = ISD::SETLE;
          LHS = I->Low;
          MHS = Cond;
          RHS = I->High;
        }

        // The false probability is the sum of all unhandled cases.
        CaseBlock CB(CC, LHS, RHS, MHS, I->MBB, Fallthrough, CurMBB,
                     getCurSDLoc(), I->Prob, UnhandledProbs);

        if (CurMBB == SwitchMBB)
          visitSwitchCase(CB, SwitchMBB);
        else
          SwitchCases.push_back(CB);

        break;
      }
    }
    CurMBB = Fallthrough;
  }
}

unsigned SelectionDAGBuilder::caseClusterRank(const CaseCluster &CC,
                                              CaseClusterIt First,
                                              CaseClusterIt Last) {
  return std::count_if(First, Last + 1, [&](const CaseCluster &X) {
    if (X.Prob != CC.Prob)
      return X.Prob > CC.Prob;

    // Ties are broken by comparing the case value.
    return X.Low->getValue().slt(CC.Low->getValue());
  });
}

void SelectionDAGBuilder::splitWorkItem(SwitchWorkList &WorkList,
                                        const SwitchWorkListItem &W,
                                        Value *Cond,
                                        MachineBasicBlock *SwitchMBB) {
  assert(W.FirstCluster->Low->getValue().slt(W.LastCluster->Low->getValue()) &&
         "Clusters not sorted?");

  assert(W.LastCluster - W.FirstCluster + 1 >= 2 && "Too small to split!");

  // Balance the tree based on branch probabilities to create a near-optimal (in
  // terms of search time given key frequency) binary search tree. See e.g. Kurt
  // Mehlhorn "Nearly Optimal Binary Search Trees" (1975).
  CaseClusterIt LastLeft = W.FirstCluster;
  CaseClusterIt FirstRight = W.LastCluster;
  auto LeftProb = LastLeft->Prob + W.DefaultProb / 2;
  auto RightProb = FirstRight->Prob + W.DefaultProb / 2;

  // Move LastLeft and FirstRight towards each other from opposite directions to
  // find a partitioning of the clusters which balances the probability on both
  // sides. If LeftProb and RightProb are equal, alternate which side is
  // taken to ensure 0-probability nodes are distributed evenly.
  unsigned I = 0;
  while (LastLeft + 1 < FirstRight) {
    if (LeftProb < RightProb || (LeftProb == RightProb && (I & 1)))
      LeftProb += (++LastLeft)->Prob;
    else
      RightProb += (--FirstRight)->Prob;
    I++;
  }

  while (true) {
    // Our binary search tree differs from a typical BST in that ours can have up
    // to three values in each leaf. The pivot selection above doesn't take that
    // into account, which means the tree might require more nodes and be less
    // efficient. We compensate for this here.

    unsigned NumLeft = LastLeft - W.FirstCluster + 1;
    unsigned NumRight = W.LastCluster - FirstRight + 1;

    if (std::min(NumLeft, NumRight) < 3 && std::max(NumLeft, NumRight) > 3) {
      // If one side has less than 3 clusters, and the other has more than 3,
      // consider taking a cluster from the other side.

      if (NumLeft < NumRight) {
        // Consider moving the first cluster on the right to the left side.
        CaseCluster &CC = *FirstRight;
        unsigned RightSideRank = caseClusterRank(CC, FirstRight, W.LastCluster);
        unsigned LeftSideRank = caseClusterRank(CC, W.FirstCluster, LastLeft);
        if (LeftSideRank <= RightSideRank) {
          // Moving the cluster to the left does not demote it.
          ++LastLeft;
          ++FirstRight;
          continue;
        }
      } else {
        assert(NumRight < NumLeft);
        // Consider moving the last element on the left to the right side.
        CaseCluster &CC = *LastLeft;
        unsigned LeftSideRank = caseClusterRank(CC, W.FirstCluster, LastLeft);
        unsigned RightSideRank = caseClusterRank(CC, FirstRight, W.LastCluster);
        if (RightSideRank <= LeftSideRank) {
          // Moving the cluster to the right does not demot it.
          --LastLeft;
          --FirstRight;
          continue;
        }
      }
    }
    break;
  }

  assert(LastLeft + 1 == FirstRight);
  assert(LastLeft >= W.FirstCluster);
  assert(FirstRight <= W.LastCluster);

  // Use the first element on the right as pivot since we will make less-than
  // comparisons against it.
  CaseClusterIt PivotCluster = FirstRight;
  assert(PivotCluster > W.FirstCluster);
  assert(PivotCluster <= W.LastCluster);

  CaseClusterIt FirstLeft = W.FirstCluster;
  CaseClusterIt LastRight = W.LastCluster;

  const ConstantInt *Pivot = PivotCluster->Low;

  // New blocks will be inserted immediately after the current one.
  MachineFunction::iterator BBI(W.MBB);
  ++BBI;

  // We will branch to the LHS if Value < Pivot. If LHS is a single cluster,
  // we can branch to its destination directly if it's squeezed exactly in
  // between the known lower bound and Pivot - 1.
  MachineBasicBlock *LeftMBB;
  if (FirstLeft == LastLeft && FirstLeft->Kind == CC_Range &&
      FirstLeft->Low == W.GE &&
      (FirstLeft->High->getValue() + 1LL) == Pivot->getValue()) {
    LeftMBB = FirstLeft->MBB;
  } else {
    LeftMBB = FuncInfo.MF->CreateMachineBasicBlock(W.MBB->getBasicBlock());
    FuncInfo.MF->insert(BBI, LeftMBB);
    WorkList.push_back(
        {LeftMBB, FirstLeft, LastLeft, W.GE, Pivot, W.DefaultProb / 2});
    // Put Cond in a virtual register to make it available from the new blocks.
    ExportFromCurrentBlock(Cond);
  }

  // Similarly, we will branch to the RHS if Value >= Pivot. If RHS is a
  // single cluster, RHS.Low == Pivot, and we can branch to its destination
  // directly if RHS.High equals the current upper bound.
  MachineBasicBlock *RightMBB;
  if (FirstRight == LastRight && FirstRight->Kind == CC_Range &&
      W.LT && (FirstRight->High->getValue() + 1ULL) == W.LT->getValue()) {
    RightMBB = FirstRight->MBB;
  } else {
    RightMBB = FuncInfo.MF->CreateMachineBasicBlock(W.MBB->getBasicBlock());
    FuncInfo.MF->insert(BBI, RightMBB);
    WorkList.push_back(
        {RightMBB, FirstRight, LastRight, Pivot, W.LT, W.DefaultProb / 2});
    // Put Cond in a virtual register to make it available from the new blocks.
    ExportFromCurrentBlock(Cond);
  }

  // Create the CaseBlock record that will be used to lower the branch.
  CaseBlock CB(ISD::SETLT, Cond, Pivot, nullptr, LeftMBB, RightMBB, W.MBB,
               getCurSDLoc(), LeftProb, RightProb);

  if (W.MBB == SwitchMBB)
    visitSwitchCase(CB, SwitchMBB);
  else
    SwitchCases.push_back(CB);
}

// Scale CaseProb after peeling a case with the probablity of PeeledCaseProb
// from the swith statement.
static BranchProbability scaleCaseProbality(BranchProbability CaseProb,
                                            BranchProbability PeeledCaseProb) {
  if (PeeledCaseProb == BranchProbability::getOne())
    return BranchProbability::getZero();
  BranchProbability SwitchProb = PeeledCaseProb.getCompl();

  uint32_t Numerator = CaseProb.getNumerator();
  uint32_t Denominator = SwitchProb.scale(CaseProb.getDenominator());
  return BranchProbability(Numerator, std::max(Numerator, Denominator));
}

// Try to peel the top probability case if it exceeds the threshold.
// Return current MachineBasicBlock for the switch statement if the peeling
// does not occur.
// If the peeling is performed, return the newly created MachineBasicBlock
// for the peeled switch statement. Also update Clusters to remove the peeled
// case. PeeledCaseProb is the BranchProbability for the peeled case.
MachineBasicBlock *SelectionDAGBuilder::peelDominantCaseCluster(
    const SwitchInst &SI, CaseClusterVector &Clusters,
    BranchProbability &PeeledCaseProb) {
  MachineBasicBlock *SwitchMBB = FuncInfo.MBB;
  // Don't perform if there is only one cluster or optimizing for size.
  if (SwitchPeelThreshold > 100 || !FuncInfo.BPI || Clusters.size() < 2 ||
      TM.getOptLevel() == CodeGenOpt::None ||
      SwitchMBB->getParent()->getFunction().optForMinSize())
    return SwitchMBB;

  BranchProbability TopCaseProb = BranchProbability(SwitchPeelThreshold, 100);
  unsigned PeeledCaseIndex = 0;
  bool SwitchPeeled = false;
  for (unsigned Index = 0; Index < Clusters.size(); ++Index) {
    CaseCluster &CC = Clusters[Index];
    if (CC.Prob < TopCaseProb)
      continue;
    TopCaseProb = CC.Prob;
    PeeledCaseIndex = Index;
    SwitchPeeled = true;
  }
  if (!SwitchPeeled)
    return SwitchMBB;

  DEBUG(dbgs() << "Peeled one top case in switch stmt, prob: " << TopCaseProb
               << "\n");

  // Record the MBB for the peeled switch statement.
  MachineFunction::iterator BBI(SwitchMBB);
  ++BBI;
  MachineBasicBlock *PeeledSwitchMBB =
      FuncInfo.MF->CreateMachineBasicBlock(SwitchMBB->getBasicBlock());
  FuncInfo.MF->insert(BBI, PeeledSwitchMBB);

  ExportFromCurrentBlock(SI.getCondition());
  auto PeeledCaseIt = Clusters.begin() + PeeledCaseIndex;
  SwitchWorkListItem W = {SwitchMBB, PeeledCaseIt, PeeledCaseIt,
                          nullptr,   nullptr,      TopCaseProb.getCompl()};
  lowerWorkItem(W, SI.getCondition(), SwitchMBB, PeeledSwitchMBB);

  Clusters.erase(PeeledCaseIt);
  for (CaseCluster &CC : Clusters) {
    DEBUG(dbgs() << "Scale the probablity for one cluster, before scaling: "
                 << CC.Prob << "\n");
    CC.Prob = scaleCaseProbality(CC.Prob, TopCaseProb);
    DEBUG(dbgs() << "After scaling: " << CC.Prob << "\n");
  }
  PeeledCaseProb = TopCaseProb;
  return PeeledSwitchMBB;
}

void SelectionDAGBuilder::visitSwitch(const SwitchInst &SI) {
  // Extract cases from the switch.
  BranchProbabilityInfo *BPI = FuncInfo.BPI;
  CaseClusterVector Clusters;
  Clusters.reserve(SI.getNumCases());
  for (auto I : SI.cases()) {
    MachineBasicBlock *Succ = FuncInfo.MBBMap[I.getCaseSuccessor()];
    const ConstantInt *CaseVal = I.getCaseValue();
    BranchProbability Prob =
        BPI ? BPI->getEdgeProbability(SI.getParent(), I.getSuccessorIndex())
            : BranchProbability(1, SI.getNumCases() + 1);
    Clusters.push_back(CaseCluster::range(CaseVal, CaseVal, Succ, Prob));
  }

  MachineBasicBlock *DefaultMBB = FuncInfo.MBBMap[SI.getDefaultDest()];

  // Cluster adjacent cases with the same destination. We do this at all
  // optimization levels because it's cheap to do and will make codegen faster
  // if there are many clusters.
  sortAndRangeify(Clusters);

  if (TM.getOptLevel() != CodeGenOpt::None) {
    // Replace an unreachable default with the most popular destination.
    // FIXME: Exploit unreachable default more aggressively.
    bool UnreachableDefault =
        isa<UnreachableInst>(SI.getDefaultDest()->getFirstNonPHIOrDbg());
    if (UnreachableDefault && !Clusters.empty()) {
      DenseMap<const BasicBlock *, unsigned> Popularity;
      unsigned MaxPop = 0;
      const BasicBlock *MaxBB = nullptr;
      for (auto I : SI.cases()) {
        const BasicBlock *BB = I.getCaseSuccessor();
        if (++Popularity[BB] > MaxPop) {
          MaxPop = Popularity[BB];
          MaxBB = BB;
        }
      }
      // Set new default.
      assert(MaxPop > 0 && MaxBB);
      DefaultMBB = FuncInfo.MBBMap[MaxBB];

      // Remove cases that were pointing to the destination that is now the
      // default.
      CaseClusterVector New;
      New.reserve(Clusters.size());
      for (CaseCluster &CC : Clusters) {
        if (CC.MBB != DefaultMBB)
          New.push_back(CC);
      }
      Clusters = std::move(New);
    }
  }

  // The branch probablity of the peeled case.
  BranchProbability PeeledCaseProb = BranchProbability::getZero();
  MachineBasicBlock *PeeledSwitchMBB =
      peelDominantCaseCluster(SI, Clusters, PeeledCaseProb);

  // If there is only the default destination, jump there directly.
  MachineBasicBlock *SwitchMBB = FuncInfo.MBB;
  if (Clusters.empty()) {
    assert(PeeledSwitchMBB == SwitchMBB);
    SwitchMBB->addSuccessor(DefaultMBB);
    if (DefaultMBB != NextBlock(SwitchMBB)) {
      DAG.setRoot(DAG.getNode(ISD::BR, getCurSDLoc(), MVT::Other,
                              getControlRoot(), DAG.getBasicBlock(DefaultMBB)));
    }
    return;
  }

  findJumpTables(Clusters, &SI, DefaultMBB);
  findBitTestClusters(Clusters, &SI);

  DEBUG({
    dbgs() << "Case clusters: ";
    for (const CaseCluster &C : Clusters) {
      if (C.Kind == CC_JumpTable) dbgs() << "JT:";
      if (C.Kind == CC_BitTests) dbgs() << "BT:";

      C.Low->getValue().print(dbgs(), true);
      if (C.Low != C.High) {
        dbgs() << '-';
        C.High->getValue().print(dbgs(), true);
      }
      dbgs() << ' ';
    }
    dbgs() << '\n';
  });

  assert(!Clusters.empty());
  SwitchWorkList WorkList;
  CaseClusterIt First = Clusters.begin();
  CaseClusterIt Last = Clusters.end() - 1;
  auto DefaultProb = getEdgeProbability(PeeledSwitchMBB, DefaultMBB);
  // Scale the branchprobability for DefaultMBB if the peel occurs and
  // DefaultMBB is not replaced.
  if (PeeledCaseProb != BranchProbability::getZero() &&
      DefaultMBB == FuncInfo.MBBMap[SI.getDefaultDest()])
    DefaultProb = scaleCaseProbality(DefaultProb, PeeledCaseProb);
  WorkList.push_back(
      {PeeledSwitchMBB, First, Last, nullptr, nullptr, DefaultProb});

  while (!WorkList.empty()) {
    SwitchWorkListItem W = WorkList.back();
    WorkList.pop_back();
    unsigned NumClusters = W.LastCluster - W.FirstCluster + 1;

    if (NumClusters > 3 && TM.getOptLevel() != CodeGenOpt::None &&
        !DefaultMBB->getParent()->getFunction().optForMinSize()) {
      // For optimized builds, lower large range as a balanced binary tree.
      splitWorkItem(WorkList, W, SI.getCondition(), SwitchMBB);
      continue;
    }

    lowerWorkItem(W, SI.getCondition(), SwitchMBB, DefaultMBB);
  }
}<|MERGE_RESOLUTION|>--- conflicted
+++ resolved
@@ -3444,16 +3444,9 @@
                         DAG.getConstant(Offset, dl, N.getValueType()), Flags);
       }
     } else {
-<<<<<<< HEAD
-
-      unsigned PtrSize = DAG.getDataLayout().getPointerBaseSizeInBits(AS);
-      MVT PtrTy = MVT::getIntegerVT(PtrSize);
-      APInt ElementSize(PtrSize, DL->getTypeAllocSize(GTI.getIndexedType()));
-=======
       unsigned IdxSize = DAG.getDataLayout().getIndexSizeInBits(AS);
       MVT IdxTy = MVT::getIntegerVT(IdxSize);
       APInt ElementSize(IdxSize, DL->getTypeAllocSize(GTI.getIndexedType()));
->>>>>>> 8e229ec0
 
       // If this is a scalar constant or a splat vector of constants,
       // handle it quickly.
