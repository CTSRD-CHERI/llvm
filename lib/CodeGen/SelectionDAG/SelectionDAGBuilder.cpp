//===-- SelectionDAGBuilder.cpp - Selection-DAG building ------------------===//
//
//                     The LLVM Compiler Infrastructure
//
// This file is distributed under the University of Illinois Open Source
// License. See LICENSE.TXT for details.
//
//===----------------------------------------------------------------------===//
//
// This implements routines for translating from LLVM IR into SelectionDAG IR.
//
//===----------------------------------------------------------------------===//

#include "SelectionDAGBuilder.h"
#include "SDNodeDbgValue.h"
#include "llvm/ADT/BitVector.h"
#include "llvm/ADT/Optional.h"
#include "llvm/ADT/SmallSet.h"
#include "llvm/ADT/Statistic.h"
#include "llvm/Analysis/AliasAnalysis.h"
#include "llvm/Analysis/BranchProbabilityInfo.h"
#include "llvm/Analysis/ConstantFolding.h"
#include "llvm/Analysis/TargetLibraryInfo.h"
#include "llvm/Analysis/ValueTracking.h"
#include "llvm/CodeGen/Analysis.h"
#include "llvm/CodeGen/FastISel.h"
#include "llvm/CodeGen/FunctionLoweringInfo.h"
#include "llvm/CodeGen/GCMetadata.h"
#include "llvm/CodeGen/GCStrategy.h"
#include "llvm/CodeGen/MachineFrameInfo.h"
#include "llvm/CodeGen/MachineFunction.h"
#include "llvm/CodeGen/MachineInstrBuilder.h"
#include "llvm/CodeGen/MachineJumpTableInfo.h"
#include "llvm/CodeGen/MachineModuleInfo.h"
#include "llvm/CodeGen/MachineRegisterInfo.h"
#include "llvm/CodeGen/SelectionDAG.h"
#include "llvm/CodeGen/StackMaps.h"
#include "llvm/IR/CallingConv.h"
#include "llvm/IR/Constants.h"
#include "llvm/IR/DataLayout.h"
#include "llvm/IR/DebugInfo.h"
#include "llvm/IR/DerivedTypes.h"
#include "llvm/IR/Function.h"
#include "llvm/IR/GlobalVariable.h"
#include "llvm/IR/InlineAsm.h"
#include "llvm/IR/Instructions.h"
#include "llvm/IR/IntrinsicInst.h"
#include "llvm/IR/Intrinsics.h"
#include "llvm/IR/LLVMContext.h"
#include "llvm/IR/Module.h"
#include "llvm/IR/Statepoint.h"
#include "llvm/MC/MCSymbol.h"
#include "llvm/Support/CommandLine.h"
#include "llvm/Support/Debug.h"
#include "llvm/Support/ErrorHandling.h"
#include "llvm/Support/MathExtras.h"
#include "llvm/Support/raw_ostream.h"
#include "llvm/Target/TargetFrameLowering.h"
#include "llvm/Target/TargetInstrInfo.h"
#include "llvm/Target/TargetIntrinsicInfo.h"
#include "llvm/Target/TargetLowering.h"
#include "llvm/Target/TargetOptions.h"
#include "llvm/Target/TargetSelectionDAGInfo.h"
#include "llvm/Target/TargetSubtargetInfo.h"
#include <algorithm>
using namespace llvm;

#define DEBUG_TYPE "isel"

/// LimitFloatPrecision - Generate low-precision inline sequences for
/// some float libcalls (6, 8 or 12 bits).
static unsigned LimitFloatPrecision;

static cl::opt<unsigned, true>
LimitFPPrecision("limit-float-precision",
                 cl::desc("Generate low-precision inline sequences "
                          "for some float libcalls"),
                 cl::location(LimitFloatPrecision),
                 cl::init(0));

// Limit the width of DAG chains. This is important in general to prevent
// prevent DAG-based analysis from blowing up. For example, alias analysis and
// load clustering may not complete in reasonable time. It is difficult to
// recognize and avoid this situation within each individual analysis, and
// future analyses are likely to have the same behavior. Limiting DAG width is
// the safe approach, and will be especially important with global DAGs.
//
// MaxParallelChains default is arbitrarily high to avoid affecting
// optimization, but could be lowered to improve compile time. Any ld-ld-st-st
// sequence over this should have been converted to llvm.memcpy by the
// frontend. It easy to induce this behavior with .ll code such as:
// %buffer = alloca [4096 x i8]
// %data = load [4096 x i8]* %argPtr
// store [4096 x i8] %data, [4096 x i8]* %buffer
static const unsigned MaxParallelChains = 64;

static SDValue getCopyFromPartsVector(SelectionDAG &DAG, SDLoc DL,
                                      const SDValue *Parts, unsigned NumParts,
                                      MVT PartVT, EVT ValueVT, const Value *V);

/// getCopyFromParts - Create a value that contains the specified legal parts
/// combined into the value they represent.  If the parts combine to a type
/// larger then ValueVT then AssertOp can be used to specify whether the extra
/// bits are known to be zero (ISD::AssertZext) or sign extended from ValueVT
/// (ISD::AssertSext).
static SDValue getCopyFromParts(SelectionDAG &DAG, SDLoc DL,
                                const SDValue *Parts,
                                unsigned NumParts, MVT PartVT, EVT ValueVT,
                                const Value *V,
                                ISD::NodeType AssertOp = ISD::DELETED_NODE) {
  if (ValueVT.isVector())
    return getCopyFromPartsVector(DAG, DL, Parts, NumParts,
                                  PartVT, ValueVT, V);

  assert(NumParts > 0 && "No parts to assemble!");
  const TargetLowering &TLI = DAG.getTargetLoweringInfo();
  SDValue Val = Parts[0];

  if (NumParts > 1) {
    // Assemble the value from multiple parts.
    if (ValueVT.isInteger()) {
      unsigned PartBits = PartVT.getSizeInBits();
      unsigned ValueBits = ValueVT.getSizeInBits();

      // Assemble the power of 2 part.
      unsigned RoundParts = NumParts & (NumParts - 1) ?
        1 << Log2_32(NumParts) : NumParts;
      unsigned RoundBits = PartBits * RoundParts;
      EVT RoundVT = RoundBits == ValueBits ?
        ValueVT : EVT::getIntegerVT(*DAG.getContext(), RoundBits);
      SDValue Lo, Hi;

      EVT HalfVT = EVT::getIntegerVT(*DAG.getContext(), RoundBits/2);

      if (RoundParts > 2) {
        Lo = getCopyFromParts(DAG, DL, Parts, RoundParts / 2,
                              PartVT, HalfVT, V);
        Hi = getCopyFromParts(DAG, DL, Parts + RoundParts / 2,
                              RoundParts / 2, PartVT, HalfVT, V);
      } else {
        Lo = DAG.getNode(ISD::BITCAST, DL, HalfVT, Parts[0]);
        Hi = DAG.getNode(ISD::BITCAST, DL, HalfVT, Parts[1]);
      }

      if (TLI.isBigEndian())
        std::swap(Lo, Hi);

      Val = DAG.getNode(ISD::BUILD_PAIR, DL, RoundVT, Lo, Hi);

      if (RoundParts < NumParts) {
        // Assemble the trailing non-power-of-2 part.
        unsigned OddParts = NumParts - RoundParts;
        EVT OddVT = EVT::getIntegerVT(*DAG.getContext(), OddParts * PartBits);
        Hi = getCopyFromParts(DAG, DL,
                              Parts + RoundParts, OddParts, PartVT, OddVT, V);

        // Combine the round and odd parts.
        Lo = Val;
        if (TLI.isBigEndian())
          std::swap(Lo, Hi);
        EVT TotalVT = EVT::getIntegerVT(*DAG.getContext(), NumParts * PartBits);
        Hi = DAG.getNode(ISD::ANY_EXTEND, DL, TotalVT, Hi);
        Hi = DAG.getNode(ISD::SHL, DL, TotalVT, Hi,
                         DAG.getConstant(Lo.getValueType().getSizeInBits(),
                                         TLI.getPointerTy()));
        Lo = DAG.getNode(ISD::ZERO_EXTEND, DL, TotalVT, Lo);
        Val = DAG.getNode(ISD::OR, DL, TotalVT, Lo, Hi);
      }
    } else if (PartVT.isFloatingPoint()) {
      // FP split into multiple FP parts (for ppcf128)
      assert(ValueVT == EVT(MVT::ppcf128) && PartVT == MVT::f64 &&
             "Unexpected split");
      SDValue Lo, Hi;
      Lo = DAG.getNode(ISD::BITCAST, DL, EVT(MVT::f64), Parts[0]);
      Hi = DAG.getNode(ISD::BITCAST, DL, EVT(MVT::f64), Parts[1]);
      if (TLI.hasBigEndianPartOrdering(ValueVT))
        std::swap(Lo, Hi);
      Val = DAG.getNode(ISD::BUILD_PAIR, DL, ValueVT, Lo, Hi);
    } else {
      // FP split into integer parts (soft fp)
      assert(ValueVT.isFloatingPoint() && PartVT.isInteger() &&
             !PartVT.isVector() && "Unexpected split");
      EVT IntVT = EVT::getIntegerVT(*DAG.getContext(), ValueVT.getSizeInBits());
      Val = getCopyFromParts(DAG, DL, Parts, NumParts, PartVT, IntVT, V);
    }
  }

  // There is now one part, held in Val.  Correct it to match ValueVT.
  EVT PartEVT = Val.getValueType();

  if (PartEVT == ValueVT)
    return Val;

  if (PartEVT.isInteger() && ValueVT.isInteger()) {
    if (ValueVT.bitsLT(PartEVT)) {
      // For a truncate, see if we have any information to
      // indicate whether the truncated bits will always be
      // zero or sign-extension.
      if (AssertOp != ISD::DELETED_NODE)
        Val = DAG.getNode(AssertOp, DL, PartEVT, Val,
                          DAG.getValueType(ValueVT));
      return DAG.getNode(ISD::TRUNCATE, DL, ValueVT, Val);
    }
    return DAG.getNode(ISD::ANY_EXTEND, DL, ValueVT, Val);
  }

  if (PartEVT.isFloatingPoint() && ValueVT.isFloatingPoint()) {
    // FP_ROUND's are always exact here.
    if (ValueVT.bitsLT(Val.getValueType()))
      return DAG.getNode(ISD::FP_ROUND, DL, ValueVT, Val,
                         DAG.getTargetConstant(1, TLI.getPointerTy()));

    return DAG.getNode(ISD::FP_EXTEND, DL, ValueVT, Val);
  }

  if (PartEVT.getSizeInBits() == ValueVT.getSizeInBits())
    return DAG.getNode(ISD::BITCAST, DL, ValueVT, Val);

  llvm_unreachable("Unknown mismatch!");
}

static void diagnosePossiblyInvalidConstraint(LLVMContext &Ctx, const Value *V,
                                              const Twine &ErrMsg) {
  const Instruction *I = dyn_cast_or_null<Instruction>(V);
  if (!V)
    return Ctx.emitError(ErrMsg);

  const char *AsmError = ", possible invalid constraint for vector type";
  if (const CallInst *CI = dyn_cast<CallInst>(I))
    if (isa<InlineAsm>(CI->getCalledValue()))
      return Ctx.emitError(I, ErrMsg + AsmError);

  return Ctx.emitError(I, ErrMsg);
}

/// getCopyFromPartsVector - Create a value that contains the specified legal
/// parts combined into the value they represent.  If the parts combine to a
/// type larger then ValueVT then AssertOp can be used to specify whether the
/// extra bits are known to be zero (ISD::AssertZext) or sign extended from
/// ValueVT (ISD::AssertSext).
static SDValue getCopyFromPartsVector(SelectionDAG &DAG, SDLoc DL,
                                      const SDValue *Parts, unsigned NumParts,
                                      MVT PartVT, EVT ValueVT, const Value *V) {
  assert(ValueVT.isVector() && "Not a vector value");
  assert(NumParts > 0 && "No parts to assemble!");
  const TargetLowering &TLI = DAG.getTargetLoweringInfo();
  SDValue Val = Parts[0];

  // Handle a multi-element vector.
  if (NumParts > 1) {
    EVT IntermediateVT;
    MVT RegisterVT;
    unsigned NumIntermediates;
    unsigned NumRegs =
    TLI.getVectorTypeBreakdown(*DAG.getContext(), ValueVT, IntermediateVT,
                               NumIntermediates, RegisterVT);
    assert(NumRegs == NumParts && "Part count doesn't match vector breakdown!");
    NumParts = NumRegs; // Silence a compiler warning.
    assert(RegisterVT == PartVT && "Part type doesn't match vector breakdown!");
    assert(RegisterVT == Parts[0].getSimpleValueType() &&
           "Part type doesn't match part!");

    // Assemble the parts into intermediate operands.
    SmallVector<SDValue, 8> Ops(NumIntermediates);
    if (NumIntermediates == NumParts) {
      // If the register was not expanded, truncate or copy the value,
      // as appropriate.
      for (unsigned i = 0; i != NumParts; ++i)
        Ops[i] = getCopyFromParts(DAG, DL, &Parts[i], 1,
                                  PartVT, IntermediateVT, V);
    } else if (NumParts > 0) {
      // If the intermediate type was expanded, build the intermediate
      // operands from the parts.
      assert(NumParts % NumIntermediates == 0 &&
             "Must expand into a divisible number of parts!");
      unsigned Factor = NumParts / NumIntermediates;
      for (unsigned i = 0; i != NumIntermediates; ++i)
        Ops[i] = getCopyFromParts(DAG, DL, &Parts[i * Factor], Factor,
                                  PartVT, IntermediateVT, V);
    }

    // Build a vector with BUILD_VECTOR or CONCAT_VECTORS from the
    // intermediate operands.
    Val = DAG.getNode(IntermediateVT.isVector() ? ISD::CONCAT_VECTORS
                                                : ISD::BUILD_VECTOR,
                      DL, ValueVT, Ops);
  }

  // There is now one part, held in Val.  Correct it to match ValueVT.
  EVT PartEVT = Val.getValueType();

  if (PartEVT == ValueVT)
    return Val;

  if (PartEVT.isVector()) {
    // If the element type of the source/dest vectors are the same, but the
    // parts vector has more elements than the value vector, then we have a
    // vector widening case (e.g. <2 x float> -> <4 x float>).  Extract the
    // elements we want.
    if (PartEVT.getVectorElementType() == ValueVT.getVectorElementType()) {
      assert(PartEVT.getVectorNumElements() > ValueVT.getVectorNumElements() &&
             "Cannot narrow, it would be a lossy transformation");
      return DAG.getNode(ISD::EXTRACT_SUBVECTOR, DL, ValueVT, Val,
                         DAG.getConstant(0, TLI.getVectorIdxTy()));
    }

    // Vector/Vector bitcast.
    if (ValueVT.getSizeInBits() == PartEVT.getSizeInBits())
      return DAG.getNode(ISD::BITCAST, DL, ValueVT, Val);

    assert(PartEVT.getVectorNumElements() == ValueVT.getVectorNumElements() &&
      "Cannot handle this kind of promotion");
    // Promoted vector extract
    bool Smaller = ValueVT.bitsLE(PartEVT);
    return DAG.getNode((Smaller ? ISD::TRUNCATE : ISD::ANY_EXTEND),
                       DL, ValueVT, Val);

  }

  // Trivial bitcast if the types are the same size and the destination
  // vector type is legal.
  if (PartEVT.getSizeInBits() == ValueVT.getSizeInBits() &&
      TLI.isTypeLegal(ValueVT))
    return DAG.getNode(ISD::BITCAST, DL, ValueVT, Val);

  // Handle cases such as i8 -> <1 x i1>
  if (ValueVT.getVectorNumElements() != 1) {
    diagnosePossiblyInvalidConstraint(*DAG.getContext(), V,
                                      "non-trivial scalar-to-vector conversion");
    return DAG.getUNDEF(ValueVT);
  }

  if (ValueVT.getVectorNumElements() == 1 &&
      ValueVT.getVectorElementType() != PartEVT) {
    bool Smaller = ValueVT.bitsLE(PartEVT);
    Val = DAG.getNode((Smaller ? ISD::TRUNCATE : ISD::ANY_EXTEND),
                       DL, ValueVT.getScalarType(), Val);
  }

  return DAG.getNode(ISD::BUILD_VECTOR, DL, ValueVT, Val);
}

static void getCopyToPartsVector(SelectionDAG &DAG, SDLoc dl,
                                 SDValue Val, SDValue *Parts, unsigned NumParts,
                                 MVT PartVT, const Value *V);

/// getCopyToParts - Create a series of nodes that contain the specified value
/// split into legal parts.  If the parts contain more bits than Val, then, for
/// integers, ExtendKind can be used to specify how to generate the extra bits.
static void getCopyToParts(SelectionDAG &DAG, SDLoc DL,
                           SDValue Val, SDValue *Parts, unsigned NumParts,
                           MVT PartVT, const Value *V,
                           ISD::NodeType ExtendKind = ISD::ANY_EXTEND) {
  EVT ValueVT = Val.getValueType();

  // Handle the vector case separately.
  if (ValueVT.isVector())
    return getCopyToPartsVector(DAG, DL, Val, Parts, NumParts, PartVT, V);

  const TargetLowering &TLI = DAG.getTargetLoweringInfo();
  unsigned PartBits = PartVT.getSizeInBits();
  unsigned OrigNumParts = NumParts;
  assert(TLI.isTypeLegal(PartVT) && "Copying to an illegal type!");

  if (NumParts == 0)
    return;

  assert(!ValueVT.isVector() && "Vector case handled elsewhere");
  EVT PartEVT = PartVT;
  if (PartEVT == ValueVT) {
    assert(NumParts == 1 && "No-op copy with multiple parts!");
    Parts[0] = Val;
    return;
  }

  if (NumParts * PartBits > ValueVT.getSizeInBits()) {
    // If the parts cover more bits than the value has, promote the value.
    if (PartVT.isFloatingPoint() && ValueVT.isFloatingPoint()) {
      assert(NumParts == 1 && "Do not know what to promote to!");
      Val = DAG.getNode(ISD::FP_EXTEND, DL, PartVT, Val);
    } else if (PartVT.SimpleTy == MVT::iFATPTR) {
      Val = DAG.getNode(ISD::INTTOPTR, DL, PartVT, Val);
    } else {
      assert((PartVT.isInteger() || PartVT == MVT::x86mmx) &&
             ValueVT.isInteger() &&
             "Unknown mismatch!");
      ValueVT = EVT::getIntegerVT(*DAG.getContext(), NumParts * PartBits);
      Val = DAG.getNode(ExtendKind, DL, ValueVT, Val);
      if (PartVT == MVT::x86mmx)
        Val = DAG.getNode(ISD::BITCAST, DL, PartVT, Val);
    }
  } else if (PartBits == ValueVT.getSizeInBits()) {
    // Different types of the same size.
    assert(NumParts == 1 && PartEVT != ValueVT);
    Val = DAG.getNode(ISD::BITCAST, DL, PartVT, Val);
  } else if (NumParts * PartBits < ValueVT.getSizeInBits()) {
    // If the parts cover less bits than value has, truncate the value.
    assert((PartVT.isInteger() || PartVT == MVT::x86mmx) &&
           ValueVT.isInteger() &&
           "Unknown mismatch!");
    ValueVT = EVT::getIntegerVT(*DAG.getContext(), NumParts * PartBits);
    Val = DAG.getNode(ISD::TRUNCATE, DL, ValueVT, Val);
    if (PartVT == MVT::x86mmx)
      Val = DAG.getNode(ISD::BITCAST, DL, PartVT, Val);
  }

  // The value may have changed - recompute ValueVT.
  ValueVT = Val.getValueType();
  assert(NumParts * PartBits == ValueVT.getSizeInBits() &&
         "Failed to tile the value with PartVT!");

  if (NumParts == 1) {
    if (PartEVT != ValueVT)
      diagnosePossiblyInvalidConstraint(*DAG.getContext(), V,
                                        "scalar-to-vector conversion failed");

    Parts[0] = Val;
    return;
  }

  // Expand the value into multiple parts.
  if (NumParts & (NumParts - 1)) {
    // The number of parts is not a power of 2.  Split off and copy the tail.
    assert(PartVT.isInteger() && ValueVT.isInteger() &&
           "Do not know what to expand to!");
    unsigned RoundParts = 1 << Log2_32(NumParts);
    unsigned RoundBits = RoundParts * PartBits;
    unsigned OddParts = NumParts - RoundParts;
    SDValue OddVal = DAG.getNode(ISD::SRL, DL, ValueVT, Val,
                                 DAG.getIntPtrConstant(RoundBits));
    getCopyToParts(DAG, DL, OddVal, Parts + RoundParts, OddParts, PartVT, V);

    if (TLI.isBigEndian())
      // The odd parts were reversed by getCopyToParts - unreverse them.
      std::reverse(Parts + RoundParts, Parts + NumParts);

    NumParts = RoundParts;
    ValueVT = EVT::getIntegerVT(*DAG.getContext(), NumParts * PartBits);
    Val = DAG.getNode(ISD::TRUNCATE, DL, ValueVT, Val);
  }

  // The number of parts is a power of 2.  Repeatedly bisect the value using
  // EXTRACT_ELEMENT.
  Parts[0] = DAG.getNode(ISD::BITCAST, DL,
                         EVT::getIntegerVT(*DAG.getContext(),
                                           ValueVT.getSizeInBits()),
                         Val);

  for (unsigned StepSize = NumParts; StepSize > 1; StepSize /= 2) {
    for (unsigned i = 0; i < NumParts; i += StepSize) {
      unsigned ThisBits = StepSize * PartBits / 2;
      EVT ThisVT = EVT::getIntegerVT(*DAG.getContext(), ThisBits);
      SDValue &Part0 = Parts[i];
      SDValue &Part1 = Parts[i+StepSize/2];

      Part1 = DAG.getNode(ISD::EXTRACT_ELEMENT, DL,
                          ThisVT, Part0, DAG.getIntPtrConstant(1));
      Part0 = DAG.getNode(ISD::EXTRACT_ELEMENT, DL,
                          ThisVT, Part0, DAG.getIntPtrConstant(0));

      if (ThisBits == PartBits && ThisVT != PartVT) {
        Part0 = DAG.getNode(ISD::BITCAST, DL, PartVT, Part0);
        Part1 = DAG.getNode(ISD::BITCAST, DL, PartVT, Part1);
      }
    }
  }

  if (TLI.isBigEndian())
    std::reverse(Parts, Parts + OrigNumParts);
}


/// getCopyToPartsVector - Create a series of nodes that contain the specified
/// value split into legal parts.
static void getCopyToPartsVector(SelectionDAG &DAG, SDLoc DL,
                                 SDValue Val, SDValue *Parts, unsigned NumParts,
                                 MVT PartVT, const Value *V) {
  EVT ValueVT = Val.getValueType();
  assert(ValueVT.isVector() && "Not a vector");
  const TargetLowering &TLI = DAG.getTargetLoweringInfo();

  if (NumParts == 1) {
    EVT PartEVT = PartVT;
    if (PartEVT == ValueVT) {
      // Nothing to do.
    } else if (PartVT.getSizeInBits() == ValueVT.getSizeInBits()) {
      // Bitconvert vector->vector case.
      Val = DAG.getNode(ISD::BITCAST, DL, PartVT, Val);
    } else if (PartVT.isVector() &&
               PartEVT.getVectorElementType() == ValueVT.getVectorElementType() &&
               PartEVT.getVectorNumElements() > ValueVT.getVectorNumElements()) {
      EVT ElementVT = PartVT.getVectorElementType();
      // Vector widening case, e.g. <2 x float> -> <4 x float>.  Shuffle in
      // undef elements.
      SmallVector<SDValue, 16> Ops;
      for (unsigned i = 0, e = ValueVT.getVectorNumElements(); i != e; ++i)
        Ops.push_back(DAG.getNode(ISD::EXTRACT_VECTOR_ELT, DL,
                                  ElementVT, Val, DAG.getConstant(i,
                                                  TLI.getVectorIdxTy())));

      for (unsigned i = ValueVT.getVectorNumElements(),
           e = PartVT.getVectorNumElements(); i != e; ++i)
        Ops.push_back(DAG.getUNDEF(ElementVT));

      Val = DAG.getNode(ISD::BUILD_VECTOR, DL, PartVT, Ops);

      // FIXME: Use CONCAT for 2x -> 4x.

      //SDValue UndefElts = DAG.getUNDEF(VectorTy);
      //Val = DAG.getNode(ISD::CONCAT_VECTORS, DL, PartVT, Val, UndefElts);
    } else if (PartVT.isVector() &&
               PartEVT.getVectorElementType().bitsGE(
                 ValueVT.getVectorElementType()) &&
               PartEVT.getVectorNumElements() == ValueVT.getVectorNumElements()) {

      // Promoted vector extract
      bool Smaller = PartEVT.bitsLE(ValueVT);
      Val = DAG.getNode((Smaller ? ISD::TRUNCATE : ISD::ANY_EXTEND),
                        DL, PartVT, Val);
    } else{
      // Vector -> scalar conversion.
      assert(ValueVT.getVectorNumElements() == 1 &&
             "Only trivial vector-to-scalar conversions should get here!");
      Val = DAG.getNode(ISD::EXTRACT_VECTOR_ELT, DL,
                        PartVT, Val, DAG.getConstant(0, TLI.getVectorIdxTy()));

      bool Smaller = ValueVT.bitsLE(PartVT);
      Val = DAG.getNode((Smaller ? ISD::TRUNCATE : ISD::ANY_EXTEND),
                         DL, PartVT, Val);
    }

    Parts[0] = Val;
    return;
  }

  // Handle a multi-element vector.
  EVT IntermediateVT;
  MVT RegisterVT;
  unsigned NumIntermediates;
  unsigned NumRegs = TLI.getVectorTypeBreakdown(*DAG.getContext(), ValueVT,
                                                IntermediateVT,
                                                NumIntermediates, RegisterVT);
  unsigned NumElements = ValueVT.getVectorNumElements();

  assert(NumRegs == NumParts && "Part count doesn't match vector breakdown!");
  NumParts = NumRegs; // Silence a compiler warning.
  assert(RegisterVT == PartVT && "Part type doesn't match vector breakdown!");

  // Split the vector into intermediate operands.
  SmallVector<SDValue, 8> Ops(NumIntermediates);
  for (unsigned i = 0; i != NumIntermediates; ++i) {
    if (IntermediateVT.isVector())
      Ops[i] = DAG.getNode(ISD::EXTRACT_SUBVECTOR, DL,
                           IntermediateVT, Val,
                   DAG.getConstant(i * (NumElements / NumIntermediates),
                                   TLI.getVectorIdxTy()));
    else
      Ops[i] = DAG.getNode(ISD::EXTRACT_VECTOR_ELT, DL,
                           IntermediateVT, Val,
                           DAG.getConstant(i, TLI.getVectorIdxTy()));
  }

  // Split the intermediate operands into legal parts.
  if (NumParts == NumIntermediates) {
    // If the register was not expanded, promote or copy the value,
    // as appropriate.
    for (unsigned i = 0; i != NumParts; ++i)
      getCopyToParts(DAG, DL, Ops[i], &Parts[i], 1, PartVT, V);
  } else if (NumParts > 0) {
    // If the intermediate type was expanded, split each the value into
    // legal parts.
    assert(NumIntermediates != 0 && "division by zero");
    assert(NumParts % NumIntermediates == 0 &&
           "Must expand into a divisible number of parts!");
    unsigned Factor = NumParts / NumIntermediates;
    for (unsigned i = 0; i != NumIntermediates; ++i)
      getCopyToParts(DAG, DL, Ops[i], &Parts[i*Factor], Factor, PartVT, V);
  }
}

namespace {
  /// RegsForValue - This struct represents the registers (physical or virtual)
  /// that a particular set of values is assigned, and the type information
  /// about the value. The most common situation is to represent one value at a
  /// time, but struct or array values are handled element-wise as multiple
  /// values.  The splitting of aggregates is performed recursively, so that we
  /// never have aggregate-typed registers. The values at this point do not
  /// necessarily have legal types, so each value may require one or more
  /// registers of some legal type.
  ///
  struct RegsForValue {
    /// ValueVTs - The value types of the values, which may not be legal, and
    /// may need be promoted or synthesized from one or more registers.
    ///
    SmallVector<EVT, 4> ValueVTs;

    /// RegVTs - The value types of the registers. This is the same size as
    /// ValueVTs and it records, for each value, what the type of the assigned
    /// register or registers are. (Individual values are never synthesized
    /// from more than one type of register.)
    ///
    /// With virtual registers, the contents of RegVTs is redundant with TLI's
    /// getRegisterType member function, however when with physical registers
    /// it is necessary to have a separate record of the types.
    ///
    SmallVector<MVT, 4> RegVTs;

    /// Regs - This list holds the registers assigned to the values.
    /// Each legal or promoted value requires one register, and each
    /// expanded value requires multiple registers.
    ///
    SmallVector<unsigned, 4> Regs;

    RegsForValue() {}

    RegsForValue(const SmallVector<unsigned, 4> &regs,
                 MVT regvt, EVT valuevt)
      : ValueVTs(1, valuevt), RegVTs(1, regvt), Regs(regs) {}

    RegsForValue(LLVMContext &Context, const TargetLowering &tli,
                 unsigned Reg, Type *Ty) {
      ComputeValueVTs(tli, Ty, ValueVTs);

      for (unsigned Value = 0, e = ValueVTs.size(); Value != e; ++Value) {
        EVT ValueVT = ValueVTs[Value];
        unsigned NumRegs = tli.getNumRegisters(Context, ValueVT);
        MVT RegisterVT = tli.getRegisterType(Context, ValueVT);
        for (unsigned i = 0; i != NumRegs; ++i)
          Regs.push_back(Reg + i);
        RegVTs.push_back(RegisterVT);
        Reg += NumRegs;
      }
    }

    /// append - Add the specified values to this one.
    void append(const RegsForValue &RHS) {
      ValueVTs.append(RHS.ValueVTs.begin(), RHS.ValueVTs.end());
      RegVTs.append(RHS.RegVTs.begin(), RHS.RegVTs.end());
      Regs.append(RHS.Regs.begin(), RHS.Regs.end());
    }

    /// getCopyFromRegs - Emit a series of CopyFromReg nodes that copies from
    /// this value and returns the result as a ValueVTs value.  This uses
    /// Chain/Flag as the input and updates them for the output Chain/Flag.
    /// If the Flag pointer is NULL, no flag is used.
    SDValue getCopyFromRegs(SelectionDAG &DAG, FunctionLoweringInfo &FuncInfo,
                            SDLoc dl,
                            SDValue &Chain, SDValue *Flag,
                            const Value *V = nullptr) const;

    /// getCopyToRegs - Emit a series of CopyToReg nodes that copies the
    /// specified value into the registers specified by this object.  This uses
    /// Chain/Flag as the input and updates them for the output Chain/Flag.
    /// If the Flag pointer is NULL, no flag is used.
    void
    getCopyToRegs(SDValue Val, SelectionDAG &DAG, SDLoc dl, SDValue &Chain,
                  SDValue *Flag, const Value *V,
                  ISD::NodeType PreferredExtendType = ISD::ANY_EXTEND) const;

    /// AddInlineAsmOperands - Add this value to the specified inlineasm node
    /// operand list.  This adds the code marker, matching input operand index
    /// (if applicable), and includes the number of values added into it.
    void AddInlineAsmOperands(unsigned Kind,
                              bool HasMatching, unsigned MatchingIdx,
                              SelectionDAG &DAG,
                              std::vector<SDValue> &Ops) const;
  };
}

/// getCopyFromRegs - Emit a series of CopyFromReg nodes that copies from
/// this value and returns the result as a ValueVT value.  This uses
/// Chain/Flag as the input and updates them for the output Chain/Flag.
/// If the Flag pointer is NULL, no flag is used.
SDValue RegsForValue::getCopyFromRegs(SelectionDAG &DAG,
                                      FunctionLoweringInfo &FuncInfo,
                                      SDLoc dl,
                                      SDValue &Chain, SDValue *Flag,
                                      const Value *V) const {
  // A Value with type {} or [0 x %t] needs no registers.
  if (ValueVTs.empty())
    return SDValue();

  const TargetLowering &TLI = DAG.getTargetLoweringInfo();

  // Assemble the legal parts into the final values.
  SmallVector<SDValue, 4> Values(ValueVTs.size());
  SmallVector<SDValue, 8> Parts;
  for (unsigned Value = 0, Part = 0, e = ValueVTs.size(); Value != e; ++Value) {
    // Copy the legal parts from the registers.
    EVT ValueVT = ValueVTs[Value];
    unsigned NumRegs = TLI.getNumRegisters(*DAG.getContext(), ValueVT);
    MVT RegisterVT = RegVTs[Value];

    Parts.resize(NumRegs);
    for (unsigned i = 0; i != NumRegs; ++i) {
      SDValue P;
      if (!Flag) {
        P = DAG.getCopyFromReg(Chain, dl, Regs[Part+i], RegisterVT);
      } else {
        P = DAG.getCopyFromReg(Chain, dl, Regs[Part+i], RegisterVT, *Flag);
        *Flag = P.getValue(2);
      }

      Chain = P.getValue(1);
      Parts[i] = P;

      // If the source register was virtual and if we know something about it,
      // add an assert node.
      if (!TargetRegisterInfo::isVirtualRegister(Regs[Part+i]) ||
          !RegisterVT.isInteger() || RegisterVT.isVector())
        continue;

      const FunctionLoweringInfo::LiveOutInfo *LOI =
        FuncInfo.GetLiveOutRegInfo(Regs[Part+i]);
      if (!LOI)
        continue;

      unsigned RegSize = RegisterVT.getSizeInBits();
      unsigned NumSignBits = LOI->NumSignBits;
      unsigned NumZeroBits = LOI->KnownZero.countLeadingOnes();

      if (NumZeroBits == RegSize) {
        // The current value is a zero.
        // Explicitly express that as it would be easier for
        // optimizations to kick in.
        Parts[i] = DAG.getConstant(0, RegisterVT);
        continue;
      }

      // FIXME: We capture more information than the dag can represent.  For
      // now, just use the tightest assertzext/assertsext possible.
      bool isSExt = true;
      EVT FromVT(MVT::Other);
      if (NumSignBits == RegSize)
        isSExt = true, FromVT = MVT::i1;   // ASSERT SEXT 1
      else if (NumZeroBits >= RegSize-1)
        isSExt = false, FromVT = MVT::i1;  // ASSERT ZEXT 1
      else if (NumSignBits > RegSize-8)
        isSExt = true, FromVT = MVT::i8;   // ASSERT SEXT 8
      else if (NumZeroBits >= RegSize-8)
        isSExt = false, FromVT = MVT::i8;  // ASSERT ZEXT 8
      else if (NumSignBits > RegSize-16)
        isSExt = true, FromVT = MVT::i16;  // ASSERT SEXT 16
      else if (NumZeroBits >= RegSize-16)
        isSExt = false, FromVT = MVT::i16; // ASSERT ZEXT 16
      else if (NumSignBits > RegSize-32)
        isSExt = true, FromVT = MVT::i32;  // ASSERT SEXT 32
      else if (NumZeroBits >= RegSize-32)
        isSExt = false, FromVT = MVT::i32; // ASSERT ZEXT 32
      else
        continue;

      // Add an assertion node.
      assert(FromVT != MVT::Other);
      Parts[i] = DAG.getNode(isSExt ? ISD::AssertSext : ISD::AssertZext, dl,
                             RegisterVT, P, DAG.getValueType(FromVT));
    }

    Values[Value] = getCopyFromParts(DAG, dl, Parts.begin(),
                                     NumRegs, RegisterVT, ValueVT, V);
    Part += NumRegs;
    Parts.clear();
  }

  return DAG.getNode(ISD::MERGE_VALUES, dl, DAG.getVTList(ValueVTs), Values);
}

/// getCopyToRegs - Emit a series of CopyToReg nodes that copies the
/// specified value into the registers specified by this object.  This uses
/// Chain/Flag as the input and updates them for the output Chain/Flag.
/// If the Flag pointer is NULL, no flag is used.
void RegsForValue::getCopyToRegs(SDValue Val, SelectionDAG &DAG, SDLoc dl,
                                 SDValue &Chain, SDValue *Flag, const Value *V,
                                 ISD::NodeType PreferredExtendType) const {
  const TargetLowering &TLI = DAG.getTargetLoweringInfo();
  ISD::NodeType ExtendKind = PreferredExtendType;

  // Get the list of the values's legal parts.
  unsigned NumRegs = Regs.size();
  SmallVector<SDValue, 8> Parts(NumRegs);
  for (unsigned Value = 0, Part = 0, e = ValueVTs.size(); Value != e; ++Value) {
    EVT ValueVT = ValueVTs[Value];
    unsigned NumParts = TLI.getNumRegisters(*DAG.getContext(), ValueVT);
    MVT RegisterVT = RegVTs[Value];

    if (ExtendKind == ISD::ANY_EXTEND && TLI.isZExtFree(Val, RegisterVT))
      ExtendKind = ISD::ZERO_EXTEND;

    getCopyToParts(DAG, dl, Val.getValue(Val.getResNo() + Value),
                   &Parts[Part], NumParts, RegisterVT, V, ExtendKind);
    Part += NumParts;
  }

  // Copy the parts into the registers.
  SmallVector<SDValue, 8> Chains(NumRegs);
  for (unsigned i = 0; i != NumRegs; ++i) {
    SDValue Part;
    if (!Flag) {
      Part = DAG.getCopyToReg(Chain, dl, Regs[i], Parts[i]);
    } else {
      Part = DAG.getCopyToReg(Chain, dl, Regs[i], Parts[i], *Flag);
      *Flag = Part.getValue(1);
    }

    Chains[i] = Part.getValue(0);
  }

  if (NumRegs == 1 || Flag)
    // If NumRegs > 1 && Flag is used then the use of the last CopyToReg is
    // flagged to it. That is the CopyToReg nodes and the user are considered
    // a single scheduling unit. If we create a TokenFactor and return it as
    // chain, then the TokenFactor is both a predecessor (operand) of the
    // user as well as a successor (the TF operands are flagged to the user).
    // c1, f1 = CopyToReg
    // c2, f2 = CopyToReg
    // c3     = TokenFactor c1, c2
    // ...
    //        = op c3, ..., f2
    Chain = Chains[NumRegs-1];
  else
    Chain = DAG.getNode(ISD::TokenFactor, dl, MVT::Other, Chains);
}

/// AddInlineAsmOperands - Add this value to the specified inlineasm node
/// operand list.  This adds the code marker and includes the number of
/// values added into it.
void RegsForValue::AddInlineAsmOperands(unsigned Code, bool HasMatching,
                                        unsigned MatchingIdx,
                                        SelectionDAG &DAG,
                                        std::vector<SDValue> &Ops) const {
  const TargetLowering &TLI = DAG.getTargetLoweringInfo();

  unsigned Flag = InlineAsm::getFlagWord(Code, Regs.size());
  if (HasMatching)
    Flag = InlineAsm::getFlagWordForMatchingOp(Flag, MatchingIdx);
  else if (!Regs.empty() &&
           TargetRegisterInfo::isVirtualRegister(Regs.front())) {
    // Put the register class of the virtual registers in the flag word.  That
    // way, later passes can recompute register class constraints for inline
    // assembly as well as normal instructions.
    // Don't do this for tied operands that can use the regclass information
    // from the def.
    const MachineRegisterInfo &MRI = DAG.getMachineFunction().getRegInfo();
    const TargetRegisterClass *RC = MRI.getRegClass(Regs.front());
    Flag = InlineAsm::getFlagWordForRegClass(Flag, RC->getID());
  }

  SDValue Res = DAG.getTargetConstant(Flag, MVT::i32);
  Ops.push_back(Res);

  unsigned SP = TLI.getStackPointerRegisterToSaveRestore();
  for (unsigned Value = 0, Reg = 0, e = ValueVTs.size(); Value != e; ++Value) {
    unsigned NumRegs = TLI.getNumRegisters(*DAG.getContext(), ValueVTs[Value]);
    MVT RegisterVT = RegVTs[Value];
    for (unsigned i = 0; i != NumRegs; ++i) {
      assert(Reg < Regs.size() && "Mismatch in # registers expected");
      unsigned TheReg = Regs[Reg++];
      Ops.push_back(DAG.getRegister(TheReg, RegisterVT));

      if (TheReg == SP && Code == InlineAsm::Kind_Clobber) {
        // If we clobbered the stack pointer, MFI should know about it.
        assert(DAG.getMachineFunction().getFrameInfo()->
            hasInlineAsmWithSPAdjust());
      }
    }
  }
}

void SelectionDAGBuilder::init(GCFunctionInfo *gfi, AliasAnalysis &aa,
                               const TargetLibraryInfo *li) {
  AA = &aa;
  GFI = gfi;
  LibInfo = li;
  DL = DAG.getTarget().getDataLayout();
  Context = DAG.getContext();
  LPadToCallSiteMap.clear();
}

/// clear - Clear out the current SelectionDAG and the associated
/// state and prepare this SelectionDAGBuilder object to be used
/// for a new block. This doesn't clear out information about
/// additional blocks that are needed to complete switch lowering
/// or PHI node updating; that information is cleared out as it is
/// consumed.
void SelectionDAGBuilder::clear() {
  NodeMap.clear();
  UnusedArgNodeMap.clear();
  PendingLoads.clear();
  PendingExports.clear();
  CurInst = nullptr;
  HasTailCall = false;
  SDNodeOrder = LowestSDNodeOrder;
  StatepointLowering.clear();
}

/// clearDanglingDebugInfo - Clear the dangling debug information
/// map. This function is separated from the clear so that debug
/// information that is dangling in a basic block can be properly
/// resolved in a different basic block. This allows the
/// SelectionDAG to resolve dangling debug information attached
/// to PHI nodes.
void SelectionDAGBuilder::clearDanglingDebugInfo() {
  DanglingDebugInfoMap.clear();
}

/// getRoot - Return the current virtual root of the Selection DAG,
/// flushing any PendingLoad items. This must be done before emitting
/// a store or any other node that may need to be ordered after any
/// prior load instructions.
///
SDValue SelectionDAGBuilder::getRoot() {
  if (PendingLoads.empty())
    return DAG.getRoot();

  if (PendingLoads.size() == 1) {
    SDValue Root = PendingLoads[0];
    DAG.setRoot(Root);
    PendingLoads.clear();
    return Root;
  }

  // Otherwise, we have to make a token factor node.
  SDValue Root = DAG.getNode(ISD::TokenFactor, getCurSDLoc(), MVT::Other,
                             PendingLoads);
  PendingLoads.clear();
  DAG.setRoot(Root);
  return Root;
}

/// getControlRoot - Similar to getRoot, but instead of flushing all the
/// PendingLoad items, flush all the PendingExports items. It is necessary
/// to do this before emitting a terminator instruction.
///
SDValue SelectionDAGBuilder::getControlRoot() {
  SDValue Root = DAG.getRoot();

  if (PendingExports.empty())
    return Root;

  // Turn all of the CopyToReg chains into one factored node.
  if (Root.getOpcode() != ISD::EntryToken) {
    unsigned i = 0, e = PendingExports.size();
    for (; i != e; ++i) {
      assert(PendingExports[i].getNode()->getNumOperands() > 1);
      if (PendingExports[i].getNode()->getOperand(0) == Root)
        break;  // Don't add the root if we already indirectly depend on it.
    }

    if (i == e)
      PendingExports.push_back(Root);
  }

  Root = DAG.getNode(ISD::TokenFactor, getCurSDLoc(), MVT::Other,
                     PendingExports);
  PendingExports.clear();
  DAG.setRoot(Root);
  return Root;
}

void SelectionDAGBuilder::visit(const Instruction &I) {
  // Set up outgoing PHI node register values before emitting the terminator.
  if (isa<TerminatorInst>(&I))
    HandlePHINodesInSuccessorBlocks(I.getParent());

  ++SDNodeOrder;

  CurInst = &I;

  visit(I.getOpcode(), I);

  if (!isa<TerminatorInst>(&I) && !HasTailCall)
    CopyToExportRegsIfNeeded(&I);

  CurInst = nullptr;
}

void SelectionDAGBuilder::visitPHI(const PHINode &) {
  llvm_unreachable("SelectionDAGBuilder shouldn't visit PHI nodes!");
}

void SelectionDAGBuilder::visit(unsigned Opcode, const User &I) {
  // Note: this doesn't use InstVisitor, because it has to work with
  // ConstantExpr's in addition to instructions.
  switch (Opcode) {
  default: llvm_unreachable("Unknown instruction type encountered!");
    // Build the switch statement using the Instruction.def file.
#define HANDLE_INST(NUM, OPCODE, CLASS) \
    case Instruction::OPCODE: visit##OPCODE((const CLASS&)I); break;
#include "llvm/IR/Instruction.def"
  }
}

// resolveDanglingDebugInfo - if we saw an earlier dbg_value referring to V,
// generate the debug data structures now that we've seen its definition.
void SelectionDAGBuilder::resolveDanglingDebugInfo(const Value *V,
                                                   SDValue Val) {
  DanglingDebugInfo &DDI = DanglingDebugInfoMap[V];
  if (DDI.getDI()) {
    const DbgValueInst *DI = DDI.getDI();
    DebugLoc dl = DDI.getdl();
    unsigned DbgSDNodeOrder = DDI.getSDNodeOrder();
    MDNode *Variable = DI->getVariable();
    MDNode *Expr = DI->getExpression();
    uint64_t Offset = DI->getOffset();
    // A dbg.value for an alloca is always indirect.
    bool IsIndirect = isa<AllocaInst>(V) || Offset != 0;
    SDDbgValue *SDV;
    if (Val.getNode()) {
      if (!EmitFuncArgumentDbgValue(V, Variable, Expr, Offset, IsIndirect,
                                    Val)) {
        SDV = DAG.getDbgValue(Variable, Expr, Val.getNode(), Val.getResNo(),
                              IsIndirect, Offset, dl, DbgSDNodeOrder);
        DAG.AddDbgValue(SDV, Val.getNode(), false);
      }
    } else
      DEBUG(dbgs() << "Dropping debug info for " << *DI << "\n");
    DanglingDebugInfoMap[V] = DanglingDebugInfo();
  }
}

/// getCopyFromRegs - If there was virtual register allocated for the value V
/// emit CopyFromReg of the specified type Ty. Return empty SDValue() otherwise.
SDValue SelectionDAGBuilder::getCopyFromRegs(const Value *V, Type *Ty) {
  DenseMap<const Value *, unsigned>::iterator It = FuncInfo.ValueMap.find(V);
  SDValue res;

  if (It != FuncInfo.ValueMap.end()) {
    unsigned InReg = It->second;
    RegsForValue RFV(*DAG.getContext(), DAG.getTargetLoweringInfo(), InReg,
                     Ty);
    SDValue Chain = DAG.getEntryNode();
    res = RFV.getCopyFromRegs(DAG, FuncInfo, getCurSDLoc(), Chain, nullptr, V);
    resolveDanglingDebugInfo(V, res);
  }

  return res;
}

/// getValue - Return an SDValue for the given Value.
SDValue SelectionDAGBuilder::getValue(const Value *V) {
  // If we already have an SDValue for this value, use it. It's important
  // to do this first, so that we don't create a CopyFromReg if we already
  // have a regular SDValue.
  SDValue &N = NodeMap[V];
  if (N.getNode()) return N;

  // If there's a virtual register allocated and initialized for this
  // value, use it.
<<<<<<< HEAD
  DenseMap<const Value *, unsigned>::iterator It = FuncInfo.ValueMap.find(V);
  if (It != FuncInfo.ValueMap.end()) {
    unsigned InReg = It->second;
    RegsForValue RFV(*DAG.getContext(), DAG.getTargetLoweringInfo(), InReg,
                     V->getType());
    SDValue Chain = DAG.getEntryNode();
    N = RFV.getCopyFromRegs(DAG, FuncInfo, getCurSDLoc(), Chain, nullptr, V);
    resolveDanglingDebugInfo(V, N);
    return N;
=======
  SDValue copyFromReg = getCopyFromRegs(V, V->getType());
  if (copyFromReg.getNode()) {
    return copyFromReg;
>>>>>>> 969bfdfe
  }

  // Otherwise create a new SDValue and remember it.
  SDValue Val = getValueImpl(V);
  NodeMap[V] = Val;
  resolveDanglingDebugInfo(V, Val);
  return Val;
}

/// getNonRegisterValue - Return an SDValue for the given Value, but
/// don't look in FuncInfo.ValueMap for a virtual register.
SDValue SelectionDAGBuilder::getNonRegisterValue(const Value *V) {
  // If we already have an SDValue for this value, use it.
  SDValue &N = NodeMap[V];
  if (N.getNode()) return N;

  // Otherwise create a new SDValue and remember it.
  SDValue Val = getValueImpl(V);
  NodeMap[V] = Val;
  resolveDanglingDebugInfo(V, Val);
  return Val;
}

/// getValueImpl - Helper function for getValue and getNonRegisterValue.
/// Create an SDValue for the given value.
SDValue SelectionDAGBuilder::getValueImpl(const Value *V) {
  const TargetLowering &TLI = DAG.getTargetLoweringInfo();

  if (const Constant *C = dyn_cast<Constant>(V)) {
    EVT VT = TLI.getValueType(V->getType(), true);

    if (const ConstantInt *CI = dyn_cast<ConstantInt>(C))
      return DAG.getConstant(*CI, VT);

    if (const GlobalValue *GV = dyn_cast<GlobalValue>(C))
      return DAG.getGlobalAddress(GV, getCurSDLoc(), VT);

    if (isa<ConstantPointerNull>(C)) {
      unsigned AS = V->getType()->getPointerAddressSpace();
      return DAG.getConstant(0, TLI.getPointerTy(AS));
    }

    if (const ConstantFP *CFP = dyn_cast<ConstantFP>(C))
      return DAG.getConstantFP(*CFP, VT);

    if (isa<UndefValue>(C) && !V->getType()->isAggregateType())
      return DAG.getUNDEF(VT);

    if (const ConstantExpr *CE = dyn_cast<ConstantExpr>(C)) {
      visit(CE->getOpcode(), *CE);
      SDValue N1 = NodeMap[V];
      assert(N1.getNode() && "visit didn't populate the NodeMap!");
      return N1;
    }

    if (isa<ConstantStruct>(C) || isa<ConstantArray>(C)) {
      SmallVector<SDValue, 4> Constants;
      for (User::const_op_iterator OI = C->op_begin(), OE = C->op_end();
           OI != OE; ++OI) {
        SDNode *Val = getValue(*OI).getNode();
        // If the operand is an empty aggregate, there are no values.
        if (!Val) continue;
        // Add each leaf value from the operand to the Constants list
        // to form a flattened list of all the values.
        for (unsigned i = 0, e = Val->getNumValues(); i != e; ++i)
          Constants.push_back(SDValue(Val, i));
      }

      return DAG.getMergeValues(Constants, getCurSDLoc());
    }

    if (const ConstantDataSequential *CDS =
          dyn_cast<ConstantDataSequential>(C)) {
      SmallVector<SDValue, 4> Ops;
      for (unsigned i = 0, e = CDS->getNumElements(); i != e; ++i) {
        SDNode *Val = getValue(CDS->getElementAsConstant(i)).getNode();
        // Add each leaf value from the operand to the Constants list
        // to form a flattened list of all the values.
        for (unsigned i = 0, e = Val->getNumValues(); i != e; ++i)
          Ops.push_back(SDValue(Val, i));
      }

      if (isa<ArrayType>(CDS->getType()))
        return DAG.getMergeValues(Ops, getCurSDLoc());
      return NodeMap[V] = DAG.getNode(ISD::BUILD_VECTOR, getCurSDLoc(),
                                      VT, Ops);
    }

    if (C->getType()->isStructTy() || C->getType()->isArrayTy()) {
      assert((isa<ConstantAggregateZero>(C) || isa<UndefValue>(C)) &&
             "Unknown struct or array constant!");

      SmallVector<EVT, 4> ValueVTs;
      ComputeValueVTs(TLI, C->getType(), ValueVTs);
      unsigned NumElts = ValueVTs.size();
      if (NumElts == 0)
        return SDValue(); // empty struct
      SmallVector<SDValue, 4> Constants(NumElts);
      for (unsigned i = 0; i != NumElts; ++i) {
        EVT EltVT = ValueVTs[i];
        if (isa<UndefValue>(C))
          Constants[i] = DAG.getUNDEF(EltVT);
        else if (EltVT.isFloatingPoint())
          Constants[i] = DAG.getConstantFP(0, EltVT);
        else
          Constants[i] = DAG.getConstant(0, EltVT);
      }

      return DAG.getMergeValues(Constants, getCurSDLoc());
    }

    if (const BlockAddress *BA = dyn_cast<BlockAddress>(C))
      return DAG.getBlockAddress(BA, VT);

    VectorType *VecTy = cast<VectorType>(V->getType());
    unsigned NumElements = VecTy->getNumElements();

    // Now that we know the number and type of the elements, get that number of
    // elements into the Ops array based on what kind of constant it is.
    SmallVector<SDValue, 16> Ops;
    if (const ConstantVector *CV = dyn_cast<ConstantVector>(C)) {
      for (unsigned i = 0; i != NumElements; ++i)
        Ops.push_back(getValue(CV->getOperand(i)));
    } else {
      assert(isa<ConstantAggregateZero>(C) && "Unknown vector constant!");
      EVT EltVT = TLI.getValueType(VecTy->getElementType());

      SDValue Op;
      if (EltVT.isFloatingPoint())
        Op = DAG.getConstantFP(0, EltVT);
      else
        Op = DAG.getConstant(0, EltVT);
      Ops.assign(NumElements, Op);
    }

    // Create a BUILD_VECTOR node.
    return NodeMap[V] = DAG.getNode(ISD::BUILD_VECTOR, getCurSDLoc(), VT, Ops);
  }

  // If this is a static alloca, generate it as the frameindex instead of
  // computation.
  if (const AllocaInst *AI = dyn_cast<AllocaInst>(V)) {
    DenseMap<const AllocaInst*, int>::iterator SI =
      FuncInfo.StaticAllocaMap.find(AI);
    if (SI != FuncInfo.StaticAllocaMap.end())
      return DAG.getFrameIndex(SI->second, TLI.getPointerTy());
  }

  // If this is an instruction which fast-isel has deferred, select it now.
  if (const Instruction *Inst = dyn_cast<Instruction>(V)) {
    unsigned InReg = FuncInfo.InitializeRegForValue(Inst);
    RegsForValue RFV(*DAG.getContext(), TLI, InReg, Inst->getType());
    SDValue Chain = DAG.getEntryNode();
    return RFV.getCopyFromRegs(DAG, FuncInfo, getCurSDLoc(), Chain, nullptr, V);
  }

  llvm_unreachable("Can't get register for value!");
}

void SelectionDAGBuilder::visitRet(const ReturnInst &I) {
  const TargetLowering &TLI = DAG.getTargetLoweringInfo();
  SDValue Chain = getControlRoot();
  SmallVector<ISD::OutputArg, 8> Outs;
  SmallVector<SDValue, 8> OutVals;

  if (!FuncInfo.CanLowerReturn) {
    unsigned DemoteReg = FuncInfo.DemoteRegister;
    const Function *F = I.getParent()->getParent();

    // Emit a store of the return value through the virtual register.
    // Leave Outs empty so that LowerReturn won't try to load return
    // registers the usual way.
    SmallVector<EVT, 1> PtrValueVTs;
    ComputeValueVTs(TLI, PointerType::getUnqual(F->getReturnType()),
                    PtrValueVTs);

    SDValue RetPtr = DAG.getRegister(DemoteReg, PtrValueVTs[0]);
    SDValue RetOp = getValue(I.getOperand(0));

    SmallVector<EVT, 4> ValueVTs;
    SmallVector<uint64_t, 4> Offsets;
    ComputeValueVTs(TLI, I.getOperand(0)->getType(), ValueVTs, &Offsets);
    unsigned NumValues = ValueVTs.size();

    SmallVector<SDValue, 4> Chains(NumValues);
    for (unsigned i = 0; i != NumValues; ++i) {
      SDValue Add = DAG.getNode(ISD::ADD, getCurSDLoc(),
                                RetPtr.getValueType(), RetPtr,
                                DAG.getIntPtrConstant(Offsets[i]));
      Chains[i] =
        DAG.getStore(Chain, getCurSDLoc(),
                     SDValue(RetOp.getNode(), RetOp.getResNo() + i),
                     // FIXME: better loc info would be nice.
                     Add, MachinePointerInfo(), false, false, 0);
    }

    Chain = DAG.getNode(ISD::TokenFactor, getCurSDLoc(),
                        MVT::Other, Chains);
  } else if (I.getNumOperands() != 0) {
    SmallVector<EVT, 4> ValueVTs;
    ComputeValueVTs(TLI, I.getOperand(0)->getType(), ValueVTs);
    unsigned NumValues = ValueVTs.size();
    if (NumValues) {
      SDValue RetOp = getValue(I.getOperand(0));

      const Function *F = I.getParent()->getParent();

      ISD::NodeType ExtendKind = ISD::ANY_EXTEND;
      if (F->getAttributes().hasAttribute(AttributeSet::ReturnIndex,
                                          Attribute::SExt))
        ExtendKind = ISD::SIGN_EXTEND;
      else if (F->getAttributes().hasAttribute(AttributeSet::ReturnIndex,
                                               Attribute::ZExt))
        ExtendKind = ISD::ZERO_EXTEND;

      LLVMContext &Context = F->getContext();
      bool RetInReg = F->getAttributes().hasAttribute(AttributeSet::ReturnIndex,
                                                      Attribute::InReg);

      for (unsigned j = 0; j != NumValues; ++j) {
        EVT VT = ValueVTs[j];

        if (ExtendKind != ISD::ANY_EXTEND && VT.isInteger())
<<<<<<< HEAD
          VT = TLI.getTypeForExtArgOrReturn(*DAG.getContext(), VT, ExtendKind);

        unsigned NumParts = TLI.getNumRegisters(*DAG.getContext(), VT);
        MVT PartVT = TLI.getRegisterType(*DAG.getContext(), VT);
=======
          VT = TLI.getTypeForExtArgOrReturn(Context, VT, ExtendKind);

        unsigned NumParts = TLI.getNumRegisters(Context, VT);
        MVT PartVT = TLI.getRegisterType(Context, VT);
>>>>>>> 969bfdfe
        SmallVector<SDValue, 4> Parts(NumParts);
        getCopyToParts(DAG, getCurSDLoc(),
                       SDValue(RetOp.getNode(), RetOp.getResNo() + j),
                       &Parts[0], NumParts, PartVT, &I, ExtendKind);

        // 'inreg' on function refers to return value
        ISD::ArgFlagsTy Flags = ISD::ArgFlagsTy();
        if (RetInReg)
          Flags.setInReg();

        // Propagate extension type if any
        if (ExtendKind == ISD::SIGN_EXTEND)
          Flags.setSExt();
        else if (ExtendKind == ISD::ZERO_EXTEND)
          Flags.setZExt();

        for (unsigned i = 0; i < NumParts; ++i) {
          Outs.push_back(ISD::OutputArg(Flags, Parts[i].getValueType(),
                                        VT, /*isfixed=*/true, 0, 0));
          OutVals.push_back(Parts[i]);
        }
      }
    }
  }

  bool isVarArg = DAG.getMachineFunction().getFunction()->isVarArg();
  CallingConv::ID CallConv =
    DAG.getMachineFunction().getFunction()->getCallingConv();
  Chain = DAG.getTargetLoweringInfo().LowerReturn(
      Chain, CallConv, isVarArg, Outs, OutVals, getCurSDLoc(), DAG);

  // Verify that the target's LowerReturn behaved as expected.
  assert(Chain.getNode() && Chain.getValueType() == MVT::Other &&
         "LowerReturn didn't return a valid chain!");

  // Update the DAG with the new chain value resulting from return lowering.
  DAG.setRoot(Chain);
}

/// CopyToExportRegsIfNeeded - If the given value has virtual registers
/// created for it, emit nodes to copy the value into the virtual
/// registers.
void SelectionDAGBuilder::CopyToExportRegsIfNeeded(const Value *V) {
  // Skip empty types
  if (V->getType()->isEmptyTy())
    return;

  DenseMap<const Value *, unsigned>::iterator VMI = FuncInfo.ValueMap.find(V);
  if (VMI != FuncInfo.ValueMap.end()) {
    assert(!V->use_empty() && "Unused value assigned virtual registers!");
    CopyValueToVirtualRegister(V, VMI->second);
  }
}

/// ExportFromCurrentBlock - If this condition isn't known to be exported from
/// the current basic block, add it to ValueMap now so that we'll get a
/// CopyTo/FromReg.
void SelectionDAGBuilder::ExportFromCurrentBlock(const Value *V) {
  // No need to export constants.
  if (!isa<Instruction>(V) && !isa<Argument>(V)) return;

  // Already exported?
  if (FuncInfo.isExportedInst(V)) return;

  unsigned Reg = FuncInfo.InitializeRegForValue(V);
  CopyValueToVirtualRegister(V, Reg);
}

bool SelectionDAGBuilder::isExportableFromCurrentBlock(const Value *V,
                                                     const BasicBlock *FromBB) {
  // The operands of the setcc have to be in this block.  We don't know
  // how to export them from some other block.
  if (const Instruction *VI = dyn_cast<Instruction>(V)) {
    // Can export from current BB.
    if (VI->getParent() == FromBB)
      return true;

    // Is already exported, noop.
    return FuncInfo.isExportedInst(V);
  }

  // If this is an argument, we can export it if the BB is the entry block or
  // if it is already exported.
  if (isa<Argument>(V)) {
    if (FromBB == &FromBB->getParent()->getEntryBlock())
      return true;

    // Otherwise, can only export this if it is already exported.
    return FuncInfo.isExportedInst(V);
  }

  // Otherwise, constants can always be exported.
  return true;
}

/// Return branch probability calculated by BranchProbabilityInfo for IR blocks.
uint32_t SelectionDAGBuilder::getEdgeWeight(const MachineBasicBlock *Src,
                                            const MachineBasicBlock *Dst) const {
  BranchProbabilityInfo *BPI = FuncInfo.BPI;
  if (!BPI)
    return 0;
  const BasicBlock *SrcBB = Src->getBasicBlock();
  const BasicBlock *DstBB = Dst->getBasicBlock();
  return BPI->getEdgeWeight(SrcBB, DstBB);
}

void SelectionDAGBuilder::
addSuccessorWithWeight(MachineBasicBlock *Src, MachineBasicBlock *Dst,
                       uint32_t Weight /* = 0 */) {
  if (!Weight)
    Weight = getEdgeWeight(Src, Dst);
  Src->addSuccessor(Dst, Weight);
}


static bool InBlock(const Value *V, const BasicBlock *BB) {
  if (const Instruction *I = dyn_cast<Instruction>(V))
    return I->getParent() == BB;
  return true;
}

/// EmitBranchForMergedCondition - Helper method for FindMergedConditions.
/// This function emits a branch and is used at the leaves of an OR or an
/// AND operator tree.
///
void
SelectionDAGBuilder::EmitBranchForMergedCondition(const Value *Cond,
                                                  MachineBasicBlock *TBB,
                                                  MachineBasicBlock *FBB,
                                                  MachineBasicBlock *CurBB,
                                                  MachineBasicBlock *SwitchBB,
                                                  uint32_t TWeight,
                                                  uint32_t FWeight) {
  const BasicBlock *BB = CurBB->getBasicBlock();

  // If the leaf of the tree is a comparison, merge the condition into
  // the caseblock.
  if (const CmpInst *BOp = dyn_cast<CmpInst>(Cond)) {
    // The operands of the cmp have to be in this block.  We don't know
    // how to export them from some other block.  If this is the first block
    // of the sequence, no exporting is needed.
    if (CurBB == SwitchBB ||
        (isExportableFromCurrentBlock(BOp->getOperand(0), BB) &&
         isExportableFromCurrentBlock(BOp->getOperand(1), BB))) {
      ISD::CondCode Condition;
      if (const ICmpInst *IC = dyn_cast<ICmpInst>(Cond)) {
        Condition = getICmpCondCode(IC->getPredicate());
      } else if (const FCmpInst *FC = dyn_cast<FCmpInst>(Cond)) {
        Condition = getFCmpCondCode(FC->getPredicate());
        if (TM.Options.NoNaNsFPMath)
          Condition = getFCmpCodeWithoutNaN(Condition);
      } else {
        (void)Condition; // silence warning.
        llvm_unreachable("Unknown compare instruction");
      }

      CaseBlock CB(Condition, BOp->getOperand(0), BOp->getOperand(1), nullptr,
                   TBB, FBB, CurBB, TWeight, FWeight);
      SwitchCases.push_back(CB);
      return;
    }
  }

  // Create a CaseBlock record representing this branch.
  CaseBlock CB(ISD::SETEQ, Cond, ConstantInt::getTrue(*DAG.getContext()),
               nullptr, TBB, FBB, CurBB, TWeight, FWeight);
  SwitchCases.push_back(CB);
}

/// Scale down both weights to fit into uint32_t.
static void ScaleWeights(uint64_t &NewTrue, uint64_t &NewFalse) {
  uint64_t NewMax = (NewTrue > NewFalse) ? NewTrue : NewFalse;
  uint32_t Scale = (NewMax / UINT32_MAX) + 1;
  NewTrue = NewTrue / Scale;
  NewFalse = NewFalse / Scale;
}

/// FindMergedConditions - If Cond is an expression like
void SelectionDAGBuilder::FindMergedConditions(const Value *Cond,
                                               MachineBasicBlock *TBB,
                                               MachineBasicBlock *FBB,
                                               MachineBasicBlock *CurBB,
                                               MachineBasicBlock *SwitchBB,
                                               unsigned Opc, uint32_t TWeight,
                                               uint32_t FWeight) {
  // If this node is not part of the or/and tree, emit it as a branch.
  const Instruction *BOp = dyn_cast<Instruction>(Cond);
  if (!BOp || !(isa<BinaryOperator>(BOp) || isa<CmpInst>(BOp)) ||
      (unsigned)BOp->getOpcode() != Opc || !BOp->hasOneUse() ||
      BOp->getParent() != CurBB->getBasicBlock() ||
      !InBlock(BOp->getOperand(0), CurBB->getBasicBlock()) ||
      !InBlock(BOp->getOperand(1), CurBB->getBasicBlock())) {
    EmitBranchForMergedCondition(Cond, TBB, FBB, CurBB, SwitchBB,
                                 TWeight, FWeight);
    return;
  }

  //  Create TmpBB after CurBB.
  MachineFunction::iterator BBI = CurBB;
  MachineFunction &MF = DAG.getMachineFunction();
  MachineBasicBlock *TmpBB = MF.CreateMachineBasicBlock(CurBB->getBasicBlock());
  CurBB->getParent()->insert(++BBI, TmpBB);

  if (Opc == Instruction::Or) {
    // Codegen X | Y as:
    // BB1:
    //   jmp_if_X TBB
    //   jmp TmpBB
    // TmpBB:
    //   jmp_if_Y TBB
    //   jmp FBB
    //

    // We have flexibility in setting Prob for BB1 and Prob for TmpBB.
    // The requirement is that
    //   TrueProb for BB1 + (FalseProb for BB1 * TrueProb for TmpBB)
    //     = TrueProb for orignal BB.
    // Assuming the orignal weights are A and B, one choice is to set BB1's
    // weights to A and A+2B, and set TmpBB's weights to A and 2B. This choice
    // assumes that
    //   TrueProb for BB1 == FalseProb for BB1 * TrueProb for TmpBB.
    // Another choice is to assume TrueProb for BB1 equals to TrueProb for
    // TmpBB, but the math is more complicated.

    uint64_t NewTrueWeight = TWeight;
    uint64_t NewFalseWeight = (uint64_t)TWeight + 2 * (uint64_t)FWeight;
    ScaleWeights(NewTrueWeight, NewFalseWeight);
    // Emit the LHS condition.
    FindMergedConditions(BOp->getOperand(0), TBB, TmpBB, CurBB, SwitchBB, Opc,
                         NewTrueWeight, NewFalseWeight);

    NewTrueWeight = TWeight;
    NewFalseWeight = 2 * (uint64_t)FWeight;
    ScaleWeights(NewTrueWeight, NewFalseWeight);
    // Emit the RHS condition into TmpBB.
    FindMergedConditions(BOp->getOperand(1), TBB, FBB, TmpBB, SwitchBB, Opc,
                         NewTrueWeight, NewFalseWeight);
  } else {
    assert(Opc == Instruction::And && "Unknown merge op!");
    // Codegen X & Y as:
    // BB1:
    //   jmp_if_X TmpBB
    //   jmp FBB
    // TmpBB:
    //   jmp_if_Y TBB
    //   jmp FBB
    //
    //  This requires creation of TmpBB after CurBB.

    // We have flexibility in setting Prob for BB1 and Prob for TmpBB.
    // The requirement is that
    //   FalseProb for BB1 + (TrueProb for BB1 * FalseProb for TmpBB)
    //     = FalseProb for orignal BB.
    // Assuming the orignal weights are A and B, one choice is to set BB1's
    // weights to 2A+B and B, and set TmpBB's weights to 2A and B. This choice
    // assumes that
    //   FalseProb for BB1 == TrueProb for BB1 * FalseProb for TmpBB.

    uint64_t NewTrueWeight = 2 * (uint64_t)TWeight + (uint64_t)FWeight;
    uint64_t NewFalseWeight = FWeight;
    ScaleWeights(NewTrueWeight, NewFalseWeight);
    // Emit the LHS condition.
    FindMergedConditions(BOp->getOperand(0), TmpBB, FBB, CurBB, SwitchBB, Opc,
                         NewTrueWeight, NewFalseWeight);

    NewTrueWeight = 2 * (uint64_t)TWeight;
    NewFalseWeight = FWeight;
    ScaleWeights(NewTrueWeight, NewFalseWeight);
    // Emit the RHS condition into TmpBB.
    FindMergedConditions(BOp->getOperand(1), TBB, FBB, TmpBB, SwitchBB, Opc,
                         NewTrueWeight, NewFalseWeight);
  }
}

/// If the set of cases should be emitted as a series of branches, return true.
/// If we should emit this as a bunch of and/or'd together conditions, return
/// false.
bool
SelectionDAGBuilder::ShouldEmitAsBranches(const std::vector<CaseBlock> &Cases) {
  if (Cases.size() != 2) return true;

  // If this is two comparisons of the same values or'd or and'd together, they
  // will get folded into a single comparison, so don't emit two blocks.
  if ((Cases[0].CmpLHS == Cases[1].CmpLHS &&
       Cases[0].CmpRHS == Cases[1].CmpRHS) ||
      (Cases[0].CmpRHS == Cases[1].CmpLHS &&
       Cases[0].CmpLHS == Cases[1].CmpRHS)) {
    return false;
  }

  // Handle: (X != null) | (Y != null) --> (X|Y) != 0
  // Handle: (X == null) & (Y == null) --> (X|Y) == 0
  if (Cases[0].CmpRHS == Cases[1].CmpRHS &&
      Cases[0].CC == Cases[1].CC &&
      isa<Constant>(Cases[0].CmpRHS) &&
      cast<Constant>(Cases[0].CmpRHS)->isNullValue()) {
    if (Cases[0].CC == ISD::SETEQ && Cases[0].TrueBB == Cases[1].ThisBB)
      return false;
    if (Cases[0].CC == ISD::SETNE && Cases[0].FalseBB == Cases[1].ThisBB)
      return false;
  }

  return true;
}

void SelectionDAGBuilder::visitBr(const BranchInst &I) {
  MachineBasicBlock *BrMBB = FuncInfo.MBB;

  // Update machine-CFG edges.
  MachineBasicBlock *Succ0MBB = FuncInfo.MBBMap[I.getSuccessor(0)];

  if (I.isUnconditional()) {
    // Update machine-CFG edges.
    BrMBB->addSuccessor(Succ0MBB);

    // If this is not a fall-through branch or optimizations are switched off,
    // emit the branch.
    if (Succ0MBB != NextBlock(BrMBB) || TM.getOptLevel() == CodeGenOpt::None)
      DAG.setRoot(DAG.getNode(ISD::BR, getCurSDLoc(),
                              MVT::Other, getControlRoot(),
                              DAG.getBasicBlock(Succ0MBB)));

    return;
  }

  // If this condition is one of the special cases we handle, do special stuff
  // now.
  const Value *CondVal = I.getCondition();
  MachineBasicBlock *Succ1MBB = FuncInfo.MBBMap[I.getSuccessor(1)];

  // If this is a series of conditions that are or'd or and'd together, emit
  // this as a sequence of branches instead of setcc's with and/or operations.
  // As long as jumps are not expensive, this should improve performance.
  // For example, instead of something like:
  //     cmp A, B
  //     C = seteq
  //     cmp D, E
  //     F = setle
  //     or C, F
  //     jnz foo
  // Emit:
  //     cmp A, B
  //     je foo
  //     cmp D, E
  //     jle foo
  //
  if (const BinaryOperator *BOp = dyn_cast<BinaryOperator>(CondVal)) {
    if (!DAG.getTargetLoweringInfo().isJumpExpensive() &&
        BOp->hasOneUse() && (BOp->getOpcode() == Instruction::And ||
                             BOp->getOpcode() == Instruction::Or)) {
      FindMergedConditions(BOp, Succ0MBB, Succ1MBB, BrMBB, BrMBB,
                           BOp->getOpcode(), getEdgeWeight(BrMBB, Succ0MBB),
                           getEdgeWeight(BrMBB, Succ1MBB));
      // If the compares in later blocks need to use values not currently
      // exported from this block, export them now.  This block should always
      // be the first entry.
      assert(SwitchCases[0].ThisBB == BrMBB && "Unexpected lowering!");

      // Allow some cases to be rejected.
      if (ShouldEmitAsBranches(SwitchCases)) {
        for (unsigned i = 1, e = SwitchCases.size(); i != e; ++i) {
          ExportFromCurrentBlock(SwitchCases[i].CmpLHS);
          ExportFromCurrentBlock(SwitchCases[i].CmpRHS);
        }

        // Emit the branch for this block.
        visitSwitchCase(SwitchCases[0], BrMBB);
        SwitchCases.erase(SwitchCases.begin());
        return;
      }

      // Okay, we decided not to do this, remove any inserted MBB's and clear
      // SwitchCases.
      for (unsigned i = 1, e = SwitchCases.size(); i != e; ++i)
        FuncInfo.MF->erase(SwitchCases[i].ThisBB);

      SwitchCases.clear();
    }
  }

  // Create a CaseBlock record representing this branch.
  CaseBlock CB(ISD::SETEQ, CondVal, ConstantInt::getTrue(*DAG.getContext()),
               nullptr, Succ0MBB, Succ1MBB, BrMBB);

  // Use visitSwitchCase to actually insert the fast branch sequence for this
  // cond branch.
  visitSwitchCase(CB, BrMBB);
}

/// visitSwitchCase - Emits the necessary code to represent a single node in
/// the binary search tree resulting from lowering a switch instruction.
void SelectionDAGBuilder::visitSwitchCase(CaseBlock &CB,
                                          MachineBasicBlock *SwitchBB) {
  SDValue Cond;
  SDValue CondLHS = getValue(CB.CmpLHS);
  SDLoc dl = getCurSDLoc();

  // Build the setcc now.
  if (!CB.CmpMHS) {
    // Fold "(X == true)" to X and "(X == false)" to !X to
    // handle common cases produced by branch lowering.
    if (CB.CmpRHS == ConstantInt::getTrue(*DAG.getContext()) &&
        CB.CC == ISD::SETEQ)
      Cond = CondLHS;
    else if (CB.CmpRHS == ConstantInt::getFalse(*DAG.getContext()) &&
             CB.CC == ISD::SETEQ) {
      SDValue True = DAG.getConstant(1, CondLHS.getValueType());
      Cond = DAG.getNode(ISD::XOR, dl, CondLHS.getValueType(), CondLHS, True);
    } else
      Cond = DAG.getSetCC(dl, MVT::i1, CondLHS, getValue(CB.CmpRHS), CB.CC);
  } else {
    assert(CB.CC == ISD::SETLE && "Can handle only LE ranges now");

    const APInt& Low = cast<ConstantInt>(CB.CmpLHS)->getValue();
    const APInt& High = cast<ConstantInt>(CB.CmpRHS)->getValue();

    SDValue CmpOp = getValue(CB.CmpMHS);
    EVT VT = CmpOp.getValueType();

    if (cast<ConstantInt>(CB.CmpLHS)->isMinValue(true)) {
      Cond = DAG.getSetCC(dl, MVT::i1, CmpOp, DAG.getConstant(High, VT),
                          ISD::SETLE);
    } else {
      SDValue SUB = DAG.getNode(ISD::SUB, dl,
                                VT, CmpOp, DAG.getConstant(Low, VT));
      Cond = DAG.getSetCC(dl, MVT::i1, SUB,
                          DAG.getConstant(High-Low, VT), ISD::SETULE);
    }
  }

  // Update successor info
  addSuccessorWithWeight(SwitchBB, CB.TrueBB, CB.TrueWeight);
  // TrueBB and FalseBB are always different unless the incoming IR is
  // degenerate. This only happens when running llc on weird IR.
  if (CB.TrueBB != CB.FalseBB)
    addSuccessorWithWeight(SwitchBB, CB.FalseBB, CB.FalseWeight);

  // If the lhs block is the next block, invert the condition so that we can
  // fall through to the lhs instead of the rhs block.
  if (CB.TrueBB == NextBlock(SwitchBB)) {
    std::swap(CB.TrueBB, CB.FalseBB);
    SDValue True = DAG.getConstant(1, Cond.getValueType());
    Cond = DAG.getNode(ISD::XOR, dl, Cond.getValueType(), Cond, True);
  }

  SDValue BrCond = DAG.getNode(ISD::BRCOND, dl,
                               MVT::Other, getControlRoot(), Cond,
                               DAG.getBasicBlock(CB.TrueBB));

  // Insert the false branch. Do this even if it's a fall through branch,
  // this makes it easier to do DAG optimizations which require inverting
  // the branch condition.
  BrCond = DAG.getNode(ISD::BR, dl, MVT::Other, BrCond,
                       DAG.getBasicBlock(CB.FalseBB));

  DAG.setRoot(BrCond);
}

/// visitJumpTable - Emit JumpTable node in the current MBB
void SelectionDAGBuilder::visitJumpTable(JumpTable &JT) {
  // Emit the code for the jump table
  assert(JT.Reg != -1U && "Should lower JT Header first!");
  EVT PTy = DAG.getTargetLoweringInfo().getPointerTy();
  SDValue Index = DAG.getCopyFromReg(getControlRoot(), getCurSDLoc(),
                                     JT.Reg, PTy);
  SDValue Table = DAG.getJumpTable(JT.JTI, PTy);
  SDValue BrJumpTable = DAG.getNode(ISD::BR_JT, getCurSDLoc(),
                                    MVT::Other, Index.getValue(1),
                                    Table, Index);
  DAG.setRoot(BrJumpTable);
}

/// visitJumpTableHeader - This function emits necessary code to produce index
/// in the JumpTable from switch case.
void SelectionDAGBuilder::visitJumpTableHeader(JumpTable &JT,
                                               JumpTableHeader &JTH,
                                               MachineBasicBlock *SwitchBB) {
  // Subtract the lowest switch case value from the value being switched on and
  // conditional branch to default mbb if the result is greater than the
  // difference between smallest and largest cases.
  SDValue SwitchOp = getValue(JTH.SValue);
  EVT VT = SwitchOp.getValueType();
  SDValue Sub = DAG.getNode(ISD::SUB, getCurSDLoc(), VT, SwitchOp,
                            DAG.getConstant(JTH.First, VT));

  // The SDNode we just created, which holds the value being switched on minus
  // the smallest case value, needs to be copied to a virtual register so it
  // can be used as an index into the jump table in a subsequent basic block.
  // This value may be smaller or larger than the target's pointer type, and
  // therefore require extension or truncating.
  const TargetLowering &TLI = DAG.getTargetLoweringInfo();
  SwitchOp = DAG.getZExtOrTrunc(Sub, getCurSDLoc(), TLI.getPointerTy());

  unsigned JumpTableReg = FuncInfo.CreateReg(TLI.getPointerTy());
  SDValue CopyTo = DAG.getCopyToReg(getControlRoot(), getCurSDLoc(),
                                    JumpTableReg, SwitchOp);
  JT.Reg = JumpTableReg;

  // Emit the range check for the jump table, and branch to the default block
  // for the switch statement if the value being switched on exceeds the largest
  // case in the switch.
  SDValue CMP =
      DAG.getSetCC(getCurSDLoc(), TLI.getSetCCResultType(*DAG.getContext(),
                                                         Sub.getValueType()),
                   Sub, DAG.getConstant(JTH.Last - JTH.First, VT), ISD::SETUGT);
<<<<<<< HEAD

  // Set NextBlock to be the MBB immediately after the current one, if any.
  // This is used to avoid emitting unnecessary branches to the next block.
  MachineBasicBlock *NextBlock = nullptr;
  MachineFunction::iterator BBI = SwitchBB;

  if (++BBI != FuncInfo.MF->end())
    NextBlock = BBI;
=======
>>>>>>> 969bfdfe

  SDValue BrCond = DAG.getNode(ISD::BRCOND, getCurSDLoc(),
                               MVT::Other, CopyTo, CMP,
                               DAG.getBasicBlock(JT.Default));

  // Avoid emitting unnecessary branches to the next block.
  if (JT.MBB != NextBlock(SwitchBB))
    BrCond = DAG.getNode(ISD::BR, getCurSDLoc(), MVT::Other, BrCond,
                         DAG.getBasicBlock(JT.MBB));

  DAG.setRoot(BrCond);
}

/// Codegen a new tail for a stack protector check ParentMBB which has had its
/// tail spliced into a stack protector check success bb.
///
/// For a high level explanation of how this fits into the stack protector
/// generation see the comment on the declaration of class
/// StackProtectorDescriptor.
void SelectionDAGBuilder::visitSPDescriptorParent(StackProtectorDescriptor &SPD,
                                                  MachineBasicBlock *ParentBB) {

  // First create the loads to the guard/stack slot for the comparison.
  const TargetLowering &TLI = DAG.getTargetLoweringInfo();
  EVT PtrTy = TLI.getPointerTy();

  MachineFrameInfo *MFI = ParentBB->getParent()->getFrameInfo();
  int FI = MFI->getStackProtectorIndex();

  const Value *IRGuard = SPD.getGuard();
  SDValue GuardPtr = getValue(IRGuard);
  SDValue StackSlotPtr = DAG.getFrameIndex(FI, PtrTy);

  unsigned Align =
    TLI.getDataLayout()->getPrefTypeAlignment(IRGuard->getType());

  SDValue Guard;

  // If GuardReg is set and useLoadStackGuardNode returns true, retrieve the
  // guard value from the virtual register holding the value. Otherwise, emit a
  // volatile load to retrieve the stack guard value.
  unsigned GuardReg = SPD.getGuardReg();

  if (GuardReg && TLI.useLoadStackGuardNode())
    Guard = DAG.getCopyFromReg(DAG.getEntryNode(), getCurSDLoc(), GuardReg,
                               PtrTy);
  else
    Guard = DAG.getLoad(PtrTy, getCurSDLoc(), DAG.getEntryNode(),
                        GuardPtr, MachinePointerInfo(IRGuard, 0),
                        true, false, false, Align);

  SDValue StackSlot = DAG.getLoad(PtrTy, getCurSDLoc(), DAG.getEntryNode(),
                                  StackSlotPtr,
                                  MachinePointerInfo::getFixedStack(FI),
                                  true, false, false, Align);

  // Perform the comparison via a subtract/getsetcc.
  EVT VT = Guard.getValueType();
  SDValue Sub = DAG.getNode(ISD::SUB, getCurSDLoc(), VT, Guard, StackSlot);

  SDValue Cmp =
      DAG.getSetCC(getCurSDLoc(), TLI.getSetCCResultType(*DAG.getContext(),
                                                         Sub.getValueType()),
                   Sub, DAG.getConstant(0, VT), ISD::SETNE);

  // If the sub is not 0, then we know the guard/stackslot do not equal, so
  // branch to failure MBB.
  SDValue BrCond = DAG.getNode(ISD::BRCOND, getCurSDLoc(),
                               MVT::Other, StackSlot.getOperand(0),
                               Cmp, DAG.getBasicBlock(SPD.getFailureMBB()));
  // Otherwise branch to success MBB.
  SDValue Br = DAG.getNode(ISD::BR, getCurSDLoc(),
                           MVT::Other, BrCond,
                           DAG.getBasicBlock(SPD.getSuccessMBB()));

  DAG.setRoot(Br);
}

/// Codegen the failure basic block for a stack protector check.
///
/// A failure stack protector machine basic block consists simply of a call to
/// __stack_chk_fail().
///
/// For a high level explanation of how this fits into the stack protector
/// generation see the comment on the declaration of class
/// StackProtectorDescriptor.
void
SelectionDAGBuilder::visitSPDescriptorFailure(StackProtectorDescriptor &SPD) {
  const TargetLowering &TLI = DAG.getTargetLoweringInfo();
  SDValue Chain =
      TLI.makeLibCall(DAG, RTLIB::STACKPROTECTOR_CHECK_FAIL, MVT::isVoid,
                      nullptr, 0, false, getCurSDLoc(), false, false).second;
  DAG.setRoot(Chain);
}

/// visitBitTestHeader - This function emits necessary code to produce value
/// suitable for "bit tests"
void SelectionDAGBuilder::visitBitTestHeader(BitTestBlock &B,
                                             MachineBasicBlock *SwitchBB) {
  // Subtract the minimum value
  SDValue SwitchOp = getValue(B.SValue);
  EVT VT = SwitchOp.getValueType();
  SDValue Sub = DAG.getNode(ISD::SUB, getCurSDLoc(), VT, SwitchOp,
                            DAG.getConstant(B.First, VT));

  // Check range
  const TargetLowering &TLI = DAG.getTargetLoweringInfo();
  SDValue RangeCmp =
      DAG.getSetCC(getCurSDLoc(), TLI.getSetCCResultType(*DAG.getContext(),
                                                         Sub.getValueType()),
                   Sub, DAG.getConstant(B.Range, VT), ISD::SETUGT);

  // Determine the type of the test operands.
  bool UsePtrType = false;
  if (!TLI.isTypeLegal(VT))
    UsePtrType = true;
  else {
    for (unsigned i = 0, e = B.Cases.size(); i != e; ++i)
      if (!isUIntN(VT.getSizeInBits(), B.Cases[i].Mask)) {
        // Switch table case range are encoded into series of masks.
        // Just use pointer type, it's guaranteed to fit.
        UsePtrType = true;
        break;
      }
  }
  if (UsePtrType) {
    VT = TLI.getPointerTy();
    Sub = DAG.getZExtOrTrunc(Sub, getCurSDLoc(), VT);
  }

  B.RegVT = VT.getSimpleVT();
  B.Reg = FuncInfo.CreateReg(B.RegVT);
  SDValue CopyTo = DAG.getCopyToReg(getControlRoot(), getCurSDLoc(),
                                    B.Reg, Sub);

  MachineBasicBlock* MBB = B.Cases[0].ThisBB;

  addSuccessorWithWeight(SwitchBB, B.Default);
  addSuccessorWithWeight(SwitchBB, MBB);

  SDValue BrRange = DAG.getNode(ISD::BRCOND, getCurSDLoc(),
                                MVT::Other, CopyTo, RangeCmp,
                                DAG.getBasicBlock(B.Default));

  // Avoid emitting unnecessary branches to the next block.
  if (MBB != NextBlock(SwitchBB))
    BrRange = DAG.getNode(ISD::BR, getCurSDLoc(), MVT::Other, CopyTo,
                          DAG.getBasicBlock(MBB));

  DAG.setRoot(BrRange);
}

/// visitBitTestCase - this function produces one "bit test"
void SelectionDAGBuilder::visitBitTestCase(BitTestBlock &BB,
                                           MachineBasicBlock* NextMBB,
                                           uint32_t BranchWeightToNext,
                                           unsigned Reg,
                                           BitTestCase &B,
                                           MachineBasicBlock *SwitchBB) {
  MVT VT = BB.RegVT;
  SDValue ShiftOp = DAG.getCopyFromReg(getControlRoot(), getCurSDLoc(),
                                       Reg, VT);
  SDValue Cmp;
<<<<<<< HEAD
  unsigned PopCount = CountPopulation_64(B.Mask);
=======
  unsigned PopCount = countPopulation(B.Mask);
>>>>>>> 969bfdfe
  const TargetLowering &TLI = DAG.getTargetLoweringInfo();
  if (PopCount == 1) {
    // Testing for a single bit; just compare the shift count with what it
    // would need to be to shift a 1 bit in that position.
    Cmp = DAG.getSetCC(
        getCurSDLoc(), TLI.getSetCCResultType(*DAG.getContext(), VT), ShiftOp,
        DAG.getConstant(countTrailingZeros(B.Mask), VT), ISD::SETEQ);
  } else if (PopCount == BB.Range) {
    // There is only one zero bit in the range, test for it directly.
    Cmp = DAG.getSetCC(
        getCurSDLoc(), TLI.getSetCCResultType(*DAG.getContext(), VT), ShiftOp,
<<<<<<< HEAD
        DAG.getConstant(CountTrailingOnes_64(B.Mask), VT), ISD::SETNE);
=======
        DAG.getConstant(countTrailingOnes(B.Mask), VT), ISD::SETNE);
>>>>>>> 969bfdfe
  } else {
    // Make desired shift
    SDValue SwitchVal = DAG.getNode(ISD::SHL, getCurSDLoc(), VT,
                                    DAG.getConstant(1, VT), ShiftOp);

    // Emit bit tests and jumps
    SDValue AndOp = DAG.getNode(ISD::AND, getCurSDLoc(),
                                VT, SwitchVal, DAG.getConstant(B.Mask, VT));
    Cmp = DAG.getSetCC(getCurSDLoc(),
                       TLI.getSetCCResultType(*DAG.getContext(), VT), AndOp,
                       DAG.getConstant(0, VT), ISD::SETNE);
  }

  // The branch weight from SwitchBB to B.TargetBB is B.ExtraWeight.
  addSuccessorWithWeight(SwitchBB, B.TargetBB, B.ExtraWeight);
  // The branch weight from SwitchBB to NextMBB is BranchWeightToNext.
  addSuccessorWithWeight(SwitchBB, NextMBB, BranchWeightToNext);

  SDValue BrAnd = DAG.getNode(ISD::BRCOND, getCurSDLoc(),
                              MVT::Other, getControlRoot(),
                              Cmp, DAG.getBasicBlock(B.TargetBB));

  // Avoid emitting unnecessary branches to the next block.
  if (NextMBB != NextBlock(SwitchBB))
    BrAnd = DAG.getNode(ISD::BR, getCurSDLoc(), MVT::Other, BrAnd,
                        DAG.getBasicBlock(NextMBB));

  DAG.setRoot(BrAnd);
}

void SelectionDAGBuilder::visitInvoke(const InvokeInst &I) {
  MachineBasicBlock *InvokeMBB = FuncInfo.MBB;

  // Retrieve successors.
  MachineBasicBlock *Return = FuncInfo.MBBMap[I.getSuccessor(0)];
  MachineBasicBlock *LandingPad = FuncInfo.MBBMap[I.getSuccessor(1)];

  const Value *Callee(I.getCalledValue());
  const Function *Fn = dyn_cast<Function>(Callee);
  if (isa<InlineAsm>(Callee))
    visitInlineAsm(&I);
  else if (Fn && Fn->isIntrinsic()) {
    switch (Fn->getIntrinsicID()) {
    default:
      llvm_unreachable("Cannot invoke this intrinsic");
    case Intrinsic::donothing:
      // Ignore invokes to @llvm.donothing: jump directly to the next BB.
      break;
    case Intrinsic::experimental_patchpoint_void:
    case Intrinsic::experimental_patchpoint_i64:
      visitPatchpoint(&I, LandingPad);
      break;
<<<<<<< HEAD
=======
    case Intrinsic::experimental_gc_statepoint:
      LowerStatepoint(ImmutableStatepoint(&I), LandingPad);
      break;
>>>>>>> 969bfdfe
    }
  } else
    LowerCallTo(&I, getValue(Callee), false, LandingPad);

  // If the value of the invoke is used outside of its defining block, make it
  // available as a virtual register.
  // We already took care of the exported value for the statepoint instruction
  // during call to the LowerStatepoint.
  if (!isStatepoint(I)) {
    CopyToExportRegsIfNeeded(&I);
  }

  // Update successor info
  addSuccessorWithWeight(InvokeMBB, Return);
  addSuccessorWithWeight(InvokeMBB, LandingPad);

  // Drop into normal successor.
  DAG.setRoot(DAG.getNode(ISD::BR, getCurSDLoc(),
                          MVT::Other, getControlRoot(),
                          DAG.getBasicBlock(Return)));
}

void SelectionDAGBuilder::visitResume(const ResumeInst &RI) {
  llvm_unreachable("SelectionDAGBuilder shouldn't visit resume instructions!");
}

void SelectionDAGBuilder::visitLandingPad(const LandingPadInst &LP) {
  assert(FuncInfo.MBB->isLandingPad() &&
         "Call to landingpad not in landing pad!");

  MachineBasicBlock *MBB = FuncInfo.MBB;
  MachineModuleInfo &MMI = DAG.getMachineFunction().getMMI();
  AddLandingPadInfo(LP, MMI, MBB);

  // If there aren't registers to copy the values into (e.g., during SjLj
  // exceptions), then don't bother to create these DAG nodes.
  const TargetLowering &TLI = DAG.getTargetLoweringInfo();
  if (TLI.getExceptionPointerRegister() == 0 &&
      TLI.getExceptionSelectorRegister() == 0)
    return;

  SmallVector<EVT, 2> ValueVTs;
  ComputeValueVTs(TLI, LP.getType(), ValueVTs);
  assert(ValueVTs.size() == 2 && "Only two-valued landingpads are supported");

  // Get the two live-in registers as SDValues. The physregs have already been
  // copied into virtual registers.
  SDValue Ops[2];
<<<<<<< HEAD
  Ops[0] = DAG.getZExtOrTrunc(
      DAG.getCopyFromReg(DAG.getEntryNode(), getCurSDLoc(),
                         FuncInfo.ExceptionPointerVirtReg, TLI.getPointerTy()),
      getCurSDLoc(), ValueVTs[0]);
=======
  if (FuncInfo.ExceptionPointerVirtReg) {
    Ops[0] = DAG.getZExtOrTrunc(
        DAG.getCopyFromReg(DAG.getEntryNode(), getCurSDLoc(),
                           FuncInfo.ExceptionPointerVirtReg, TLI.getPointerTy()),
        getCurSDLoc(), ValueVTs[0]);
  } else {
    Ops[0] = DAG.getConstant(0, TLI.getPointerTy());
  }
>>>>>>> 969bfdfe
  Ops[1] = DAG.getZExtOrTrunc(
      DAG.getCopyFromReg(DAG.getEntryNode(), getCurSDLoc(),
                         FuncInfo.ExceptionSelectorVirtReg, TLI.getPointerTy()),
      getCurSDLoc(), ValueVTs[1]);

  // Merge into one.
  SDValue Res = DAG.getNode(ISD::MERGE_VALUES, getCurSDLoc(),
                            DAG.getVTList(ValueVTs), Ops);
  setValue(&LP, Res);
}

unsigned
SelectionDAGBuilder::visitLandingPadClauseBB(GlobalValue *ClauseGV,
                                             MachineBasicBlock *LPadBB) {
  SDValue Chain = getControlRoot();

  // Get the typeid that we will dispatch on later.
  const TargetLowering &TLI = DAG.getTargetLoweringInfo();
  const TargetRegisterClass *RC = TLI.getRegClassFor(TLI.getPointerTy());
  unsigned VReg = FuncInfo.MF->getRegInfo().createVirtualRegister(RC);
  unsigned TypeID = DAG.getMachineFunction().getMMI().getTypeIDFor(ClauseGV);
  SDValue Sel = DAG.getConstant(TypeID, TLI.getPointerTy());
  Chain = DAG.getCopyToReg(Chain, getCurSDLoc(), VReg, Sel);

  // Branch to the main landing pad block.
  MachineBasicBlock *ClauseMBB = FuncInfo.MBB;
  ClauseMBB->addSuccessor(LPadBB);
  DAG.setRoot(DAG.getNode(ISD::BR, getCurSDLoc(), MVT::Other, Chain,
                          DAG.getBasicBlock(LPadBB)));
  return VReg;
}

/// handleSmallSwitchCaseRange - Emit a series of specific tests (suitable for
/// small case ranges).
bool SelectionDAGBuilder::handleSmallSwitchRange(CaseRec& CR,
                                                 CaseRecVector& WorkList,
                                                 const Value* SV,
                                                 MachineBasicBlock *Default,
                                                 MachineBasicBlock *SwitchBB) {
  // Size is the number of Cases represented by this range.
  size_t Size = CR.Range.second - CR.Range.first;
  if (Size > 3)
    return false;

  // Get the MachineFunction which holds the current MBB.  This is used when
  // inserting any additional MBBs necessary to represent the switch.
  MachineFunction *CurMF = FuncInfo.MF;

  // Figure out which block is immediately after the current one.
  MachineBasicBlock *NextMBB = nullptr;
  MachineFunction::iterator BBI = CR.CaseBB;
  if (++BBI != FuncInfo.MF->end())
    NextMBB = BBI;

  BranchProbabilityInfo *BPI = FuncInfo.BPI;
  // If any two of the cases has the same destination, and if one value
  // is the same as the other, but has one bit unset that the other has set,
  // use bit manipulation to do two compares at once.  For example:
  // "if (X == 6 || X == 4)" -> "if ((X|2) == 6)"
  // TODO: This could be extended to merge any 2 cases in switches with 3 cases.
  // TODO: Handle cases where CR.CaseBB != SwitchBB.
  if (Size == 2 && CR.CaseBB == SwitchBB) {
    Case &Small = *CR.Range.first;
    Case &Big = *(CR.Range.second-1);

    if (Small.Low == Small.High && Big.Low == Big.High && Small.BB == Big.BB) {
      const APInt& SmallValue = Small.Low->getValue();
      const APInt& BigValue = Big.Low->getValue();

      // Check that there is only one bit different.
      if (BigValue.countPopulation() == SmallValue.countPopulation() + 1 &&
          (SmallValue | BigValue) == BigValue) {
        // Isolate the common bit.
        APInt CommonBit = BigValue & ~SmallValue;
        assert((SmallValue | CommonBit) == BigValue &&
               CommonBit.countPopulation() == 1 && "Not a common bit?");

        SDValue CondLHS = getValue(SV);
        EVT VT = CondLHS.getValueType();
        SDLoc DL = getCurSDLoc();

        SDValue Or = DAG.getNode(ISD::OR, DL, VT, CondLHS,
                                 DAG.getConstant(CommonBit, VT));
        SDValue Cond = DAG.getSetCC(DL, MVT::i1,
                                    Or, DAG.getConstant(BigValue, VT),
                                    ISD::SETEQ);

        // Update successor info.
        // Both Small and Big will jump to Small.BB, so we sum up the weights.
        addSuccessorWithWeight(SwitchBB, Small.BB,
                               Small.ExtraWeight + Big.ExtraWeight);
        addSuccessorWithWeight(SwitchBB, Default,
          // The default destination is the first successor in IR.
          BPI ? BPI->getEdgeWeight(SwitchBB->getBasicBlock(), (unsigned)0) : 0);

        // Insert the true branch.
        SDValue BrCond = DAG.getNode(ISD::BRCOND, DL, MVT::Other,
                                     getControlRoot(), Cond,
                                     DAG.getBasicBlock(Small.BB));

        // Insert the false branch.
        BrCond = DAG.getNode(ISD::BR, DL, MVT::Other, BrCond,
                             DAG.getBasicBlock(Default));

        DAG.setRoot(BrCond);
        return true;
      }
    }
  }

  // Order cases by weight so the most likely case will be checked first.
  uint32_t UnhandledWeights = 0;
  if (BPI) {
    for (CaseItr I = CR.Range.first, IE = CR.Range.second; I != IE; ++I) {
      uint32_t IWeight = I->ExtraWeight;
      UnhandledWeights += IWeight;
      for (CaseItr J = CR.Range.first; J < I; ++J) {
        uint32_t JWeight = J->ExtraWeight;
        if (IWeight > JWeight)
          std::swap(*I, *J);
      }
    }
  }
  // Rearrange the case blocks so that the last one falls through if possible.
  Case &BackCase = *(CR.Range.second-1);
  if (Size > 1 && NextMBB && Default != NextMBB && BackCase.BB != NextMBB) {
    // The last case block won't fall through into 'NextMBB' if we emit the
    // branches in this order.  See if rearranging a case value would help.
    // We start at the bottom as it's the case with the least weight.
    for (Case *I = &*(CR.Range.second-2), *E = &*CR.Range.first-1; I != E; --I)
      if (I->BB == NextMBB) {
        std::swap(*I, BackCase);
        break;
      }
  }

  // Create a CaseBlock record representing a conditional branch to
  // the Case's target mbb if the value being switched on SV is equal
  // to C.
  MachineBasicBlock *CurBlock = CR.CaseBB;
  for (CaseItr I = CR.Range.first, E = CR.Range.second; I != E; ++I) {
    MachineBasicBlock *FallThrough;
    if (I != E-1) {
      FallThrough = CurMF->CreateMachineBasicBlock(CurBlock->getBasicBlock());
      CurMF->insert(BBI, FallThrough);

      // Put SV in a virtual register to make it available from the new blocks.
      ExportFromCurrentBlock(SV);
    } else {
      // If the last case doesn't match, go to the default block.
      FallThrough = Default;
    }

    const Value *RHS, *LHS, *MHS;
    ISD::CondCode CC;
    if (I->High == I->Low) {
      // This is just small small case range :) containing exactly 1 case
      CC = ISD::SETEQ;
      LHS = SV; RHS = I->High; MHS = nullptr;
    } else {
      CC = ISD::SETLE;
      LHS = I->Low; MHS = SV; RHS = I->High;
    }

    // The false weight should be sum of all un-handled cases.
    UnhandledWeights -= I->ExtraWeight;
    CaseBlock CB(CC, LHS, RHS, MHS, /* truebb */ I->BB, /* falsebb */ FallThrough,
                 /* me */ CurBlock,
                 /* trueweight */ I->ExtraWeight,
                 /* falseweight */ UnhandledWeights);

    // If emitting the first comparison, just call visitSwitchCase to emit the
    // code into the current block.  Otherwise, push the CaseBlock onto the
    // vector to be later processed by SDISel, and insert the node's MBB
    // before the next MBB.
    if (CurBlock == SwitchBB)
      visitSwitchCase(CB, SwitchBB);
    else
      SwitchCases.push_back(CB);

    CurBlock = FallThrough;
  }

  return true;
}

static inline bool areJTsAllowed(const TargetLowering &TLI) {
  return TLI.isOperationLegalOrCustom(ISD::BR_JT, MVT::Other) ||
         TLI.isOperationLegalOrCustom(ISD::BRIND, MVT::Other);
}

static APInt ComputeRange(const APInt &First, const APInt &Last) {
  uint32_t BitWidth = std::max(Last.getBitWidth(), First.getBitWidth()) + 1;
  APInt LastExt = Last.sext(BitWidth), FirstExt = First.sext(BitWidth);
  return (LastExt - FirstExt + 1ULL);
}

/// handleJTSwitchCase - Emit jumptable for current switch case range
bool SelectionDAGBuilder::handleJTSwitchCase(CaseRec &CR,
                                             CaseRecVector &WorkList,
                                             const Value *SV,
                                             MachineBasicBlock *Default,
                                             MachineBasicBlock *SwitchBB) {
  Case& FrontCase = *CR.Range.first;
  Case& BackCase  = *(CR.Range.second-1);

  const APInt &First = FrontCase.Low->getValue();
  const APInt &Last  = BackCase.High->getValue();

  APInt TSize(First.getBitWidth(), 0);
  for (CaseItr I = CR.Range.first, E = CR.Range.second; I != E; ++I)
    TSize += I->size();

  const TargetLowering &TLI = DAG.getTargetLoweringInfo();
  if (!areJTsAllowed(TLI) || TSize.ult(TLI.getMinimumJumpTableEntries()))
    return false;

  APInt Range = ComputeRange(First, Last);
  // The density is TSize / Range. Require at least 40%.
  // It should not be possible for IntTSize to saturate for sane code, but make
  // sure we handle Range saturation correctly.
  uint64_t IntRange = Range.getLimitedValue(UINT64_MAX/10);
  uint64_t IntTSize = TSize.getLimitedValue(UINT64_MAX/10);
  if (IntTSize * 10 < IntRange * 4)
    return false;

  DEBUG(dbgs() << "Lowering jump table\n"
               << "First entry: " << First << ". Last entry: " << Last << '\n'
               << "Range: " << Range << ". Size: " << TSize << ".\n\n");

  // Get the MachineFunction which holds the current MBB.  This is used when
  // inserting any additional MBBs necessary to represent the switch.
  MachineFunction *CurMF = FuncInfo.MF;

  // Figure out which block is immediately after the current one.
  MachineFunction::iterator BBI = CR.CaseBB;
  ++BBI;

  const BasicBlock *LLVMBB = CR.CaseBB->getBasicBlock();

  // Create a new basic block to hold the code for loading the address
  // of the jump table, and jumping to it.  Update successor information;
  // we will either branch to the default case for the switch, or the jump
  // table.
  MachineBasicBlock *JumpTableBB = CurMF->CreateMachineBasicBlock(LLVMBB);
  CurMF->insert(BBI, JumpTableBB);

  addSuccessorWithWeight(CR.CaseBB, Default);
  addSuccessorWithWeight(CR.CaseBB, JumpTableBB);

  // Build a vector of destination BBs, corresponding to each target
  // of the jump table. If the value of the jump table slot corresponds to
  // a case statement, push the case's BB onto the vector, otherwise, push
  // the default BB.
  std::vector<MachineBasicBlock*> DestBBs;
  APInt TEI = First;
  for (CaseItr I = CR.Range.first, E = CR.Range.second; I != E; ++TEI) {
    const APInt &Low = I->Low->getValue();
    const APInt &High = I->High->getValue();

    if (Low.sle(TEI) && TEI.sle(High)) {
      DestBBs.push_back(I->BB);
      if (TEI==High)
        ++I;
    } else {
      DestBBs.push_back(Default);
    }
  }

  // Calculate weight for each unique destination in CR.
  DenseMap<MachineBasicBlock*, uint32_t> DestWeights;
  if (FuncInfo.BPI) {
    for (CaseItr I = CR.Range.first, E = CR.Range.second; I != E; ++I)
      DestWeights[I->BB] += I->ExtraWeight;
  }

  // Update successor info. Add one edge to each unique successor.
  BitVector SuccsHandled(CR.CaseBB->getParent()->getNumBlockIDs());
  for (MachineBasicBlock *DestBB : DestBBs) {
    if (!SuccsHandled[DestBB->getNumber()]) {
      SuccsHandled[DestBB->getNumber()] = true;
      auto I = DestWeights.find(DestBB);
      addSuccessorWithWeight(JumpTableBB, DestBB,
                             I != DestWeights.end() ? I->second : 0);
    }
  }

  // Create a jump table index for this jump table.
  unsigned JTEncoding = TLI.getJumpTableEncoding();
  unsigned JTI = CurMF->getOrCreateJumpTableInfo(JTEncoding)
                       ->createJumpTableIndex(DestBBs);

  // Set the jump table information so that we can codegen it as a second
  // MachineBasicBlock
  JumpTable JT(-1U, JTI, JumpTableBB, Default);
  JumpTableHeader JTH(First, Last, SV, CR.CaseBB, (CR.CaseBB == SwitchBB));
  if (CR.CaseBB == SwitchBB)
    visitJumpTableHeader(JT, JTH, SwitchBB);

  JTCases.push_back(JumpTableBlock(JTH, JT));
  return true;
}

/// handleBTSplitSwitchCase - emit comparison and split binary search tree into
/// 2 subtrees.
bool SelectionDAGBuilder::handleBTSplitSwitchCase(CaseRec& CR,
                                                  CaseRecVector& WorkList,
                                                  const Value* SV,
                                                  MachineBasicBlock* SwitchBB) {
  Case& FrontCase = *CR.Range.first;
  Case& BackCase  = *(CR.Range.second-1);

  // Size is the number of Cases represented by this range.
  unsigned Size = CR.Range.second - CR.Range.first;

  const APInt &First = FrontCase.Low->getValue();
  const APInt &Last  = BackCase.High->getValue();
  double FMetric = 0;
  CaseItr Pivot = CR.Range.first + Size/2;

  // Select optimal pivot, maximizing sum density of LHS and RHS. This will
  // (heuristically) allow us to emit JumpTable's later.
  APInt TSize(First.getBitWidth(), 0);
  for (CaseItr I = CR.Range.first, E = CR.Range.second;
       I!=E; ++I)
    TSize += I->size();

  APInt LSize = FrontCase.size();
  APInt RSize = TSize-LSize;
  DEBUG(dbgs() << "Selecting best pivot: \n"
               << "First: " << First << ", Last: " << Last <<'\n'
               << "LSize: " << LSize << ", RSize: " << RSize << '\n');
  const TargetLowering &TLI = DAG.getTargetLoweringInfo();
  for (CaseItr I = CR.Range.first, J=I+1, E = CR.Range.second;
       J!=E; ++I, ++J) {
    const APInt &LEnd = I->High->getValue();
    const APInt &RBegin = J->Low->getValue();
    APInt Range = ComputeRange(LEnd, RBegin);
    assert((Range - 2ULL).isNonNegative() &&
           "Invalid case distance");
    // Use volatile double here to avoid excess precision issues on some hosts,
    // e.g. that use 80-bit X87 registers.
    // Only consider the density of sub-ranges that actually have sufficient
    // entries to be lowered as a jump table.
    volatile double LDensity =
        LSize.ult(TLI.getMinimumJumpTableEntries())
            ? 0.0
            : LSize.roundToDouble() / (LEnd - First + 1ULL).roundToDouble();
    volatile double RDensity =
        RSize.ult(TLI.getMinimumJumpTableEntries())
            ? 0.0
            : RSize.roundToDouble() / (Last - RBegin + 1ULL).roundToDouble();
    volatile double Metric = Range.logBase2() * (LDensity + RDensity);
    // Should always split in some non-trivial place
    DEBUG(dbgs() <<"=>Step\n"
                 << "LEnd: " << LEnd << ", RBegin: " << RBegin << '\n'
                 << "LDensity: " << LDensity
                 << ", RDensity: " << RDensity << '\n'
                 << "Metric: " << Metric << '\n');
    if (FMetric < Metric) {
      Pivot = J;
      FMetric = Metric;
      DEBUG(dbgs() << "Current metric set to: " << FMetric << '\n');
    }

    LSize += J->size();
    RSize -= J->size();
  }

<<<<<<< HEAD
  const TargetLowering &TLI = DAG.getTargetLoweringInfo();
  if (areJTsAllowed(TLI)) {
    // If our case is dense we *really* should handle it earlier!
    assert((FMetric > 0) && "Should handle dense range earlier!");
  } else {
=======
  if (FMetric == 0 || !areJTsAllowed(TLI))
>>>>>>> 969bfdfe
    Pivot = CR.Range.first + Size/2;
  splitSwitchCase(CR, Pivot, WorkList, SV, SwitchBB);
  return true;
}

void SelectionDAGBuilder::splitSwitchCase(CaseRec &CR, CaseItr Pivot,
                                          CaseRecVector &WorkList,
                                          const Value *SV,
                                          MachineBasicBlock *SwitchBB) {
  // Get the MachineFunction which holds the current MBB.  This is used when
  // inserting any additional MBBs necessary to represent the switch.
  MachineFunction *CurMF = FuncInfo.MF;

  // Figure out which block is immediately after the current one.
  MachineFunction::iterator BBI = CR.CaseBB;
  ++BBI;

  const BasicBlock *LLVMBB = CR.CaseBB->getBasicBlock();

  CaseRange LHSR(CR.Range.first, Pivot);
  CaseRange RHSR(Pivot, CR.Range.second);
  const ConstantInt *C = Pivot->Low;
  MachineBasicBlock *FalseBB = nullptr, *TrueBB = nullptr;

  // We know that we branch to the LHS if the Value being switched on is
  // less than the Pivot value, C.  We use this to optimize our binary
  // tree a bit, by recognizing that if SV is greater than or equal to the
  // LHS's Case Value, and that Case Value is exactly one less than the
  // Pivot's Value, then we can branch directly to the LHS's Target,
  // rather than creating a leaf node for it.
  if ((LHSR.second - LHSR.first) == 1 && LHSR.first->High == CR.GE &&
      C->getValue() == (CR.GE->getValue() + 1LL)) {
    TrueBB = LHSR.first->BB;
  } else {
    TrueBB = CurMF->CreateMachineBasicBlock(LLVMBB);
    CurMF->insert(BBI, TrueBB);
    WorkList.push_back(CaseRec(TrueBB, C, CR.GE, LHSR));

    // Put SV in a virtual register to make it available from the new blocks.
    ExportFromCurrentBlock(SV);
  }

  // Similar to the optimization above, if the Value being switched on is
  // known to be less than the Constant CR.LT, and the current Case Value
  // is CR.LT - 1, then we can branch directly to the target block for
  // the current Case Value, rather than emitting a RHS leaf node for it.
  if ((RHSR.second - RHSR.first) == 1 && CR.LT &&
      RHSR.first->Low->getValue() == (CR.LT->getValue() - 1LL)) {
    FalseBB = RHSR.first->BB;
  } else {
    FalseBB = CurMF->CreateMachineBasicBlock(LLVMBB);
    CurMF->insert(BBI, FalseBB);
    WorkList.push_back(CaseRec(FalseBB, CR.LT, C, RHSR));

    // Put SV in a virtual register to make it available from the new blocks.
    ExportFromCurrentBlock(SV);
  }

  // Create a CaseBlock record representing a conditional branch to
  // the LHS node if the value being switched on SV is less than C.
  // Otherwise, branch to LHS.
  CaseBlock CB(ISD::SETLT, SV, C, nullptr, TrueBB, FalseBB, CR.CaseBB);

  if (CR.CaseBB == SwitchBB)
    visitSwitchCase(CB, SwitchBB);
  else
    SwitchCases.push_back(CB);
}

/// handleBitTestsSwitchCase - if current case range has few destination and
/// range span less, than machine word bitwidth, encode case range into series
/// of masks and emit bit tests with these masks.
bool SelectionDAGBuilder::handleBitTestsSwitchCase(CaseRec& CR,
                                                   CaseRecVector& WorkList,
                                                   const Value* SV,
                                                   MachineBasicBlock* Default,
                                                   MachineBasicBlock* SwitchBB) {
  const TargetLowering &TLI = DAG.getTargetLoweringInfo();
  EVT PTy = TLI.getPointerTy();
  unsigned IntPtrBits = PTy.getSizeInBits();

  Case& FrontCase = *CR.Range.first;
  Case& BackCase  = *(CR.Range.second-1);

  // Get the MachineFunction which holds the current MBB.  This is used when
  // inserting any additional MBBs necessary to represent the switch.
  MachineFunction *CurMF = FuncInfo.MF;

  // If target does not have legal shift left, do not emit bit tests at all.
  if (!TLI.isOperationLegal(ISD::SHL, PTy))
    return false;

  size_t numCmps = 0;
  for (CaseItr I = CR.Range.first, E = CR.Range.second; I != E; ++I) {
    // Single case counts one, case range - two.
    numCmps += (I->Low == I->High ? 1 : 2);
  }

  // Count unique destinations
  SmallSet<MachineBasicBlock*, 4> Dests;
  for (CaseItr I = CR.Range.first, E = CR.Range.second; I != E; ++I) {
    Dests.insert(I->BB);
    if (Dests.size() > 3)
      // Don't bother the code below, if there are too much unique destinations
      return false;
  }
  DEBUG(dbgs() << "Total number of unique destinations: "
        << Dests.size() << '\n'
        << "Total number of comparisons: " << numCmps << '\n');

  // Compute span of values.
  const APInt& minValue = FrontCase.Low->getValue();
  const APInt& maxValue = BackCase.High->getValue();
  APInt cmpRange = maxValue - minValue;

  DEBUG(dbgs() << "Compare range: " << cmpRange << '\n'
               << "Low bound: " << minValue << '\n'
               << "High bound: " << maxValue << '\n');

  if (cmpRange.uge(IntPtrBits) ||
      (!(Dests.size() == 1 && numCmps >= 3) &&
       !(Dests.size() == 2 && numCmps >= 5) &&
       !(Dests.size() >= 3 && numCmps >= 6)))
    return false;

  DEBUG(dbgs() << "Emitting bit tests\n");
  APInt lowBound = APInt::getNullValue(cmpRange.getBitWidth());

  // Optimize the case where all the case values fit in a
  // word without having to subtract minValue. In this case,
  // we can optimize away the subtraction.
  if (minValue.isNonNegative() && maxValue.slt(IntPtrBits)) {
    cmpRange = maxValue;
  } else {
    lowBound = minValue;
  }

  CaseBitsVector CasesBits;
  unsigned i, count = 0;

  for (CaseItr I = CR.Range.first, E = CR.Range.second; I!=E; ++I) {
    MachineBasicBlock* Dest = I->BB;
    for (i = 0; i < count; ++i)
      if (Dest == CasesBits[i].BB)
        break;

    if (i == count) {
      assert((count < 3) && "Too much destinations to test!");
      CasesBits.push_back(CaseBits(0, Dest, 0, 0/*Weight*/));
      count++;
    }

    const APInt& lowValue = I->Low->getValue();
    const APInt& highValue = I->High->getValue();

    uint64_t lo = (lowValue - lowBound).getZExtValue();
    uint64_t hi = (highValue - lowBound).getZExtValue();
    CasesBits[i].ExtraWeight += I->ExtraWeight;

    for (uint64_t j = lo; j <= hi; j++) {
      CasesBits[i].Mask |=  1ULL << j;
      CasesBits[i].Bits++;
    }

  }
  std::sort(CasesBits.begin(), CasesBits.end(), CaseBitsCmp());

  BitTestInfo BTC;

  // Figure out which block is immediately after the current one.
  MachineFunction::iterator BBI = CR.CaseBB;
  ++BBI;

  const BasicBlock *LLVMBB = CR.CaseBB->getBasicBlock();

  DEBUG(dbgs() << "Cases:\n");
  for (unsigned i = 0, e = CasesBits.size(); i!=e; ++i) {
    DEBUG(dbgs() << "Mask: " << CasesBits[i].Mask
                 << ", Bits: " << CasesBits[i].Bits
                 << ", BB: " << CasesBits[i].BB << '\n');

    MachineBasicBlock *CaseBB = CurMF->CreateMachineBasicBlock(LLVMBB);
    CurMF->insert(BBI, CaseBB);
    BTC.push_back(BitTestCase(CasesBits[i].Mask,
                              CaseBB,
                              CasesBits[i].BB, CasesBits[i].ExtraWeight));

    // Put SV in a virtual register to make it available from the new blocks.
    ExportFromCurrentBlock(SV);
  }

  BitTestBlock BTB(lowBound, cmpRange, SV,
                   -1U, MVT::Other, (CR.CaseBB == SwitchBB),
                   CR.CaseBB, Default, std::move(BTC));

  if (CR.CaseBB == SwitchBB)
    visitBitTestHeader(BTB, SwitchBB);

  BitTestCases.push_back(std::move(BTB));

  return true;
}

<<<<<<< HEAD
/// Clusterify - Transform simple list of Cases into list of CaseRange's
void SelectionDAGBuilder::Clusterify(CaseVector& Cases,
                                     const SwitchInst& SI) {
=======
void SelectionDAGBuilder::Clusterify(CaseVector &Cases, const SwitchInst *SI) {
>>>>>>> 969bfdfe
  BranchProbabilityInfo *BPI = FuncInfo.BPI;

  // Extract cases from the switch and sort them.
  typedef std::pair<const ConstantInt*, unsigned> CasePair;
  std::vector<CasePair> Sorted;
  Sorted.reserve(SI->getNumCases());
  for (auto I : SI->cases())
    Sorted.push_back(std::make_pair(I.getCaseValue(), I.getSuccessorIndex()));
  std::sort(Sorted.begin(), Sorted.end(), [](CasePair a, CasePair b) {
    return a.first->getValue().slt(b.first->getValue());
  });

  // Merge adjacent cases with the same destination, build Cases vector.
  assert(Cases.empty() && "Cases should be empty before Clusterify;");
  Cases.reserve(SI->getNumCases());
  MachineBasicBlock *PreviousSucc = nullptr;
  for (CasePair &CP : Sorted) {
    const ConstantInt *CaseVal = CP.first;
    unsigned SuccIndex = CP.second;
    MachineBasicBlock *Succ = FuncInfo.MBBMap[SI->getSuccessor(SuccIndex)];
    uint32_t Weight = BPI ? BPI->getEdgeWeight(SI->getParent(), SuccIndex) : 0;

    if (PreviousSucc == Succ &&
        (CaseVal->getValue() - Cases.back().High->getValue()) == 1) {
      // If this case has the same successor and is a neighbour, merge it into
      // the previous cluster.
      Cases.back().High = CaseVal;
      Cases.back().ExtraWeight += Weight;
    } else {
      Cases.push_back(Case(CaseVal, CaseVal, Succ, Weight));
    }

<<<<<<< HEAD
  DEBUG({
      size_t numCmps = 0;
      for (auto &I : Cases)
        // A range counts double, since it requires two compares.
        numCmps += I.Low != I.High ? 2 : 1;

=======
    PreviousSucc = Succ;
  }

  DEBUG({
      size_t numCmps = 0;
      for (auto &I : Cases)
        // A range counts double, since it requires two compares.
        numCmps += I.Low != I.High ? 2 : 1;

>>>>>>> 969bfdfe
      dbgs() << "Clusterify finished. Total clusters: " << Cases.size()
             << ". Total compares: " << numCmps << '\n';
    });
}

void SelectionDAGBuilder::UpdateSplitBlock(MachineBasicBlock *First,
                                           MachineBasicBlock *Last) {
  // Update JTCases.
  for (unsigned i = 0, e = JTCases.size(); i != e; ++i)
    if (JTCases[i].first.HeaderBB == First)
      JTCases[i].first.HeaderBB = Last;

  // Update BitTestCases.
  for (unsigned i = 0, e = BitTestCases.size(); i != e; ++i)
    if (BitTestCases[i].Parent == First)
      BitTestCases[i].Parent = Last;
}

void SelectionDAGBuilder::visitSwitch(const SwitchInst &SI) {
  MachineBasicBlock *SwitchMBB = FuncInfo.MBB;

  // Create a vector of Cases, sorted so that we can efficiently create a binary
  // search tree from them.
  CaseVector Cases;
  Clusterify(Cases, &SI);

  // Get the default destination MBB.
  MachineBasicBlock *Default = FuncInfo.MBBMap[SI.getDefaultDest()];

  if (isa<UnreachableInst>(SI.getDefaultDest()->getFirstNonPHIOrDbg()) &&
      !Cases.empty()) {
    // Replace an unreachable default destination with the most popular case
    // destination.
    DenseMap<const BasicBlock *, unsigned> Popularity;
    unsigned MaxPop = 0;
    const BasicBlock *MaxBB = nullptr;
    for (auto I : SI.cases()) {
      const BasicBlock *BB = I.getCaseSuccessor();
      if (++Popularity[BB] > MaxPop) {
        MaxPop = Popularity[BB];
        MaxBB = BB;
      }
    }

    // Set new default.
    assert(MaxPop > 0);
    assert(MaxBB);
    Default = FuncInfo.MBBMap[MaxBB];

    // Remove cases that were pointing to the destination that is now the default.
    Cases.erase(std::remove_if(Cases.begin(), Cases.end(),
                               [&](const Case &C) { return C.BB == Default; }),
                Cases.end());
  }

  // If there is only the default destination, go there directly.
  if (Cases.empty()) {
    // Update machine-CFG edges.
    SwitchMBB->addSuccessor(Default);

    // If this is not a fall-through branch, emit the branch.
    if (Default != NextBlock(SwitchMBB)) {
      DAG.setRoot(DAG.getNode(ISD::BR, getCurSDLoc(), MVT::Other,
                              getControlRoot(), DAG.getBasicBlock(Default)));
    }
    return;
  }

<<<<<<< HEAD
  // If there are any non-default case statements, create a vector of Cases
  // representing each one, and sort the vector so that we can efficiently
  // create a binary search tree from them.
  CaseVector Cases;
  Clusterify(Cases, SI);

  // Get the Value to be switched on and default basic blocks, which will be
  // inserted into CaseBlock records, representing basic blocks in the binary
  // search tree.
=======
  // Get the Value to be switched on.
>>>>>>> 969bfdfe
  const Value *SV = SI.getCondition();

  // Push the initial CaseRec onto the worklist
  CaseRecVector WorkList;
  WorkList.push_back(CaseRec(SwitchMBB,nullptr,nullptr,
                             CaseRange(Cases.begin(),Cases.end())));

  while (!WorkList.empty()) {
    // Grab a record representing a case range to process off the worklist
    CaseRec CR = WorkList.back();
    WorkList.pop_back();

    if (handleBitTestsSwitchCase(CR, WorkList, SV, Default, SwitchMBB))
      continue;

    // If the range has few cases (two or less) emit a series of specific
    // tests.
    if (handleSmallSwitchRange(CR, WorkList, SV, Default, SwitchMBB))
      continue;

    // If the switch has more than N blocks, and is at least 40% dense, and the
    // target supports indirect branches, then emit a jump table rather than
    // lowering the switch to a binary tree of conditional branches.
    // N defaults to 4 and is controlled via TLS.getMinimumJumpTableEntries().
    if (handleJTSwitchCase(CR, WorkList, SV, Default, SwitchMBB))
      continue;

    // Emit binary tree. We need to pick a pivot, and push left and right ranges
    // onto the worklist. Leafs are handled via handleSmallSwitchRange() call.
    handleBTSplitSwitchCase(CR, WorkList, SV, SwitchMBB);
  }
}

void SelectionDAGBuilder::visitIndirectBr(const IndirectBrInst &I) {
  MachineBasicBlock *IndirectBrMBB = FuncInfo.MBB;

  // Update machine-CFG edges with unique successors.
  SmallSet<BasicBlock*, 32> Done;
  for (unsigned i = 0, e = I.getNumSuccessors(); i != e; ++i) {
    BasicBlock *BB = I.getSuccessor(i);
    bool Inserted = Done.insert(BB).second;
    if (!Inserted)
        continue;

    MachineBasicBlock *Succ = FuncInfo.MBBMap[BB];
    addSuccessorWithWeight(IndirectBrMBB, Succ);
  }

  DAG.setRoot(DAG.getNode(ISD::BRIND, getCurSDLoc(),
                          MVT::Other, getControlRoot(),
                          getValue(I.getAddress())));
}

void SelectionDAGBuilder::visitUnreachable(const UnreachableInst &I) {
  if (DAG.getTarget().Options.TrapUnreachable)
    DAG.setRoot(DAG.getNode(ISD::TRAP, getCurSDLoc(), MVT::Other, DAG.getRoot()));
}

void SelectionDAGBuilder::visitFSub(const User &I) {
  // -0.0 - X --> fneg
  Type *Ty = I.getType();
  if (isa<Constant>(I.getOperand(0)) &&
      I.getOperand(0) == ConstantFP::getZeroValueForNegation(Ty)) {
    SDValue Op2 = getValue(I.getOperand(1));
    setValue(&I, DAG.getNode(ISD::FNEG, getCurSDLoc(),
                             Op2.getValueType(), Op2));
    return;
  }

  visitBinary(I, ISD::FSUB);
}

void SelectionDAGBuilder::visitBinary(const User &I, unsigned OpCode) {
  SDValue Op1 = getValue(I.getOperand(0));
  SDValue Op2 = getValue(I.getOperand(1));

  bool nuw = false;
  bool nsw = false;
  bool exact = false;
  if (const OverflowingBinaryOperator *OFBinOp =
          dyn_cast<const OverflowingBinaryOperator>(&I)) {
    nuw = OFBinOp->hasNoUnsignedWrap();
    nsw = OFBinOp->hasNoSignedWrap();
  }
  if (const PossiblyExactOperator *ExactOp =
          dyn_cast<const PossiblyExactOperator>(&I))
    exact = ExactOp->isExact();

  SDValue BinNodeValue = DAG.getNode(OpCode, getCurSDLoc(), Op1.getValueType(),
                                     Op1, Op2, nuw, nsw, exact);
  setValue(&I, BinNodeValue);
}

void SelectionDAGBuilder::visitShift(const User &I, unsigned Opcode) {
  SDValue Op1 = getValue(I.getOperand(0));
  SDValue Op2 = getValue(I.getOperand(1));

  EVT ShiftTy =
      DAG.getTargetLoweringInfo().getShiftAmountTy(Op2.getValueType());

  // Coerce the shift amount to the right type if we can.
  if (!I.getType()->isVectorTy() && Op2.getValueType() != ShiftTy) {
    unsigned ShiftSize = ShiftTy.getSizeInBits();
    unsigned Op2Size = Op2.getValueType().getSizeInBits();
    SDLoc DL = getCurSDLoc();

    // If the operand is smaller than the shift count type, promote it.
    if (ShiftSize > Op2Size)
      Op2 = DAG.getNode(ISD::ZERO_EXTEND, DL, ShiftTy, Op2);

    // If the operand is larger than the shift count type but the shift
    // count type has enough bits to represent any shift value, truncate
    // it now. This is a common case and it exposes the truncate to
    // optimization early.
    else if (ShiftSize >= Log2_32_Ceil(Op2.getValueType().getSizeInBits()))
      Op2 = DAG.getNode(ISD::TRUNCATE, DL, ShiftTy, Op2);
    // Otherwise we'll need to temporarily settle for some other convenient
    // type.  Type legalization will make adjustments once the shiftee is split.
    else
      Op2 = DAG.getZExtOrTrunc(Op2, DL, MVT::i32);
  }

  bool nuw = false;
  bool nsw = false;
  bool exact = false;

  if (Opcode == ISD::SRL || Opcode == ISD::SRA || Opcode == ISD::SHL) {

    if (const OverflowingBinaryOperator *OFBinOp =
            dyn_cast<const OverflowingBinaryOperator>(&I)) {
      nuw = OFBinOp->hasNoUnsignedWrap();
      nsw = OFBinOp->hasNoSignedWrap();
    }
    if (const PossiblyExactOperator *ExactOp =
            dyn_cast<const PossiblyExactOperator>(&I))
      exact = ExactOp->isExact();
  }

  SDValue Res = DAG.getNode(Opcode, getCurSDLoc(), Op1.getValueType(), Op1, Op2,
                            nuw, nsw, exact);
  setValue(&I, Res);
}

void SelectionDAGBuilder::visitSDiv(const User &I) {
  SDValue Op1 = getValue(I.getOperand(0));
  SDValue Op2 = getValue(I.getOperand(1));

  // Turn exact SDivs into multiplications.
  // FIXME: This should be in DAGCombiner, but it doesn't have access to the
  // exact bit.
  if (isa<BinaryOperator>(&I) && cast<BinaryOperator>(&I)->isExact() &&
      !isa<ConstantSDNode>(Op1) &&
      isa<ConstantSDNode>(Op2) && !cast<ConstantSDNode>(Op2)->isNullValue())
    setValue(&I, DAG.getTargetLoweringInfo()
                     .BuildExactSDIV(Op1, Op2, getCurSDLoc(), DAG));
  else
    setValue(&I, DAG.getNode(ISD::SDIV, getCurSDLoc(), Op1.getValueType(),
                             Op1, Op2));
}

void SelectionDAGBuilder::visitICmp(const User &I) {
  ICmpInst::Predicate predicate = ICmpInst::BAD_ICMP_PREDICATE;
  if (const ICmpInst *IC = dyn_cast<ICmpInst>(&I))
    predicate = IC->getPredicate();
  else if (const ConstantExpr *IC = dyn_cast<ConstantExpr>(&I))
    predicate = ICmpInst::Predicate(IC->getPredicate());
  SDValue Op1 = getValue(I.getOperand(0));
  SDValue Op2 = getValue(I.getOperand(1));
  ISD::CondCode Opcode = getICmpCondCode(predicate);

  EVT DestVT = DAG.getTargetLoweringInfo().getValueType(I.getType());
  setValue(&I, DAG.getSetCC(getCurSDLoc(), DestVT, Op1, Op2, Opcode));
}

void SelectionDAGBuilder::visitFCmp(const User &I) {
  FCmpInst::Predicate predicate = FCmpInst::BAD_FCMP_PREDICATE;
  if (const FCmpInst *FC = dyn_cast<FCmpInst>(&I))
    predicate = FC->getPredicate();
  else if (const ConstantExpr *FC = dyn_cast<ConstantExpr>(&I))
    predicate = FCmpInst::Predicate(FC->getPredicate());
  SDValue Op1 = getValue(I.getOperand(0));
  SDValue Op2 = getValue(I.getOperand(1));
  ISD::CondCode Condition = getFCmpCondCode(predicate);
  if (TM.Options.NoNaNsFPMath)
    Condition = getFCmpCodeWithoutNaN(Condition);
  EVT DestVT = DAG.getTargetLoweringInfo().getValueType(I.getType());
  setValue(&I, DAG.getSetCC(getCurSDLoc(), DestVT, Op1, Op2, Condition));
}

void SelectionDAGBuilder::visitSelect(const User &I) {
  SmallVector<EVT, 4> ValueVTs;
  ComputeValueVTs(DAG.getTargetLoweringInfo(), I.getType(), ValueVTs);
  unsigned NumValues = ValueVTs.size();
  if (NumValues == 0) return;

  SmallVector<SDValue, 4> Values(NumValues);
  SDValue Cond     = getValue(I.getOperand(0));
  SDValue TrueVal  = getValue(I.getOperand(1));
  SDValue FalseVal = getValue(I.getOperand(2));
  ISD::NodeType OpCode = Cond.getValueType().isVector() ?
    ISD::VSELECT : ISD::SELECT;

  for (unsigned i = 0; i != NumValues; ++i)
    Values[i] = DAG.getNode(OpCode, getCurSDLoc(),
                            TrueVal.getNode()->getValueType(TrueVal.getResNo()+i),
                            Cond,
                            SDValue(TrueVal.getNode(),
                                    TrueVal.getResNo() + i),
                            SDValue(FalseVal.getNode(),
                                    FalseVal.getResNo() + i));

  setValue(&I, DAG.getNode(ISD::MERGE_VALUES, getCurSDLoc(),
                           DAG.getVTList(ValueVTs), Values));
}

void SelectionDAGBuilder::visitTrunc(const User &I) {
  // TruncInst cannot be a no-op cast because sizeof(src) > sizeof(dest).
  SDValue N = getValue(I.getOperand(0));
  EVT DestVT = DAG.getTargetLoweringInfo().getValueType(I.getType());
  setValue(&I, DAG.getNode(ISD::TRUNCATE, getCurSDLoc(), DestVT, N));
}

void SelectionDAGBuilder::visitZExt(const User &I) {
  // ZExt cannot be a no-op cast because sizeof(src) < sizeof(dest).
  // ZExt also can't be a cast to bool for same reason. So, nothing much to do
  SDValue N = getValue(I.getOperand(0));
  EVT DestVT = DAG.getTargetLoweringInfo().getValueType(I.getType());
  setValue(&I, DAG.getNode(ISD::ZERO_EXTEND, getCurSDLoc(), DestVT, N));
}

void SelectionDAGBuilder::visitSExt(const User &I) {
  // SExt cannot be a no-op cast because sizeof(src) < sizeof(dest).
  // SExt also can't be a cast to bool for same reason. So, nothing much to do
  SDValue N = getValue(I.getOperand(0));
  EVT DestVT = DAG.getTargetLoweringInfo().getValueType(I.getType());
  setValue(&I, DAG.getNode(ISD::SIGN_EXTEND, getCurSDLoc(), DestVT, N));
}

void SelectionDAGBuilder::visitFPTrunc(const User &I) {
  // FPTrunc is never a no-op cast, no need to check
  SDValue N = getValue(I.getOperand(0));
  const TargetLowering &TLI = DAG.getTargetLoweringInfo();
  EVT DestVT = TLI.getValueType(I.getType());
  setValue(&I, DAG.getNode(ISD::FP_ROUND, getCurSDLoc(), DestVT, N,
                           DAG.getTargetConstant(0, TLI.getPointerTy())));
}

void SelectionDAGBuilder::visitFPExt(const User &I) {
  // FPExt is never a no-op cast, no need to check
  SDValue N = getValue(I.getOperand(0));
  EVT DestVT = DAG.getTargetLoweringInfo().getValueType(I.getType());
  setValue(&I, DAG.getNode(ISD::FP_EXTEND, getCurSDLoc(), DestVT, N));
}

void SelectionDAGBuilder::visitFPToUI(const User &I) {
  // FPToUI is never a no-op cast, no need to check
  SDValue N = getValue(I.getOperand(0));
  EVT DestVT = DAG.getTargetLoweringInfo().getValueType(I.getType());
  setValue(&I, DAG.getNode(ISD::FP_TO_UINT, getCurSDLoc(), DestVT, N));
}

void SelectionDAGBuilder::visitFPToSI(const User &I) {
  // FPToSI is never a no-op cast, no need to check
  SDValue N = getValue(I.getOperand(0));
  EVT DestVT = DAG.getTargetLoweringInfo().getValueType(I.getType());
  setValue(&I, DAG.getNode(ISD::FP_TO_SINT, getCurSDLoc(), DestVT, N));
}

void SelectionDAGBuilder::visitUIToFP(const User &I) {
  // UIToFP is never a no-op cast, no need to check
  SDValue N = getValue(I.getOperand(0));
  EVT DestVT = DAG.getTargetLoweringInfo().getValueType(I.getType());
  setValue(&I, DAG.getNode(ISD::UINT_TO_FP, getCurSDLoc(), DestVT, N));
}

void SelectionDAGBuilder::visitSIToFP(const User &I) {
  // SIToFP is never a no-op cast, no need to check
  SDValue N = getValue(I.getOperand(0));
  EVT DestVT = DAG.getTargetLoweringInfo().getValueType(I.getType());
  setValue(&I, DAG.getNode(ISD::SINT_TO_FP, getCurSDLoc(), DestVT, N));
}

void SelectionDAGBuilder::visitPtrToInt(const User &I) {
  // What to do depends on the size of the integer and the size of the pointer.
  // We can either truncate, zero extend, or no-op, accordingly.
  SDValue N = getValue(I.getOperand(0));
  EVT DestVT = DAG.getTargetLoweringInfo().getValueType(I.getType());
<<<<<<< HEAD
  if (N.getValueType() == MVT::iFATPTR) {
    setValue(&I, DAG.getNode(ISD::PTRTOINT, getCurSDLoc(), DestVT, N));
    return;
  }
=======
>>>>>>> 969bfdfe
  setValue(&I, DAG.getZExtOrTrunc(N, getCurSDLoc(), DestVT));
}

void SelectionDAGBuilder::visitIntToPtr(const User &I) {
  // What to do depends on the size of the integer and the size of the pointer.
  // We can either truncate, zero extend, or no-op, accordingly.
  SDValue N = getValue(I.getOperand(0));
  EVT DestVT = DAG.getTargetLoweringInfo().getValueType(I.getType());
<<<<<<< HEAD
  if (DestVT == MVT::iFATPTR) {
    setValue(&I, DAG.getNode(ISD::INTTOPTR, getCurSDLoc(), DestVT, N));
    return;
  }
=======
>>>>>>> 969bfdfe
  setValue(&I, DAG.getZExtOrTrunc(N, getCurSDLoc(), DestVT));
}

void SelectionDAGBuilder::visitBitCast(const User &I) {
  SDValue N = getValue(I.getOperand(0));
  EVT DestVT = DAG.getTargetLoweringInfo().getValueType(I.getType());

  // BitCast assures us that source and destination are the same size so this is
  // either a BITCAST or a no-op.
  if (DestVT != N.getValueType())
    setValue(&I, DAG.getNode(ISD::BITCAST, getCurSDLoc(),
                             DestVT, N)); // convert types.
  // Check if the original LLVM IR Operand was a ConstantInt, because getValue()
  // might fold any kind of constant expression to an integer constant and that
  // is not what we are looking for. Only regcognize a bitcast of a genuine
  // constant integer as an opaque constant.
  else if(ConstantInt *C = dyn_cast<ConstantInt>(I.getOperand(0)))
    setValue(&I, DAG.getConstant(C->getValue(), DestVT, /*isTarget=*/false,
                                 /*isOpaque*/true));
  else
    setValue(&I, N);            // noop cast.
}

void SelectionDAGBuilder::visitAddrSpaceCast(const User &I) {
  const TargetLowering &TLI = DAG.getTargetLoweringInfo();
  const Value *SV = I.getOperand(0);
  SDValue N = getValue(SV);
  EVT DestVT = TLI.getValueType(I.getType());

  unsigned SrcAS = SV->getType()->getPointerAddressSpace();
  unsigned DestAS = I.getType()->getPointerAddressSpace();

  if (!TLI.isNoopAddrSpaceCast(SrcAS, DestAS))
    N = DAG.getAddrSpaceCast(getCurSDLoc(), DestVT, N, SrcAS, DestAS);

  setValue(&I, N);
}

void SelectionDAGBuilder::visitInsertElement(const User &I) {
  const TargetLowering &TLI = DAG.getTargetLoweringInfo();
  SDValue InVec = getValue(I.getOperand(0));
  SDValue InVal = getValue(I.getOperand(1));
  SDValue InIdx = DAG.getSExtOrTrunc(getValue(I.getOperand(2)),
                                     getCurSDLoc(), TLI.getVectorIdxTy());
  setValue(&I, DAG.getNode(ISD::INSERT_VECTOR_ELT, getCurSDLoc(),
                           TLI.getValueType(I.getType()), InVec, InVal, InIdx));
}

void SelectionDAGBuilder::visitExtractElement(const User &I) {
  const TargetLowering &TLI = DAG.getTargetLoweringInfo();
  SDValue InVec = getValue(I.getOperand(0));
  SDValue InIdx = DAG.getSExtOrTrunc(getValue(I.getOperand(1)),
                                     getCurSDLoc(), TLI.getVectorIdxTy());
  setValue(&I, DAG.getNode(ISD::EXTRACT_VECTOR_ELT, getCurSDLoc(),
                           TLI.getValueType(I.getType()), InVec, InIdx));
}

// Utility for visitShuffleVector - Return true if every element in Mask,
// beginning from position Pos and ending in Pos+Size, falls within the
// specified sequential range [L, L+Pos). or is undef.
static bool isSequentialInRange(const SmallVectorImpl<int> &Mask,
                                unsigned Pos, unsigned Size, int Low) {
  for (unsigned i = Pos, e = Pos+Size; i != e; ++i, ++Low)
    if (Mask[i] >= 0 && Mask[i] != Low)
      return false;
  return true;
}

void SelectionDAGBuilder::visitShuffleVector(const User &I) {
  SDValue Src1 = getValue(I.getOperand(0));
  SDValue Src2 = getValue(I.getOperand(1));

  SmallVector<int, 8> Mask;
  ShuffleVectorInst::getShuffleMask(cast<Constant>(I.getOperand(2)), Mask);
  unsigned MaskNumElts = Mask.size();

  const TargetLowering &TLI = DAG.getTargetLoweringInfo();
  EVT VT = TLI.getValueType(I.getType());
  EVT SrcVT = Src1.getValueType();
  unsigned SrcNumElts = SrcVT.getVectorNumElements();

  if (SrcNumElts == MaskNumElts) {
    setValue(&I, DAG.getVectorShuffle(VT, getCurSDLoc(), Src1, Src2,
                                      &Mask[0]));
    return;
  }

  // Normalize the shuffle vector since mask and vector length don't match.
  if (SrcNumElts < MaskNumElts && MaskNumElts % SrcNumElts == 0) {
    // Mask is longer than the source vectors and is a multiple of the source
    // vectors.  We can use concatenate vector to make the mask and vectors
    // lengths match.
    if (SrcNumElts*2 == MaskNumElts) {
      // First check for Src1 in low and Src2 in high
      if (isSequentialInRange(Mask, 0, SrcNumElts, 0) &&
          isSequentialInRange(Mask, SrcNumElts, SrcNumElts, SrcNumElts)) {
        // The shuffle is concatenating two vectors together.
        setValue(&I, DAG.getNode(ISD::CONCAT_VECTORS, getCurSDLoc(),
                                 VT, Src1, Src2));
        return;
      }
      // Then check for Src2 in low and Src1 in high
      if (isSequentialInRange(Mask, 0, SrcNumElts, SrcNumElts) &&
          isSequentialInRange(Mask, SrcNumElts, SrcNumElts, 0)) {
        // The shuffle is concatenating two vectors together.
        setValue(&I, DAG.getNode(ISD::CONCAT_VECTORS, getCurSDLoc(),
                                 VT, Src2, Src1));
        return;
      }
    }

    // Pad both vectors with undefs to make them the same length as the mask.
    unsigned NumConcat = MaskNumElts / SrcNumElts;
    bool Src1U = Src1.getOpcode() == ISD::UNDEF;
    bool Src2U = Src2.getOpcode() == ISD::UNDEF;
    SDValue UndefVal = DAG.getUNDEF(SrcVT);

    SmallVector<SDValue, 8> MOps1(NumConcat, UndefVal);
    SmallVector<SDValue, 8> MOps2(NumConcat, UndefVal);
    MOps1[0] = Src1;
    MOps2[0] = Src2;

    Src1 = Src1U ? DAG.getUNDEF(VT) : DAG.getNode(ISD::CONCAT_VECTORS,
                                                  getCurSDLoc(), VT, MOps1);
    Src2 = Src2U ? DAG.getUNDEF(VT) : DAG.getNode(ISD::CONCAT_VECTORS,
                                                  getCurSDLoc(), VT, MOps2);

    // Readjust mask for new input vector length.
    SmallVector<int, 8> MappedOps;
    for (unsigned i = 0; i != MaskNumElts; ++i) {
      int Idx = Mask[i];
      if (Idx >= (int)SrcNumElts)
        Idx -= SrcNumElts - MaskNumElts;
      MappedOps.push_back(Idx);
    }

    setValue(&I, DAG.getVectorShuffle(VT, getCurSDLoc(), Src1, Src2,
                                      &MappedOps[0]));
    return;
  }

  if (SrcNumElts > MaskNumElts) {
    // Analyze the access pattern of the vector to see if we can extract
    // two subvectors and do the shuffle. The analysis is done by calculating
    // the range of elements the mask access on both vectors.
    int MinRange[2] = { static_cast<int>(SrcNumElts),
                        static_cast<int>(SrcNumElts)};
    int MaxRange[2] = {-1, -1};

    for (unsigned i = 0; i != MaskNumElts; ++i) {
      int Idx = Mask[i];
      unsigned Input = 0;
      if (Idx < 0)
        continue;

      if (Idx >= (int)SrcNumElts) {
        Input = 1;
        Idx -= SrcNumElts;
      }
      if (Idx > MaxRange[Input])
        MaxRange[Input] = Idx;
      if (Idx < MinRange[Input])
        MinRange[Input] = Idx;
    }

    // Check if the access is smaller than the vector size and can we find
    // a reasonable extract index.
    int RangeUse[2] = { -1, -1 };  // 0 = Unused, 1 = Extract, -1 = Can not
                                   // Extract.
    int StartIdx[2];  // StartIdx to extract from
    for (unsigned Input = 0; Input < 2; ++Input) {
      if (MinRange[Input] >= (int)SrcNumElts && MaxRange[Input] < 0) {
        RangeUse[Input] = 0; // Unused
        StartIdx[Input] = 0;
        continue;
      }

      // Find a good start index that is a multiple of the mask length. Then
      // see if the rest of the elements are in range.
      StartIdx[Input] = (MinRange[Input]/MaskNumElts)*MaskNumElts;
      if (MaxRange[Input] - StartIdx[Input] < (int)MaskNumElts &&
          StartIdx[Input] + MaskNumElts <= SrcNumElts)
        RangeUse[Input] = 1; // Extract from a multiple of the mask length.
    }

    if (RangeUse[0] == 0 && RangeUse[1] == 0) {
      setValue(&I, DAG.getUNDEF(VT)); // Vectors are not used.
      return;
    }
    if (RangeUse[0] >= 0 && RangeUse[1] >= 0) {
      // Extract appropriate subvector and generate a vector shuffle
      for (unsigned Input = 0; Input < 2; ++Input) {
        SDValue &Src = Input == 0 ? Src1 : Src2;
        if (RangeUse[Input] == 0)
          Src = DAG.getUNDEF(VT);
        else
          Src = DAG.getNode(
              ISD::EXTRACT_SUBVECTOR, getCurSDLoc(), VT, Src,
              DAG.getConstant(StartIdx[Input], TLI.getVectorIdxTy()));
      }

      // Calculate new mask.
      SmallVector<int, 8> MappedOps;
      for (unsigned i = 0; i != MaskNumElts; ++i) {
        int Idx = Mask[i];
        if (Idx >= 0) {
          if (Idx < (int)SrcNumElts)
            Idx -= StartIdx[0];
          else
            Idx -= SrcNumElts + StartIdx[1] - MaskNumElts;
        }
        MappedOps.push_back(Idx);
      }

      setValue(&I, DAG.getVectorShuffle(VT, getCurSDLoc(), Src1, Src2,
                                        &MappedOps[0]));
      return;
    }
  }

  // We can't use either concat vectors or extract subvectors so fall back to
  // replacing the shuffle with extract and build vector.
  // to insert and build vector.
  EVT EltVT = VT.getVectorElementType();
  EVT IdxVT = TLI.getVectorIdxTy();
  SmallVector<SDValue,8> Ops;
  for (unsigned i = 0; i != MaskNumElts; ++i) {
    int Idx = Mask[i];
    SDValue Res;

    if (Idx < 0) {
      Res = DAG.getUNDEF(EltVT);
    } else {
      SDValue &Src = Idx < (int)SrcNumElts ? Src1 : Src2;
      if (Idx >= (int)SrcNumElts) Idx -= SrcNumElts;

      Res = DAG.getNode(ISD::EXTRACT_VECTOR_ELT, getCurSDLoc(),
                        EltVT, Src, DAG.getConstant(Idx, IdxVT));
    }

    Ops.push_back(Res);
  }

  setValue(&I, DAG.getNode(ISD::BUILD_VECTOR, getCurSDLoc(), VT, Ops));
}

void SelectionDAGBuilder::visitInsertValue(const InsertValueInst &I) {
  const Value *Op0 = I.getOperand(0);
  const Value *Op1 = I.getOperand(1);
  Type *AggTy = I.getType();
  Type *ValTy = Op1->getType();
  bool IntoUndef = isa<UndefValue>(Op0);
  bool FromUndef = isa<UndefValue>(Op1);

  unsigned LinearIndex = ComputeLinearIndex(AggTy, I.getIndices());

  const TargetLowering &TLI = DAG.getTargetLoweringInfo();
  SmallVector<EVT, 4> AggValueVTs;
  ComputeValueVTs(TLI, AggTy, AggValueVTs);
  SmallVector<EVT, 4> ValValueVTs;
  ComputeValueVTs(TLI, ValTy, ValValueVTs);

  unsigned NumAggValues = AggValueVTs.size();
  unsigned NumValValues = ValValueVTs.size();
  SmallVector<SDValue, 4> Values(NumAggValues);

  // Ignore an insertvalue that produces an empty object
  if (!NumAggValues) {
    setValue(&I, DAG.getUNDEF(MVT(MVT::Other)));
    return;
  }

  SDValue Agg = getValue(Op0);
  unsigned i = 0;
  // Copy the beginning value(s) from the original aggregate.
  for (; i != LinearIndex; ++i)
    Values[i] = IntoUndef ? DAG.getUNDEF(AggValueVTs[i]) :
                SDValue(Agg.getNode(), Agg.getResNo() + i);
  // Copy values from the inserted value(s).
  if (NumValValues) {
    SDValue Val = getValue(Op1);
    for (; i != LinearIndex + NumValValues; ++i)
      Values[i] = FromUndef ? DAG.getUNDEF(AggValueVTs[i]) :
                  SDValue(Val.getNode(), Val.getResNo() + i - LinearIndex);
  }
  // Copy remaining value(s) from the original aggregate.
  for (; i != NumAggValues; ++i)
    Values[i] = IntoUndef ? DAG.getUNDEF(AggValueVTs[i]) :
                SDValue(Agg.getNode(), Agg.getResNo() + i);

  setValue(&I, DAG.getNode(ISD::MERGE_VALUES, getCurSDLoc(),
                           DAG.getVTList(AggValueVTs), Values));
}

void SelectionDAGBuilder::visitExtractValue(const ExtractValueInst &I) {
  const Value *Op0 = I.getOperand(0);
  Type *AggTy = Op0->getType();
  Type *ValTy = I.getType();
  bool OutOfUndef = isa<UndefValue>(Op0);

  unsigned LinearIndex = ComputeLinearIndex(AggTy, I.getIndices());

  const TargetLowering &TLI = DAG.getTargetLoweringInfo();
  SmallVector<EVT, 4> ValValueVTs;
  ComputeValueVTs(TLI, ValTy, ValValueVTs);

  unsigned NumValValues = ValValueVTs.size();

  // Ignore a extractvalue that produces an empty object
  if (!NumValValues) {
    setValue(&I, DAG.getUNDEF(MVT(MVT::Other)));
    return;
  }

  SmallVector<SDValue, 4> Values(NumValValues);

  SDValue Agg = getValue(Op0);
  // Copy out the selected value(s).
  for (unsigned i = LinearIndex; i != LinearIndex + NumValValues; ++i)
    Values[i - LinearIndex] =
      OutOfUndef ?
        DAG.getUNDEF(Agg.getNode()->getValueType(Agg.getResNo() + i)) :
        SDValue(Agg.getNode(), Agg.getResNo() + i);

  setValue(&I, DAG.getNode(ISD::MERGE_VALUES, getCurSDLoc(),
                           DAG.getVTList(ValValueVTs), Values));
}

void SelectionDAGBuilder::visitGetElementPtr(const User &I) {
  Value *Op0 = I.getOperand(0);
  // Note that the pointer operand may be a vector of pointers. Take the scalar
  // element which holds a pointer.
  Type *Ty = Op0->getType()->getScalarType();
  unsigned AS = Ty->getPointerAddressSpace();
  SDValue N = getValue(Op0);

  bool FatPointer = N.getValueType() == MVT::iFATPTR;
  SDValue OrigN = N;

  if (FatPointer) {
    N = DAG.getIntPtrConstant(0);
  }

  for (GetElementPtrInst::const_op_iterator OI = I.op_begin()+1, E = I.op_end();
       OI != E; ++OI) {
    const Value *Idx = *OI;
    if (StructType *StTy = dyn_cast<StructType>(Ty)) {
      unsigned Field = cast<Constant>(Idx)->getUniqueInteger().getZExtValue();
      if (Field) {
        // N = N + Offset
        uint64_t Offset = DL->getStructLayout(StTy)->getElementOffset(Field);
        N = DAG.getNode(ISD::ADD, getCurSDLoc(), N.getValueType(), N,
                        DAG.getConstant(Offset, N.getValueType()));
      }

      Ty = StTy->getElementType(Field);
    } else {
      Ty = cast<SequentialType>(Ty)->getElementType();
      MVT PtrTy = DAG.getTargetLoweringInfo().getPointerTy(AS);
      unsigned PtrSize = PtrTy.getSizeInBits();
      APInt ElementSize(PtrSize, DL->getTypeAllocSize(Ty));

      // If this is a constant subscript, handle it quickly.
<<<<<<< HEAD
      const TargetLowering &TLI = DAG.getTargetLoweringInfo();
      if (const ConstantInt *CI = dyn_cast<ConstantInt>(Idx)) {
        if (CI->isZero()) continue;
        uint64_t Offs =
            DL->getTypeAllocSize(Ty)*cast<ConstantInt>(CI)->getSExtValue();
        SDValue OffsVal;
        EVT PTy = TLI.getPointerTy(AS);
        unsigned PtrBits = PTy.getSizeInBits();
        if (PtrBits < 64)
          OffsVal = DAG.getNode(ISD::TRUNCATE, getCurSDLoc(), PTy,
                                DAG.getConstant(Offs, MVT::i64));
        else
          // FIXME: Should be checking for fat pointer offset size.
          OffsVal = DAG.getConstant(Offs, MVT::i64);

        N = DAG.getNode(ISD::ADD, getCurSDLoc(), N.getValueType(), N,
                        OffsVal);
=======
      if (const auto *CI = dyn_cast<ConstantInt>(Idx)) {
        if (CI->isZero())
          continue;
        APInt Offs = ElementSize * CI->getValue().sextOrTrunc(PtrSize);
        SDValue OffsVal = DAG.getConstant(Offs, PtrTy);
        N = DAG.getNode(ISD::ADD, getCurSDLoc(), N.getValueType(), N, OffsVal);
>>>>>>> 969bfdfe
        continue;
      }

      // N = N + Idx * ElementSize;
<<<<<<< HEAD
      APInt ElementSize =
          APInt(DL->getPointerBaseSizeInBits(AS), DL->getTypeAllocSize(Ty));
=======
>>>>>>> 969bfdfe
      SDValue IdxN = getValue(Idx);

      // If the index is smaller or larger than intptr_t, truncate or extend
      // it.
      IdxN = DAG.getSExtOrTrunc(IdxN, getCurSDLoc(), N.getValueType());

      // If this is a multiply by a power of two, turn it into a shl
      // immediately.  This is a very common case.
      if (ElementSize != 1) {
        if (ElementSize.isPowerOf2()) {
          unsigned Amt = ElementSize.logBase2();
          IdxN = DAG.getNode(ISD::SHL, getCurSDLoc(),
                             N.getValueType(), IdxN,
                             DAG.getConstant(Amt, IdxN.getValueType()));
        } else {
          SDValue Scale = DAG.getConstant(ElementSize, IdxN.getValueType());
          IdxN = DAG.getNode(ISD::MUL, getCurSDLoc(),
                             N.getValueType(), IdxN, Scale);
        }
      }

      N = DAG.getNode(ISD::ADD, getCurSDLoc(),
                      N.getValueType(), N, IdxN);
    }
  }

  if (FatPointer)
    N = DAG.getNode(ISD::PTRADD, getCurSDLoc(), OrigN.getValueType(), OrigN,
        N);
  setValue(&I, N);
}

void SelectionDAGBuilder::visitAlloca(const AllocaInst &I) {
  // If this is a fixed sized alloca in the entry block of the function,
  // allocate it statically on the stack.
  if (FuncInfo.StaticAllocaMap.count(&I))
    return;   // getValue will auto-populate this.

  Type *Ty = I.getAllocatedType();
  const TargetLowering &TLI = DAG.getTargetLoweringInfo();
  uint64_t TySize = TLI.getDataLayout()->getTypeAllocSize(Ty);
  unsigned Align =
      std::max((unsigned)TLI.getDataLayout()->getPrefTypeAlignment(Ty),
               I.getAlignment());

  SDValue AllocSize = getValue(I.getArraySize());

  EVT IntPtr = TLI.getPointerTy();
  if (AllocSize.getValueType() != IntPtr)
    AllocSize = DAG.getZExtOrTrunc(AllocSize, getCurSDLoc(), IntPtr);

  AllocSize = DAG.getNode(ISD::MUL, getCurSDLoc(), IntPtr,
                          AllocSize,
                          DAG.getConstant(TySize, IntPtr));

  // Handle alignment.  If the requested alignment is less than or equal to
  // the stack alignment, ignore it.  If the size is greater than or equal to
  // the stack alignment, we note this in the DYNAMIC_STACKALLOC node.
  unsigned StackAlign =
      DAG.getSubtarget().getFrameLowering()->getStackAlignment();
  if (Align <= StackAlign)
    Align = 0;

  // Round the size of the allocation up to the stack alignment size
  // by add SA-1 to the size.
  AllocSize = DAG.getNode(ISD::ADD, getCurSDLoc(),
                          AllocSize.getValueType(), AllocSize,
                          DAG.getIntPtrConstant(StackAlign-1));

  // Mask out the low bits for alignment purposes.
  AllocSize = DAG.getNode(ISD::AND, getCurSDLoc(),
                          AllocSize.getValueType(), AllocSize,
                          DAG.getIntPtrConstant(~(uint64_t)(StackAlign-1)));

  SDValue Ops[] = { getRoot(), AllocSize, DAG.getIntPtrConstant(Align) };
  SDVTList VTs = DAG.getVTList(AllocSize.getValueType(), MVT::Other);
  SDValue DSA = DAG.getNode(ISD::DYNAMIC_STACKALLOC, getCurSDLoc(), VTs, Ops);
  setValue(&I, DSA);
  DAG.setRoot(DSA.getValue(1));

  assert(FuncInfo.MF->getFrameInfo()->hasVarSizedObjects());
}

void SelectionDAGBuilder::visitLoad(const LoadInst &I) {
  if (I.isAtomic())
    return visitAtomicLoad(I);

  const Value *SV = I.getOperand(0);
  SDValue Ptr = getValue(SV);

  Type *Ty = I.getType();

  bool isVolatile = I.isVolatile();
<<<<<<< HEAD
  bool isNonTemporal = I.getMDNode(LLVMContext::MD_nontemporal) != nullptr;
  bool isInvariant = I.getMDNode(LLVMContext::MD_invariant_load) != nullptr;
=======
  bool isNonTemporal = I.getMetadata(LLVMContext::MD_nontemporal) != nullptr;
  bool isInvariant = I.getMetadata(LLVMContext::MD_invariant_load) != nullptr;
>>>>>>> 969bfdfe
  unsigned Alignment = I.getAlignment();

  AAMDNodes AAInfo;
  I.getAAMetadata(AAInfo);
  const MDNode *Ranges = I.getMDNode(LLVMContext::MD_range);

  const TargetLowering &TLI = DAG.getTargetLoweringInfo();
  SmallVector<EVT, 4> ValueVTs;
  SmallVector<uint64_t, 4> Offsets;
  ComputeValueVTs(TLI, Ty, ValueVTs, &Offsets);
  unsigned NumValues = ValueVTs.size();
  if (NumValues == 0)
    return;

  SDValue Root;
  bool ConstantMemory = false;
  if (isVolatile || NumValues > MaxParallelChains)
    // Serialize volatile loads with other side effects.
    Root = getRoot();
  else if (AA->pointsToConstantMemory(
             AliasAnalysis::Location(SV, AA->getTypeStoreSize(Ty), AAInfo))) {
    // Do not serialize (non-volatile) loads of constant memory with anything.
    Root = DAG.getEntryNode();
    ConstantMemory = true;
  } else {
    // Do not serialize non-volatile loads against each other.
    Root = DAG.getRoot();
  }

  if (isVolatile)
    Root = TLI.prepareVolatileOrAtomicLoad(Root, getCurSDLoc(), DAG);

  SmallVector<SDValue, 4> Values(NumValues);
  SmallVector<SDValue, 4> Chains(std::min(unsigned(MaxParallelChains),
                                          NumValues));
  unsigned ChainI = 0;
  for (unsigned i = 0; i != NumValues; ++i, ++ChainI) {
    // Serializing loads here may result in excessive register pressure, and
    // TokenFactor places arbitrary choke points on the scheduler. SD scheduling
    // could recover a bit by hoisting nodes upward in the chain by recognizing
    // they are side-effect free or do not alias. The optimizer should really
    // avoid this case by converting large object/array copies to llvm.memcpy
    // (MaxParallelChains should always remain as failsafe).
    if (ChainI == MaxParallelChains) {
      assert(PendingLoads.empty() && "PendingLoads must be serialized first");
      SDValue Chain = DAG.getNode(ISD::TokenFactor, getCurSDLoc(), MVT::Other,
                                  makeArrayRef(Chains.data(), ChainI));
      Root = Chain;
      ChainI = 0;
    }
    SDValue A = Offsets[i] ? DAG.getPointerAdd(getCurSDLoc(), Ptr, Offsets[i])
                           : Ptr;
    SDValue L = DAG.getLoad(ValueVTs[i], getCurSDLoc(), Root,
                            A, MachinePointerInfo(SV, Offsets[i]), isVolatile,
                            isNonTemporal, isInvariant, Alignment, AAInfo,
                            Ranges);

    Values[i] = L;
    Chains[ChainI] = L.getValue(1);
  }

  if (!ConstantMemory) {
    SDValue Chain = DAG.getNode(ISD::TokenFactor, getCurSDLoc(), MVT::Other,
                                makeArrayRef(Chains.data(), ChainI));
    if (isVolatile)
      DAG.setRoot(Chain);
    else
      PendingLoads.push_back(Chain);
  }

  setValue(&I, DAG.getNode(ISD::MERGE_VALUES, getCurSDLoc(),
                           DAG.getVTList(ValueVTs), Values));
}

void SelectionDAGBuilder::visitStore(const StoreInst &I) {
  if (I.isAtomic())
    return visitAtomicStore(I);

  const Value *SrcV = I.getOperand(0);
  const Value *PtrV = I.getOperand(1);

  SmallVector<EVT, 4> ValueVTs;
  SmallVector<uint64_t, 4> Offsets;
  ComputeValueVTs(DAG.getTargetLoweringInfo(), SrcV->getType(),
                  ValueVTs, &Offsets);
  unsigned NumValues = ValueVTs.size();
  if (NumValues == 0)
    return;

  // Get the lowered operands. Note that we do this after
  // checking if NumResults is zero, because with zero results
  // the operands won't have values in the map.
  SDValue Src = getValue(SrcV);
  SDValue Ptr = getValue(PtrV);

  SDValue Root = getRoot();
  SmallVector<SDValue, 4> Chains(std::min(unsigned(MaxParallelChains),
                                          NumValues));
  EVT PtrVT = Ptr.getValueType();
  bool isVolatile = I.isVolatile();
<<<<<<< HEAD
  bool isNonTemporal = I.getMDNode(LLVMContext::MD_nontemporal) != nullptr;
=======
  bool isNonTemporal = I.getMetadata(LLVMContext::MD_nontemporal) != nullptr;
>>>>>>> 969bfdfe
  unsigned Alignment = I.getAlignment();

  AAMDNodes AAInfo;
  I.getAAMetadata(AAInfo);

  unsigned ChainI = 0;
  for (unsigned i = 0; i != NumValues; ++i, ++ChainI) {
    // See visitLoad comments.
    if (ChainI == MaxParallelChains) {
      SDValue Chain = DAG.getNode(ISD::TokenFactor, getCurSDLoc(), MVT::Other,
                                  makeArrayRef(Chains.data(), ChainI));
      Root = Chain;
      ChainI = 0;
    }
    // FIXME:
    SDValue Add = Offsets[i] ? DAG.getNode(ISD::ADD, getCurSDLoc(), PtrVT, Ptr,
                              DAG.getConstant(Offsets[i], PtrVT)) : Ptr;
    SDValue St = DAG.getStore(Root, getCurSDLoc(),
                              SDValue(Src.getNode(), Src.getResNo() + i),
                              Add, MachinePointerInfo(PtrV, Offsets[i]),
                              isVolatile, isNonTemporal, Alignment, AAInfo);
    Chains[ChainI] = St;
  }

  SDValue StoreNode = DAG.getNode(ISD::TokenFactor, getCurSDLoc(), MVT::Other,
                                  makeArrayRef(Chains.data(), ChainI));
  DAG.setRoot(StoreNode);
}

<<<<<<< HEAD
=======
void SelectionDAGBuilder::visitMaskedStore(const CallInst &I) {
  SDLoc sdl = getCurSDLoc();

  // llvm.masked.store.*(Src0, Ptr, alignemt, Mask)
  Value  *PtrOperand = I.getArgOperand(1);
  SDValue Ptr = getValue(PtrOperand);
  SDValue Src0 = getValue(I.getArgOperand(0));
  SDValue Mask = getValue(I.getArgOperand(3));
  EVT VT = Src0.getValueType();
  unsigned Alignment = (cast<ConstantInt>(I.getArgOperand(2)))->getZExtValue();
  if (!Alignment)
    Alignment = DAG.getEVTAlignment(VT);

  AAMDNodes AAInfo;
  I.getAAMetadata(AAInfo);

  MachineMemOperand *MMO =
    DAG.getMachineFunction().
    getMachineMemOperand(MachinePointerInfo(PtrOperand),
                          MachineMemOperand::MOStore,  VT.getStoreSize(),
                          Alignment, AAInfo);
  SDValue StoreNode = DAG.getMaskedStore(getRoot(), sdl, Src0, Ptr, Mask, VT,
                                         MMO, false);
  DAG.setRoot(StoreNode);
  setValue(&I, StoreNode);
}

void SelectionDAGBuilder::visitMaskedLoad(const CallInst &I) {
  SDLoc sdl = getCurSDLoc();

  // @llvm.masked.load.*(Ptr, alignment, Mask, Src0)
  Value  *PtrOperand = I.getArgOperand(0);
  SDValue Ptr = getValue(PtrOperand);
  SDValue Src0 = getValue(I.getArgOperand(3));
  SDValue Mask = getValue(I.getArgOperand(2));

  const TargetLowering &TLI = DAG.getTargetLoweringInfo();
  EVT VT = TLI.getValueType(I.getType());
  unsigned Alignment = (cast<ConstantInt>(I.getArgOperand(1)))->getZExtValue();
  if (!Alignment)
    Alignment = DAG.getEVTAlignment(VT);

  AAMDNodes AAInfo;
  I.getAAMetadata(AAInfo);
  const MDNode *Ranges = I.getMetadata(LLVMContext::MD_range);

  SDValue InChain = DAG.getRoot();
  if (AA->pointsToConstantMemory(
      AliasAnalysis::Location(PtrOperand,
                              AA->getTypeStoreSize(I.getType()),
                              AAInfo))) {
    // Do not serialize (non-volatile) loads of constant memory with anything.
    InChain = DAG.getEntryNode();
  }

  MachineMemOperand *MMO =
    DAG.getMachineFunction().
    getMachineMemOperand(MachinePointerInfo(PtrOperand),
                          MachineMemOperand::MOLoad,  VT.getStoreSize(),
                          Alignment, AAInfo, Ranges);

  SDValue Load = DAG.getMaskedLoad(VT, sdl, InChain, Ptr, Mask, Src0, VT, MMO,
                                   ISD::NON_EXTLOAD);
  SDValue OutChain = Load.getValue(1);
  DAG.setRoot(OutChain);
  setValue(&I, Load);
}

>>>>>>> 969bfdfe
void SelectionDAGBuilder::visitAtomicCmpXchg(const AtomicCmpXchgInst &I) {
  SDLoc dl = getCurSDLoc();
  AtomicOrdering SuccessOrder = I.getSuccessOrdering();
  AtomicOrdering FailureOrder = I.getFailureOrdering();
  SynchronizationScope Scope = I.getSynchScope();

  SDValue InChain = getRoot();

  MVT MemVT = getValue(I.getCompareOperand()).getSimpleValueType();
  SDVTList VTs = DAG.getVTList(MemVT, MVT::i1, MVT::Other);
  SDValue L = DAG.getAtomicCmpSwap(
      ISD::ATOMIC_CMP_SWAP_WITH_SUCCESS, dl, MemVT, VTs, InChain,
      getValue(I.getPointerOperand()), getValue(I.getCompareOperand()),
      getValue(I.getNewValOperand()), MachinePointerInfo(I.getPointerOperand()),
      /*Alignment=*/ 0, SuccessOrder, FailureOrder, Scope);

  SDValue OutChain = L.getValue(2);

  setValue(&I, L);
  DAG.setRoot(OutChain);
}

void SelectionDAGBuilder::visitAtomicRMW(const AtomicRMWInst &I) {
  SDLoc dl = getCurSDLoc();
  ISD::NodeType NT;
  switch (I.getOperation()) {
  default: llvm_unreachable("Unknown atomicrmw operation");
  case AtomicRMWInst::Xchg: NT = ISD::ATOMIC_SWAP; break;
  case AtomicRMWInst::Add:  NT = ISD::ATOMIC_LOAD_ADD; break;
  case AtomicRMWInst::Sub:  NT = ISD::ATOMIC_LOAD_SUB; break;
  case AtomicRMWInst::And:  NT = ISD::ATOMIC_LOAD_AND; break;
  case AtomicRMWInst::Nand: NT = ISD::ATOMIC_LOAD_NAND; break;
  case AtomicRMWInst::Or:   NT = ISD::ATOMIC_LOAD_OR; break;
  case AtomicRMWInst::Xor:  NT = ISD::ATOMIC_LOAD_XOR; break;
  case AtomicRMWInst::Max:  NT = ISD::ATOMIC_LOAD_MAX; break;
  case AtomicRMWInst::Min:  NT = ISD::ATOMIC_LOAD_MIN; break;
  case AtomicRMWInst::UMax: NT = ISD::ATOMIC_LOAD_UMAX; break;
  case AtomicRMWInst::UMin: NT = ISD::ATOMIC_LOAD_UMIN; break;
  }
  AtomicOrdering Order = I.getOrdering();
  SynchronizationScope Scope = I.getSynchScope();

  SDValue InChain = getRoot();

  SDValue L =
    DAG.getAtomic(NT, dl,
                  getValue(I.getValOperand()).getSimpleValueType(),
                  InChain,
                  getValue(I.getPointerOperand()),
                  getValue(I.getValOperand()),
                  I.getPointerOperand(),
                  /* Alignment=*/ 0, Order, Scope);

  SDValue OutChain = L.getValue(1);

  setValue(&I, L);
  DAG.setRoot(OutChain);
}

void SelectionDAGBuilder::visitFence(const FenceInst &I) {
  SDLoc dl = getCurSDLoc();
  const TargetLowering &TLI = DAG.getTargetLoweringInfo();
  SDValue Ops[3];
  Ops[0] = getRoot();
  Ops[1] = DAG.getConstant(I.getOrdering(), TLI.getPointerTy());
  Ops[2] = DAG.getConstant(I.getSynchScope(), TLI.getPointerTy());
  DAG.setRoot(DAG.getNode(ISD::ATOMIC_FENCE, dl, MVT::Other, Ops));
}

void SelectionDAGBuilder::visitAtomicLoad(const LoadInst &I) {
  SDLoc dl = getCurSDLoc();
  AtomicOrdering Order = I.getOrdering();
  SynchronizationScope Scope = I.getSynchScope();

  SDValue InChain = getRoot();

  const TargetLowering &TLI = DAG.getTargetLoweringInfo();
  EVT VT = TLI.getValueType(I.getType());

  if (I.getAlignment() < VT.getSizeInBits() / 8)
    report_fatal_error("Cannot generate unaligned atomic load");

  MachineMemOperand *MMO =
      DAG.getMachineFunction().
      getMachineMemOperand(MachinePointerInfo(I.getPointerOperand()),
                           MachineMemOperand::MOVolatile |
                           MachineMemOperand::MOLoad,
                           VT.getStoreSize(),
                           I.getAlignment() ? I.getAlignment() :
                                              DAG.getEVTAlignment(VT));

  InChain = TLI.prepareVolatileOrAtomicLoad(InChain, dl, DAG);
  SDValue L =
      DAG.getAtomic(ISD::ATOMIC_LOAD, dl, VT, VT, InChain,
                    getValue(I.getPointerOperand()), MMO,
                    Order, Scope);

  SDValue OutChain = L.getValue(1);

  setValue(&I, L);
  DAG.setRoot(OutChain);
}

void SelectionDAGBuilder::visitAtomicStore(const StoreInst &I) {
  SDLoc dl = getCurSDLoc();

  AtomicOrdering Order = I.getOrdering();
  SynchronizationScope Scope = I.getSynchScope();

  SDValue InChain = getRoot();

  const TargetLowering &TLI = DAG.getTargetLoweringInfo();
  EVT VT = TLI.getValueType(I.getValueOperand()->getType());

  if (I.getAlignment() < VT.getSizeInBits() / 8)
    report_fatal_error("Cannot generate unaligned atomic store");

  SDValue OutChain =
    DAG.getAtomic(ISD::ATOMIC_STORE, dl, VT,
                  InChain,
                  getValue(I.getPointerOperand()),
                  getValue(I.getValueOperand()),
                  I.getPointerOperand(), I.getAlignment(),
                  Order, Scope);

  DAG.setRoot(OutChain);
}

/// visitTargetIntrinsic - Lower a call of a target intrinsic to an INTRINSIC
/// node.
void SelectionDAGBuilder::visitTargetIntrinsic(const CallInst &I,
                                               unsigned Intrinsic) {
  bool HasChain = !I.doesNotAccessMemory();
  bool OnlyLoad = HasChain && I.onlyReadsMemory();

  // Build the operand list.
  SmallVector<SDValue, 8> Ops;
  if (HasChain) {  // If this intrinsic has side-effects, chainify it.
    if (OnlyLoad) {
      // We don't need to serialize loads against other loads.
      Ops.push_back(DAG.getRoot());
    } else {
      Ops.push_back(getRoot());
    }
  }

  // Info is set by getTgtMemInstrinsic
  TargetLowering::IntrinsicInfo Info;
  const TargetLowering &TLI = DAG.getTargetLoweringInfo();
  bool IsTgtIntrinsic = TLI.getTgtMemIntrinsic(Info, I, Intrinsic);

  // Add the intrinsic ID as an integer operand if it's not a target intrinsic.
  if (!IsTgtIntrinsic || Info.opc == ISD::INTRINSIC_VOID ||
      Info.opc == ISD::INTRINSIC_W_CHAIN)
    Ops.push_back(DAG.getTargetConstant(Intrinsic, TLI.getPointerTy()));

  // Add all operands of the call to the operand list.
  for (unsigned i = 0, e = I.getNumArgOperands(); i != e; ++i) {
    SDValue Op = getValue(I.getArgOperand(i));
    Ops.push_back(Op);
  }

  SmallVector<EVT, 4> ValueVTs;
  ComputeValueVTs(TLI, I.getType(), ValueVTs);

  if (HasChain)
    ValueVTs.push_back(MVT::Other);

  SDVTList VTs = DAG.getVTList(ValueVTs);

  // Create the node.
  SDValue Result;
  if (IsTgtIntrinsic) {
    // This is target intrinsic that touches memory
    Result = DAG.getMemIntrinsicNode(Info.opc, getCurSDLoc(),
                                     VTs, Ops, Info.memVT,
                                   MachinePointerInfo(Info.ptrVal, Info.offset),
                                     Info.align, Info.vol,
                                     Info.readMem, Info.writeMem, Info.size);
  } else if (!HasChain) {
    Result = DAG.getNode(ISD::INTRINSIC_WO_CHAIN, getCurSDLoc(), VTs, Ops);
  } else if (!I.getType()->isVoidTy()) {
    Result = DAG.getNode(ISD::INTRINSIC_W_CHAIN, getCurSDLoc(), VTs, Ops);
  } else {
    Result = DAG.getNode(ISD::INTRINSIC_VOID, getCurSDLoc(), VTs, Ops);
  }

  if (HasChain) {
    SDValue Chain = Result.getValue(Result.getNode()->getNumValues()-1);
    if (OnlyLoad)
      PendingLoads.push_back(Chain);
    else
      DAG.setRoot(Chain);
  }

  if (!I.getType()->isVoidTy()) {
    if (VectorType *PTy = dyn_cast<VectorType>(I.getType())) {
      EVT VT = TLI.getValueType(PTy);
      Result = DAG.getNode(ISD::BITCAST, getCurSDLoc(), VT, Result);
    }

    setValue(&I, Result);
  }
}

/// GetSignificand - Get the significand and build it into a floating-point
/// number with exponent of 1:
///
///   Op = (Op & 0x007fffff) | 0x3f800000;
///
/// where Op is the hexadecimal representation of floating point value.
static SDValue
GetSignificand(SelectionDAG &DAG, SDValue Op, SDLoc dl) {
  SDValue t1 = DAG.getNode(ISD::AND, dl, MVT::i32, Op,
                           DAG.getConstant(0x007fffff, MVT::i32));
  SDValue t2 = DAG.getNode(ISD::OR, dl, MVT::i32, t1,
                           DAG.getConstant(0x3f800000, MVT::i32));
  return DAG.getNode(ISD::BITCAST, dl, MVT::f32, t2);
}

/// GetExponent - Get the exponent:
///
///   (float)(int)(((Op & 0x7f800000) >> 23) - 127);
///
/// where Op is the hexadecimal representation of floating point value.
static SDValue
GetExponent(SelectionDAG &DAG, SDValue Op, const TargetLowering &TLI,
            SDLoc dl) {
  SDValue t0 = DAG.getNode(ISD::AND, dl, MVT::i32, Op,
                           DAG.getConstant(0x7f800000, MVT::i32));
  SDValue t1 = DAG.getNode(ISD::SRL, dl, MVT::i32, t0,
                           DAG.getConstant(23, TLI.getPointerTy()));
  SDValue t2 = DAG.getNode(ISD::SUB, dl, MVT::i32, t1,
                           DAG.getConstant(127, MVT::i32));
  return DAG.getNode(ISD::SINT_TO_FP, dl, MVT::f32, t2);
}

/// getF32Constant - Get 32-bit floating point constant.
static SDValue
getF32Constant(SelectionDAG &DAG, unsigned Flt) {
  return DAG.getConstantFP(APFloat(APFloat::IEEEsingle, APInt(32, Flt)),
                           MVT::f32);
}

static SDValue getLimitedPrecisionExp2(SDValue t0, SDLoc dl,
                                       SelectionDAG &DAG) {
  //   IntegerPartOfX = ((int32_t)(t0);
  SDValue IntegerPartOfX = DAG.getNode(ISD::FP_TO_SINT, dl, MVT::i32, t0);

  //   FractionalPartOfX = t0 - (float)IntegerPartOfX;
  SDValue t1 = DAG.getNode(ISD::SINT_TO_FP, dl, MVT::f32, IntegerPartOfX);
  SDValue X = DAG.getNode(ISD::FSUB, dl, MVT::f32, t0, t1);

  //   IntegerPartOfX <<= 23;
  IntegerPartOfX = DAG.getNode(
      ISD::SHL, dl, MVT::i32, IntegerPartOfX,
      DAG.getConstant(23, DAG.getTargetLoweringInfo().getPointerTy()));

  SDValue TwoToFractionalPartOfX;
  if (LimitFloatPrecision <= 6) {
    // For floating-point precision of 6:
    //
    //   TwoToFractionalPartOfX =
    //     0.997535578f +
    //       (0.735607626f + 0.252464424f * x) * x;
    //
    // error 0.0144103317, which is 6 bits
    SDValue t2 = DAG.getNode(ISD::FMUL, dl, MVT::f32, X,
                             getF32Constant(DAG, 0x3e814304));
    SDValue t3 = DAG.getNode(ISD::FADD, dl, MVT::f32, t2,
                             getF32Constant(DAG, 0x3f3c50c8));
    SDValue t4 = DAG.getNode(ISD::FMUL, dl, MVT::f32, t3, X);
    TwoToFractionalPartOfX = DAG.getNode(ISD::FADD, dl, MVT::f32, t4,
                                         getF32Constant(DAG, 0x3f7f5e7e));
  } else if (LimitFloatPrecision <= 12) {
    // For floating-point precision of 12:
    //
    //   TwoToFractionalPartOfX =
    //     0.999892986f +
    //       (0.696457318f +
    //         (0.224338339f + 0.792043434e-1f * x) * x) * x;
    //
    // error 0.000107046256, which is 13 to 14 bits
    SDValue t2 = DAG.getNode(ISD::FMUL, dl, MVT::f32, X,
                             getF32Constant(DAG, 0x3da235e3));
    SDValue t3 = DAG.getNode(ISD::FADD, dl, MVT::f32, t2,
                             getF32Constant(DAG, 0x3e65b8f3));
    SDValue t4 = DAG.getNode(ISD::FMUL, dl, MVT::f32, t3, X);
    SDValue t5 = DAG.getNode(ISD::FADD, dl, MVT::f32, t4,
                             getF32Constant(DAG, 0x3f324b07));
    SDValue t6 = DAG.getNode(ISD::FMUL, dl, MVT::f32, t5, X);
    TwoToFractionalPartOfX = DAG.getNode(ISD::FADD, dl, MVT::f32, t6,
                                         getF32Constant(DAG, 0x3f7ff8fd));
  } else { // LimitFloatPrecision <= 18
    // For floating-point precision of 18:
    //
    //   TwoToFractionalPartOfX =
    //     0.999999982f +
    //       (0.693148872f +
    //         (0.240227044f +
    //           (0.554906021e-1f +
    //             (0.961591928e-2f +
    //               (0.136028312e-2f + 0.157059148e-3f *x)*x)*x)*x)*x)*x;
    // error 2.47208000*10^(-7), which is better than 18 bits
    SDValue t2 = DAG.getNode(ISD::FMUL, dl, MVT::f32, X,
                             getF32Constant(DAG, 0x3924b03e));
    SDValue t3 = DAG.getNode(ISD::FADD, dl, MVT::f32, t2,
                             getF32Constant(DAG, 0x3ab24b87));
    SDValue t4 = DAG.getNode(ISD::FMUL, dl, MVT::f32, t3, X);
    SDValue t5 = DAG.getNode(ISD::FADD, dl, MVT::f32, t4,
                             getF32Constant(DAG, 0x3c1d8c17));
    SDValue t6 = DAG.getNode(ISD::FMUL, dl, MVT::f32, t5, X);
    SDValue t7 = DAG.getNode(ISD::FADD, dl, MVT::f32, t6,
                             getF32Constant(DAG, 0x3d634a1d));
    SDValue t8 = DAG.getNode(ISD::FMUL, dl, MVT::f32, t7, X);
    SDValue t9 = DAG.getNode(ISD::FADD, dl, MVT::f32, t8,
                             getF32Constant(DAG, 0x3e75fe14));
    SDValue t10 = DAG.getNode(ISD::FMUL, dl, MVT::f32, t9, X);
    SDValue t11 = DAG.getNode(ISD::FADD, dl, MVT::f32, t10,
                              getF32Constant(DAG, 0x3f317234));
    SDValue t12 = DAG.getNode(ISD::FMUL, dl, MVT::f32, t11, X);
    TwoToFractionalPartOfX = DAG.getNode(ISD::FADD, dl, MVT::f32, t12,
                                         getF32Constant(DAG, 0x3f800000));
  }

  // Add the exponent into the result in integer domain.
  SDValue t13 = DAG.getNode(ISD::BITCAST, dl, MVT::i32, TwoToFractionalPartOfX);
  return DAG.getNode(ISD::BITCAST, dl, MVT::f32,
                     DAG.getNode(ISD::ADD, dl, MVT::i32, t13, IntegerPartOfX));
}

/// expandExp - Lower an exp intrinsic. Handles the special sequences for
/// limited-precision mode.
static SDValue expandExp(SDLoc dl, SDValue Op, SelectionDAG &DAG,
                         const TargetLowering &TLI) {
  if (Op.getValueType() == MVT::f32 &&
      LimitFloatPrecision > 0 && LimitFloatPrecision <= 18) {

    // Put the exponent in the right bit position for later addition to the
    // final result:
    //
    //   #define LOG2OFe 1.4426950f
    //   t0 = Op * LOG2OFe
    SDValue t0 = DAG.getNode(ISD::FMUL, dl, MVT::f32, Op,
                             getF32Constant(DAG, 0x3fb8aa3b));
    return getLimitedPrecisionExp2(t0, dl, DAG);
  }

  // No special expansion.
  return DAG.getNode(ISD::FEXP, dl, Op.getValueType(), Op);
}

/// expandLog - Lower a log intrinsic. Handles the special sequences for
/// limited-precision mode.
static SDValue expandLog(SDLoc dl, SDValue Op, SelectionDAG &DAG,
                         const TargetLowering &TLI) {
  if (Op.getValueType() == MVT::f32 &&
      LimitFloatPrecision > 0 && LimitFloatPrecision <= 18) {
    SDValue Op1 = DAG.getNode(ISD::BITCAST, dl, MVT::i32, Op);

    // Scale the exponent by log(2) [0.69314718f].
    SDValue Exp = GetExponent(DAG, Op1, TLI, dl);
    SDValue LogOfExponent = DAG.getNode(ISD::FMUL, dl, MVT::f32, Exp,
                                        getF32Constant(DAG, 0x3f317218));

    // Get the significand and build it into a floating-point number with
    // exponent of 1.
    SDValue X = GetSignificand(DAG, Op1, dl);

    SDValue LogOfMantissa;
    if (LimitFloatPrecision <= 6) {
      // For floating-point precision of 6:
      //
      //   LogofMantissa =
      //     -1.1609546f +
      //       (1.4034025f - 0.23903021f * x) * x;
      //
      // error 0.0034276066, which is better than 8 bits
      SDValue t0 = DAG.getNode(ISD::FMUL, dl, MVT::f32, X,
                               getF32Constant(DAG, 0xbe74c456));
      SDValue t1 = DAG.getNode(ISD::FADD, dl, MVT::f32, t0,
                               getF32Constant(DAG, 0x3fb3a2b1));
      SDValue t2 = DAG.getNode(ISD::FMUL, dl, MVT::f32, t1, X);
      LogOfMantissa = DAG.getNode(ISD::FSUB, dl, MVT::f32, t2,
                                  getF32Constant(DAG, 0x3f949a29));
    } else if (LimitFloatPrecision <= 12) {
      // For floating-point precision of 12:
      //
      //   LogOfMantissa =
      //     -1.7417939f +
      //       (2.8212026f +
      //         (-1.4699568f +
      //           (0.44717955f - 0.56570851e-1f * x) * x) * x) * x;
      //
      // error 0.000061011436, which is 14 bits
      SDValue t0 = DAG.getNode(ISD::FMUL, dl, MVT::f32, X,
                               getF32Constant(DAG, 0xbd67b6d6));
      SDValue t1 = DAG.getNode(ISD::FADD, dl, MVT::f32, t0,
                               getF32Constant(DAG, 0x3ee4f4b8));
      SDValue t2 = DAG.getNode(ISD::FMUL, dl, MVT::f32, t1, X);
      SDValue t3 = DAG.getNode(ISD::FSUB, dl, MVT::f32, t2,
                               getF32Constant(DAG, 0x3fbc278b));
      SDValue t4 = DAG.getNode(ISD::FMUL, dl, MVT::f32, t3, X);
      SDValue t5 = DAG.getNode(ISD::FADD, dl, MVT::f32, t4,
                               getF32Constant(DAG, 0x40348e95));
      SDValue t6 = DAG.getNode(ISD::FMUL, dl, MVT::f32, t5, X);
      LogOfMantissa = DAG.getNode(ISD::FSUB, dl, MVT::f32, t6,
                                  getF32Constant(DAG, 0x3fdef31a));
    } else { // LimitFloatPrecision <= 18
      // For floating-point precision of 18:
      //
      //   LogOfMantissa =
      //     -2.1072184f +
      //       (4.2372794f +
      //         (-3.7029485f +
      //           (2.2781945f +
      //             (-0.87823314f +
      //               (0.19073739f - 0.17809712e-1f * x) * x) * x) * x) * x)*x;
      //
      // error 0.0000023660568, which is better than 18 bits
      SDValue t0 = DAG.getNode(ISD::FMUL, dl, MVT::f32, X,
                               getF32Constant(DAG, 0xbc91e5ac));
      SDValue t1 = DAG.getNode(ISD::FADD, dl, MVT::f32, t0,
                               getF32Constant(DAG, 0x3e4350aa));
      SDValue t2 = DAG.getNode(ISD::FMUL, dl, MVT::f32, t1, X);
      SDValue t3 = DAG.getNode(ISD::FSUB, dl, MVT::f32, t2,
                               getF32Constant(DAG, 0x3f60d3e3));
      SDValue t4 = DAG.getNode(ISD::FMUL, dl, MVT::f32, t3, X);
      SDValue t5 = DAG.getNode(ISD::FADD, dl, MVT::f32, t4,
                               getF32Constant(DAG, 0x4011cdf0));
      SDValue t6 = DAG.getNode(ISD::FMUL, dl, MVT::f32, t5, X);
      SDValue t7 = DAG.getNode(ISD::FSUB, dl, MVT::f32, t6,
                               getF32Constant(DAG, 0x406cfd1c));
      SDValue t8 = DAG.getNode(ISD::FMUL, dl, MVT::f32, t7, X);
      SDValue t9 = DAG.getNode(ISD::FADD, dl, MVT::f32, t8,
                               getF32Constant(DAG, 0x408797cb));
      SDValue t10 = DAG.getNode(ISD::FMUL, dl, MVT::f32, t9, X);
      LogOfMantissa = DAG.getNode(ISD::FSUB, dl, MVT::f32, t10,
                                  getF32Constant(DAG, 0x4006dcab));
    }

    return DAG.getNode(ISD::FADD, dl, MVT::f32, LogOfExponent, LogOfMantissa);
  }

  // No special expansion.
  return DAG.getNode(ISD::FLOG, dl, Op.getValueType(), Op);
}

/// expandLog2 - Lower a log2 intrinsic. Handles the special sequences for
/// limited-precision mode.
static SDValue expandLog2(SDLoc dl, SDValue Op, SelectionDAG &DAG,
                          const TargetLowering &TLI) {
  if (Op.getValueType() == MVT::f32 &&
      LimitFloatPrecision > 0 && LimitFloatPrecision <= 18) {
    SDValue Op1 = DAG.getNode(ISD::BITCAST, dl, MVT::i32, Op);

    // Get the exponent.
    SDValue LogOfExponent = GetExponent(DAG, Op1, TLI, dl);

    // Get the significand and build it into a floating-point number with
    // exponent of 1.
    SDValue X = GetSignificand(DAG, Op1, dl);

    // Different possible minimax approximations of significand in
    // floating-point for various degrees of accuracy over [1,2].
    SDValue Log2ofMantissa;
    if (LimitFloatPrecision <= 6) {
      // For floating-point precision of 6:
      //
      //   Log2ofMantissa = -1.6749035f + (2.0246817f - .34484768f * x) * x;
      //
      // error 0.0049451742, which is more than 7 bits
      SDValue t0 = DAG.getNode(ISD::FMUL, dl, MVT::f32, X,
                               getF32Constant(DAG, 0xbeb08fe0));
      SDValue t1 = DAG.getNode(ISD::FADD, dl, MVT::f32, t0,
                               getF32Constant(DAG, 0x40019463));
      SDValue t2 = DAG.getNode(ISD::FMUL, dl, MVT::f32, t1, X);
      Log2ofMantissa = DAG.getNode(ISD::FSUB, dl, MVT::f32, t2,
                                   getF32Constant(DAG, 0x3fd6633d));
    } else if (LimitFloatPrecision <= 12) {
      // For floating-point precision of 12:
      //
      //   Log2ofMantissa =
      //     -2.51285454f +
      //       (4.07009056f +
      //         (-2.12067489f +
      //           (.645142248f - 0.816157886e-1f * x) * x) * x) * x;
      //
      // error 0.0000876136000, which is better than 13 bits
      SDValue t0 = DAG.getNode(ISD::FMUL, dl, MVT::f32, X,
                               getF32Constant(DAG, 0xbda7262e));
      SDValue t1 = DAG.getNode(ISD::FADD, dl, MVT::f32, t0,
                               getF32Constant(DAG, 0x3f25280b));
      SDValue t2 = DAG.getNode(ISD::FMUL, dl, MVT::f32, t1, X);
      SDValue t3 = DAG.getNode(ISD::FSUB, dl, MVT::f32, t2,
                               getF32Constant(DAG, 0x4007b923));
      SDValue t4 = DAG.getNode(ISD::FMUL, dl, MVT::f32, t3, X);
      SDValue t5 = DAG.getNode(ISD::FADD, dl, MVT::f32, t4,
                               getF32Constant(DAG, 0x40823e2f));
      SDValue t6 = DAG.getNode(ISD::FMUL, dl, MVT::f32, t5, X);
      Log2ofMantissa = DAG.getNode(ISD::FSUB, dl, MVT::f32, t6,
                                   getF32Constant(DAG, 0x4020d29c));
    } else { // LimitFloatPrecision <= 18
      // For floating-point precision of 18:
      //
      //   Log2ofMantissa =
      //     -3.0400495f +
      //       (6.1129976f +
      //         (-5.3420409f +
      //           (3.2865683f +
      //             (-1.2669343f +
      //               (0.27515199f -
      //                 0.25691327e-1f * x) * x) * x) * x) * x) * x;
      //
      // error 0.0000018516, which is better than 18 bits
      SDValue t0 = DAG.getNode(ISD::FMUL, dl, MVT::f32, X,
                               getF32Constant(DAG, 0xbcd2769e));
      SDValue t1 = DAG.getNode(ISD::FADD, dl, MVT::f32, t0,
                               getF32Constant(DAG, 0x3e8ce0b9));
      SDValue t2 = DAG.getNode(ISD::FMUL, dl, MVT::f32, t1, X);
      SDValue t3 = DAG.getNode(ISD::FSUB, dl, MVT::f32, t2,
                               getF32Constant(DAG, 0x3fa22ae7));
      SDValue t4 = DAG.getNode(ISD::FMUL, dl, MVT::f32, t3, X);
      SDValue t5 = DAG.getNode(ISD::FADD, dl, MVT::f32, t4,
                               getF32Constant(DAG, 0x40525723));
      SDValue t6 = DAG.getNode(ISD::FMUL, dl, MVT::f32, t5, X);
      SDValue t7 = DAG.getNode(ISD::FSUB, dl, MVT::f32, t6,
                               getF32Constant(DAG, 0x40aaf200));
      SDValue t8 = DAG.getNode(ISD::FMUL, dl, MVT::f32, t7, X);
      SDValue t9 = DAG.getNode(ISD::FADD, dl, MVT::f32, t8,
                               getF32Constant(DAG, 0x40c39dad));
      SDValue t10 = DAG.getNode(ISD::FMUL, dl, MVT::f32, t9, X);
      Log2ofMantissa = DAG.getNode(ISD::FSUB, dl, MVT::f32, t10,
                                   getF32Constant(DAG, 0x4042902c));
    }

    return DAG.getNode(ISD::FADD, dl, MVT::f32, LogOfExponent, Log2ofMantissa);
  }

  // No special expansion.
  return DAG.getNode(ISD::FLOG2, dl, Op.getValueType(), Op);
}

/// expandLog10 - Lower a log10 intrinsic. Handles the special sequences for
/// limited-precision mode.
static SDValue expandLog10(SDLoc dl, SDValue Op, SelectionDAG &DAG,
                           const TargetLowering &TLI) {
  if (Op.getValueType() == MVT::f32 &&
      LimitFloatPrecision > 0 && LimitFloatPrecision <= 18) {
    SDValue Op1 = DAG.getNode(ISD::BITCAST, dl, MVT::i32, Op);

    // Scale the exponent by log10(2) [0.30102999f].
    SDValue Exp = GetExponent(DAG, Op1, TLI, dl);
    SDValue LogOfExponent = DAG.getNode(ISD::FMUL, dl, MVT::f32, Exp,
                                        getF32Constant(DAG, 0x3e9a209a));

    // Get the significand and build it into a floating-point number with
    // exponent of 1.
    SDValue X = GetSignificand(DAG, Op1, dl);

    SDValue Log10ofMantissa;
    if (LimitFloatPrecision <= 6) {
      // For floating-point precision of 6:
      //
      //   Log10ofMantissa =
      //     -0.50419619f +
      //       (0.60948995f - 0.10380950f * x) * x;
      //
      // error 0.0014886165, which is 6 bits
      SDValue t0 = DAG.getNode(ISD::FMUL, dl, MVT::f32, X,
                               getF32Constant(DAG, 0xbdd49a13));
      SDValue t1 = DAG.getNode(ISD::FADD, dl, MVT::f32, t0,
                               getF32Constant(DAG, 0x3f1c0789));
      SDValue t2 = DAG.getNode(ISD::FMUL, dl, MVT::f32, t1, X);
      Log10ofMantissa = DAG.getNode(ISD::FSUB, dl, MVT::f32, t2,
                                    getF32Constant(DAG, 0x3f011300));
    } else if (LimitFloatPrecision <= 12) {
      // For floating-point precision of 12:
      //
      //   Log10ofMantissa =
      //     -0.64831180f +
      //       (0.91751397f +
      //         (-0.31664806f + 0.47637168e-1f * x) * x) * x;
      //
      // error 0.00019228036, which is better than 12 bits
      SDValue t0 = DAG.getNode(ISD::FMUL, dl, MVT::f32, X,
                               getF32Constant(DAG, 0x3d431f31));
      SDValue t1 = DAG.getNode(ISD::FSUB, dl, MVT::f32, t0,
                               getF32Constant(DAG, 0x3ea21fb2));
      SDValue t2 = DAG.getNode(ISD::FMUL, dl, MVT::f32, t1, X);
      SDValue t3 = DAG.getNode(ISD::FADD, dl, MVT::f32, t2,
                               getF32Constant(DAG, 0x3f6ae232));
      SDValue t4 = DAG.getNode(ISD::FMUL, dl, MVT::f32, t3, X);
      Log10ofMantissa = DAG.getNode(ISD::FSUB, dl, MVT::f32, t4,
                                    getF32Constant(DAG, 0x3f25f7c3));
    } else { // LimitFloatPrecision <= 18
      // For floating-point precision of 18:
      //
      //   Log10ofMantissa =
      //     -0.84299375f +
      //       (1.5327582f +
      //         (-1.0688956f +
      //           (0.49102474f +
      //             (-0.12539807f + 0.13508273e-1f * x) * x) * x) * x) * x;
      //
      // error 0.0000037995730, which is better than 18 bits
      SDValue t0 = DAG.getNode(ISD::FMUL, dl, MVT::f32, X,
                               getF32Constant(DAG, 0x3c5d51ce));
      SDValue t1 = DAG.getNode(ISD::FSUB, dl, MVT::f32, t0,
                               getF32Constant(DAG, 0x3e00685a));
      SDValue t2 = DAG.getNode(ISD::FMUL, dl, MVT::f32, t1, X);
      SDValue t3 = DAG.getNode(ISD::FADD, dl, MVT::f32, t2,
                               getF32Constant(DAG, 0x3efb6798));
      SDValue t4 = DAG.getNode(ISD::FMUL, dl, MVT::f32, t3, X);
      SDValue t5 = DAG.getNode(ISD::FSUB, dl, MVT::f32, t4,
                               getF32Constant(DAG, 0x3f88d192));
      SDValue t6 = DAG.getNode(ISD::FMUL, dl, MVT::f32, t5, X);
      SDValue t7 = DAG.getNode(ISD::FADD, dl, MVT::f32, t6,
                               getF32Constant(DAG, 0x3fc4316c));
      SDValue t8 = DAG.getNode(ISD::FMUL, dl, MVT::f32, t7, X);
      Log10ofMantissa = DAG.getNode(ISD::FSUB, dl, MVT::f32, t8,
                                    getF32Constant(DAG, 0x3f57ce70));
    }

    return DAG.getNode(ISD::FADD, dl, MVT::f32, LogOfExponent, Log10ofMantissa);
  }

  // No special expansion.
  return DAG.getNode(ISD::FLOG10, dl, Op.getValueType(), Op);
}

/// expandExp2 - Lower an exp2 intrinsic. Handles the special sequences for
/// limited-precision mode.
static SDValue expandExp2(SDLoc dl, SDValue Op, SelectionDAG &DAG,
                          const TargetLowering &TLI) {
  if (Op.getValueType() == MVT::f32 &&
      LimitFloatPrecision > 0 && LimitFloatPrecision <= 18)
    return getLimitedPrecisionExp2(Op, dl, DAG);

  // No special expansion.
  return DAG.getNode(ISD::FEXP2, dl, Op.getValueType(), Op);
}

/// visitPow - Lower a pow intrinsic. Handles the special sequences for
/// limited-precision mode with x == 10.0f.
static SDValue expandPow(SDLoc dl, SDValue LHS, SDValue RHS,
                         SelectionDAG &DAG, const TargetLowering &TLI) {
  bool IsExp10 = false;
  if (LHS.getValueType() == MVT::f32 && RHS.getValueType() == MVT::f32 &&
      LimitFloatPrecision > 0 && LimitFloatPrecision <= 18) {
    if (ConstantFPSDNode *LHSC = dyn_cast<ConstantFPSDNode>(LHS)) {
      APFloat Ten(10.0f);
      IsExp10 = LHSC->isExactlyValue(Ten);
    }
  }

  if (IsExp10) {
    // Put the exponent in the right bit position for later addition to the
    // final result:
    //
    //   #define LOG2OF10 3.3219281f
    //   t0 = Op * LOG2OF10;
    SDValue t0 = DAG.getNode(ISD::FMUL, dl, MVT::f32, RHS,
                             getF32Constant(DAG, 0x40549a78));
    return getLimitedPrecisionExp2(t0, dl, DAG);
  }

  // No special expansion.
  return DAG.getNode(ISD::FPOW, dl, LHS.getValueType(), LHS, RHS);
}


/// ExpandPowI - Expand a llvm.powi intrinsic.
static SDValue ExpandPowI(SDLoc DL, SDValue LHS, SDValue RHS,
                          SelectionDAG &DAG) {
  // If RHS is a constant, we can expand this out to a multiplication tree,
  // otherwise we end up lowering to a call to __powidf2 (for example).  When
  // optimizing for size, we only want to do this if the expansion would produce
  // a small number of multiplies, otherwise we do the full expansion.
  if (ConstantSDNode *RHSC = dyn_cast<ConstantSDNode>(RHS)) {
    // Get the exponent as a positive value.
    unsigned Val = RHSC->getSExtValue();
    if ((int)Val < 0) Val = -Val;

    // powi(x, 0) -> 1.0
    if (Val == 0)
      return DAG.getConstantFP(1.0, LHS.getValueType());

    const Function *F = DAG.getMachineFunction().getFunction();
    if (!F->hasFnAttribute(Attribute::OptimizeForSize) ||
        // If optimizing for size, don't insert too many multiplies.  This
        // inserts up to 5 multiplies.
        countPopulation(Val) + Log2_32(Val) < 7) {
      // We use the simple binary decomposition method to generate the multiply
      // sequence.  There are more optimal ways to do this (for example,
      // powi(x,15) generates one more multiply than it should), but this has
      // the benefit of being both really simple and much better than a libcall.
      SDValue Res;  // Logically starts equal to 1.0
      SDValue CurSquare = LHS;
      while (Val) {
        if (Val & 1) {
          if (Res.getNode())
            Res = DAG.getNode(ISD::FMUL, DL,Res.getValueType(), Res, CurSquare);
          else
            Res = CurSquare;  // 1.0*CurSquare.
        }

        CurSquare = DAG.getNode(ISD::FMUL, DL, CurSquare.getValueType(),
                                CurSquare, CurSquare);
        Val >>= 1;
      }

      // If the original was negative, invert the result, producing 1/(x*x*x).
      if (RHSC->getSExtValue() < 0)
        Res = DAG.getNode(ISD::FDIV, DL, LHS.getValueType(),
                          DAG.getConstantFP(1.0, LHS.getValueType()), Res);
      return Res;
    }
  }

  // Otherwise, expand to a libcall.
  return DAG.getNode(ISD::FPOWI, DL, LHS.getValueType(), LHS, RHS);
}

// getTruncatedArgReg - Find underlying register used for an truncated
// argument.
static unsigned getTruncatedArgReg(const SDValue &N) {
  if (N.getOpcode() != ISD::TRUNCATE)
    return 0;

  const SDValue &Ext = N.getOperand(0);
  if (Ext.getOpcode() == ISD::AssertZext ||
      Ext.getOpcode() == ISD::AssertSext) {
    const SDValue &CFR = Ext.getOperand(0);
    if (CFR.getOpcode() == ISD::CopyFromReg)
      return cast<RegisterSDNode>(CFR.getOperand(1))->getReg();
    if (CFR.getOpcode() == ISD::TRUNCATE)
      return getTruncatedArgReg(CFR);
  }
  return 0;
}

/// EmitFuncArgumentDbgValue - If the DbgValueInst is a dbg_value of a function
/// argument, create the corresponding DBG_VALUE machine instruction for it now.
/// At the end of instruction selection, they will be inserted to the entry BB.
bool SelectionDAGBuilder::EmitFuncArgumentDbgValue(const Value *V,
                                                   MDNode *Variable,
                                                   MDNode *Expr, int64_t Offset,
                                                   bool IsIndirect,
                                                   const SDValue &N) {
  const Argument *Arg = dyn_cast<Argument>(V);
  if (!Arg)
    return false;

  MachineFunction &MF = DAG.getMachineFunction();
  const TargetInstrInfo *TII = DAG.getSubtarget().getInstrInfo();

  // Ignore inlined function arguments here.
  DIVariable DV(Variable);
  if (DV.isInlinedFnArgument(MF.getFunction()))
    return false;

  Optional<MachineOperand> Op;
  // Some arguments' frame index is recorded during argument lowering.
  if (int FI = FuncInfo.getArgumentFrameIndex(Arg))
    Op = MachineOperand::CreateFI(FI);

  if (!Op && N.getNode()) {
    unsigned Reg;
    if (N.getOpcode() == ISD::CopyFromReg)
      Reg = cast<RegisterSDNode>(N.getOperand(1))->getReg();
    else
      Reg = getTruncatedArgReg(N);
    if (Reg && TargetRegisterInfo::isVirtualRegister(Reg)) {
      MachineRegisterInfo &RegInfo = MF.getRegInfo();
      unsigned PR = RegInfo.getLiveInPhysReg(Reg);
      if (PR)
        Reg = PR;
    }
    if (Reg)
      Op = MachineOperand::CreateReg(Reg, false);
  }

  if (!Op) {
    // Check if ValueMap has reg number.
    DenseMap<const Value *, unsigned>::iterator VMI = FuncInfo.ValueMap.find(V);
    if (VMI != FuncInfo.ValueMap.end())
      Op = MachineOperand::CreateReg(VMI->second, false);
  }

  if (!Op && N.getNode())
    // Check if frame index is available.
    if (LoadSDNode *LNode = dyn_cast<LoadSDNode>(N.getNode()))
      if (FrameIndexSDNode *FINode =
          dyn_cast<FrameIndexSDNode>(LNode->getBasePtr().getNode()))
        Op = MachineOperand::CreateFI(FINode->getIndex());

  if (!Op)
    return false;

  if (Op->isReg())
    FuncInfo.ArgDbgValues.push_back(
        BuildMI(MF, getCurDebugLoc(), TII->get(TargetOpcode::DBG_VALUE),
                IsIndirect, Op->getReg(), Offset, Variable, Expr));
  else
    FuncInfo.ArgDbgValues.push_back(
        BuildMI(MF, getCurDebugLoc(), TII->get(TargetOpcode::DBG_VALUE))
            .addOperand(*Op)
            .addImm(Offset)
            .addMetadata(Variable)
            .addMetadata(Expr));

  return true;
}

// VisualStudio defines setjmp as _setjmp
#if defined(_MSC_VER) && defined(setjmp) && \
                         !defined(setjmp_undefined_for_msvc)
#  pragma push_macro("setjmp")
#  undef setjmp
#  define setjmp_undefined_for_msvc
#endif

/// visitIntrinsicCall - Lower the call to the specified intrinsic function.  If
/// we want to emit this as a call to a named external function, return the name
/// otherwise lower it and return null.
const char *
SelectionDAGBuilder::visitIntrinsicCall(const CallInst &I, unsigned Intrinsic) {
  const TargetLowering &TLI = DAG.getTargetLoweringInfo();
  SDLoc sdl = getCurSDLoc();
  DebugLoc dl = getCurDebugLoc();
  SDValue Res;

  switch (Intrinsic) {
  default:
    // By default, turn this into a target intrinsic node.
    visitTargetIntrinsic(I, Intrinsic);
    return nullptr;
  case Intrinsic::vastart:  visitVAStart(I); return nullptr;
  case Intrinsic::vaend:    visitVAEnd(I); return nullptr;
  case Intrinsic::vacopy:   visitVACopy(I); return nullptr;
  case Intrinsic::returnaddress:
    setValue(&I, DAG.getNode(ISD::RETURNADDR, sdl, TLI.getPointerTy(),
                             getValue(I.getArgOperand(0))));
    return nullptr;
  case Intrinsic::frameaddress:
    setValue(&I, DAG.getNode(ISD::FRAMEADDR, sdl, TLI.getPointerTy(),
                             getValue(I.getArgOperand(0))));
    return nullptr;
  case Intrinsic::read_register: {
    Value *Reg = I.getArgOperand(0);
<<<<<<< HEAD
    SDValue RegName = DAG.getMDNode(cast<MDNode>(Reg));
=======
    SDValue RegName =
        DAG.getMDNode(cast<MDNode>(cast<MetadataAsValue>(Reg)->getMetadata()));
>>>>>>> 969bfdfe
    EVT VT = TLI.getValueType(I.getType());
    setValue(&I, DAG.getNode(ISD::READ_REGISTER, sdl, VT, RegName));
    return nullptr;
  }
  case Intrinsic::write_register: {
    Value *Reg = I.getArgOperand(0);
    Value *RegValue = I.getArgOperand(1);
    SDValue Chain = getValue(RegValue).getOperand(0);
    SDValue RegName =
        DAG.getMDNode(cast<MDNode>(cast<MetadataAsValue>(Reg)->getMetadata()));
    DAG.setRoot(DAG.getNode(ISD::WRITE_REGISTER, sdl, MVT::Other, Chain,
                            RegName, getValue(RegValue)));
    return nullptr;
  }
  case Intrinsic::setjmp:
    return &"_setjmp"[!TLI.usesUnderscoreSetJmp()];
  case Intrinsic::longjmp:
    return &"_longjmp"[!TLI.usesUnderscoreLongJmp()];
  case Intrinsic::memcpy: {
    // FIXME: this definition of "user defined address space" is x86-specific
    // Assert for address < 256 since we support only user defined address
    // spaces.
    assert(cast<PointerType>(I.getArgOperand(0)->getType())->getAddressSpace()
           < 256 &&
           cast<PointerType>(I.getArgOperand(1)->getType())->getAddressSpace()
           < 256 &&
           "Unknown address space");
    SDValue Op1 = getValue(I.getArgOperand(0));
    SDValue Op2 = getValue(I.getArgOperand(1));
    SDValue Op3 = getValue(I.getArgOperand(2));
    unsigned Align = cast<ConstantInt>(I.getArgOperand(3))->getZExtValue();
    if (!Align)
      Align = 1; // @llvm.memcpy defines 0 and 1 to both mean no alignment.
    bool isVol = cast<ConstantInt>(I.getArgOperand(4))->getZExtValue();
    DAG.setRoot(DAG.getMemcpy(getRoot(), sdl, Op1, Op2, Op3, Align, isVol, false,
                              MachinePointerInfo(I.getArgOperand(0)),
                              MachinePointerInfo(I.getArgOperand(1))));
    return nullptr;
  }
  case Intrinsic::memset: {
    // FIXME: this definition of "user defined address space" is x86-specific
    // Assert for address < 256 since we support only user defined address
    // spaces.
    assert(cast<PointerType>(I.getArgOperand(0)->getType())->getAddressSpace()
           < 256 &&
           "Unknown address space");
    SDValue Op1 = getValue(I.getArgOperand(0));
    SDValue Op2 = getValue(I.getArgOperand(1));
    SDValue Op3 = getValue(I.getArgOperand(2));
    unsigned Align = cast<ConstantInt>(I.getArgOperand(3))->getZExtValue();
    if (!Align)
      Align = 1; // @llvm.memset defines 0 and 1 to both mean no alignment.
    bool isVol = cast<ConstantInt>(I.getArgOperand(4))->getZExtValue();
    DAG.setRoot(DAG.getMemset(getRoot(), sdl, Op1, Op2, Op3, Align, isVol,
                              MachinePointerInfo(I.getArgOperand(0))));
    return nullptr;
  }
  case Intrinsic::memmove: {
    // FIXME: this definition of "user defined address space" is x86-specific
    // Assert for address < 256 since we support only user defined address
    // spaces.
    assert(cast<PointerType>(I.getArgOperand(0)->getType())->getAddressSpace()
           < 256 &&
           cast<PointerType>(I.getArgOperand(1)->getType())->getAddressSpace()
           < 256 &&
           "Unknown address space");
    SDValue Op1 = getValue(I.getArgOperand(0));
    SDValue Op2 = getValue(I.getArgOperand(1));
    SDValue Op3 = getValue(I.getArgOperand(2));
    unsigned Align = cast<ConstantInt>(I.getArgOperand(3))->getZExtValue();
    if (!Align)
      Align = 1; // @llvm.memmove defines 0 and 1 to both mean no alignment.
    bool isVol = cast<ConstantInt>(I.getArgOperand(4))->getZExtValue();
    DAG.setRoot(DAG.getMemmove(getRoot(), sdl, Op1, Op2, Op3, Align, isVol,
                               MachinePointerInfo(I.getArgOperand(0)),
                               MachinePointerInfo(I.getArgOperand(1))));
    return nullptr;
  }
  case Intrinsic::dbg_declare: {
    const DbgDeclareInst &DI = cast<DbgDeclareInst>(I);
    MDNode *Variable = DI.getVariable();
    MDNode *Expression = DI.getExpression();
    const Value *Address = DI.getAddress();
    DIVariable DIVar(Variable);
    assert((!DIVar || DIVar.isVariable()) &&
      "Variable in DbgDeclareInst should be either null or a DIVariable.");
    if (!Address || !DIVar) {
      DEBUG(dbgs() << "Dropping debug info for " << DI << "\n");
      return nullptr;
    }

    // Check if address has undef value.
    if (isa<UndefValue>(Address) ||
        (Address->use_empty() && !isa<Argument>(Address))) {
      DEBUG(dbgs() << "Dropping debug info for " << DI << "\n");
      return nullptr;
    }

    SDValue &N = NodeMap[Address];
    if (!N.getNode() && isa<Argument>(Address))
      // Check unused arguments map.
      N = UnusedArgNodeMap[Address];
    SDDbgValue *SDV;
    if (N.getNode()) {
      if (const BitCastInst *BCI = dyn_cast<BitCastInst>(Address))
        Address = BCI->getOperand(0);
      // Parameters are handled specially.
      bool isParameter =
        (DIVariable(Variable).getTag() == dwarf::DW_TAG_arg_variable ||
         isa<Argument>(Address));

      const AllocaInst *AI = dyn_cast<AllocaInst>(Address);

      if (isParameter && !AI) {
        FrameIndexSDNode *FINode = dyn_cast<FrameIndexSDNode>(N.getNode());
        if (FINode)
          // Byval parameter.  We have a frame index at this point.
          SDV = DAG.getFrameIndexDbgValue(
              Variable, Expression, FINode->getIndex(), 0, dl, SDNodeOrder);
        else {
          // Address is an argument, so try to emit its dbg value using
          // virtual register info from the FuncInfo.ValueMap.
          EmitFuncArgumentDbgValue(Address, Variable, Expression, 0, false, N);
          return nullptr;
        }
      } else if (AI)
        SDV = DAG.getDbgValue(Variable, Expression, N.getNode(), N.getResNo(),
                              true, 0, dl, SDNodeOrder);
      else {
        // Can't do anything with other non-AI cases yet.
        DEBUG(dbgs() << "Dropping debug info for " << DI << "\n");
        DEBUG(dbgs() << "non-AllocaInst issue for Address: \n\t");
        DEBUG(Address->dump());
        return nullptr;
      }
      DAG.AddDbgValue(SDV, N.getNode(), isParameter);
    } else {
      // If Address is an argument then try to emit its dbg value using
      // virtual register info from the FuncInfo.ValueMap.
      if (!EmitFuncArgumentDbgValue(Address, Variable, Expression, 0, false,
                                    N)) {
        // If variable is pinned by a alloca in dominating bb then
        // use StaticAllocaMap.
        if (const AllocaInst *AI = dyn_cast<AllocaInst>(Address)) {
          if (AI->getParent() != DI.getParent()) {
            DenseMap<const AllocaInst*, int>::iterator SI =
              FuncInfo.StaticAllocaMap.find(AI);
            if (SI != FuncInfo.StaticAllocaMap.end()) {
              SDV = DAG.getFrameIndexDbgValue(Variable, Expression, SI->second,
                                              0, dl, SDNodeOrder);
              DAG.AddDbgValue(SDV, nullptr, false);
              return nullptr;
            }
          }
        }
        DEBUG(dbgs() << "Dropping debug info for " << DI << "\n");
      }
    }
    return nullptr;
  }
  case Intrinsic::dbg_value: {
    const DbgValueInst &DI = cast<DbgValueInst>(I);
    DIVariable DIVar(DI.getVariable());
    assert((!DIVar || DIVar.isVariable()) &&
      "Variable in DbgValueInst should be either null or a DIVariable.");
    if (!DIVar)
      return nullptr;

    MDNode *Variable = DI.getVariable();
    MDNode *Expression = DI.getExpression();
    uint64_t Offset = DI.getOffset();
    const Value *V = DI.getValue();
    if (!V)
      return nullptr;

    SDDbgValue *SDV;
    if (isa<ConstantInt>(V) || isa<ConstantFP>(V) || isa<UndefValue>(V)) {
      SDV = DAG.getConstantDbgValue(Variable, Expression, V, Offset, dl,
                                    SDNodeOrder);
      DAG.AddDbgValue(SDV, nullptr, false);
    } else {
      // Do not use getValue() in here; we don't want to generate code at
      // this point if it hasn't been done yet.
      SDValue N = NodeMap[V];
      if (!N.getNode() && isa<Argument>(V))
        // Check unused arguments map.
        N = UnusedArgNodeMap[V];
      if (N.getNode()) {
        // A dbg.value for an alloca is always indirect.
        bool IsIndirect = isa<AllocaInst>(V) || Offset != 0;
        if (!EmitFuncArgumentDbgValue(V, Variable, Expression, Offset,
                                      IsIndirect, N)) {
          SDV = DAG.getDbgValue(Variable, Expression, N.getNode(), N.getResNo(),
                                IsIndirect, Offset, dl, SDNodeOrder);
          DAG.AddDbgValue(SDV, N.getNode(), false);
        }
      } else if (!V->use_empty() ) {
        // Do not call getValue(V) yet, as we don't want to generate code.
        // Remember it for later.
        DanglingDebugInfo DDI(&DI, dl, SDNodeOrder);
        DanglingDebugInfoMap[V] = DDI;
      } else {
        // We may expand this to cover more cases.  One case where we have no
        // data available is an unreferenced parameter.
        DEBUG(dbgs() << "Dropping debug info for " << DI << "\n");
      }
    }

    // Build a debug info table entry.
    if (const BitCastInst *BCI = dyn_cast<BitCastInst>(V))
      V = BCI->getOperand(0);
    const AllocaInst *AI = dyn_cast<AllocaInst>(V);
    // Don't handle byval struct arguments or VLAs, for example.
    if (!AI) {
      DEBUG(dbgs() << "Dropping debug location info for:\n  " << DI << "\n");
      DEBUG(dbgs() << "  Last seen at:\n    " << *V << "\n");
      return nullptr;
    }
    DenseMap<const AllocaInst*, int>::iterator SI =
      FuncInfo.StaticAllocaMap.find(AI);
    if (SI == FuncInfo.StaticAllocaMap.end())
      return nullptr; // VLAs.
    return nullptr;
  }

  case Intrinsic::eh_typeid_for: {
    // Find the type id for the given typeinfo.
    GlobalValue *GV = ExtractTypeInfo(I.getArgOperand(0));
    unsigned TypeID = DAG.getMachineFunction().getMMI().getTypeIDFor(GV);
    Res = DAG.getConstant(TypeID, MVT::i32);
    setValue(&I, Res);
    return nullptr;
  }

  case Intrinsic::eh_return_i32:
  case Intrinsic::eh_return_i64:
    DAG.getMachineFunction().getMMI().setCallsEHReturn(true);
    DAG.setRoot(DAG.getNode(ISD::EH_RETURN, sdl,
                            MVT::Other,
                            getControlRoot(),
                            getValue(I.getArgOperand(0)),
                            getValue(I.getArgOperand(1))));
    return nullptr;
  case Intrinsic::eh_unwind_init:
    DAG.getMachineFunction().getMMI().setCallsUnwindInit(true);
    return nullptr;
  case Intrinsic::eh_dwarf_cfa: {
    SDValue CfaArg = DAG.getSExtOrTrunc(getValue(I.getArgOperand(0)), sdl,
                                        TLI.getPointerTy());
    SDValue Offset = DAG.getNode(ISD::ADD, sdl,
                                 CfaArg.getValueType(),
                                 DAG.getNode(ISD::FRAME_TO_ARGS_OFFSET, sdl,
                                             CfaArg.getValueType()),
                                 CfaArg);
    SDValue FA = DAG.getNode(ISD::FRAMEADDR, sdl, TLI.getPointerTy(),
                             DAG.getConstant(0, TLI.getPointerTy()));
    setValue(&I, DAG.getNode(ISD::ADD, sdl, FA.getValueType(),
                             FA, Offset));
    return nullptr;
  }
  case Intrinsic::eh_sjlj_callsite: {
    MachineModuleInfo &MMI = DAG.getMachineFunction().getMMI();
    ConstantInt *CI = dyn_cast<ConstantInt>(I.getArgOperand(0));
    assert(CI && "Non-constant call site value in eh.sjlj.callsite!");
    assert(MMI.getCurrentCallSite() == 0 && "Overlapping call sites!");

    MMI.setCurrentCallSite(CI->getZExtValue());
    return nullptr;
  }
  case Intrinsic::eh_sjlj_functioncontext: {
    // Get and store the index of the function context.
    MachineFrameInfo *MFI = DAG.getMachineFunction().getFrameInfo();
    AllocaInst *FnCtx =
      cast<AllocaInst>(I.getArgOperand(0)->stripPointerCasts());
    int FI = FuncInfo.StaticAllocaMap[FnCtx];
    MFI->setFunctionContextIndex(FI);
    return nullptr;
  }
  case Intrinsic::eh_sjlj_setjmp: {
    SDValue Ops[2];
    Ops[0] = getRoot();
    Ops[1] = getValue(I.getArgOperand(0));
    SDValue Op = DAG.getNode(ISD::EH_SJLJ_SETJMP, sdl,
                             DAG.getVTList(MVT::i32, MVT::Other), Ops);
    setValue(&I, Op.getValue(0));
    DAG.setRoot(Op.getValue(1));
    return nullptr;
  }
  case Intrinsic::eh_sjlj_longjmp: {
    DAG.setRoot(DAG.getNode(ISD::EH_SJLJ_LONGJMP, sdl, MVT::Other,
                            getRoot(), getValue(I.getArgOperand(0))));
    return nullptr;
  }

  case Intrinsic::masked_load:
    visitMaskedLoad(I);
    return nullptr;
  case Intrinsic::masked_store:
    visitMaskedStore(I);
    return nullptr;
  case Intrinsic::x86_mmx_pslli_w:
  case Intrinsic::x86_mmx_pslli_d:
  case Intrinsic::x86_mmx_pslli_q:
  case Intrinsic::x86_mmx_psrli_w:
  case Intrinsic::x86_mmx_psrli_d:
  case Intrinsic::x86_mmx_psrli_q:
  case Intrinsic::x86_mmx_psrai_w:
  case Intrinsic::x86_mmx_psrai_d: {
    SDValue ShAmt = getValue(I.getArgOperand(1));
    if (isa<ConstantSDNode>(ShAmt)) {
      visitTargetIntrinsic(I, Intrinsic);
      return nullptr;
    }
    unsigned NewIntrinsic = 0;
    EVT ShAmtVT = MVT::v2i32;
    switch (Intrinsic) {
    case Intrinsic::x86_mmx_pslli_w:
      NewIntrinsic = Intrinsic::x86_mmx_psll_w;
      break;
    case Intrinsic::x86_mmx_pslli_d:
      NewIntrinsic = Intrinsic::x86_mmx_psll_d;
      break;
    case Intrinsic::x86_mmx_pslli_q:
      NewIntrinsic = Intrinsic::x86_mmx_psll_q;
      break;
    case Intrinsic::x86_mmx_psrli_w:
      NewIntrinsic = Intrinsic::x86_mmx_psrl_w;
      break;
    case Intrinsic::x86_mmx_psrli_d:
      NewIntrinsic = Intrinsic::x86_mmx_psrl_d;
      break;
    case Intrinsic::x86_mmx_psrli_q:
      NewIntrinsic = Intrinsic::x86_mmx_psrl_q;
      break;
    case Intrinsic::x86_mmx_psrai_w:
      NewIntrinsic = Intrinsic::x86_mmx_psra_w;
      break;
    case Intrinsic::x86_mmx_psrai_d:
      NewIntrinsic = Intrinsic::x86_mmx_psra_d;
      break;
    default: llvm_unreachable("Impossible intrinsic");  // Can't reach here.
    }

    // The vector shift intrinsics with scalars uses 32b shift amounts but
    // the sse2/mmx shift instructions reads 64 bits. Set the upper 32 bits
    // to be zero.
    // We must do this early because v2i32 is not a legal type.
    SDValue ShOps[2];
    ShOps[0] = ShAmt;
    ShOps[1] = DAG.getConstant(0, MVT::i32);
    ShAmt =  DAG.getNode(ISD::BUILD_VECTOR, sdl, ShAmtVT, ShOps);
    EVT DestVT = TLI.getValueType(I.getType());
    ShAmt = DAG.getNode(ISD::BITCAST, sdl, DestVT, ShAmt);
    Res = DAG.getNode(ISD::INTRINSIC_WO_CHAIN, sdl, DestVT,
                       DAG.getConstant(NewIntrinsic, MVT::i32),
                       getValue(I.getArgOperand(0)), ShAmt);
    setValue(&I, Res);
    return nullptr;
  }
<<<<<<< HEAD
  case Intrinsic::x86_avx_vinsertf128_pd_256:
  case Intrinsic::x86_avx_vinsertf128_ps_256:
  case Intrinsic::x86_avx_vinsertf128_si_256:
  case Intrinsic::x86_avx2_vinserti128: {
    EVT DestVT = TLI.getValueType(I.getType());
    EVT ElVT = TLI.getValueType(I.getArgOperand(1)->getType());
    uint64_t Idx = (cast<ConstantInt>(I.getArgOperand(2))->getZExtValue() & 1) *
                   ElVT.getVectorNumElements();
    Res =
        DAG.getNode(ISD::INSERT_SUBVECTOR, sdl, DestVT,
                    getValue(I.getArgOperand(0)), getValue(I.getArgOperand(1)),
                    DAG.getConstant(Idx, TLI.getVectorIdxTy()));
    setValue(&I, Res);
    return nullptr;
  }
  case Intrinsic::x86_avx_vextractf128_pd_256:
  case Intrinsic::x86_avx_vextractf128_ps_256:
  case Intrinsic::x86_avx_vextractf128_si_256:
  case Intrinsic::x86_avx2_vextracti128: {
    EVT DestVT = TLI.getValueType(I.getType());
    uint64_t Idx = (cast<ConstantInt>(I.getArgOperand(1))->getZExtValue() & 1) *
                   DestVT.getVectorNumElements();
    Res = DAG.getNode(ISD::EXTRACT_SUBVECTOR, sdl, DestVT,
                      getValue(I.getArgOperand(0)),
                      DAG.getConstant(Idx, TLI.getVectorIdxTy()));
    setValue(&I, Res);
    return nullptr;
  }
=======
>>>>>>> 969bfdfe
  case Intrinsic::convertff:
  case Intrinsic::convertfsi:
  case Intrinsic::convertfui:
  case Intrinsic::convertsif:
  case Intrinsic::convertuif:
  case Intrinsic::convertss:
  case Intrinsic::convertsu:
  case Intrinsic::convertus:
  case Intrinsic::convertuu: {
    ISD::CvtCode Code = ISD::CVT_INVALID;
    switch (Intrinsic) {
    default: llvm_unreachable("Impossible intrinsic");  // Can't reach here.
    case Intrinsic::convertff:  Code = ISD::CVT_FF; break;
    case Intrinsic::convertfsi: Code = ISD::CVT_FS; break;
    case Intrinsic::convertfui: Code = ISD::CVT_FU; break;
    case Intrinsic::convertsif: Code = ISD::CVT_SF; break;
    case Intrinsic::convertuif: Code = ISD::CVT_UF; break;
    case Intrinsic::convertss:  Code = ISD::CVT_SS; break;
    case Intrinsic::convertsu:  Code = ISD::CVT_SU; break;
    case Intrinsic::convertus:  Code = ISD::CVT_US; break;
    case Intrinsic::convertuu:  Code = ISD::CVT_UU; break;
    }
    EVT DestVT = TLI.getValueType(I.getType());
    const Value *Op1 = I.getArgOperand(0);
    Res = DAG.getConvertRndSat(DestVT, sdl, getValue(Op1),
                               DAG.getValueType(DestVT),
                               DAG.getValueType(getValue(Op1).getValueType()),
                               getValue(I.getArgOperand(1)),
                               getValue(I.getArgOperand(2)),
                               Code);
    setValue(&I, Res);
    return nullptr;
  }
  case Intrinsic::powi:
    setValue(&I, ExpandPowI(sdl, getValue(I.getArgOperand(0)),
                            getValue(I.getArgOperand(1)), DAG));
    return nullptr;
  case Intrinsic::log:
    setValue(&I, expandLog(sdl, getValue(I.getArgOperand(0)), DAG, TLI));
    return nullptr;
  case Intrinsic::log2:
    setValue(&I, expandLog2(sdl, getValue(I.getArgOperand(0)), DAG, TLI));
    return nullptr;
  case Intrinsic::log10:
    setValue(&I, expandLog10(sdl, getValue(I.getArgOperand(0)), DAG, TLI));
    return nullptr;
  case Intrinsic::exp:
    setValue(&I, expandExp(sdl, getValue(I.getArgOperand(0)), DAG, TLI));
    return nullptr;
  case Intrinsic::exp2:
    setValue(&I, expandExp2(sdl, getValue(I.getArgOperand(0)), DAG, TLI));
    return nullptr;
  case Intrinsic::pow:
    setValue(&I, expandPow(sdl, getValue(I.getArgOperand(0)),
                           getValue(I.getArgOperand(1)), DAG, TLI));
    return nullptr;
  case Intrinsic::sqrt:
  case Intrinsic::fabs:
  case Intrinsic::sin:
  case Intrinsic::cos:
  case Intrinsic::floor:
  case Intrinsic::ceil:
  case Intrinsic::trunc:
  case Intrinsic::rint:
  case Intrinsic::nearbyint:
  case Intrinsic::round: {
    unsigned Opcode;
    switch (Intrinsic) {
    default: llvm_unreachable("Impossible intrinsic");  // Can't reach here.
    case Intrinsic::sqrt:      Opcode = ISD::FSQRT;      break;
    case Intrinsic::fabs:      Opcode = ISD::FABS;       break;
    case Intrinsic::sin:       Opcode = ISD::FSIN;       break;
    case Intrinsic::cos:       Opcode = ISD::FCOS;       break;
    case Intrinsic::floor:     Opcode = ISD::FFLOOR;     break;
    case Intrinsic::ceil:      Opcode = ISD::FCEIL;      break;
    case Intrinsic::trunc:     Opcode = ISD::FTRUNC;     break;
    case Intrinsic::rint:      Opcode = ISD::FRINT;      break;
    case Intrinsic::nearbyint: Opcode = ISD::FNEARBYINT; break;
    case Intrinsic::round:     Opcode = ISD::FROUND;     break;
    }

    setValue(&I, DAG.getNode(Opcode, sdl,
                             getValue(I.getArgOperand(0)).getValueType(),
                             getValue(I.getArgOperand(0))));
    return nullptr;
  }
  case Intrinsic::minnum:
    setValue(&I, DAG.getNode(ISD::FMINNUM, sdl,
                             getValue(I.getArgOperand(0)).getValueType(),
                             getValue(I.getArgOperand(0)),
                             getValue(I.getArgOperand(1))));
    return nullptr;
  case Intrinsic::maxnum:
    setValue(&I, DAG.getNode(ISD::FMAXNUM, sdl,
                             getValue(I.getArgOperand(0)).getValueType(),
                             getValue(I.getArgOperand(0)),
                             getValue(I.getArgOperand(1))));
    return nullptr;
  case Intrinsic::copysign:
    setValue(&I, DAG.getNode(ISD::FCOPYSIGN, sdl,
                             getValue(I.getArgOperand(0)).getValueType(),
                             getValue(I.getArgOperand(0)),
                             getValue(I.getArgOperand(1))));
    return nullptr;
  case Intrinsic::fma:
    setValue(&I, DAG.getNode(ISD::FMA, sdl,
                             getValue(I.getArgOperand(0)).getValueType(),
                             getValue(I.getArgOperand(0)),
                             getValue(I.getArgOperand(1)),
                             getValue(I.getArgOperand(2))));
    return nullptr;
  case Intrinsic::fmuladd: {
    EVT VT = TLI.getValueType(I.getType());
    if (TM.Options.AllowFPOpFusion != FPOpFusion::Strict &&
        TLI.isFMAFasterThanFMulAndFAdd(VT)) {
      setValue(&I, DAG.getNode(ISD::FMA, sdl,
                               getValue(I.getArgOperand(0)).getValueType(),
                               getValue(I.getArgOperand(0)),
                               getValue(I.getArgOperand(1)),
                               getValue(I.getArgOperand(2))));
    } else {
      SDValue Mul = DAG.getNode(ISD::FMUL, sdl,
                                getValue(I.getArgOperand(0)).getValueType(),
                                getValue(I.getArgOperand(0)),
                                getValue(I.getArgOperand(1)));
      SDValue Add = DAG.getNode(ISD::FADD, sdl,
                                getValue(I.getArgOperand(0)).getValueType(),
                                Mul,
                                getValue(I.getArgOperand(2)));
      setValue(&I, Add);
    }
    return nullptr;
  }
  case Intrinsic::convert_to_fp16:
    setValue(&I, DAG.getNode(ISD::BITCAST, sdl, MVT::i16,
                             DAG.getNode(ISD::FP_ROUND, sdl, MVT::f16,
                                         getValue(I.getArgOperand(0)),
                                         DAG.getTargetConstant(0, MVT::i32))));
    return nullptr;
  case Intrinsic::convert_from_fp16:
    setValue(&I,
             DAG.getNode(ISD::FP_EXTEND, sdl, TLI.getValueType(I.getType()),
                         DAG.getNode(ISD::BITCAST, sdl, MVT::f16,
                                     getValue(I.getArgOperand(0)))));
    return nullptr;
  case Intrinsic::pcmarker: {
    SDValue Tmp = getValue(I.getArgOperand(0));
    DAG.setRoot(DAG.getNode(ISD::PCMARKER, sdl, MVT::Other, getRoot(), Tmp));
    return nullptr;
  }
  case Intrinsic::readcyclecounter: {
    SDValue Op = getRoot();
    Res = DAG.getNode(ISD::READCYCLECOUNTER, sdl,
                      DAG.getVTList(MVT::i64, MVT::Other), Op);
    setValue(&I, Res);
    DAG.setRoot(Res.getValue(1));
    return nullptr;
  }
  case Intrinsic::bswap:
    setValue(&I, DAG.getNode(ISD::BSWAP, sdl,
                             getValue(I.getArgOperand(0)).getValueType(),
                             getValue(I.getArgOperand(0))));
    return nullptr;
  case Intrinsic::cttz: {
    SDValue Arg = getValue(I.getArgOperand(0));
    ConstantInt *CI = cast<ConstantInt>(I.getArgOperand(1));
    EVT Ty = Arg.getValueType();
    setValue(&I, DAG.getNode(CI->isZero() ? ISD::CTTZ : ISD::CTTZ_ZERO_UNDEF,
                             sdl, Ty, Arg));
    return nullptr;
  }
  case Intrinsic::ctlz: {
    SDValue Arg = getValue(I.getArgOperand(0));
    ConstantInt *CI = cast<ConstantInt>(I.getArgOperand(1));
    EVT Ty = Arg.getValueType();
    setValue(&I, DAG.getNode(CI->isZero() ? ISD::CTLZ : ISD::CTLZ_ZERO_UNDEF,
                             sdl, Ty, Arg));
    return nullptr;
  }
  case Intrinsic::ctpop: {
    SDValue Arg = getValue(I.getArgOperand(0));
    EVT Ty = Arg.getValueType();
    setValue(&I, DAG.getNode(ISD::CTPOP, sdl, Ty, Arg));
    return nullptr;
  }
  case Intrinsic::stacksave: {
    SDValue Op = getRoot();
    Res = DAG.getNode(ISD::STACKSAVE, sdl,
                      DAG.getVTList(TLI.getPointerTy(), MVT::Other), Op);
    setValue(&I, Res);
    DAG.setRoot(Res.getValue(1));
    return nullptr;
  }
  case Intrinsic::stackrestore: {
    Res = getValue(I.getArgOperand(0));
    DAG.setRoot(DAG.getNode(ISD::STACKRESTORE, sdl, MVT::Other, getRoot(), Res));
    return nullptr;
  }
  case Intrinsic::stackprotector: {
    // Emit code into the DAG to store the stack guard onto the stack.
    MachineFunction &MF = DAG.getMachineFunction();
    MachineFrameInfo *MFI = MF.getFrameInfo();
    EVT PtrTy = TLI.getPointerTy();
    SDValue Src, Chain = getRoot();
    const Value *Ptr = cast<LoadInst>(I.getArgOperand(0))->getPointerOperand();
    const GlobalVariable *GV = dyn_cast<GlobalVariable>(Ptr);

    // See if Ptr is a bitcast. If it is, look through it and see if we can get
    // global variable __stack_chk_guard.
    if (!GV)
      if (const Operator *BC = dyn_cast<Operator>(Ptr))
        if (BC->getOpcode() == Instruction::BitCast)
          GV = dyn_cast<GlobalVariable>(BC->getOperand(0));

    if (GV && TLI.useLoadStackGuardNode()) {
      // Emit a LOAD_STACK_GUARD node.
      MachineSDNode *Node = DAG.getMachineNode(TargetOpcode::LOAD_STACK_GUARD,
                                               sdl, PtrTy, Chain);
      MachinePointerInfo MPInfo(GV);
      MachineInstr::mmo_iterator MemRefs = MF.allocateMemRefsArray(1);
      unsigned Flags = MachineMemOperand::MOLoad |
                       MachineMemOperand::MOInvariant;
      *MemRefs = MF.getMachineMemOperand(MPInfo, Flags,
                                         PtrTy.getSizeInBits() / 8,
                                         DAG.getEVTAlignment(PtrTy));
      Node->setMemRefs(MemRefs, MemRefs + 1);

      // Copy the guard value to a virtual register so that it can be
      // retrieved in the epilogue.
      Src = SDValue(Node, 0);
      const TargetRegisterClass *RC =
          TLI.getRegClassFor(Src.getSimpleValueType());
      unsigned Reg = MF.getRegInfo().createVirtualRegister(RC);

      SPDescriptor.setGuardReg(Reg);
      Chain = DAG.getCopyToReg(Chain, sdl, Reg, Src);
    } else {
      Src = getValue(I.getArgOperand(0));   // The guard's value.
    }

    AllocaInst *Slot = cast<AllocaInst>(I.getArgOperand(1));

    int FI = FuncInfo.StaticAllocaMap[Slot];
    MFI->setStackProtectorIndex(FI);

    SDValue FIN = DAG.getFrameIndex(FI, PtrTy);

    // Store the stack protector onto the stack.
    Res = DAG.getStore(Chain, sdl, Src, FIN,
                       MachinePointerInfo::getFixedStack(FI),
                       true, false, 0);
    setValue(&I, Res);
    DAG.setRoot(Res);
    return nullptr;
  }
  case Intrinsic::objectsize: {
    // If we don't know by now, we're never going to know.
    ConstantInt *CI = dyn_cast<ConstantInt>(I.getArgOperand(1));

    assert(CI && "Non-constant type in __builtin_object_size?");

    SDValue Arg = getValue(I.getCalledValue());
    EVT Ty = Arg.getValueType();

    if (CI->isZero())
      Res = DAG.getConstant(-1ULL, Ty);
    else
      Res = DAG.getConstant(0, Ty);

    setValue(&I, Res);
    return nullptr;
  }
  case Intrinsic::annotation:
  case Intrinsic::ptr_annotation:
    // Drop the intrinsic, but forward the value
    setValue(&I, getValue(I.getOperand(0)));
    return nullptr;
  case Intrinsic::assume:
  case Intrinsic::var_annotation:
    // Discard annotate attributes and assumptions
    return nullptr;

  case Intrinsic::init_trampoline: {
    const Function *F = cast<Function>(I.getArgOperand(1)->stripPointerCasts());

    SDValue Ops[6];
    Ops[0] = getRoot();
    Ops[1] = getValue(I.getArgOperand(0));
    Ops[2] = getValue(I.getArgOperand(1));
    Ops[3] = getValue(I.getArgOperand(2));
    Ops[4] = DAG.getSrcValue(I.getArgOperand(0));
    Ops[5] = DAG.getSrcValue(F);

    Res = DAG.getNode(ISD::INIT_TRAMPOLINE, sdl, MVT::Other, Ops);

    DAG.setRoot(Res);
    return nullptr;
  }
  case Intrinsic::adjust_trampoline: {
    setValue(&I, DAG.getNode(ISD::ADJUST_TRAMPOLINE, sdl,
                             TLI.getPointerTy(),
                             getValue(I.getArgOperand(0))));
    return nullptr;
  }
  case Intrinsic::gcroot:
    if (GFI) {
      const Value *Alloca = I.getArgOperand(0)->stripPointerCasts();
      const Constant *TypeMap = cast<Constant>(I.getArgOperand(1));

      FrameIndexSDNode *FI = cast<FrameIndexSDNode>(getValue(Alloca).getNode());
      GFI->addStackRoot(FI->getIndex(), TypeMap);
    }
    return nullptr;
  case Intrinsic::gcread:
  case Intrinsic::gcwrite:
    llvm_unreachable("GC failed to lower gcread/gcwrite intrinsics!");
  case Intrinsic::flt_rounds:
    setValue(&I, DAG.getNode(ISD::FLT_ROUNDS_, sdl, MVT::i32));
    return nullptr;

  case Intrinsic::expect: {
    // Just replace __builtin_expect(exp, c) with EXP.
    setValue(&I, getValue(I.getArgOperand(0)));
    return nullptr;
  }

  case Intrinsic::debugtrap:
  case Intrinsic::trap: {
    StringRef TrapFuncName = TM.Options.getTrapFunctionName();
    if (TrapFuncName.empty()) {
      ISD::NodeType Op = (Intrinsic == Intrinsic::trap) ?
        ISD::TRAP : ISD::DEBUGTRAP;
      DAG.setRoot(DAG.getNode(Op, sdl,MVT::Other, getRoot()));
      return nullptr;
    }
    TargetLowering::ArgListTy Args;

    TargetLowering::CallLoweringInfo CLI(DAG);
    CLI.setDebugLoc(sdl).setChain(getRoot())
      .setCallee(CallingConv::C, I.getType(),
                 DAG.getExternalSymbol(TrapFuncName.data(), TLI.getPointerTy()),
                 std::move(Args), 0);

    std::pair<SDValue, SDValue> Result = TLI.LowerCallTo(CLI);
    DAG.setRoot(Result.second);
    return nullptr;
  }

  case Intrinsic::uadd_with_overflow:
  case Intrinsic::sadd_with_overflow:
  case Intrinsic::usub_with_overflow:
  case Intrinsic::ssub_with_overflow:
  case Intrinsic::umul_with_overflow:
  case Intrinsic::smul_with_overflow: {
    ISD::NodeType Op;
    switch (Intrinsic) {
    default: llvm_unreachable("Impossible intrinsic");  // Can't reach here.
    case Intrinsic::uadd_with_overflow: Op = ISD::UADDO; break;
    case Intrinsic::sadd_with_overflow: Op = ISD::SADDO; break;
    case Intrinsic::usub_with_overflow: Op = ISD::USUBO; break;
    case Intrinsic::ssub_with_overflow: Op = ISD::SSUBO; break;
    case Intrinsic::umul_with_overflow: Op = ISD::UMULO; break;
    case Intrinsic::smul_with_overflow: Op = ISD::SMULO; break;
    }
    SDValue Op1 = getValue(I.getArgOperand(0));
    SDValue Op2 = getValue(I.getArgOperand(1));

    SDVTList VTs = DAG.getVTList(Op1.getValueType(), MVT::i1);
    setValue(&I, DAG.getNode(Op, sdl, VTs, Op1, Op2));
    return nullptr;
  }
  case Intrinsic::prefetch: {
    SDValue Ops[5];
    unsigned rw = cast<ConstantInt>(I.getArgOperand(1))->getZExtValue();
    Ops[0] = getRoot();
    Ops[1] = getValue(I.getArgOperand(0));
    Ops[2] = getValue(I.getArgOperand(1));
    Ops[3] = getValue(I.getArgOperand(2));
    Ops[4] = getValue(I.getArgOperand(3));
    DAG.setRoot(DAG.getMemIntrinsicNode(ISD::PREFETCH, sdl,
                                        DAG.getVTList(MVT::Other), Ops,
                                        EVT::getIntegerVT(*Context, 8),
                                        MachinePointerInfo(I.getArgOperand(0)),
                                        0, /* align */
                                        false, /* volatile */
                                        rw==0, /* read */
                                        rw==1)); /* write */
    return nullptr;
  }
  case Intrinsic::lifetime_start:
  case Intrinsic::lifetime_end: {
    bool IsStart = (Intrinsic == Intrinsic::lifetime_start);
    // Stack coloring is not enabled in O0, discard region information.
    if (TM.getOptLevel() == CodeGenOpt::None)
      return nullptr;

    SmallVector<Value *, 4> Allocas;
    GetUnderlyingObjects(I.getArgOperand(1), Allocas, *DL);

    for (SmallVectorImpl<Value*>::iterator Object = Allocas.begin(),
           E = Allocas.end(); Object != E; ++Object) {
      AllocaInst *LifetimeObject = dyn_cast_or_null<AllocaInst>(*Object);

      // Could not find an Alloca.
      if (!LifetimeObject)
        continue;

      // First check that the Alloca is static, otherwise it won't have a
      // valid frame index.
      auto SI = FuncInfo.StaticAllocaMap.find(LifetimeObject);
      if (SI == FuncInfo.StaticAllocaMap.end())
        return nullptr;

      int FI = SI->second;

      SDValue Ops[2];
      Ops[0] = getRoot();
      Ops[1] = DAG.getFrameIndex(FI, TLI.getPointerTy(), true);
      unsigned Opcode = (IsStart ? ISD::LIFETIME_START : ISD::LIFETIME_END);

      Res = DAG.getNode(Opcode, sdl, MVT::Other, Ops);
      DAG.setRoot(Res);
    }
    return nullptr;
  }
  case Intrinsic::invariant_start:
    // Discard region information.
    setValue(&I, DAG.getUNDEF(TLI.getPointerTy()));
    return nullptr;
  case Intrinsic::invariant_end:
    // Discard region information.
    return nullptr;
  case Intrinsic::stackprotectorcheck: {
    // Do not actually emit anything for this basic block. Instead we initialize
    // the stack protector descriptor and export the guard variable so we can
    // access it in FinishBasicBlock.
    const BasicBlock *BB = I.getParent();
    SPDescriptor.initialize(BB, FuncInfo.MBBMap[BB], I);
    ExportFromCurrentBlock(SPDescriptor.getGuard());

    // Flush our exports since we are going to process a terminator.
    (void)getControlRoot();
    return nullptr;
  }
  case Intrinsic::clear_cache:
    return TLI.getClearCacheBuiltinName();
  case Intrinsic::donothing:
    // ignore
    return nullptr;
  case Intrinsic::experimental_stackmap: {
    visitStackmap(I);
    return nullptr;
  }
  case Intrinsic::experimental_patchpoint_void:
  case Intrinsic::experimental_patchpoint_i64: {
    visitPatchpoint(&I);
    return nullptr;
  }
  case Intrinsic::experimental_gc_statepoint: {
    visitStatepoint(I);
    return nullptr;
  }
<<<<<<< HEAD
=======
  case Intrinsic::experimental_gc_result_int:
  case Intrinsic::experimental_gc_result_float:
  case Intrinsic::experimental_gc_result_ptr:
  case Intrinsic::experimental_gc_result: {
    visitGCResult(I);
    return nullptr;
  }
  case Intrinsic::experimental_gc_relocate: {
    visitGCRelocate(I);
    return nullptr;
  }
  case Intrinsic::instrprof_increment:
    llvm_unreachable("instrprof failed to lower an increment");

  case Intrinsic::frameescape: {
    MachineFunction &MF = DAG.getMachineFunction();
    const TargetInstrInfo *TII = DAG.getSubtarget().getInstrInfo();

    // Directly emit some FRAME_ALLOC machine instrs. Label assignment emission
    // is the same on all targets.
    for (unsigned Idx = 0, E = I.getNumArgOperands(); Idx < E; ++Idx) {
      AllocaInst *Slot =
          cast<AllocaInst>(I.getArgOperand(Idx)->stripPointerCasts());
      assert(FuncInfo.StaticAllocaMap.count(Slot) &&
             "can only escape static allocas");
      int FI = FuncInfo.StaticAllocaMap[Slot];
      MCSymbol *FrameAllocSym =
          MF.getMMI().getContext().getOrCreateFrameAllocSymbol(MF.getName(),
                                                               Idx);
      BuildMI(*FuncInfo.MBB, FuncInfo.InsertPt, dl,
              TII->get(TargetOpcode::FRAME_ALLOC))
          .addSym(FrameAllocSym)
          .addFrameIndex(FI);
    }

    return nullptr;
  }

  case Intrinsic::framerecover: {
    // i8* @llvm.framerecover(i8* %fn, i8* %fp, i32 %idx)
    MachineFunction &MF = DAG.getMachineFunction();
    MVT PtrVT = TLI.getPointerTy(0);

    // Get the symbol that defines the frame offset.
    auto *Fn = cast<Function>(I.getArgOperand(0)->stripPointerCasts());
    auto *Idx = cast<ConstantInt>(I.getArgOperand(2));
    unsigned IdxVal = unsigned(Idx->getLimitedValue(INT_MAX));
    MCSymbol *FrameAllocSym =
        MF.getMMI().getContext().getOrCreateFrameAllocSymbol(Fn->getName(),
                                                             IdxVal);

    // Create a TargetExternalSymbol for the label to avoid any target lowering
    // that would make this PC relative.
    StringRef Name = FrameAllocSym->getName();
    assert(Name.data()[Name.size()] == '\0' && "not null terminated");
    SDValue OffsetSym = DAG.getTargetExternalSymbol(Name.data(), PtrVT);
    SDValue OffsetVal =
        DAG.getNode(ISD::FRAME_ALLOC_RECOVER, sdl, PtrVT, OffsetSym);

    // Add the offset to the FP.
    Value *FP = I.getArgOperand(1);
    SDValue FPVal = getValue(FP);
    SDValue Add = DAG.getNode(ISD::ADD, sdl, PtrVT, FPVal, OffsetVal);
    setValue(&I, Add);

    return nullptr;
  }
  case Intrinsic::eh_begincatch:
  case Intrinsic::eh_endcatch:
    llvm_unreachable("begin/end catch intrinsics not lowered in codegen");
  }
>>>>>>> 969bfdfe
}

std::pair<SDValue, SDValue>
SelectionDAGBuilder::lowerInvokable(TargetLowering::CallLoweringInfo &CLI,
                                    MachineBasicBlock *LandingPad) {
  MachineModuleInfo &MMI = DAG.getMachineFunction().getMMI();
  MCSymbol *BeginLabel = nullptr;

  if (LandingPad) {
    // Insert a label before the invoke call to mark the try range.  This can be
    // used to detect deletion of the invoke via the MachineModuleInfo.
    BeginLabel = MMI.getContext().CreateTempSymbol();

    // For SjLj, keep track of which landing pads go with which invokes
    // so as to maintain the ordering of pads in the LSDA.
    unsigned CallSiteIndex = MMI.getCurrentCallSite();
    if (CallSiteIndex) {
      MMI.setCallSiteBeginLabel(BeginLabel, CallSiteIndex);
      LPadToCallSiteMap[LandingPad].push_back(CallSiteIndex);

      // Now that the call site is handled, stop tracking it.
      MMI.setCurrentCallSite(0);
    }

    // Both PendingLoads and PendingExports must be flushed here;
    // this call might not return.
    (void)getRoot();
    DAG.setRoot(DAG.getEHLabel(getCurSDLoc(), getControlRoot(), BeginLabel));

    CLI.setChain(getRoot());
  }
<<<<<<< HEAD

  const TargetLowering *TLI = TM.getSubtargetImpl()->getTargetLowering();
  std::pair<SDValue, SDValue> Result = TLI->LowerCallTo(CLI);
=======
  const TargetLowering &TLI = DAG.getTargetLoweringInfo();
  std::pair<SDValue, SDValue> Result = TLI.LowerCallTo(CLI);
>>>>>>> 969bfdfe

  assert((CLI.IsTailCall || Result.second.getNode()) &&
         "Non-null chain expected with non-tail call!");
  assert((Result.second.getNode() || !Result.first.getNode()) &&
         "Null value expected with tail call!");

  if (!Result.second.getNode()) {
    // As a special case, a null chain means that a tail call has been emitted
    // and the DAG root is already updated.
    HasTailCall = true;

    // Since there's no actual continuation from this block, nothing can be
    // relying on us setting vregs for them.
    PendingExports.clear();
  } else {
    DAG.setRoot(Result.second);
  }

  if (LandingPad) {
    // Insert a label at the end of the invoke call to mark the try range.  This
    // can be used to detect deletion of the invoke via the MachineModuleInfo.
    MCSymbol *EndLabel = MMI.getContext().CreateTempSymbol();
    DAG.setRoot(DAG.getEHLabel(getCurSDLoc(), getRoot(), EndLabel));

    // Inform MachineModuleInfo of range.
    MMI.addInvoke(LandingPad, BeginLabel, EndLabel);
  }

  return Result;
}

void SelectionDAGBuilder::LowerCallTo(ImmutableCallSite CS, SDValue Callee,
                                      bool isTailCall,
                                      MachineBasicBlock *LandingPad) {
  PointerType *PT = cast<PointerType>(CS.getCalledValue()->getType());
  FunctionType *FTy = cast<FunctionType>(PT->getElementType());
  Type *RetTy = FTy->getReturnType();

  TargetLowering::ArgListTy Args;
  TargetLowering::ArgListEntry Entry;
  Args.reserve(CS.arg_size());

  for (ImmutableCallSite::arg_iterator i = CS.arg_begin(), e = CS.arg_end();
       i != e; ++i) {
    const Value *V = *i;

    // Skip empty types
    if (V->getType()->isEmptyTy())
      continue;

    SDValue ArgNode = getValue(V);
    Entry.Node = ArgNode; Entry.Ty = V->getType();

    // Skip the first return-type Attribute to get to params.
    Entry.setAttributes(&CS, i - CS.arg_begin() + 1);
    Args.push_back(Entry);
  }

  // Check if target-independent constraints permit a tail call here.
  // Target-dependent constraints are checked within TLI->LowerCallTo.
  if (isTailCall && !isInTailCallPosition(CS, DAG.getTarget()))
    isTailCall = false;

  TargetLowering::CallLoweringInfo CLI(DAG);
  CLI.setDebugLoc(getCurSDLoc()).setChain(getRoot())
    .setCallee(RetTy, FTy, Callee, std::move(Args), CS)
    .setTailCall(isTailCall);
  std::pair<SDValue,SDValue> Result = lowerInvokable(CLI, LandingPad);

  if (Result.first.getNode())
    setValue(CS.getInstruction(), Result.first);
}

/// IsOnlyUsedInZeroEqualityComparison - Return true if it only matters that the
/// value is equal or not-equal to zero.
static bool IsOnlyUsedInZeroEqualityComparison(const Value *V) {
  for (const User *U : V->users()) {
    if (const ICmpInst *IC = dyn_cast<ICmpInst>(U))
      if (IC->isEquality())
        if (const Constant *C = dyn_cast<Constant>(IC->getOperand(1)))
          if (C->isNullValue())
            continue;
    // Unknown instruction.
    return false;
  }
  return true;
}

static SDValue getMemCmpLoad(const Value *PtrVal, MVT LoadVT,
                             Type *LoadTy,
                             SelectionDAGBuilder &Builder) {
  unsigned AS = PtrVal->getType()->getPointerAddressSpace();

  // Check to see if this load can be trivially constant folded, e.g. if the
  // input is from a string literal.
  if (const Constant *LoadInput = dyn_cast<Constant>(PtrVal)) {
    // Cast pointer to the type we really want to load.
    LoadInput = ConstantExpr::getBitCast(const_cast<Constant *>(LoadInput),
                                         PointerType::get(LoadTy, AS));

    if (const Constant *LoadCst = ConstantFoldLoadFromConstPtr(
            const_cast<Constant *>(LoadInput), *Builder.DL))
      return Builder.getValue(LoadCst);
  }

  // Otherwise, we have to emit the load.  If the pointer is to unfoldable but
  // still constant memory, the input chain can be the entry node.
  SDValue Root;
  bool ConstantMemory = false;

  // Do not serialize (non-volatile) loads of constant memory with anything.
  if (Builder.AA->pointsToConstantMemory(PtrVal)) {
    Root = Builder.DAG.getEntryNode();
    ConstantMemory = true;
  } else {
    // Do not serialize non-volatile loads against each other.
    Root = Builder.DAG.getRoot();
  }

  SDValue Ptr = Builder.getValue(PtrVal);
  SDValue LoadVal = Builder.DAG.getLoad(LoadVT, Builder.getCurSDLoc(), Root,
                                        Ptr, MachinePointerInfo(PtrVal),
                                        false /*volatile*/,
                                        false /*nontemporal*/,
                                        false /*isinvariant*/, 1 /* align=1 */);

  if (!ConstantMemory)
    Builder.PendingLoads.push_back(LoadVal.getValue(1));
  return LoadVal;
}

/// processIntegerCallValue - Record the value for an instruction that
/// produces an integer result, converting the type where necessary.
void SelectionDAGBuilder::processIntegerCallValue(const Instruction &I,
                                                  SDValue Value,
                                                  bool IsSigned) {
  EVT VT = DAG.getTargetLoweringInfo().getValueType(I.getType(), true);
  if (IsSigned)
    Value = DAG.getSExtOrTrunc(Value, getCurSDLoc(), VT);
  else
    Value = DAG.getZExtOrTrunc(Value, getCurSDLoc(), VT);
  setValue(&I, Value);
}

/// visitMemCmpCall - See if we can lower a call to memcmp in an optimized form.
/// If so, return true and lower it, otherwise return false and it will be
/// lowered like a normal call.
bool SelectionDAGBuilder::visitMemCmpCall(const CallInst &I) {
  // Verify that the prototype makes sense.  int memcmp(void*,void*,size_t)
  if (I.getNumArgOperands() != 3)
    return false;

  const Value *LHS = I.getArgOperand(0), *RHS = I.getArgOperand(1);
  if (!LHS->getType()->isPointerTy() || !RHS->getType()->isPointerTy() ||
      !I.getArgOperand(2)->getType()->isIntegerTy() ||
      !I.getType()->isIntegerTy())
    return false;

  const Value *Size = I.getArgOperand(2);
  const ConstantInt *CSize = dyn_cast<ConstantInt>(Size);
  if (CSize && CSize->getZExtValue() == 0) {
    EVT CallVT = DAG.getTargetLoweringInfo().getValueType(I.getType(), true);
    setValue(&I, DAG.getConstant(0, CallVT));
    return true;
  }

  const TargetSelectionDAGInfo &TSI = DAG.getSelectionDAGInfo();
  std::pair<SDValue, SDValue> Res =
    TSI.EmitTargetCodeForMemcmp(DAG, getCurSDLoc(), DAG.getRoot(),
                                getValue(LHS), getValue(RHS), getValue(Size),
                                MachinePointerInfo(LHS),
                                MachinePointerInfo(RHS));
  if (Res.first.getNode()) {
    processIntegerCallValue(I, Res.first, true);
    PendingLoads.push_back(Res.second);
    return true;
  }

  // memcmp(S1,S2,2) != 0 -> (*(short*)LHS != *(short*)RHS)  != 0
  // memcmp(S1,S2,4) != 0 -> (*(int*)LHS != *(int*)RHS)  != 0
  if (CSize && IsOnlyUsedInZeroEqualityComparison(&I)) {
    bool ActuallyDoIt = true;
    MVT LoadVT;
    Type *LoadTy;
    switch (CSize->getZExtValue()) {
    default:
      LoadVT = MVT::Other;
      LoadTy = nullptr;
      ActuallyDoIt = false;
      break;
    case 2:
      LoadVT = MVT::i16;
      LoadTy = Type::getInt16Ty(CSize->getContext());
      break;
    case 4:
      LoadVT = MVT::i32;
      LoadTy = Type::getInt32Ty(CSize->getContext());
      break;
    case 8:
      LoadVT = MVT::i64;
      LoadTy = Type::getInt64Ty(CSize->getContext());
      break;
        /*
    case 16:
      LoadVT = MVT::v4i32;
      LoadTy = Type::getInt32Ty(CSize->getContext());
      LoadTy = VectorType::get(LoadTy, 4);
      break;
         */
    }

    // This turns into unaligned loads.  We only do this if the target natively
    // supports the MVT we'll be loading or if it is small enough (<= 4) that
    // we'll only produce a small number of byte loads.

    // Require that we can find a legal MVT, and only do this if the target
    // supports unaligned loads of that type.  Expanding into byte loads would
    // bloat the code.
    const TargetLowering &TLI = DAG.getTargetLoweringInfo();
    if (ActuallyDoIt && CSize->getZExtValue() > 4) {
      unsigned DstAS = LHS->getType()->getPointerAddressSpace();
      unsigned SrcAS = RHS->getType()->getPointerAddressSpace();
      // TODO: Handle 5 byte compare as 4-byte + 1 byte.
      // TODO: Handle 8 byte compare on x86-32 as two 32-bit loads.
      // TODO: Check alignment of src and dest ptrs.
      if (!TLI.isTypeLegal(LoadVT) ||
          !TLI.allowsMisalignedMemoryAccesses(LoadVT, SrcAS) ||
          !TLI.allowsMisalignedMemoryAccesses(LoadVT, DstAS))
        ActuallyDoIt = false;
    }

    if (ActuallyDoIt) {
      SDValue LHSVal = getMemCmpLoad(LHS, LoadVT, LoadTy, *this);
      SDValue RHSVal = getMemCmpLoad(RHS, LoadVT, LoadTy, *this);

      SDValue Res = DAG.getSetCC(getCurSDLoc(), MVT::i1, LHSVal, RHSVal,
                                 ISD::SETNE);
      processIntegerCallValue(I, Res, false);
      return true;
    }
  }


  return false;
}

/// visitMemChrCall -- See if we can lower a memchr call into an optimized
/// form.  If so, return true and lower it, otherwise return false and it
/// will be lowered like a normal call.
bool SelectionDAGBuilder::visitMemChrCall(const CallInst &I) {
  // Verify that the prototype makes sense.  void *memchr(void *, int, size_t)
  if (I.getNumArgOperands() != 3)
    return false;

  const Value *Src = I.getArgOperand(0);
  const Value *Char = I.getArgOperand(1);
  const Value *Length = I.getArgOperand(2);
  if (!Src->getType()->isPointerTy() ||
      !Char->getType()->isIntegerTy() ||
      !Length->getType()->isIntegerTy() ||
      !I.getType()->isPointerTy())
    return false;

  const TargetSelectionDAGInfo &TSI = DAG.getSelectionDAGInfo();
  std::pair<SDValue, SDValue> Res =
    TSI.EmitTargetCodeForMemchr(DAG, getCurSDLoc(), DAG.getRoot(),
                                getValue(Src), getValue(Char), getValue(Length),
                                MachinePointerInfo(Src));
  if (Res.first.getNode()) {
    setValue(&I, Res.first);
    PendingLoads.push_back(Res.second);
    return true;
  }

  return false;
}

/// visitStrCpyCall -- See if we can lower a strcpy or stpcpy call into an
/// optimized form.  If so, return true and lower it, otherwise return false
/// and it will be lowered like a normal call.
bool SelectionDAGBuilder::visitStrCpyCall(const CallInst &I, bool isStpcpy) {
  // Verify that the prototype makes sense.  char *strcpy(char *, char *)
  if (I.getNumArgOperands() != 2)
    return false;

  const Value *Arg0 = I.getArgOperand(0), *Arg1 = I.getArgOperand(1);
  if (!Arg0->getType()->isPointerTy() ||
      !Arg1->getType()->isPointerTy() ||
      !I.getType()->isPointerTy())
    return false;

  const TargetSelectionDAGInfo &TSI = DAG.getSelectionDAGInfo();
  std::pair<SDValue, SDValue> Res =
    TSI.EmitTargetCodeForStrcpy(DAG, getCurSDLoc(), getRoot(),
                                getValue(Arg0), getValue(Arg1),
                                MachinePointerInfo(Arg0),
                                MachinePointerInfo(Arg1), isStpcpy);
  if (Res.first.getNode()) {
    setValue(&I, Res.first);
    DAG.setRoot(Res.second);
    return true;
  }

  return false;
}

/// visitStrCmpCall - See if we can lower a call to strcmp in an optimized form.
/// If so, return true and lower it, otherwise return false and it will be
/// lowered like a normal call.
bool SelectionDAGBuilder::visitStrCmpCall(const CallInst &I) {
  // Verify that the prototype makes sense.  int strcmp(void*,void*)
  if (I.getNumArgOperands() != 2)
    return false;

  const Value *Arg0 = I.getArgOperand(0), *Arg1 = I.getArgOperand(1);
  if (!Arg0->getType()->isPointerTy() ||
      !Arg1->getType()->isPointerTy() ||
      !I.getType()->isIntegerTy())
    return false;

  const TargetSelectionDAGInfo &TSI = DAG.getSelectionDAGInfo();
  std::pair<SDValue, SDValue> Res =
    TSI.EmitTargetCodeForStrcmp(DAG, getCurSDLoc(), DAG.getRoot(),
                                getValue(Arg0), getValue(Arg1),
                                MachinePointerInfo(Arg0),
                                MachinePointerInfo(Arg1));
  if (Res.first.getNode()) {
    processIntegerCallValue(I, Res.first, true);
    PendingLoads.push_back(Res.second);
    return true;
  }

  return false;
}

/// visitStrLenCall -- See if we can lower a strlen call into an optimized
/// form.  If so, return true and lower it, otherwise return false and it
/// will be lowered like a normal call.
bool SelectionDAGBuilder::visitStrLenCall(const CallInst &I) {
  // Verify that the prototype makes sense.  size_t strlen(char *)
  if (I.getNumArgOperands() != 1)
    return false;

  const Value *Arg0 = I.getArgOperand(0);
  if (!Arg0->getType()->isPointerTy() || !I.getType()->isIntegerTy())
    return false;

  const TargetSelectionDAGInfo &TSI = DAG.getSelectionDAGInfo();
  std::pair<SDValue, SDValue> Res =
    TSI.EmitTargetCodeForStrlen(DAG, getCurSDLoc(), DAG.getRoot(),
                                getValue(Arg0), MachinePointerInfo(Arg0));
  if (Res.first.getNode()) {
    processIntegerCallValue(I, Res.first, false);
    PendingLoads.push_back(Res.second);
    return true;
  }

  return false;
}

/// visitStrNLenCall -- See if we can lower a strnlen call into an optimized
/// form.  If so, return true and lower it, otherwise return false and it
/// will be lowered like a normal call.
bool SelectionDAGBuilder::visitStrNLenCall(const CallInst &I) {
  // Verify that the prototype makes sense.  size_t strnlen(char *, size_t)
  if (I.getNumArgOperands() != 2)
    return false;

  const Value *Arg0 = I.getArgOperand(0), *Arg1 = I.getArgOperand(1);
  if (!Arg0->getType()->isPointerTy() ||
      !Arg1->getType()->isIntegerTy() ||
      !I.getType()->isIntegerTy())
    return false;

  const TargetSelectionDAGInfo &TSI = DAG.getSelectionDAGInfo();
  std::pair<SDValue, SDValue> Res =
    TSI.EmitTargetCodeForStrnlen(DAG, getCurSDLoc(), DAG.getRoot(),
                                 getValue(Arg0), getValue(Arg1),
                                 MachinePointerInfo(Arg0));
  if (Res.first.getNode()) {
    processIntegerCallValue(I, Res.first, false);
    PendingLoads.push_back(Res.second);
    return true;
  }

  return false;
}

/// visitUnaryFloatCall - If a call instruction is a unary floating-point
/// operation (as expected), translate it to an SDNode with the specified opcode
/// and return true.
bool SelectionDAGBuilder::visitUnaryFloatCall(const CallInst &I,
                                              unsigned Opcode) {
  // Sanity check that it really is a unary floating-point call.
  if (I.getNumArgOperands() != 1 ||
      !I.getArgOperand(0)->getType()->isFloatingPointTy() ||
      I.getType() != I.getArgOperand(0)->getType() ||
      !I.onlyReadsMemory())
    return false;

  SDValue Tmp = getValue(I.getArgOperand(0));
  setValue(&I, DAG.getNode(Opcode, getCurSDLoc(), Tmp.getValueType(), Tmp));
  return true;
}

/// visitBinaryFloatCall - If a call instruction is a binary floating-point
/// operation (as expected), translate it to an SDNode with the specified opcode
/// and return true.
bool SelectionDAGBuilder::visitBinaryFloatCall(const CallInst &I,
                                               unsigned Opcode) {
  // Sanity check that it really is a binary floating-point call.
  if (I.getNumArgOperands() != 2 ||
      !I.getArgOperand(0)->getType()->isFloatingPointTy() ||
      I.getType() != I.getArgOperand(0)->getType() ||
      I.getType() != I.getArgOperand(1)->getType() ||
      !I.onlyReadsMemory())
    return false;

  SDValue Tmp0 = getValue(I.getArgOperand(0));
  SDValue Tmp1 = getValue(I.getArgOperand(1));
  EVT VT = Tmp0.getValueType();
  setValue(&I, DAG.getNode(Opcode, getCurSDLoc(), VT, Tmp0, Tmp1));
  return true;
}

void SelectionDAGBuilder::visitCall(const CallInst &I) {
  // Handle inline assembly differently.
  if (isa<InlineAsm>(I.getCalledValue())) {
    visitInlineAsm(&I);
    return;
  }

  MachineModuleInfo &MMI = DAG.getMachineFunction().getMMI();
  ComputeUsesVAFloatArgument(I, &MMI);

  const char *RenameFn = nullptr;
  if (Function *F = I.getCalledFunction()) {
    if (F->isDeclaration()) {
      if (const TargetIntrinsicInfo *II = TM.getIntrinsicInfo()) {
        if (unsigned IID = II->getIntrinsicID(F)) {
          RenameFn = visitIntrinsicCall(I, IID);
          if (!RenameFn)
            return;
        }
      }
      if (unsigned IID = F->getIntrinsicID()) {
        RenameFn = visitIntrinsicCall(I, IID);
        if (!RenameFn)
          return;
      }
    }

    // Check for well-known libc/libm calls.  If the function is internal, it
    // can't be a library call.
    LibFunc::Func Func;
    if (!F->hasLocalLinkage() && F->hasName() &&
        LibInfo->getLibFunc(F->getName(), Func) &&
        LibInfo->hasOptimizedCodeGen(Func)) {
      switch (Func) {
      default: break;
      case LibFunc::copysign:
      case LibFunc::copysignf:
      case LibFunc::copysignl:
        if (I.getNumArgOperands() == 2 &&   // Basic sanity checks.
            I.getArgOperand(0)->getType()->isFloatingPointTy() &&
            I.getType() == I.getArgOperand(0)->getType() &&
            I.getType() == I.getArgOperand(1)->getType() &&
            I.onlyReadsMemory()) {
          SDValue LHS = getValue(I.getArgOperand(0));
          SDValue RHS = getValue(I.getArgOperand(1));
          setValue(&I, DAG.getNode(ISD::FCOPYSIGN, getCurSDLoc(),
                                   LHS.getValueType(), LHS, RHS));
          return;
        }
        break;
      case LibFunc::fabs:
      case LibFunc::fabsf:
      case LibFunc::fabsl:
        if (visitUnaryFloatCall(I, ISD::FABS))
          return;
        break;
      case LibFunc::fmin:
      case LibFunc::fminf:
      case LibFunc::fminl:
        if (visitBinaryFloatCall(I, ISD::FMINNUM))
          return;
        break;
      case LibFunc::fmax:
      case LibFunc::fmaxf:
      case LibFunc::fmaxl:
        if (visitBinaryFloatCall(I, ISD::FMAXNUM))
          return;
        break;
      case LibFunc::sin:
      case LibFunc::sinf:
      case LibFunc::sinl:
        if (visitUnaryFloatCall(I, ISD::FSIN))
          return;
        break;
      case LibFunc::cos:
      case LibFunc::cosf:
      case LibFunc::cosl:
        if (visitUnaryFloatCall(I, ISD::FCOS))
          return;
        break;
      case LibFunc::sqrt:
      case LibFunc::sqrtf:
      case LibFunc::sqrtl:
      case LibFunc::sqrt_finite:
      case LibFunc::sqrtf_finite:
      case LibFunc::sqrtl_finite:
        if (visitUnaryFloatCall(I, ISD::FSQRT))
          return;
        break;
      case LibFunc::floor:
      case LibFunc::floorf:
      case LibFunc::floorl:
        if (visitUnaryFloatCall(I, ISD::FFLOOR))
          return;
        break;
      case LibFunc::nearbyint:
      case LibFunc::nearbyintf:
      case LibFunc::nearbyintl:
        if (visitUnaryFloatCall(I, ISD::FNEARBYINT))
          return;
        break;
      case LibFunc::ceil:
      case LibFunc::ceilf:
      case LibFunc::ceill:
        if (visitUnaryFloatCall(I, ISD::FCEIL))
          return;
        break;
      case LibFunc::rint:
      case LibFunc::rintf:
      case LibFunc::rintl:
        if (visitUnaryFloatCall(I, ISD::FRINT))
          return;
        break;
      case LibFunc::round:
      case LibFunc::roundf:
      case LibFunc::roundl:
        if (visitUnaryFloatCall(I, ISD::FROUND))
          return;
        break;
      case LibFunc::trunc:
      case LibFunc::truncf:
      case LibFunc::truncl:
        if (visitUnaryFloatCall(I, ISD::FTRUNC))
          return;
        break;
      case LibFunc::log2:
      case LibFunc::log2f:
      case LibFunc::log2l:
        if (visitUnaryFloatCall(I, ISD::FLOG2))
          return;
        break;
      case LibFunc::exp2:
      case LibFunc::exp2f:
      case LibFunc::exp2l:
        if (visitUnaryFloatCall(I, ISD::FEXP2))
          return;
        break;
      case LibFunc::memcmp:
        if (visitMemCmpCall(I))
          return;
        break;
      case LibFunc::memchr:
        if (visitMemChrCall(I))
          return;
        break;
      case LibFunc::strcpy:
        if (visitStrCpyCall(I, false))
          return;
        break;
      case LibFunc::stpcpy:
        if (visitStrCpyCall(I, true))
          return;
        break;
      case LibFunc::strcmp:
        if (visitStrCmpCall(I))
          return;
        break;
      case LibFunc::strlen:
        if (visitStrLenCall(I))
          return;
        break;
      case LibFunc::strnlen:
        if (visitStrNLenCall(I))
          return;
        break;
      }
    }
  }

  SDValue Callee;
  if (!RenameFn)
    Callee = getValue(I.getCalledValue());
  else
    Callee = DAG.getExternalSymbol(RenameFn,
                                   DAG.getTargetLoweringInfo().getPointerTy());

  // Check if we can potentially perform a tail call. More detailed checking is
  // be done within LowerCallTo, after more information about the call is known.
  LowerCallTo(&I, Callee, I.isTailCall());
}

namespace {

/// AsmOperandInfo - This contains information for each constraint that we are
/// lowering.
class SDISelAsmOperandInfo : public TargetLowering::AsmOperandInfo {
public:
  /// CallOperand - If this is the result output operand or a clobber
  /// this is null, otherwise it is the incoming operand to the CallInst.
  /// This gets modified as the asm is processed.
  SDValue CallOperand;

  /// AssignedRegs - If this is a register or register class operand, this
  /// contains the set of register corresponding to the operand.
  RegsForValue AssignedRegs;

  explicit SDISelAsmOperandInfo(const TargetLowering::AsmOperandInfo &info)
    : TargetLowering::AsmOperandInfo(info), CallOperand(nullptr,0) {
  }

  /// getCallOperandValEVT - Return the EVT of the Value* that this operand
  /// corresponds to.  If there is no Value* for this operand, it returns
  /// MVT::Other.
  EVT getCallOperandValEVT(LLVMContext &Context,
                           const TargetLowering &TLI,
                           const DataLayout *DL) const {
    if (!CallOperandVal) return MVT::Other;

    if (isa<BasicBlock>(CallOperandVal))
      return TLI.getPointerTy();

    llvm::Type *OpTy = CallOperandVal->getType();

    // FIXME: code duplicated from TargetLowering::ParseConstraints().
    // If this is an indirect operand, the operand is a pointer to the
    // accessed type.
    if (isIndirect) {
      llvm::PointerType *PtrTy = dyn_cast<PointerType>(OpTy);
      if (!PtrTy)
        report_fatal_error("Indirect operand for inline asm not a pointer!");
      OpTy = PtrTy->getElementType();
    }

    // Look for vector wrapped in a struct. e.g. { <16 x i8> }.
    if (StructType *STy = dyn_cast<StructType>(OpTy))
      if (STy->getNumElements() == 1)
        OpTy = STy->getElementType(0);

    // If OpTy is not a single value, it may be a struct/union that we
    // can tile with integers.
    if (!OpTy->isSingleValueType() && OpTy->isSized()) {
      unsigned BitSize = DL->getTypeSizeInBits(OpTy);
      switch (BitSize) {
      default: break;
      case 1:
      case 8:
      case 16:
      case 32:
      case 64:
      case 128:
        OpTy = IntegerType::get(Context, BitSize);
        break;
      }
    }

    return TLI.getValueType(OpTy, true);
  }
};

typedef SmallVector<SDISelAsmOperandInfo,16> SDISelAsmOperandInfoVector;

} // end anonymous namespace

/// GetRegistersForValue - Assign registers (virtual or physical) for the
/// specified operand.  We prefer to assign virtual registers, to allow the
/// register allocator to handle the assignment process.  However, if the asm
/// uses features that we can't model on machineinstrs, we have SDISel do the
/// allocation.  This produces generally horrible, but correct, code.
///
///   OpInfo describes the operand.
///
static void GetRegistersForValue(SelectionDAG &DAG,
                                 const TargetLowering &TLI,
                                 SDLoc DL,
                                 SDISelAsmOperandInfo &OpInfo) {
  LLVMContext &Context = *DAG.getContext();

  MachineFunction &MF = DAG.getMachineFunction();
  SmallVector<unsigned, 4> Regs;

  // If this is a constraint for a single physreg, or a constraint for a
  // register class, find it.
  std::pair<unsigned, const TargetRegisterClass *> PhysReg =
      TLI.getRegForInlineAsmConstraint(MF.getSubtarget().getRegisterInfo(),
                                       OpInfo.ConstraintCode,
                                       OpInfo.ConstraintVT);

  unsigned NumRegs = 1;
  if (OpInfo.ConstraintVT != MVT::Other) {
    // If this is a FP input in an integer register (or visa versa) insert a bit
    // cast of the input value.  More generally, handle any case where the input
    // value disagrees with the register class we plan to stick this in.
    if (OpInfo.Type == InlineAsm::isInput &&
        PhysReg.second && !PhysReg.second->hasType(OpInfo.ConstraintVT)) {
      // Try to convert to the first EVT that the reg class contains.  If the
      // types are identical size, use a bitcast to convert (e.g. two differing
      // vector types).
      MVT RegVT = *PhysReg.second->vt_begin();
      if (RegVT.getSizeInBits() == OpInfo.CallOperand.getValueSizeInBits()) {
        OpInfo.CallOperand = DAG.getNode(ISD::BITCAST, DL,
                                         RegVT, OpInfo.CallOperand);
        OpInfo.ConstraintVT = RegVT;
      } else if (RegVT.isInteger() && OpInfo.ConstraintVT.isFloatingPoint()) {
        // If the input is a FP value and we want it in FP registers, do a
        // bitcast to the corresponding integer type.  This turns an f64 value
        // into i64, which can be passed with two i32 values on a 32-bit
        // machine.
        RegVT = MVT::getIntegerVT(OpInfo.ConstraintVT.getSizeInBits());
        OpInfo.CallOperand = DAG.getNode(ISD::BITCAST, DL,
                                         RegVT, OpInfo.CallOperand);
        OpInfo.ConstraintVT = RegVT;
      }
    }

    NumRegs = TLI.getNumRegisters(Context, OpInfo.ConstraintVT);
  }

  MVT RegVT;
  EVT ValueVT = OpInfo.ConstraintVT;

  // If this is a constraint for a specific physical register, like {r17},
  // assign it now.
  if (unsigned AssignedReg = PhysReg.first) {
    const TargetRegisterClass *RC = PhysReg.second;
    if (OpInfo.ConstraintVT == MVT::Other)
      ValueVT = *RC->vt_begin();

    // Get the actual register value type.  This is important, because the user
    // may have asked for (e.g.) the AX register in i32 type.  We need to
    // remember that AX is actually i16 to get the right extension.
    RegVT = *RC->vt_begin();

    // This is a explicit reference to a physical register.
    Regs.push_back(AssignedReg);

    // If this is an expanded reference, add the rest of the regs to Regs.
    if (NumRegs != 1) {
      TargetRegisterClass::iterator I = RC->begin();
      for (; *I != AssignedReg; ++I)
        assert(I != RC->end() && "Didn't find reg!");

      // Already added the first reg.
      --NumRegs; ++I;
      for (; NumRegs; --NumRegs, ++I) {
        assert(I != RC->end() && "Ran out of registers to allocate!");
        Regs.push_back(*I);
      }
    }

    OpInfo.AssignedRegs = RegsForValue(Regs, RegVT, ValueVT);
    return;
  }

  // Otherwise, if this was a reference to an LLVM register class, create vregs
  // for this reference.
  if (const TargetRegisterClass *RC = PhysReg.second) {
    RegVT = *RC->vt_begin();
    if (OpInfo.ConstraintVT == MVT::Other)
      ValueVT = RegVT;

    // Create the appropriate number of virtual registers.
    MachineRegisterInfo &RegInfo = MF.getRegInfo();
    for (; NumRegs; --NumRegs)
      Regs.push_back(RegInfo.createVirtualRegister(RC));

    OpInfo.AssignedRegs = RegsForValue(Regs, RegVT, ValueVT);
    return;
  }

  // Otherwise, we couldn't allocate enough registers for this.
}

/// visitInlineAsm - Handle a call to an InlineAsm object.
///
void SelectionDAGBuilder::visitInlineAsm(ImmutableCallSite CS) {
  const InlineAsm *IA = cast<InlineAsm>(CS.getCalledValue());

  /// ConstraintOperands - Information about all of the constraints.
  SDISelAsmOperandInfoVector ConstraintOperands;

  const TargetLowering &TLI = DAG.getTargetLoweringInfo();
<<<<<<< HEAD
  TargetLowering::AsmOperandInfoVector
    TargetConstraints = TLI.ParseConstraints(CS);
=======
  TargetLowering::AsmOperandInfoVector TargetConstraints =
      TLI.ParseConstraints(DAG.getSubtarget().getRegisterInfo(), CS);
>>>>>>> 969bfdfe

  bool hasMemory = false;

  unsigned ArgNo = 0;   // ArgNo - The argument of the CallInst.
  unsigned ResNo = 0;   // ResNo - The result number of the next output.
  for (unsigned i = 0, e = TargetConstraints.size(); i != e; ++i) {
    ConstraintOperands.push_back(SDISelAsmOperandInfo(TargetConstraints[i]));
    SDISelAsmOperandInfo &OpInfo = ConstraintOperands.back();

    MVT OpVT = MVT::Other;

    // Compute the value type for each operand.
    switch (OpInfo.Type) {
    case InlineAsm::isOutput:
      // Indirect outputs just consume an argument.
      if (OpInfo.isIndirect) {
        OpInfo.CallOperandVal = const_cast<Value *>(CS.getArgument(ArgNo++));
        break;
      }

      // The return value of the call is this value.  As such, there is no
      // corresponding argument.
      assert(!CS.getType()->isVoidTy() && "Bad inline asm!");
      if (StructType *STy = dyn_cast<StructType>(CS.getType())) {
        OpVT = TLI.getSimpleValueType(STy->getElementType(ResNo));
      } else {
        assert(ResNo == 0 && "Asm only has one result!");
        OpVT = TLI.getSimpleValueType(CS.getType());
      }
      ++ResNo;
      break;
    case InlineAsm::isInput:
      OpInfo.CallOperandVal = const_cast<Value *>(CS.getArgument(ArgNo++));
      break;
    case InlineAsm::isClobber:
      // Nothing to do.
      break;
    }

    // If this is an input or an indirect output, process the call argument.
    // BasicBlocks are labels, currently appearing only in asm's.
    if (OpInfo.CallOperandVal) {
      if (const BasicBlock *BB = dyn_cast<BasicBlock>(OpInfo.CallOperandVal)) {
        OpInfo.CallOperand = DAG.getBasicBlock(FuncInfo.MBBMap[BB]);
      } else {
        OpInfo.CallOperand = getValue(OpInfo.CallOperandVal);
      }

      OpVT =
          OpInfo.getCallOperandValEVT(*DAG.getContext(), TLI, DL).getSimpleVT();
    }

    OpInfo.ConstraintVT = OpVT;

    // Indirect operand accesses access memory.
    if (OpInfo.isIndirect)
      hasMemory = true;
    else {
      for (unsigned j = 0, ee = OpInfo.Codes.size(); j != ee; ++j) {
        TargetLowering::ConstraintType
          CType = TLI.getConstraintType(OpInfo.Codes[j]);
        if (CType == TargetLowering::C_Memory) {
          hasMemory = true;
          break;
        }
      }
    }
  }

  SDValue Chain, Flag;

  // We won't need to flush pending loads if this asm doesn't touch
  // memory and is nonvolatile.
  if (hasMemory || IA->hasSideEffects())
    Chain = getRoot();
  else
    Chain = DAG.getRoot();

  // Second pass over the constraints: compute which constraint option to use
  // and assign registers to constraints that want a specific physreg.
  for (unsigned i = 0, e = ConstraintOperands.size(); i != e; ++i) {
    SDISelAsmOperandInfo &OpInfo = ConstraintOperands[i];

    // If this is an output operand with a matching input operand, look up the
    // matching input. If their types mismatch, e.g. one is an integer, the
    // other is floating point, or their sizes are different, flag it as an
    // error.
    if (OpInfo.hasMatchingInput()) {
      SDISelAsmOperandInfo &Input = ConstraintOperands[OpInfo.MatchingInput];

      if (OpInfo.ConstraintVT != Input.ConstraintVT) {
<<<<<<< HEAD
        std::pair<unsigned, const TargetRegisterClass*> MatchRC =
          TLI.getRegForInlineAsmConstraint(OpInfo.ConstraintCode,
                                            OpInfo.ConstraintVT);
        std::pair<unsigned, const TargetRegisterClass*> InputRC =
          TLI.getRegForInlineAsmConstraint(Input.ConstraintCode,
                                            Input.ConstraintVT);
=======
	const TargetRegisterInfo *TRI = DAG.getSubtarget().getRegisterInfo();
        std::pair<unsigned, const TargetRegisterClass *> MatchRC =
            TLI.getRegForInlineAsmConstraint(TRI, OpInfo.ConstraintCode,
                                             OpInfo.ConstraintVT);
        std::pair<unsigned, const TargetRegisterClass *> InputRC =
            TLI.getRegForInlineAsmConstraint(TRI, Input.ConstraintCode,
                                             Input.ConstraintVT);
>>>>>>> 969bfdfe
        if ((OpInfo.ConstraintVT.isInteger() !=
             Input.ConstraintVT.isInteger()) ||
            (MatchRC.second != InputRC.second)) {
          report_fatal_error("Unsupported asm: input constraint"
                             " with a matching output constraint of"
                             " incompatible type!");
        }
        Input.ConstraintVT = OpInfo.ConstraintVT;
      }
    }

    // Compute the constraint code and ConstraintType to use.
    TLI.ComputeConstraintToUse(OpInfo, OpInfo.CallOperand, &DAG);

    if (OpInfo.ConstraintType == TargetLowering::C_Memory &&
        OpInfo.Type == InlineAsm::isClobber)
      continue;

    // If this is a memory input, and if the operand is not indirect, do what we
    // need to to provide an address for the memory input.
    if (OpInfo.ConstraintType == TargetLowering::C_Memory &&
        !OpInfo.isIndirect) {
      assert((OpInfo.isMultipleAlternative ||
              (OpInfo.Type == InlineAsm::isInput)) &&
             "Can only indirectify direct input operands!");

      // Memory operands really want the address of the value.  If we don't have
      // an indirect input, put it in the constpool if we can, otherwise spill
      // it to a stack slot.
      // TODO: This isn't quite right. We need to handle these according to
      // the addressing mode that the constraint wants. Also, this may take
      // an additional register for the computation and we don't want that
      // either.

      // If the operand is a float, integer, or vector constant, spill to a
      // constant pool entry to get its address.
      const Value *OpVal = OpInfo.CallOperandVal;
      if (isa<ConstantFP>(OpVal) || isa<ConstantInt>(OpVal) ||
          isa<ConstantVector>(OpVal) || isa<ConstantDataVector>(OpVal)) {
        OpInfo.CallOperand = DAG.getConstantPool(cast<Constant>(OpVal),
                                                 TLI.getPointerTy());
      } else {
        // Otherwise, create a stack slot and emit a store to it before the
        // asm.
        Type *Ty = OpVal->getType();
        uint64_t TySize = TLI.getDataLayout()->getTypeAllocSize(Ty);
        unsigned Align  = TLI.getDataLayout()->getPrefTypeAlignment(Ty);
        MachineFunction &MF = DAG.getMachineFunction();
        int SSFI = MF.getFrameInfo()->CreateStackObject(TySize, Align, false);
        SDValue StackSlot = DAG.getFrameIndex(SSFI, TLI.getPointerTy());
        Chain = DAG.getStore(Chain, getCurSDLoc(),
                             OpInfo.CallOperand, StackSlot,
                             MachinePointerInfo::getFixedStack(SSFI),
                             false, false, 0);
        OpInfo.CallOperand = StackSlot;
      }

      // There is no longer a Value* corresponding to this operand.
      OpInfo.CallOperandVal = nullptr;

      // It is now an indirect operand.
      OpInfo.isIndirect = true;
    }

    // If this constraint is for a specific register, allocate it before
    // anything else.
    if (OpInfo.ConstraintType == TargetLowering::C_Register)
      GetRegistersForValue(DAG, TLI, getCurSDLoc(), OpInfo);
  }

  // Second pass - Loop over all of the operands, assigning virtual or physregs
  // to register class operands.
  for (unsigned i = 0, e = ConstraintOperands.size(); i != e; ++i) {
    SDISelAsmOperandInfo &OpInfo = ConstraintOperands[i];

    // C_Register operands have already been allocated, Other/Memory don't need
    // to be.
    if (OpInfo.ConstraintType == TargetLowering::C_RegisterClass)
      GetRegistersForValue(DAG, TLI, getCurSDLoc(), OpInfo);
  }

  // AsmNodeOperands - The operands for the ISD::INLINEASM node.
  std::vector<SDValue> AsmNodeOperands;
  AsmNodeOperands.push_back(SDValue());  // reserve space for input chain
  AsmNodeOperands.push_back(
          DAG.getTargetExternalSymbol(IA->getAsmString().c_str(),
                                      TLI.getPointerTy()));

  // If we have a !srcloc metadata node associated with it, we want to attach
  // this to the ultimately generated inline asm machineinstr.  To do this, we
  // pass in the third operand as this (potentially null) inline asm MDNode.
  const MDNode *SrcLoc = CS.getInstruction()->getMDNode("srcloc");
  AsmNodeOperands.push_back(DAG.getMDNode(SrcLoc));

  // Remember the HasSideEffect, AlignStack, AsmDialect, MayLoad and MayStore
  // bits as operand 3.
  unsigned ExtraInfo = 0;
  if (IA->hasSideEffects())
    ExtraInfo |= InlineAsm::Extra_HasSideEffects;
  if (IA->isAlignStack())
    ExtraInfo |= InlineAsm::Extra_IsAlignStack;
  // Set the asm dialect.
  ExtraInfo |= IA->getDialect() * InlineAsm::Extra_AsmDialect;

  // Determine if this InlineAsm MayLoad or MayStore based on the constraints.
  for (unsigned i = 0, e = TargetConstraints.size(); i != e; ++i) {
    TargetLowering::AsmOperandInfo &OpInfo = TargetConstraints[i];

    // Compute the constraint code and ConstraintType to use.
    TLI.ComputeConstraintToUse(OpInfo, SDValue());

    // Ideally, we would only check against memory constraints.  However, the
    // meaning of an other constraint can be target-specific and we can't easily
    // reason about it.  Therefore, be conservative and set MayLoad/MayStore
    // for other constriants as well.
    if (OpInfo.ConstraintType == TargetLowering::C_Memory ||
        OpInfo.ConstraintType == TargetLowering::C_Other) {
      if (OpInfo.Type == InlineAsm::isInput)
        ExtraInfo |= InlineAsm::Extra_MayLoad;
      else if (OpInfo.Type == InlineAsm::isOutput)
        ExtraInfo |= InlineAsm::Extra_MayStore;
      else if (OpInfo.Type == InlineAsm::isClobber)
        ExtraInfo |= (InlineAsm::Extra_MayLoad | InlineAsm::Extra_MayStore);
    }
  }

  AsmNodeOperands.push_back(DAG.getTargetConstant(ExtraInfo,
                                                  TLI.getPointerTy()));

  // Loop over all of the inputs, copying the operand values into the
  // appropriate registers and processing the output regs.
  RegsForValue RetValRegs;

  // IndirectStoresToEmit - The set of stores to emit after the inline asm node.
  std::vector<std::pair<RegsForValue, Value*> > IndirectStoresToEmit;

  for (unsigned i = 0, e = ConstraintOperands.size(); i != e; ++i) {
    SDISelAsmOperandInfo &OpInfo = ConstraintOperands[i];

    switch (OpInfo.Type) {
    case InlineAsm::isOutput: {
      if (OpInfo.ConstraintType != TargetLowering::C_RegisterClass &&
          OpInfo.ConstraintType != TargetLowering::C_Register) {
        // Memory output, or 'other' output (e.g. 'X' constraint).
        assert(OpInfo.isIndirect && "Memory output must be indirect operand");

        unsigned ConstraintID =
            TLI.getInlineAsmMemConstraint(OpInfo.ConstraintCode);
        assert(ConstraintID != InlineAsm::Constraint_Unknown &&
               "Failed to convert memory constraint code to constraint id.");

        // Add information to the INLINEASM node to know about this output.
        unsigned OpFlags = InlineAsm::getFlagWord(InlineAsm::Kind_Mem, 1);
<<<<<<< HEAD
        AsmNodeOperands.push_back(DAG.getTargetConstant(OpFlags,
                                                        TLI.getPointerTy()));
=======
        OpFlags = InlineAsm::getFlagWordForMem(OpFlags, ConstraintID);
        AsmNodeOperands.push_back(DAG.getTargetConstant(OpFlags, MVT::i32));
>>>>>>> 969bfdfe
        AsmNodeOperands.push_back(OpInfo.CallOperand);
        break;
      }

      // Otherwise, this is a register or register class output.

      // Copy the output from the appropriate register.  Find a register that
      // we can use.
      if (OpInfo.AssignedRegs.Regs.empty()) {
        LLVMContext &Ctx = *DAG.getContext();
        Ctx.emitError(CS.getInstruction(),
                      "couldn't allocate output register for constraint '" +
                          Twine(OpInfo.ConstraintCode) + "'");
        return;
      }

      // If this is an indirect operand, store through the pointer after the
      // asm.
      if (OpInfo.isIndirect) {
        IndirectStoresToEmit.push_back(std::make_pair(OpInfo.AssignedRegs,
                                                      OpInfo.CallOperandVal));
      } else {
        // This is the result value of the call.
        assert(!CS.getType()->isVoidTy() && "Bad inline asm!");
        // Concatenate this output onto the outputs list.
        RetValRegs.append(OpInfo.AssignedRegs);
      }

      // Add information to the INLINEASM node to know that this register is
      // set.
      OpInfo.AssignedRegs
          .AddInlineAsmOperands(OpInfo.isEarlyClobber
                                    ? InlineAsm::Kind_RegDefEarlyClobber
                                    : InlineAsm::Kind_RegDef,
                                false, 0, DAG, AsmNodeOperands);
      break;
    }
    case InlineAsm::isInput: {
      SDValue InOperandVal = OpInfo.CallOperand;

      if (OpInfo.isMatchingInputConstraint()) {   // Matching constraint?
        // If this is required to match an output register we have already set,
        // just use its register.
        unsigned OperandNo = OpInfo.getMatchedOperand();

        // Scan until we find the definition we already emitted of this operand.
        // When we find it, create a RegsForValue operand.
        unsigned CurOp = InlineAsm::Op_FirstOperand;
        for (; OperandNo; --OperandNo) {
          // Advance to the next operand.
          unsigned OpFlag =
            cast<ConstantSDNode>(AsmNodeOperands[CurOp])->getZExtValue();
          assert((InlineAsm::isRegDefKind(OpFlag) ||
                  InlineAsm::isRegDefEarlyClobberKind(OpFlag) ||
                  InlineAsm::isMemKind(OpFlag)) && "Skipped past definitions?");
          CurOp += InlineAsm::getNumOperandRegisters(OpFlag)+1;
        }

        unsigned OpFlag =
          cast<ConstantSDNode>(AsmNodeOperands[CurOp])->getZExtValue();
        if (InlineAsm::isRegDefKind(OpFlag) ||
            InlineAsm::isRegDefEarlyClobberKind(OpFlag)) {
          // Add (OpFlag&0xffff)>>3 registers to MatchedRegs.
          if (OpInfo.isIndirect) {
            // This happens on gcc/testsuite/gcc.dg/pr8788-1.c
            LLVMContext &Ctx = *DAG.getContext();
            Ctx.emitError(CS.getInstruction(), "inline asm not supported yet:"
                                               " don't know how to handle tied "
                                               "indirect register inputs");
            return;
          }

          RegsForValue MatchedRegs;
          MatchedRegs.ValueVTs.push_back(InOperandVal.getValueType());
          MVT RegVT = AsmNodeOperands[CurOp+1].getSimpleValueType();
          MatchedRegs.RegVTs.push_back(RegVT);
          MachineRegisterInfo &RegInfo = DAG.getMachineFunction().getRegInfo();
          for (unsigned i = 0, e = InlineAsm::getNumOperandRegisters(OpFlag);
               i != e; ++i) {
            if (const TargetRegisterClass *RC = TLI.getRegClassFor(RegVT))
              MatchedRegs.Regs.push_back(RegInfo.createVirtualRegister(RC));
            else {
              LLVMContext &Ctx = *DAG.getContext();
              Ctx.emitError(CS.getInstruction(),
                            "inline asm error: This value"
                            " type register class is not natively supported!");
              return;
            }
          }
          // Use the produced MatchedRegs object to
          MatchedRegs.getCopyToRegs(InOperandVal, DAG, getCurSDLoc(),
                                    Chain, &Flag, CS.getInstruction());
          MatchedRegs.AddInlineAsmOperands(InlineAsm::Kind_RegUse,
                                           true, OpInfo.getMatchedOperand(),
                                           DAG, AsmNodeOperands);
          break;
        }

        assert(InlineAsm::isMemKind(OpFlag) && "Unknown matching constraint!");
        assert(InlineAsm::getNumOperandRegisters(OpFlag) == 1 &&
               "Unexpected number of operands");
        // Add information to the INLINEASM node to know about this input.
        // See InlineAsm.h isUseOperandTiedToDef.
        OpFlag = InlineAsm::convertMemFlagWordToMatchingFlagWord(OpFlag);
        OpFlag = InlineAsm::getFlagWordForMatchingOp(OpFlag,
                                                    OpInfo.getMatchedOperand());
        AsmNodeOperands.push_back(DAG.getTargetConstant(OpFlag,
                                                        TLI.getPointerTy()));
        AsmNodeOperands.push_back(AsmNodeOperands[CurOp+1]);
        break;
      }

      // Treat indirect 'X' constraint as memory.
      if (OpInfo.ConstraintType == TargetLowering::C_Other &&
          OpInfo.isIndirect)
        OpInfo.ConstraintType = TargetLowering::C_Memory;

      if (OpInfo.ConstraintType == TargetLowering::C_Other) {
        std::vector<SDValue> Ops;
        TLI.LowerAsmOperandForConstraint(InOperandVal, OpInfo.ConstraintCode,
                                          Ops, DAG);
        if (Ops.empty()) {
          LLVMContext &Ctx = *DAG.getContext();
          Ctx.emitError(CS.getInstruction(),
                        "invalid operand for inline asm constraint '" +
                            Twine(OpInfo.ConstraintCode) + "'");
          return;
        }

        // Add information to the INLINEASM node to know about this input.
        unsigned ResOpType =
          InlineAsm::getFlagWord(InlineAsm::Kind_Imm, Ops.size());
        AsmNodeOperands.push_back(DAG.getTargetConstant(ResOpType,
                                                        TLI.getPointerTy()));
        AsmNodeOperands.insert(AsmNodeOperands.end(), Ops.begin(), Ops.end());
        break;
      }

      if (OpInfo.ConstraintType == TargetLowering::C_Memory) {
        assert(OpInfo.isIndirect && "Operand must be indirect to be a mem!");
        assert(InOperandVal.getValueType() == TLI.getPointerTy() &&
               "Memory operands expect pointer values");

        unsigned ConstraintID =
            TLI.getInlineAsmMemConstraint(OpInfo.ConstraintCode);
        assert(ConstraintID != InlineAsm::Constraint_Unknown &&
               "Failed to convert memory constraint code to constraint id.");

        // Add information to the INLINEASM node to know about this input.
        unsigned ResOpType = InlineAsm::getFlagWord(InlineAsm::Kind_Mem, 1);
<<<<<<< HEAD
        AsmNodeOperands.push_back(DAG.getTargetConstant(ResOpType,
                                                        TLI.getPointerTy()));
=======
        ResOpType = InlineAsm::getFlagWordForMem(ResOpType, ConstraintID);
        AsmNodeOperands.push_back(DAG.getTargetConstant(ResOpType, MVT::i32));
>>>>>>> 969bfdfe
        AsmNodeOperands.push_back(InOperandVal);
        break;
      }

      assert((OpInfo.ConstraintType == TargetLowering::C_RegisterClass ||
              OpInfo.ConstraintType == TargetLowering::C_Register) &&
             "Unknown constraint type!");

      // TODO: Support this.
      if (OpInfo.isIndirect) {
        LLVMContext &Ctx = *DAG.getContext();
        Ctx.emitError(CS.getInstruction(),
                      "Don't know how to handle indirect register inputs yet "
                      "for constraint '" +
                          Twine(OpInfo.ConstraintCode) + "'");
        return;
      }

      // Copy the input into the appropriate registers.
      if (OpInfo.AssignedRegs.Regs.empty()) {
        LLVMContext &Ctx = *DAG.getContext();
        Ctx.emitError(CS.getInstruction(),
                      "couldn't allocate input reg for constraint '" +
                          Twine(OpInfo.ConstraintCode) + "'");
        return;
      }

      OpInfo.AssignedRegs.getCopyToRegs(InOperandVal, DAG, getCurSDLoc(),
                                        Chain, &Flag, CS.getInstruction());

      OpInfo.AssignedRegs.AddInlineAsmOperands(InlineAsm::Kind_RegUse, false, 0,
                                               DAG, AsmNodeOperands);
      break;
    }
    case InlineAsm::isClobber: {
      // Add the clobbered value to the operand list, so that the register
      // allocator is aware that the physreg got clobbered.
      if (!OpInfo.AssignedRegs.Regs.empty())
        OpInfo.AssignedRegs.AddInlineAsmOperands(InlineAsm::Kind_Clobber,
                                                 false, 0, DAG,
                                                 AsmNodeOperands);
      break;
    }
    }
  }

  // Finish up input operands.  Set the input chain and add the flag last.
  AsmNodeOperands[InlineAsm::Op_InputChain] = Chain;
  if (Flag.getNode()) AsmNodeOperands.push_back(Flag);

  Chain = DAG.getNode(ISD::INLINEASM, getCurSDLoc(),
                      DAG.getVTList(MVT::Other, MVT::Glue), AsmNodeOperands);
  Flag = Chain.getValue(1);

  // If this asm returns a register value, copy the result from that register
  // and set it as the value of the call.
  if (!RetValRegs.Regs.empty()) {
    SDValue Val = RetValRegs.getCopyFromRegs(DAG, FuncInfo, getCurSDLoc(),
                                             Chain, &Flag, CS.getInstruction());

    // FIXME: Why don't we do this for inline asms with MRVs?
    if (CS.getType()->isSingleValueType() && CS.getType()->isSized()) {
      EVT ResultType = TLI.getValueType(CS.getType());

      // If any of the results of the inline asm is a vector, it may have the
      // wrong width/num elts.  This can happen for register classes that can
      // contain multiple different value types.  The preg or vreg allocated may
      // not have the same VT as was expected.  Convert it to the right type
      // with bit_convert.
      if (ResultType != Val.getValueType() && Val.getValueType().isVector()) {
        Val = DAG.getNode(ISD::BITCAST, getCurSDLoc(),
                          ResultType, Val);

      } else if (ResultType != Val.getValueType() &&
                 ResultType.isInteger() && Val.getValueType().isInteger()) {
        // If a result value was tied to an input value, the computed result may
        // have a wider width than the expected result.  Extract the relevant
        // portion.
        Val = DAG.getNode(ISD::TRUNCATE, getCurSDLoc(), ResultType, Val);
      }

      assert(ResultType == Val.getValueType() && "Asm result value mismatch!");
    }

    setValue(CS.getInstruction(), Val);
    // Don't need to use this as a chain in this case.
    if (!IA->hasSideEffects() && !hasMemory && IndirectStoresToEmit.empty())
      return;
  }

  std::vector<std::pair<SDValue, const Value *> > StoresToEmit;

  // Process indirect outputs, first output all of the flagged copies out of
  // physregs.
  for (unsigned i = 0, e = IndirectStoresToEmit.size(); i != e; ++i) {
    RegsForValue &OutRegs = IndirectStoresToEmit[i].first;
    const Value *Ptr = IndirectStoresToEmit[i].second;
    SDValue OutVal = OutRegs.getCopyFromRegs(DAG, FuncInfo, getCurSDLoc(),
                                             Chain, &Flag, IA);
    StoresToEmit.push_back(std::make_pair(OutVal, Ptr));
  }

  // Emit the non-flagged stores from the physregs.
  SmallVector<SDValue, 8> OutChains;
  for (unsigned i = 0, e = StoresToEmit.size(); i != e; ++i) {
    SDValue Val = DAG.getStore(Chain, getCurSDLoc(),
                               StoresToEmit[i].first,
                               getValue(StoresToEmit[i].second),
                               MachinePointerInfo(StoresToEmit[i].second),
                               false, false, 0);
    OutChains.push_back(Val);
  }

  if (!OutChains.empty())
    Chain = DAG.getNode(ISD::TokenFactor, getCurSDLoc(), MVT::Other, OutChains);

  DAG.setRoot(Chain);
}

void SelectionDAGBuilder::visitVAStart(const CallInst &I) {
  DAG.setRoot(DAG.getNode(ISD::VASTART, getCurSDLoc(),
                          MVT::Other, getRoot(),
                          getValue(I.getArgOperand(0)),
                          DAG.getSrcValue(I.getArgOperand(0))));
}

void SelectionDAGBuilder::visitVAArg(const VAArgInst &I) {
  const TargetLowering &TLI = DAG.getTargetLoweringInfo();
  const DataLayout &DL = *TLI.getDataLayout();
  SDValue V = DAG.getVAArg(TLI.getValueType(I.getType()), getCurSDLoc(),
                           getRoot(), getValue(I.getOperand(0)),
                           DAG.getSrcValue(I.getOperand(0)),
                           DL.getABITypeAlignment(I.getType()));
  setValue(&I, V);
  DAG.setRoot(V.getValue(1));
}

void SelectionDAGBuilder::visitVAEnd(const CallInst &I) {
  DAG.setRoot(DAG.getNode(ISD::VAEND, getCurSDLoc(),
                          MVT::Other, getRoot(),
                          getValue(I.getArgOperand(0)),
                          DAG.getSrcValue(I.getArgOperand(0))));
}

void SelectionDAGBuilder::visitVACopy(const CallInst &I) {
  DAG.setRoot(DAG.getNode(ISD::VACOPY, getCurSDLoc(),
                          MVT::Other, getRoot(),
                          getValue(I.getArgOperand(0)),
                          getValue(I.getArgOperand(1)),
                          DAG.getSrcValue(I.getArgOperand(0)),
                          DAG.getSrcValue(I.getArgOperand(1))));
}

/// \brief Lower an argument list according to the target calling convention.
///
/// \return A tuple of <return-value, token-chain>
///
/// This is a helper for lowering intrinsics that follow a target calling
/// convention or require stack pointer adjustment. Only a subset of the
/// intrinsic's operands need to participate in the calling convention.
std::pair<SDValue, SDValue>
SelectionDAGBuilder::lowerCallOperands(ImmutableCallSite CS, unsigned ArgIdx,
                                       unsigned NumArgs, SDValue Callee,
                                       bool UseVoidTy,
<<<<<<< HEAD
                                       MachineBasicBlock *LandingPad) {
=======
                                       MachineBasicBlock *LandingPad,
                                       bool IsPatchPoint) {
>>>>>>> 969bfdfe
  TargetLowering::ArgListTy Args;
  Args.reserve(NumArgs);

  // Populate the argument list.
  // Attributes for args start at offset 1, after the return attribute.
  for (unsigned ArgI = ArgIdx, ArgE = ArgIdx + NumArgs, AttrI = ArgIdx + 1;
       ArgI != ArgE; ++ArgI) {
    const Value *V = CS->getOperand(ArgI);

    assert(!V->getType()->isEmptyTy() && "Empty type passed to intrinsic.");

    TargetLowering::ArgListEntry Entry;
    Entry.Node = getValue(V);
    Entry.Ty = V->getType();
    Entry.setAttributes(&CS, AttrI);
    Args.push_back(Entry);
  }

  Type *retTy = UseVoidTy ? Type::getVoidTy(*DAG.getContext()) : CS->getType();
  TargetLowering::CallLoweringInfo CLI(DAG);
  CLI.setDebugLoc(getCurSDLoc()).setChain(getRoot())
    .setCallee(CS.getCallingConv(), retTy, Callee, std::move(Args), NumArgs)
<<<<<<< HEAD
    .setDiscardResult(CS->use_empty());
=======
    .setDiscardResult(CS->use_empty()).setIsPatchPoint(IsPatchPoint);
>>>>>>> 969bfdfe

  return lowerInvokable(CLI, LandingPad);
}

/// \brief Add a stack map intrinsic call's live variable operands to a stackmap
/// or patchpoint target node's operand list.
///
/// Constants are converted to TargetConstants purely as an optimization to
/// avoid constant materialization and register allocation.
///
/// FrameIndex operands are converted to TargetFrameIndex so that ISEL does not
/// generate addess computation nodes, and so ExpandISelPseudo can convert the
/// TargetFrameIndex into a DirectMemRefOp StackMap location. This avoids
/// address materialization and register allocation, but may also be required
/// for correctness. If a StackMap (or PatchPoint) intrinsic directly uses an
/// alloca in the entry block, then the runtime may assume that the alloca's
/// StackMap location can be read immediately after compilation and that the
/// location is valid at any point during execution (this is similar to the
/// assumption made by the llvm.gcroot intrinsic). If the alloca's location were
/// only available in a register, then the runtime would need to trap when
/// execution reaches the StackMap in order to read the alloca's location.
static void addStackMapLiveVars(ImmutableCallSite CS, unsigned StartIdx,
                                SmallVectorImpl<SDValue> &Ops,
                                SelectionDAGBuilder &Builder) {
  for (unsigned i = StartIdx, e = CS.arg_size(); i != e; ++i) {
    SDValue OpVal = Builder.getValue(CS.getArgument(i));
    if (ConstantSDNode *C = dyn_cast<ConstantSDNode>(OpVal)) {
      Ops.push_back(
        Builder.DAG.getTargetConstant(StackMaps::ConstantOp, MVT::i64));
      Ops.push_back(
        Builder.DAG.getTargetConstant(C->getSExtValue(), MVT::i64));
    } else if (FrameIndexSDNode *FI = dyn_cast<FrameIndexSDNode>(OpVal)) {
      const TargetLowering &TLI = Builder.DAG.getTargetLoweringInfo();
      Ops.push_back(
        Builder.DAG.getTargetFrameIndex(FI->getIndex(), TLI.getPointerTy()));
    } else
      Ops.push_back(OpVal);
  }
}

/// \brief Lower llvm.experimental.stackmap directly to its target opcode.
void SelectionDAGBuilder::visitStackmap(const CallInst &CI) {
  // void @llvm.experimental.stackmap(i32 <id>, i32 <numShadowBytes>,
  //                                  [live variables...])

  assert(CI.getType()->isVoidTy() && "Stackmap cannot return a value.");

  SDValue Chain, InFlag, Callee, NullPtr;
  SmallVector<SDValue, 32> Ops;

  SDLoc DL = getCurSDLoc();
  Callee = getValue(CI.getCalledValue());
  NullPtr = DAG.getIntPtrConstant(0, true);

  // The stackmap intrinsic only records the live variables (the arguemnts
  // passed to it) and emits NOPS (if requested). Unlike the patchpoint
  // intrinsic, this won't be lowered to a function call. This means we don't
  // have to worry about calling conventions and target specific lowering code.
  // Instead we perform the call lowering right here.
  //
  // chain, flag = CALLSEQ_START(chain, 0)
  // chain, flag = STACKMAP(id, nbytes, ..., chain, flag)
  // chain, flag = CALLSEQ_END(chain, 0, 0, flag)
  //
  Chain = DAG.getCALLSEQ_START(getRoot(), NullPtr, DL);
  InFlag = Chain.getValue(1);

  // Add the <id> and <numBytes> constants.
  SDValue IDVal = getValue(CI.getOperand(PatchPointOpers::IDPos));
  Ops.push_back(DAG.getTargetConstant(
                  cast<ConstantSDNode>(IDVal)->getZExtValue(), MVT::i64));
  SDValue NBytesVal = getValue(CI.getOperand(PatchPointOpers::NBytesPos));
  Ops.push_back(DAG.getTargetConstant(
                  cast<ConstantSDNode>(NBytesVal)->getZExtValue(), MVT::i32));

  // Push live variables for the stack map.
  addStackMapLiveVars(&CI, 2, Ops, *this);

  // We are not pushing any register mask info here on the operands list,
  // because the stackmap doesn't clobber anything.

  // Push the chain and the glue flag.
  Ops.push_back(Chain);
  Ops.push_back(InFlag);

  // Create the STACKMAP node.
  SDVTList NodeTys = DAG.getVTList(MVT::Other, MVT::Glue);
  SDNode *SM = DAG.getMachineNode(TargetOpcode::STACKMAP, DL, NodeTys, Ops);
  Chain = SDValue(SM, 0);
  InFlag = Chain.getValue(1);

  Chain = DAG.getCALLSEQ_END(Chain, NullPtr, NullPtr, InFlag, DL);

  // Stackmaps don't generate values, so nothing goes into the NodeMap.

  // Set the root to the target-lowered call chain.
  DAG.setRoot(Chain);

  // Inform the Frame Information that we have a stackmap in this function.
  FuncInfo.MF->getFrameInfo()->setHasStackMap();
}

/// \brief Lower llvm.experimental.patchpoint directly to its target opcode.
void SelectionDAGBuilder::visitPatchpoint(ImmutableCallSite CS,
                                          MachineBasicBlock *LandingPad) {
  // void|i64 @llvm.experimental.patchpoint.void|i64(i64 <id>,
  //                                                 i32 <numBytes>,
  //                                                 i8* <target>,
  //                                                 i32 <numArgs>,
  //                                                 [Args...],
  //                                                 [live variables...])

  CallingConv::ID CC = CS.getCallingConv();
  bool IsAnyRegCC = CC == CallingConv::AnyReg;
  bool HasDef = !CS->getType()->isVoidTy();
  SDValue Callee = getValue(CS->getOperand(2)); // <target>

  // Get the real number of arguments participating in the call <numArgs>
  SDValue NArgVal = getValue(CS.getArgument(PatchPointOpers::NArgPos));
  unsigned NumArgs = cast<ConstantSDNode>(NArgVal)->getZExtValue();

  // Skip the four meta args: <id>, <numNopBytes>, <target>, <numArgs>
  // Intrinsics include all meta-operands up to but not including CC.
  unsigned NumMetaOpers = PatchPointOpers::CCPos;
  assert(CS.arg_size() >= NumMetaOpers + NumArgs &&
         "Not enough arguments provided to the patchpoint intrinsic");

  // For AnyRegCC the arguments are lowered later on manually.
  unsigned NumCallArgs = IsAnyRegCC ? 0 : NumArgs;
  std::pair<SDValue, SDValue> Result =
    lowerCallOperands(CS, NumMetaOpers, NumCallArgs, Callee, IsAnyRegCC,
<<<<<<< HEAD
                      LandingPad);
=======
                      LandingPad, true);
>>>>>>> 969bfdfe

  SDNode *CallEnd = Result.second.getNode();
  if (HasDef && (CallEnd->getOpcode() == ISD::CopyFromReg))
    CallEnd = CallEnd->getOperand(0).getNode();

  /// Get a call instruction from the call sequence chain.
  /// Tail calls are not allowed.
  assert(CallEnd->getOpcode() == ISD::CALLSEQ_END &&
         "Expected a callseq node.");
  SDNode *Call = CallEnd->getOperand(0).getNode();
  bool HasGlue = Call->getGluedNode();

  // Replace the target specific call node with the patchable intrinsic.
  SmallVector<SDValue, 8> Ops;

  // Add the <id> and <numBytes> constants.
  SDValue IDVal = getValue(CS->getOperand(PatchPointOpers::IDPos));
  Ops.push_back(DAG.getTargetConstant(
                  cast<ConstantSDNode>(IDVal)->getZExtValue(), MVT::i64));
  SDValue NBytesVal = getValue(CS->getOperand(PatchPointOpers::NBytesPos));
  Ops.push_back(DAG.getTargetConstant(
                  cast<ConstantSDNode>(NBytesVal)->getZExtValue(), MVT::i32));

  // Assume that the Callee is a constant address.
  // FIXME: handle function symbols in the future.
  Ops.push_back(
    DAG.getIntPtrConstant(cast<ConstantSDNode>(Callee)->getZExtValue(),
                          /*isTarget=*/true));

  // Adjust <numArgs> to account for any arguments that have been passed on the
  // stack instead.
  // Call Node: Chain, Target, {Args}, RegMask, [Glue]
  unsigned NumCallRegArgs = Call->getNumOperands() - (HasGlue ? 4 : 3);
  NumCallRegArgs = IsAnyRegCC ? NumArgs : NumCallRegArgs;
  Ops.push_back(DAG.getTargetConstant(NumCallRegArgs, MVT::i32));

  // Add the calling convention
  Ops.push_back(DAG.getTargetConstant((unsigned)CC, MVT::i32));

  // Add the arguments we omitted previously. The register allocator should
  // place these in any free register.
  if (IsAnyRegCC)
    for (unsigned i = NumMetaOpers, e = NumMetaOpers + NumArgs; i != e; ++i)
      Ops.push_back(getValue(CS.getArgument(i)));

  // Push the arguments from the call instruction up to the register mask.
  SDNode::op_iterator e = HasGlue ? Call->op_end()-2 : Call->op_end()-1;
<<<<<<< HEAD
  for (SDNode::op_iterator i = Call->op_begin()+2; i != e; ++i)
    Ops.push_back(*i);
=======
  Ops.append(Call->op_begin() + 2, e);
>>>>>>> 969bfdfe

  // Push live variables for the stack map.
  addStackMapLiveVars(CS, NumMetaOpers + NumArgs, Ops, *this);

  // Push the register mask info.
  if (HasGlue)
    Ops.push_back(*(Call->op_end()-2));
  else
    Ops.push_back(*(Call->op_end()-1));

  // Push the chain (this is originally the first operand of the call, but
  // becomes now the last or second to last operand).
  Ops.push_back(*(Call->op_begin()));

  // Push the glue flag (last operand).
  if (HasGlue)
    Ops.push_back(*(Call->op_end()-1));

  SDVTList NodeTys;
  if (IsAnyRegCC && HasDef) {
    // Create the return types based on the intrinsic definition
    const TargetLowering &TLI = DAG.getTargetLoweringInfo();
    SmallVector<EVT, 3> ValueVTs;
    ComputeValueVTs(TLI, CS->getType(), ValueVTs);
    assert(ValueVTs.size() == 1 && "Expected only one return value type.");

    // There is always a chain and a glue type at the end
    ValueVTs.push_back(MVT::Other);
    ValueVTs.push_back(MVT::Glue);
    NodeTys = DAG.getVTList(ValueVTs);
  } else
    NodeTys = DAG.getVTList(MVT::Other, MVT::Glue);

  // Replace the target specific call node with a PATCHPOINT node.
  MachineSDNode *MN = DAG.getMachineNode(TargetOpcode::PATCHPOINT,
                                         getCurSDLoc(), NodeTys, Ops);

  // Update the NodeMap.
  if (HasDef) {
    if (IsAnyRegCC)
      setValue(CS.getInstruction(), SDValue(MN, 0));
    else
      setValue(CS.getInstruction(), Result.first);
  }

  // Fixup the consumers of the intrinsic. The chain and glue may be used in the
  // call sequence. Furthermore the location of the chain and glue can change
  // when the AnyReg calling convention is used and the intrinsic returns a
  // value.
  if (IsAnyRegCC && HasDef) {
    SDValue From[] = {SDValue(Call, 0), SDValue(Call, 1)};
    SDValue To[] = {SDValue(MN, 1), SDValue(MN, 2)};
    DAG.ReplaceAllUsesOfValuesWith(From, To, 2);
  } else
    DAG.ReplaceAllUsesWith(Call, MN);
  DAG.DeleteNode(Call);

  // Inform the Frame Information that we have a patchpoint in this function.
  FuncInfo.MF->getFrameInfo()->setHasPatchPoint();
}

/// Returns an AttributeSet representing the attributes applied to the return
/// value of the given call.
static AttributeSet getReturnAttrs(TargetLowering::CallLoweringInfo &CLI) {
  SmallVector<Attribute::AttrKind, 2> Attrs;
  if (CLI.RetSExt)
    Attrs.push_back(Attribute::SExt);
  if (CLI.RetZExt)
    Attrs.push_back(Attribute::ZExt);
  if (CLI.IsInReg)
    Attrs.push_back(Attribute::InReg);

  return AttributeSet::get(CLI.RetTy->getContext(), AttributeSet::ReturnIndex,
                           Attrs);
}

/// TargetLowering::LowerCallTo - This is the default LowerCallTo
/// implementation, which just calls LowerCall.
/// FIXME: When all targets are
/// migrated to using LowerCall, this hook should be integrated into SDISel.
std::pair<SDValue, SDValue>
TargetLowering::LowerCallTo(TargetLowering::CallLoweringInfo &CLI) const {
  // Handle the incoming return values from the call.
  CLI.Ins.clear();
  Type *OrigRetTy = CLI.RetTy;
  SmallVector<EVT, 4> RetTys;
  SmallVector<uint64_t, 4> Offsets;
  ComputeValueVTs(*this, CLI.RetTy, RetTys, &Offsets);

  SmallVector<ISD::OutputArg, 4> Outs;
  GetReturnInfo(CLI.RetTy, getReturnAttrs(CLI), Outs, *this);

  bool CanLowerReturn =
      this->CanLowerReturn(CLI.CallConv, CLI.DAG.getMachineFunction(),
                           CLI.IsVarArg, Outs, CLI.RetTy->getContext());

  SDValue DemoteStackSlot;
  int DemoteStackIdx = -100;
  if (!CanLowerReturn) {
    // FIXME: equivalent assert?
    // assert(!CS.hasInAllocaArgument() &&
    //        "sret demotion is incompatible with inalloca");
    uint64_t TySize = getDataLayout()->getTypeAllocSize(CLI.RetTy);
    unsigned Align  = getDataLayout()->getPrefTypeAlignment(CLI.RetTy);
    MachineFunction &MF = CLI.DAG.getMachineFunction();
    DemoteStackIdx = MF.getFrameInfo()->CreateStackObject(TySize, Align, false);
    Type *StackSlotPtrType = PointerType::getUnqual(CLI.RetTy);

    DemoteStackSlot = CLI.DAG.getFrameIndex(DemoteStackIdx, getPointerTy());
    ArgListEntry Entry;
    Entry.Node = DemoteStackSlot;
    Entry.Ty = StackSlotPtrType;
    Entry.isSExt = false;
    Entry.isZExt = false;
    Entry.isInReg = false;
    Entry.isSRet = true;
    Entry.isNest = false;
    Entry.isByVal = false;
    Entry.isReturned = false;
    Entry.Alignment = Align;
    CLI.getArgs().insert(CLI.getArgs().begin(), Entry);
    CLI.RetTy = Type::getVoidTy(CLI.RetTy->getContext());
  } else {
    for (unsigned I = 0, E = RetTys.size(); I != E; ++I) {
      EVT VT = RetTys[I];
      MVT RegisterVT = getRegisterType(CLI.RetTy->getContext(), VT);
      unsigned NumRegs = getNumRegisters(CLI.RetTy->getContext(), VT);
      for (unsigned i = 0; i != NumRegs; ++i) {
        ISD::InputArg MyFlags;
        MyFlags.VT = RegisterVT;
        MyFlags.ArgVT = VT;
        MyFlags.Used = CLI.IsReturnValueUsed;
        if (CLI.RetSExt)
          MyFlags.Flags.setSExt();
        if (CLI.RetZExt)
          MyFlags.Flags.setZExt();
        if (CLI.IsInReg)
          MyFlags.Flags.setInReg();
        CLI.Ins.push_back(MyFlags);
      }
    }
  }

  // Handle all of the outgoing arguments.
  CLI.Outs.clear();
  CLI.OutVals.clear();
  ArgListTy &Args = CLI.getArgs();
  for (unsigned i = 0, e = Args.size(); i != e; ++i) {
    SmallVector<EVT, 4> ValueVTs;
    ComputeValueVTs(*this, Args[i].Ty, ValueVTs);
    Type *FinalType = Args[i].Ty;
    if (Args[i].isByVal)
      FinalType = cast<PointerType>(Args[i].Ty)->getElementType();
    bool NeedsRegBlock = functionArgumentNeedsConsecutiveRegisters(
        FinalType, CLI.CallConv, CLI.IsVarArg);
    for (unsigned Value = 0, NumValues = ValueVTs.size(); Value != NumValues;
         ++Value) {
      EVT VT = ValueVTs[Value];
      Type *ArgTy = VT.getTypeForEVT(CLI.RetTy->getContext());
      SDValue Op = SDValue(Args[i].Node.getNode(),
                           Args[i].Node.getResNo() + Value);
      ISD::ArgFlagsTy Flags;
      unsigned OriginalAlignment = getDataLayout()->getABITypeAlignment(ArgTy);

      if (Args[i].isZExt)
        Flags.setZExt();
      if (Args[i].isSExt)
        Flags.setSExt();
      if (Args[i].isInReg)
        Flags.setInReg();
      if (Args[i].isSRet)
        Flags.setSRet();
      if (Args[i].isByVal)
        Flags.setByVal();
      if (Args[i].isInAlloca) {
        Flags.setInAlloca();
        // Set the byval flag for CCAssignFn callbacks that don't know about
        // inalloca.  This way we can know how many bytes we should've allocated
        // and how many bytes a callee cleanup function will pop.  If we port
        // inalloca to more targets, we'll have to add custom inalloca handling
        // in the various CC lowering callbacks.
        Flags.setByVal();
      }
      if (Args[i].isByVal || Args[i].isInAlloca) {
        PointerType *Ty = cast<PointerType>(Args[i].Ty);
        Type *ElementTy = Ty->getElementType();
        Flags.setByValSize(getDataLayout()->getTypeAllocSize(ElementTy));
        // For ByVal, alignment should come from FE.  BE will guess if this
        // info is not there but there are cases it cannot get right.
        unsigned FrameAlign;
        if (Args[i].Alignment)
          FrameAlign = Args[i].Alignment;
        else
          FrameAlign = getByValTypeAlignment(ElementTy);
        Flags.setByValAlign(FrameAlign);
      }
      if (Args[i].isNest)
        Flags.setNest();
      if (NeedsRegBlock) {
        Flags.setInConsecutiveRegs();
        if (Value == NumValues - 1)
          Flags.setInConsecutiveRegsLast();
      }
      Flags.setOrigAlign(OriginalAlignment);

      MVT PartVT = getRegisterType(CLI.RetTy->getContext(), VT);
      unsigned NumParts = getNumRegisters(CLI.RetTy->getContext(), VT);
      SmallVector<SDValue, 4> Parts(NumParts);
      ISD::NodeType ExtendKind = ISD::ANY_EXTEND;

      if (Args[i].isSExt)
        ExtendKind = ISD::SIGN_EXTEND;
      else if (Args[i].isZExt)
        ExtendKind = ISD::ZERO_EXTEND;

      // Conservatively only handle 'returned' on non-vectors for now
      if (Args[i].isReturned && !Op.getValueType().isVector()) {
        assert(CLI.RetTy == Args[i].Ty && RetTys.size() == NumValues &&
               "unexpected use of 'returned'");
        // Before passing 'returned' to the target lowering code, ensure that
        // either the register MVT and the actual EVT are the same size or that
        // the return value and argument are extended in the same way; in these
        // cases it's safe to pass the argument register value unchanged as the
        // return register value (although it's at the target's option whether
        // to do so)
        // TODO: allow code generation to take advantage of partially preserved
        // registers rather than clobbering the entire register when the
        // parameter extension method is not compatible with the return
        // extension method
        if ((NumParts * PartVT.getSizeInBits() == VT.getSizeInBits()) ||
            (ExtendKind != ISD::ANY_EXTEND &&
             CLI.RetSExt == Args[i].isSExt && CLI.RetZExt == Args[i].isZExt))
        Flags.setReturned();
      }

      getCopyToParts(CLI.DAG, CLI.DL, Op, &Parts[0], NumParts, PartVT,
                     CLI.CS ? CLI.CS->getInstruction() : nullptr, ExtendKind);

      for (unsigned j = 0; j != NumParts; ++j) {
        // if it isn't first piece, alignment must be 1
        ISD::OutputArg MyFlags(Flags, Parts[j].getValueType(), VT,
                               i < CLI.NumFixedArgs,
                               i, j*Parts[j].getValueType().getStoreSize());
        if (NumParts > 1 && j == 0)
          MyFlags.Flags.setSplit();
        else if (j != 0)
          MyFlags.Flags.setOrigAlign(1);

        CLI.Outs.push_back(MyFlags);
        CLI.OutVals.push_back(Parts[j]);
      }

      if (NeedsRegBlock && Value == NumValues - 1)
        CLI.Outs[CLI.Outs.size() - 1].Flags.setInConsecutiveRegsLast();
    }
  }

  SmallVector<SDValue, 4> InVals;
  CLI.Chain = LowerCall(CLI, InVals);

  // Verify that the target's LowerCall behaved as expected.
  assert(CLI.Chain.getNode() && CLI.Chain.getValueType() == MVT::Other &&
         "LowerCall didn't return a valid chain!");
  assert((!CLI.IsTailCall || InVals.empty()) &&
         "LowerCall emitted a return value for a tail call!");
  assert((CLI.IsTailCall || InVals.size() == CLI.Ins.size()) &&
         "LowerCall didn't emit the correct number of values!");

  // For a tail call, the return value is merely live-out and there aren't
  // any nodes in the DAG representing it. Return a special value to
  // indicate that a tail call has been emitted and no more Instructions
  // should be processed in the current block.
  if (CLI.IsTailCall) {
    CLI.DAG.setRoot(CLI.Chain);
    return std::make_pair(SDValue(), SDValue());
  }

  DEBUG(for (unsigned i = 0, e = CLI.Ins.size(); i != e; ++i) {
          assert(InVals[i].getNode() &&
                 "LowerCall emitted a null value!");
          assert(EVT(CLI.Ins[i].VT) == InVals[i].getValueType() &&
                 "LowerCall emitted a value with the wrong type!");
        });

  SmallVector<SDValue, 4> ReturnValues;
  if (!CanLowerReturn) {
    // The instruction result is the result of loading from the
    // hidden sret parameter.
    SmallVector<EVT, 1> PVTs;
    Type *PtrRetTy = PointerType::getUnqual(OrigRetTy);

    ComputeValueVTs(*this, PtrRetTy, PVTs);
    assert(PVTs.size() == 1 && "Pointers should fit in one register");
    EVT PtrVT = PVTs[0];

    unsigned NumValues = RetTys.size();
    ReturnValues.resize(NumValues);
    SmallVector<SDValue, 4> Chains(NumValues);

    for (unsigned i = 0; i < NumValues; ++i) {
      SDValue Add = CLI.DAG.getNode(ISD::ADD, CLI.DL, PtrVT, DemoteStackSlot,
                                    CLI.DAG.getConstant(Offsets[i], PtrVT));
      SDValue L = CLI.DAG.getLoad(
          RetTys[i], CLI.DL, CLI.Chain, Add,
          MachinePointerInfo::getFixedStack(DemoteStackIdx, Offsets[i]), false,
          false, false, 1);
      ReturnValues[i] = L;
      Chains[i] = L.getValue(1);
    }

    CLI.Chain = CLI.DAG.getNode(ISD::TokenFactor, CLI.DL, MVT::Other, Chains);
  } else {
    // Collect the legal value parts into potentially illegal values
    // that correspond to the original function's return values.
    ISD::NodeType AssertOp = ISD::DELETED_NODE;
    if (CLI.RetSExt)
      AssertOp = ISD::AssertSext;
    else if (CLI.RetZExt)
      AssertOp = ISD::AssertZext;
    unsigned CurReg = 0;
    for (unsigned I = 0, E = RetTys.size(); I != E; ++I) {
      EVT VT = RetTys[I];
      MVT RegisterVT = getRegisterType(CLI.RetTy->getContext(), VT);
      unsigned NumRegs = getNumRegisters(CLI.RetTy->getContext(), VT);

      ReturnValues.push_back(getCopyFromParts(CLI.DAG, CLI.DL, &InVals[CurReg],
                                              NumRegs, RegisterVT, VT, nullptr,
                                              AssertOp));
      CurReg += NumRegs;
    }

    // For a function returning void, there is no return value. We can't create
    // such a node, so we just return a null return value in that case. In
    // that case, nothing will actually look at the value.
    if (ReturnValues.empty())
      return std::make_pair(SDValue(), CLI.Chain);
  }

  SDValue Res = CLI.DAG.getNode(ISD::MERGE_VALUES, CLI.DL,
                                CLI.DAG.getVTList(RetTys), ReturnValues);
  return std::make_pair(Res, CLI.Chain);
}

void TargetLowering::LowerOperationWrapper(SDNode *N,
                                           SmallVectorImpl<SDValue> &Results,
                                           SelectionDAG &DAG) const {
  SDValue Res = LowerOperation(SDValue(N, 0), DAG);
  if (Res.getNode())
    Results.push_back(Res);
}

SDValue TargetLowering::LowerOperation(SDValue Op, SelectionDAG &DAG) const {
  llvm_unreachable("LowerOperation not implemented for this target!");
}

void
SelectionDAGBuilder::CopyValueToVirtualRegister(const Value *V, unsigned Reg) {
  SDValue Op = getNonRegisterValue(V);
  assert((Op.getOpcode() != ISD::CopyFromReg ||
          cast<RegisterSDNode>(Op.getOperand(1))->getReg() != Reg) &&
         "Copy from a reg to the same reg!");
  assert(!TargetRegisterInfo::isPhysicalRegister(Reg) && "Is a physreg");

  const TargetLowering &TLI = DAG.getTargetLoweringInfo();
  RegsForValue RFV(V->getContext(), TLI, Reg, V->getType());
  SDValue Chain = DAG.getEntryNode();

  ISD::NodeType ExtendType = (FuncInfo.PreferredExtendType.find(V) ==
                              FuncInfo.PreferredExtendType.end())
                                 ? ISD::ANY_EXTEND
                                 : FuncInfo.PreferredExtendType[V];
  RFV.getCopyToRegs(Op, DAG, getCurSDLoc(), Chain, nullptr, V, ExtendType);
  PendingExports.push_back(Chain);
}

#include "llvm/CodeGen/SelectionDAGISel.h"

/// isOnlyUsedInEntryBlock - If the specified argument is only used in the
/// entry block, return true.  This includes arguments used by switches, since
/// the switch may expand into multiple basic blocks.
static bool isOnlyUsedInEntryBlock(const Argument *A, bool FastISel) {
  // With FastISel active, we may be splitting blocks, so force creation
  // of virtual registers for all non-dead arguments.
  if (FastISel)
    return A->use_empty();

  const BasicBlock *Entry = A->getParent()->begin();
  for (const User *U : A->users())
    if (cast<Instruction>(U)->getParent() != Entry || isa<SwitchInst>(U))
      return false;  // Use not in entry block.

  return true;
}

void SelectionDAGISel::LowerArguments(const Function &F) {
  SelectionDAG &DAG = SDB->DAG;
  SDLoc dl = SDB->getCurSDLoc();
  const DataLayout *DL = TLI->getDataLayout();
  SmallVector<ISD::InputArg, 16> Ins;

  if (!FuncInfo->CanLowerReturn) {
    // Put in an sret pointer parameter before all the other parameters.
    SmallVector<EVT, 1> ValueVTs;
    ComputeValueVTs(*TLI, PointerType::getUnqual(F.getReturnType()), ValueVTs);

    // NOTE: Assuming that a pointer will never break down to more than one VT
    // or one register.
    ISD::ArgFlagsTy Flags;
    Flags.setSRet();
    MVT RegisterVT = TLI->getRegisterType(*DAG.getContext(), ValueVTs[0]);
    ISD::InputArg RetArg(Flags, RegisterVT, ValueVTs[0], true,
                         ISD::InputArg::NoArgIndex, 0);
    Ins.push_back(RetArg);
  }

  // Set up the incoming argument description vector.
  unsigned Idx = 1;
  for (Function::const_arg_iterator I = F.arg_begin(), E = F.arg_end();
       I != E; ++I, ++Idx) {
    SmallVector<EVT, 4> ValueVTs;
    ComputeValueVTs(*TLI, I->getType(), ValueVTs);
    bool isArgValueUsed = !I->use_empty();
    unsigned PartBase = 0;
    Type *FinalType = I->getType();
    if (F.getAttributes().hasAttribute(Idx, Attribute::ByVal))
      FinalType = cast<PointerType>(FinalType)->getElementType();
    bool NeedsRegBlock = TLI->functionArgumentNeedsConsecutiveRegisters(
        FinalType, F.getCallingConv(), F.isVarArg());
    for (unsigned Value = 0, NumValues = ValueVTs.size();
         Value != NumValues; ++Value) {
      EVT VT = ValueVTs[Value];
      Type *ArgTy = VT.getTypeForEVT(*DAG.getContext());
      ISD::ArgFlagsTy Flags;
      unsigned OriginalAlignment = DL->getABITypeAlignment(ArgTy);

      if (F.getAttributes().hasAttribute(Idx, Attribute::ZExt))
        Flags.setZExt();
      if (F.getAttributes().hasAttribute(Idx, Attribute::SExt))
        Flags.setSExt();
      if (F.getAttributes().hasAttribute(Idx, Attribute::InReg))
        Flags.setInReg();
      if (F.getAttributes().hasAttribute(Idx, Attribute::StructRet))
        Flags.setSRet();
      if (F.getAttributes().hasAttribute(Idx, Attribute::ByVal))
        Flags.setByVal();
      if (F.getAttributes().hasAttribute(Idx, Attribute::InAlloca)) {
        Flags.setInAlloca();
        // Set the byval flag for CCAssignFn callbacks that don't know about
        // inalloca.  This way we can know how many bytes we should've allocated
        // and how many bytes a callee cleanup function will pop.  If we port
        // inalloca to more targets, we'll have to add custom inalloca handling
        // in the various CC lowering callbacks.
        Flags.setByVal();
      }
      if (Flags.isByVal() || Flags.isInAlloca()) {
        PointerType *Ty = cast<PointerType>(I->getType());
        Type *ElementTy = Ty->getElementType();
        Flags.setByValSize(DL->getTypeAllocSize(ElementTy));
        // For ByVal, alignment should be passed from FE.  BE will guess if
        // this info is not there but there are cases it cannot get right.
        unsigned FrameAlign;
        if (F.getParamAlignment(Idx))
          FrameAlign = F.getParamAlignment(Idx);
        else
          FrameAlign = TLI->getByValTypeAlignment(ElementTy);
        Flags.setByValAlign(FrameAlign);
      }
      if (F.getAttributes().hasAttribute(Idx, Attribute::Nest))
        Flags.setNest();
      if (NeedsRegBlock) {
        Flags.setInConsecutiveRegs();
        if (Value == NumValues - 1)
          Flags.setInConsecutiveRegsLast();
      }
      Flags.setOrigAlign(OriginalAlignment);

      MVT RegisterVT = TLI->getRegisterType(*CurDAG->getContext(), VT);
      unsigned NumRegs = TLI->getNumRegisters(*CurDAG->getContext(), VT);
      for (unsigned i = 0; i != NumRegs; ++i) {
        ISD::InputArg MyFlags(Flags, RegisterVT, VT, isArgValueUsed,
                              Idx-1, PartBase+i*RegisterVT.getStoreSize());
        if (NumRegs > 1 && i == 0)
          MyFlags.Flags.setSplit();
        // if it isn't first piece, alignment must be 1
        else if (i > 0)
          MyFlags.Flags.setOrigAlign(1);
        Ins.push_back(MyFlags);
      }
      if (NeedsRegBlock && Value == NumValues - 1)
        Ins[Ins.size() - 1].Flags.setInConsecutiveRegsLast();
      PartBase += VT.getStoreSize();
    }
  }

  // Call the target to set up the argument values.
  SmallVector<SDValue, 8> InVals;
  SDValue NewRoot = TLI->LowerFormalArguments(
      DAG.getRoot(), F.getCallingConv(), F.isVarArg(), Ins, dl, DAG, InVals);

  // Verify that the target's LowerFormalArguments behaved as expected.
  assert(NewRoot.getNode() && NewRoot.getValueType() == MVT::Other &&
         "LowerFormalArguments didn't return a valid chain!");
  assert(InVals.size() == Ins.size() &&
         "LowerFormalArguments didn't emit the correct number of values!");
  DEBUG({
      for (unsigned i = 0, e = Ins.size(); i != e; ++i) {
        assert(InVals[i].getNode() &&
               "LowerFormalArguments emitted a null value!");
        assert(EVT(Ins[i].VT) == InVals[i].getValueType() &&
               "LowerFormalArguments emitted a value with the wrong type!");
      }
    });

  // Update the DAG with the new chain value resulting from argument lowering.
  DAG.setRoot(NewRoot);

  // Set up the argument values.
  unsigned i = 0;
  Idx = 1;
  if (!FuncInfo->CanLowerReturn) {
    // Create a virtual register for the sret pointer, and put in a copy
    // from the sret argument into it.
    SmallVector<EVT, 1> ValueVTs;
    ComputeValueVTs(*TLI, PointerType::getUnqual(F.getReturnType()), ValueVTs);
    MVT VT = ValueVTs[0].getSimpleVT();
    MVT RegVT = TLI->getRegisterType(*CurDAG->getContext(), VT);
    ISD::NodeType AssertOp = ISD::DELETED_NODE;
    SDValue ArgValue = getCopyFromParts(DAG, dl, &InVals[0], 1,
                                        RegVT, VT, nullptr, AssertOp);

    MachineFunction& MF = SDB->DAG.getMachineFunction();
    MachineRegisterInfo& RegInfo = MF.getRegInfo();
    unsigned SRetReg = RegInfo.createVirtualRegister(TLI->getRegClassFor(RegVT));
    FuncInfo->DemoteRegister = SRetReg;
    NewRoot =
        SDB->DAG.getCopyToReg(NewRoot, SDB->getCurSDLoc(), SRetReg, ArgValue);
    DAG.setRoot(NewRoot);

    // i indexes lowered arguments.  Bump it past the hidden sret argument.
    // Idx indexes LLVM arguments.  Don't touch it.
    ++i;
  }

  for (Function::const_arg_iterator I = F.arg_begin(), E = F.arg_end(); I != E;
      ++I, ++Idx) {
    SmallVector<SDValue, 4> ArgValues;
    SmallVector<EVT, 4> ValueVTs;
    ComputeValueVTs(*TLI, I->getType(), ValueVTs);
    unsigned NumValues = ValueVTs.size();

    // If this argument is unused then remember its value. It is used to generate
    // debugging information.
    if (I->use_empty() && NumValues) {
      SDB->setUnusedArgValue(I, InVals[i]);

      // Also remember any frame index for use in FastISel.
      if (FrameIndexSDNode *FI =
          dyn_cast<FrameIndexSDNode>(InVals[i].getNode()))
        FuncInfo->setArgumentFrameIndex(I, FI->getIndex());
    }

    for (unsigned Val = 0; Val != NumValues; ++Val) {
      EVT VT = ValueVTs[Val];
      MVT PartVT = TLI->getRegisterType(*CurDAG->getContext(), VT);
      unsigned NumParts = TLI->getNumRegisters(*CurDAG->getContext(), VT);

      if (!I->use_empty()) {
        ISD::NodeType AssertOp = ISD::DELETED_NODE;
        if (F.getAttributes().hasAttribute(Idx, Attribute::SExt))
          AssertOp = ISD::AssertSext;
        else if (F.getAttributes().hasAttribute(Idx, Attribute::ZExt))
          AssertOp = ISD::AssertZext;

        ArgValues.push_back(getCopyFromParts(DAG, dl, &InVals[i],
                                             NumParts, PartVT, VT,
                                             nullptr, AssertOp));
      }

      i += NumParts;
    }

    // We don't need to do anything else for unused arguments.
    if (ArgValues.empty())
      continue;

    // Note down frame index.
    if (FrameIndexSDNode *FI =
        dyn_cast<FrameIndexSDNode>(ArgValues[0].getNode()))
      FuncInfo->setArgumentFrameIndex(I, FI->getIndex());

    SDValue Res = DAG.getMergeValues(makeArrayRef(ArgValues.data(), NumValues),
                                     SDB->getCurSDLoc());

    SDB->setValue(I, Res);
    if (!TM.Options.EnableFastISel && Res.getOpcode() == ISD::BUILD_PAIR) {
      if (LoadSDNode *LNode =
          dyn_cast<LoadSDNode>(Res.getOperand(0).getNode()))
        if (FrameIndexSDNode *FI =
            dyn_cast<FrameIndexSDNode>(LNode->getBasePtr().getNode()))
        FuncInfo->setArgumentFrameIndex(I, FI->getIndex());
    }

    // If this argument is live outside of the entry block, insert a copy from
    // wherever we got it to the vreg that other BB's will reference it as.
    if (!TM.Options.EnableFastISel && Res.getOpcode() == ISD::CopyFromReg) {
      // If we can, though, try to skip creating an unnecessary vreg.
      // FIXME: This isn't very clean... it would be nice to make this more
      // general.  It's also subtly incompatible with the hacks FastISel
      // uses with vregs.
      unsigned Reg = cast<RegisterSDNode>(Res.getOperand(1))->getReg();
      if (TargetRegisterInfo::isVirtualRegister(Reg)) {
        FuncInfo->ValueMap[I] = Reg;
        continue;
      }
    }
    if (!isOnlyUsedInEntryBlock(I, TM.Options.EnableFastISel)) {
      FuncInfo->InitializeRegForValue(I);
      SDB->CopyToExportRegsIfNeeded(I);
    }
  }

  assert(i == InVals.size() && "Argument register count mismatch!");

  // Finally, if the target has anything special to do, allow it to do so.
  EmitFunctionEntryCode();
}

/// Handle PHI nodes in successor blocks.  Emit code into the SelectionDAG to
/// ensure constants are generated when needed.  Remember the virtual registers
/// that need to be added to the Machine PHI nodes as input.  We cannot just
/// directly add them, because expansion might result in multiple MBB's for one
/// BB.  As such, the start of the BB might correspond to a different MBB than
/// the end.
///
void
SelectionDAGBuilder::HandlePHINodesInSuccessorBlocks(const BasicBlock *LLVMBB) {
  const TerminatorInst *TI = LLVMBB->getTerminator();

  SmallPtrSet<MachineBasicBlock *, 4> SuccsHandled;

  // Check PHI nodes in successors that expect a value to be available from this
  // block.
  for (unsigned succ = 0, e = TI->getNumSuccessors(); succ != e; ++succ) {
    const BasicBlock *SuccBB = TI->getSuccessor(succ);
    if (!isa<PHINode>(SuccBB->begin())) continue;
    MachineBasicBlock *SuccMBB = FuncInfo.MBBMap[SuccBB];

    // If this terminator has multiple identical successors (common for
    // switches), only handle each succ once.
    if (!SuccsHandled.insert(SuccMBB).second)
      continue;

    MachineBasicBlock::iterator MBBI = SuccMBB->begin();

    // At this point we know that there is a 1-1 correspondence between LLVM PHI
    // nodes and Machine PHI nodes, but the incoming operands have not been
    // emitted yet.
    for (BasicBlock::const_iterator I = SuccBB->begin();
         const PHINode *PN = dyn_cast<PHINode>(I); ++I) {
      // Ignore dead phi's.
      if (PN->use_empty()) continue;

      // Skip empty types
      if (PN->getType()->isEmptyTy())
        continue;

      unsigned Reg;
      const Value *PHIOp = PN->getIncomingValueForBlock(LLVMBB);

      if (const Constant *C = dyn_cast<Constant>(PHIOp)) {
        unsigned &RegOut = ConstantsOut[C];
        if (RegOut == 0) {
          RegOut = FuncInfo.CreateRegs(C->getType());
          CopyValueToVirtualRegister(C, RegOut);
        }
        Reg = RegOut;
      } else {
        DenseMap<const Value *, unsigned>::iterator I =
          FuncInfo.ValueMap.find(PHIOp);
        if (I != FuncInfo.ValueMap.end())
          Reg = I->second;
        else {
          assert(isa<AllocaInst>(PHIOp) &&
                 FuncInfo.StaticAllocaMap.count(cast<AllocaInst>(PHIOp)) &&
                 "Didn't codegen value into a register!??");
          Reg = FuncInfo.CreateRegs(PHIOp->getType());
          CopyValueToVirtualRegister(PHIOp, Reg);
        }
      }

      // Remember that this register needs to added to the machine PHI node as
      // the input for this MBB.
      SmallVector<EVT, 4> ValueVTs;
      const TargetLowering &TLI = DAG.getTargetLoweringInfo();
      ComputeValueVTs(TLI, PN->getType(), ValueVTs);
      for (unsigned vti = 0, vte = ValueVTs.size(); vti != vte; ++vti) {
        EVT VT = ValueVTs[vti];
        unsigned NumRegisters = TLI.getNumRegisters(*DAG.getContext(), VT);
        for (unsigned i = 0, e = NumRegisters; i != e; ++i)
          FuncInfo.PHINodesToUpdate.push_back(std::make_pair(MBBI++, Reg+i));
        Reg += NumRegisters;
      }
    }
  }

  ConstantsOut.clear();
}

/// Add a successor MBB to ParentMBB< creating a new MachineBB for BB if SuccMBB
/// is 0.
MachineBasicBlock *
SelectionDAGBuilder::StackProtectorDescriptor::
AddSuccessorMBB(const BasicBlock *BB,
                MachineBasicBlock *ParentMBB,
                bool IsLikely,
                MachineBasicBlock *SuccMBB) {
  // If SuccBB has not been created yet, create it.
  if (!SuccMBB) {
    MachineFunction *MF = ParentMBB->getParent();
    MachineFunction::iterator BBI = ParentMBB;
    SuccMBB = MF->CreateMachineBasicBlock(BB);
    MF->insert(++BBI, SuccMBB);
  }
  // Add it as a successor of ParentMBB.
  ParentMBB->addSuccessor(
      SuccMBB, BranchProbabilityInfo::getBranchWeightStackProtector(IsLikely));
  return SuccMBB;
}

MachineBasicBlock *SelectionDAGBuilder::NextBlock(MachineBasicBlock *MBB) {
  MachineFunction::iterator I = MBB;
  if (++I == FuncInfo.MF->end())
    return nullptr;
  return I;
}<|MERGE_RESOLUTION|>--- conflicted
+++ resolved
@@ -1046,21 +1046,9 @@
 
   // If there's a virtual register allocated and initialized for this
   // value, use it.
-<<<<<<< HEAD
-  DenseMap<const Value *, unsigned>::iterator It = FuncInfo.ValueMap.find(V);
-  if (It != FuncInfo.ValueMap.end()) {
-    unsigned InReg = It->second;
-    RegsForValue RFV(*DAG.getContext(), DAG.getTargetLoweringInfo(), InReg,
-                     V->getType());
-    SDValue Chain = DAG.getEntryNode();
-    N = RFV.getCopyFromRegs(DAG, FuncInfo, getCurSDLoc(), Chain, nullptr, V);
-    resolveDanglingDebugInfo(V, N);
-    return N;
-=======
   SDValue copyFromReg = getCopyFromRegs(V, V->getType());
   if (copyFromReg.getNode()) {
     return copyFromReg;
->>>>>>> 969bfdfe
   }
 
   // Otherwise create a new SDValue and remember it.
@@ -1284,17 +1272,10 @@
         EVT VT = ValueVTs[j];
 
         if (ExtendKind != ISD::ANY_EXTEND && VT.isInteger())
-<<<<<<< HEAD
-          VT = TLI.getTypeForExtArgOrReturn(*DAG.getContext(), VT, ExtendKind);
-
-        unsigned NumParts = TLI.getNumRegisters(*DAG.getContext(), VT);
-        MVT PartVT = TLI.getRegisterType(*DAG.getContext(), VT);
-=======
           VT = TLI.getTypeForExtArgOrReturn(Context, VT, ExtendKind);
 
         unsigned NumParts = TLI.getNumRegisters(Context, VT);
         MVT PartVT = TLI.getRegisterType(Context, VT);
->>>>>>> 969bfdfe
         SmallVector<SDValue, 4> Parts(NumParts);
         getCopyToParts(DAG, getCurSDLoc(),
                        SDValue(RetOp.getNode(), RetOp.getResNo() + j),
@@ -1800,17 +1781,6 @@
       DAG.getSetCC(getCurSDLoc(), TLI.getSetCCResultType(*DAG.getContext(),
                                                          Sub.getValueType()),
                    Sub, DAG.getConstant(JTH.Last - JTH.First, VT), ISD::SETUGT);
-<<<<<<< HEAD
-
-  // Set NextBlock to be the MBB immediately after the current one, if any.
-  // This is used to avoid emitting unnecessary branches to the next block.
-  MachineBasicBlock *NextBlock = nullptr;
-  MachineFunction::iterator BBI = SwitchBB;
-
-  if (++BBI != FuncInfo.MF->end())
-    NextBlock = BBI;
-=======
->>>>>>> 969bfdfe
 
   SDValue BrCond = DAG.getNode(ISD::BRCOND, getCurSDLoc(),
                                MVT::Other, CopyTo, CMP,
@@ -1974,11 +1944,7 @@
   SDValue ShiftOp = DAG.getCopyFromReg(getControlRoot(), getCurSDLoc(),
                                        Reg, VT);
   SDValue Cmp;
-<<<<<<< HEAD
-  unsigned PopCount = CountPopulation_64(B.Mask);
-=======
   unsigned PopCount = countPopulation(B.Mask);
->>>>>>> 969bfdfe
   const TargetLowering &TLI = DAG.getTargetLoweringInfo();
   if (PopCount == 1) {
     // Testing for a single bit; just compare the shift count with what it
@@ -1990,11 +1956,7 @@
     // There is only one zero bit in the range, test for it directly.
     Cmp = DAG.getSetCC(
         getCurSDLoc(), TLI.getSetCCResultType(*DAG.getContext(), VT), ShiftOp,
-<<<<<<< HEAD
-        DAG.getConstant(CountTrailingOnes_64(B.Mask), VT), ISD::SETNE);
-=======
         DAG.getConstant(countTrailingOnes(B.Mask), VT), ISD::SETNE);
->>>>>>> 969bfdfe
   } else {
     // Make desired shift
     SDValue SwitchVal = DAG.getNode(ISD::SHL, getCurSDLoc(), VT,
@@ -2047,12 +2009,9 @@
     case Intrinsic::experimental_patchpoint_i64:
       visitPatchpoint(&I, LandingPad);
       break;
-<<<<<<< HEAD
-=======
     case Intrinsic::experimental_gc_statepoint:
       LowerStatepoint(ImmutableStatepoint(&I), LandingPad);
       break;
->>>>>>> 969bfdfe
     }
   } else
     LowerCallTo(&I, getValue(Callee), false, LandingPad);
@@ -2101,12 +2060,6 @@
   // Get the two live-in registers as SDValues. The physregs have already been
   // copied into virtual registers.
   SDValue Ops[2];
-<<<<<<< HEAD
-  Ops[0] = DAG.getZExtOrTrunc(
-      DAG.getCopyFromReg(DAG.getEntryNode(), getCurSDLoc(),
-                         FuncInfo.ExceptionPointerVirtReg, TLI.getPointerTy()),
-      getCurSDLoc(), ValueVTs[0]);
-=======
   if (FuncInfo.ExceptionPointerVirtReg) {
     Ops[0] = DAG.getZExtOrTrunc(
         DAG.getCopyFromReg(DAG.getEntryNode(), getCurSDLoc(),
@@ -2115,7 +2068,6 @@
   } else {
     Ops[0] = DAG.getConstant(0, TLI.getPointerTy());
   }
->>>>>>> 969bfdfe
   Ops[1] = DAG.getZExtOrTrunc(
       DAG.getCopyFromReg(DAG.getEntryNode(), getCurSDLoc(),
                          FuncInfo.ExceptionSelectorVirtReg, TLI.getPointerTy()),
@@ -2485,15 +2437,7 @@
     RSize -= J->size();
   }
 
-<<<<<<< HEAD
-  const TargetLowering &TLI = DAG.getTargetLoweringInfo();
-  if (areJTsAllowed(TLI)) {
-    // If our case is dense we *really* should handle it earlier!
-    assert((FMetric > 0) && "Should handle dense range earlier!");
-  } else {
-=======
   if (FMetric == 0 || !areJTsAllowed(TLI))
->>>>>>> 969bfdfe
     Pivot = CR.Range.first + Size/2;
   splitSwitchCase(CR, Pivot, WorkList, SV, SwitchBB);
   return true;
@@ -2697,13 +2641,7 @@
   return true;
 }
 
-<<<<<<< HEAD
-/// Clusterify - Transform simple list of Cases into list of CaseRange's
-void SelectionDAGBuilder::Clusterify(CaseVector& Cases,
-                                     const SwitchInst& SI) {
-=======
 void SelectionDAGBuilder::Clusterify(CaseVector &Cases, const SwitchInst *SI) {
->>>>>>> 969bfdfe
   BranchProbabilityInfo *BPI = FuncInfo.BPI;
 
   // Extract cases from the switch and sort them.
@@ -2736,24 +2674,15 @@
       Cases.push_back(Case(CaseVal, CaseVal, Succ, Weight));
     }
 
-<<<<<<< HEAD
+    PreviousSucc = Succ;
+  }
+
   DEBUG({
       size_t numCmps = 0;
       for (auto &I : Cases)
         // A range counts double, since it requires two compares.
         numCmps += I.Low != I.High ? 2 : 1;
 
-=======
-    PreviousSucc = Succ;
-  }
-
-  DEBUG({
-      size_t numCmps = 0;
-      for (auto &I : Cases)
-        // A range counts double, since it requires two compares.
-        numCmps += I.Low != I.High ? 2 : 1;
-
->>>>>>> 969bfdfe
       dbgs() << "Clusterify finished. Total clusters: " << Cases.size()
              << ". Total compares: " << numCmps << '\n';
     });
@@ -2822,19 +2751,7 @@
     return;
   }
 
-<<<<<<< HEAD
-  // If there are any non-default case statements, create a vector of Cases
-  // representing each one, and sort the vector so that we can efficiently
-  // create a binary search tree from them.
-  CaseVector Cases;
-  Clusterify(Cases, SI);
-
-  // Get the Value to be switched on and default basic blocks, which will be
-  // inserted into CaseBlock records, representing basic blocks in the binary
-  // search tree.
-=======
   // Get the Value to be switched on.
->>>>>>> 969bfdfe
   const Value *SV = SI.getCondition();
 
   // Push the initial CaseRec onto the worklist
@@ -3122,13 +3039,10 @@
   // We can either truncate, zero extend, or no-op, accordingly.
   SDValue N = getValue(I.getOperand(0));
   EVT DestVT = DAG.getTargetLoweringInfo().getValueType(I.getType());
-<<<<<<< HEAD
   if (N.getValueType() == MVT::iFATPTR) {
     setValue(&I, DAG.getNode(ISD::PTRTOINT, getCurSDLoc(), DestVT, N));
     return;
   }
-=======
->>>>>>> 969bfdfe
   setValue(&I, DAG.getZExtOrTrunc(N, getCurSDLoc(), DestVT));
 }
 
@@ -3137,13 +3051,10 @@
   // We can either truncate, zero extend, or no-op, accordingly.
   SDValue N = getValue(I.getOperand(0));
   EVT DestVT = DAG.getTargetLoweringInfo().getValueType(I.getType());
-<<<<<<< HEAD
   if (DestVT == MVT::iFATPTR) {
     setValue(&I, DAG.getNode(ISD::INTTOPTR, getCurSDLoc(), DestVT, N));
     return;
   }
-=======
->>>>>>> 969bfdfe
   setValue(&I, DAG.getZExtOrTrunc(N, getCurSDLoc(), DestVT));
 }
 
@@ -3507,41 +3418,15 @@
       APInt ElementSize(PtrSize, DL->getTypeAllocSize(Ty));
 
       // If this is a constant subscript, handle it quickly.
-<<<<<<< HEAD
-      const TargetLowering &TLI = DAG.getTargetLoweringInfo();
-      if (const ConstantInt *CI = dyn_cast<ConstantInt>(Idx)) {
-        if (CI->isZero()) continue;
-        uint64_t Offs =
-            DL->getTypeAllocSize(Ty)*cast<ConstantInt>(CI)->getSExtValue();
-        SDValue OffsVal;
-        EVT PTy = TLI.getPointerTy(AS);
-        unsigned PtrBits = PTy.getSizeInBits();
-        if (PtrBits < 64)
-          OffsVal = DAG.getNode(ISD::TRUNCATE, getCurSDLoc(), PTy,
-                                DAG.getConstant(Offs, MVT::i64));
-        else
-          // FIXME: Should be checking for fat pointer offset size.
-          OffsVal = DAG.getConstant(Offs, MVT::i64);
-
-        N = DAG.getNode(ISD::ADD, getCurSDLoc(), N.getValueType(), N,
-                        OffsVal);
-=======
       if (const auto *CI = dyn_cast<ConstantInt>(Idx)) {
         if (CI->isZero())
           continue;
         APInt Offs = ElementSize * CI->getValue().sextOrTrunc(PtrSize);
-        SDValue OffsVal = DAG.getConstant(Offs, PtrTy);
-        N = DAG.getNode(ISD::ADD, getCurSDLoc(), N.getValueType(), N, OffsVal);
->>>>>>> 969bfdfe
+        N = DAG.getPointerAdd(getCurSDLoc(), N, Offs.getSExtValue());
         continue;
       }
 
       // N = N + Idx * ElementSize;
-<<<<<<< HEAD
-      APInt ElementSize =
-          APInt(DL->getPointerBaseSizeInBits(AS), DL->getTypeAllocSize(Ty));
-=======
->>>>>>> 969bfdfe
       SDValue IdxN = getValue(Idx);
 
       // If the index is smaller or larger than intptr_t, truncate or extend
@@ -3635,18 +3520,13 @@
   Type *Ty = I.getType();
 
   bool isVolatile = I.isVolatile();
-<<<<<<< HEAD
-  bool isNonTemporal = I.getMDNode(LLVMContext::MD_nontemporal) != nullptr;
-  bool isInvariant = I.getMDNode(LLVMContext::MD_invariant_load) != nullptr;
-=======
   bool isNonTemporal = I.getMetadata(LLVMContext::MD_nontemporal) != nullptr;
   bool isInvariant = I.getMetadata(LLVMContext::MD_invariant_load) != nullptr;
->>>>>>> 969bfdfe
   unsigned Alignment = I.getAlignment();
 
   AAMDNodes AAInfo;
   I.getAAMetadata(AAInfo);
-  const MDNode *Ranges = I.getMDNode(LLVMContext::MD_range);
+  const MDNode *Ranges = I.getMetadata(LLVMContext::MD_range);
 
   const TargetLowering &TLI = DAG.getTargetLoweringInfo();
   SmallVector<EVT, 4> ValueVTs;
@@ -3742,11 +3622,7 @@
                                           NumValues));
   EVT PtrVT = Ptr.getValueType();
   bool isVolatile = I.isVolatile();
-<<<<<<< HEAD
-  bool isNonTemporal = I.getMDNode(LLVMContext::MD_nontemporal) != nullptr;
-=======
   bool isNonTemporal = I.getMetadata(LLVMContext::MD_nontemporal) != nullptr;
->>>>>>> 969bfdfe
   unsigned Alignment = I.getAlignment();
 
   AAMDNodes AAInfo;
@@ -3776,8 +3652,6 @@
   DAG.setRoot(StoreNode);
 }
 
-<<<<<<< HEAD
-=======
 void SelectionDAGBuilder::visitMaskedStore(const CallInst &I) {
   SDLoc sdl = getCurSDLoc();
 
@@ -3846,7 +3720,6 @@
   setValue(&I, Load);
 }
 
->>>>>>> 969bfdfe
 void SelectionDAGBuilder::visitAtomicCmpXchg(const AtomicCmpXchgInst &I) {
   SDLoc dl = getCurSDLoc();
   AtomicOrdering SuccessOrder = I.getSuccessOrdering();
@@ -4698,12 +4571,8 @@
     return nullptr;
   case Intrinsic::read_register: {
     Value *Reg = I.getArgOperand(0);
-<<<<<<< HEAD
-    SDValue RegName = DAG.getMDNode(cast<MDNode>(Reg));
-=======
     SDValue RegName =
         DAG.getMDNode(cast<MDNode>(cast<MetadataAsValue>(Reg)->getMetadata()));
->>>>>>> 969bfdfe
     EVT VT = TLI.getValueType(I.getType());
     setValue(&I, DAG.getNode(ISD::READ_REGISTER, sdl, VT, RegName));
     return nullptr;
@@ -5063,37 +4932,6 @@
     setValue(&I, Res);
     return nullptr;
   }
-<<<<<<< HEAD
-  case Intrinsic::x86_avx_vinsertf128_pd_256:
-  case Intrinsic::x86_avx_vinsertf128_ps_256:
-  case Intrinsic::x86_avx_vinsertf128_si_256:
-  case Intrinsic::x86_avx2_vinserti128: {
-    EVT DestVT = TLI.getValueType(I.getType());
-    EVT ElVT = TLI.getValueType(I.getArgOperand(1)->getType());
-    uint64_t Idx = (cast<ConstantInt>(I.getArgOperand(2))->getZExtValue() & 1) *
-                   ElVT.getVectorNumElements();
-    Res =
-        DAG.getNode(ISD::INSERT_SUBVECTOR, sdl, DestVT,
-                    getValue(I.getArgOperand(0)), getValue(I.getArgOperand(1)),
-                    DAG.getConstant(Idx, TLI.getVectorIdxTy()));
-    setValue(&I, Res);
-    return nullptr;
-  }
-  case Intrinsic::x86_avx_vextractf128_pd_256:
-  case Intrinsic::x86_avx_vextractf128_ps_256:
-  case Intrinsic::x86_avx_vextractf128_si_256:
-  case Intrinsic::x86_avx2_vextracti128: {
-    EVT DestVT = TLI.getValueType(I.getType());
-    uint64_t Idx = (cast<ConstantInt>(I.getArgOperand(1))->getZExtValue() & 1) *
-                   DestVT.getVectorNumElements();
-    Res = DAG.getNode(ISD::EXTRACT_SUBVECTOR, sdl, DestVT,
-                      getValue(I.getArgOperand(0)),
-                      DAG.getConstant(Idx, TLI.getVectorIdxTy()));
-    setValue(&I, Res);
-    return nullptr;
-  }
-=======
->>>>>>> 969bfdfe
   case Intrinsic::convertff:
   case Intrinsic::convertfsi:
   case Intrinsic::convertfui:
@@ -5556,8 +5394,6 @@
     visitStatepoint(I);
     return nullptr;
   }
-<<<<<<< HEAD
-=======
   case Intrinsic::experimental_gc_result_int:
   case Intrinsic::experimental_gc_result_float:
   case Intrinsic::experimental_gc_result_ptr:
@@ -5629,7 +5465,6 @@
   case Intrinsic::eh_endcatch:
     llvm_unreachable("begin/end catch intrinsics not lowered in codegen");
   }
->>>>>>> 969bfdfe
 }
 
 std::pair<SDValue, SDValue>
@@ -5661,14 +5496,8 @@
 
     CLI.setChain(getRoot());
   }
-<<<<<<< HEAD
-
-  const TargetLowering *TLI = TM.getSubtargetImpl()->getTargetLowering();
-  std::pair<SDValue, SDValue> Result = TLI->LowerCallTo(CLI);
-=======
   const TargetLowering &TLI = DAG.getTargetLoweringInfo();
   std::pair<SDValue, SDValue> Result = TLI.LowerCallTo(CLI);
->>>>>>> 969bfdfe
 
   assert((CLI.IsTailCall || Result.second.getNode()) &&
          "Non-null chain expected with non-tail call!");
@@ -6465,13 +6294,8 @@
   SDISelAsmOperandInfoVector ConstraintOperands;
 
   const TargetLowering &TLI = DAG.getTargetLoweringInfo();
-<<<<<<< HEAD
-  TargetLowering::AsmOperandInfoVector
-    TargetConstraints = TLI.ParseConstraints(CS);
-=======
   TargetLowering::AsmOperandInfoVector TargetConstraints =
       TLI.ParseConstraints(DAG.getSubtarget().getRegisterInfo(), CS);
->>>>>>> 969bfdfe
 
   bool hasMemory = false;
 
@@ -6563,14 +6387,6 @@
       SDISelAsmOperandInfo &Input = ConstraintOperands[OpInfo.MatchingInput];
 
       if (OpInfo.ConstraintVT != Input.ConstraintVT) {
-<<<<<<< HEAD
-        std::pair<unsigned, const TargetRegisterClass*> MatchRC =
-          TLI.getRegForInlineAsmConstraint(OpInfo.ConstraintCode,
-                                            OpInfo.ConstraintVT);
-        std::pair<unsigned, const TargetRegisterClass*> InputRC =
-          TLI.getRegForInlineAsmConstraint(Input.ConstraintCode,
-                                            Input.ConstraintVT);
-=======
 	const TargetRegisterInfo *TRI = DAG.getSubtarget().getRegisterInfo();
         std::pair<unsigned, const TargetRegisterClass *> MatchRC =
             TLI.getRegForInlineAsmConstraint(TRI, OpInfo.ConstraintCode,
@@ -6578,7 +6394,6 @@
         std::pair<unsigned, const TargetRegisterClass *> InputRC =
             TLI.getRegForInlineAsmConstraint(TRI, Input.ConstraintCode,
                                              Input.ConstraintVT);
->>>>>>> 969bfdfe
         if ((OpInfo.ConstraintVT.isInteger() !=
              Input.ConstraintVT.isInteger()) ||
             (MatchRC.second != InputRC.second)) {
@@ -6670,7 +6485,7 @@
   // If we have a !srcloc metadata node associated with it, we want to attach
   // this to the ultimately generated inline asm machineinstr.  To do this, we
   // pass in the third operand as this (potentially null) inline asm MDNode.
-  const MDNode *SrcLoc = CS.getInstruction()->getMDNode("srcloc");
+  const MDNode *SrcLoc = CS.getInstruction()->getMetadata("srcloc");
   AsmNodeOperands.push_back(DAG.getMDNode(SrcLoc));
 
   // Remember the HasSideEffect, AlignStack, AsmDialect, MayLoad and MayStore
@@ -6732,13 +6547,8 @@
 
         // Add information to the INLINEASM node to know about this output.
         unsigned OpFlags = InlineAsm::getFlagWord(InlineAsm::Kind_Mem, 1);
-<<<<<<< HEAD
-        AsmNodeOperands.push_back(DAG.getTargetConstant(OpFlags,
-                                                        TLI.getPointerTy()));
-=======
         OpFlags = InlineAsm::getFlagWordForMem(OpFlags, ConstraintID);
         AsmNodeOperands.push_back(DAG.getTargetConstant(OpFlags, MVT::i32));
->>>>>>> 969bfdfe
         AsmNodeOperands.push_back(OpInfo.CallOperand);
         break;
       }
@@ -6889,13 +6699,8 @@
 
         // Add information to the INLINEASM node to know about this input.
         unsigned ResOpType = InlineAsm::getFlagWord(InlineAsm::Kind_Mem, 1);
-<<<<<<< HEAD
-        AsmNodeOperands.push_back(DAG.getTargetConstant(ResOpType,
-                                                        TLI.getPointerTy()));
-=======
         ResOpType = InlineAsm::getFlagWordForMem(ResOpType, ConstraintID);
         AsmNodeOperands.push_back(DAG.getTargetConstant(ResOpType, MVT::i32));
->>>>>>> 969bfdfe
         AsmNodeOperands.push_back(InOperandVal);
         break;
       }
@@ -7060,12 +6865,8 @@
 SelectionDAGBuilder::lowerCallOperands(ImmutableCallSite CS, unsigned ArgIdx,
                                        unsigned NumArgs, SDValue Callee,
                                        bool UseVoidTy,
-<<<<<<< HEAD
-                                       MachineBasicBlock *LandingPad) {
-=======
                                        MachineBasicBlock *LandingPad,
                                        bool IsPatchPoint) {
->>>>>>> 969bfdfe
   TargetLowering::ArgListTy Args;
   Args.reserve(NumArgs);
 
@@ -7088,11 +6889,7 @@
   TargetLowering::CallLoweringInfo CLI(DAG);
   CLI.setDebugLoc(getCurSDLoc()).setChain(getRoot())
     .setCallee(CS.getCallingConv(), retTy, Callee, std::move(Args), NumArgs)
-<<<<<<< HEAD
-    .setDiscardResult(CS->use_empty());
-=======
     .setDiscardResult(CS->use_empty()).setIsPatchPoint(IsPatchPoint);
->>>>>>> 969bfdfe
 
   return lowerInvokable(CLI, LandingPad);
 }
@@ -7224,11 +7021,7 @@
   unsigned NumCallArgs = IsAnyRegCC ? 0 : NumArgs;
   std::pair<SDValue, SDValue> Result =
     lowerCallOperands(CS, NumMetaOpers, NumCallArgs, Callee, IsAnyRegCC,
-<<<<<<< HEAD
-                      LandingPad);
-=======
                       LandingPad, true);
->>>>>>> 969bfdfe
 
   SDNode *CallEnd = Result.second.getNode();
   if (HasDef && (CallEnd->getOpcode() == ISD::CopyFromReg))
@@ -7276,12 +7069,7 @@
 
   // Push the arguments from the call instruction up to the register mask.
   SDNode::op_iterator e = HasGlue ? Call->op_end()-2 : Call->op_end()-1;
-<<<<<<< HEAD
-  for (SDNode::op_iterator i = Call->op_begin()+2; i != e; ++i)
-    Ops.push_back(*i);
-=======
   Ops.append(Call->op_begin() + 2, e);
->>>>>>> 969bfdfe
 
   // Push live variables for the stack map.
   addStackMapLiveVars(CS, NumMetaOpers + NumArgs, Ops, *this);
@@ -7480,11 +7268,8 @@
       }
       if (Args[i].isNest)
         Flags.setNest();
-      if (NeedsRegBlock) {
+      if (NeedsRegBlock)
         Flags.setInConsecutiveRegs();
-        if (Value == NumValues - 1)
-          Flags.setInConsecutiveRegsLast();
-      }
       Flags.setOrigAlign(OriginalAlignment);
 
       MVT PartVT = getRegisterType(CLI.RetTy->getContext(), VT);
@@ -7751,11 +7536,8 @@
       }
       if (F.getAttributes().hasAttribute(Idx, Attribute::Nest))
         Flags.setNest();
-      if (NeedsRegBlock) {
+      if (NeedsRegBlock)
         Flags.setInConsecutiveRegs();
-        if (Value == NumValues - 1)
-          Flags.setInConsecutiveRegsLast();
-      }
       Flags.setOrigAlign(OriginalAlignment);
 
       MVT RegisterVT = TLI->getRegisterType(*CurDAG->getContext(), VT);
