--- conflicted
+++ resolved
@@ -2768,7 +2768,7 @@
   SDValue OrigN = N;
 
   if (FatPointer) {
-    N = DAG.getIntPtrConstant(0);
+    N = DAG.getIntPtrConstant(0, dl);
   }
 
   for (GetElementPtrInst::const_op_iterator OI = I.op_begin()+1, E = I.op_end();
@@ -2795,12 +2795,7 @@
         if (CI->isZero())
           continue;
         APInt Offs = ElementSize * CI->getValue().sextOrTrunc(PtrSize);
-<<<<<<< HEAD
         N = DAG.getPointerAdd(getCurSDLoc(), N, Offs.getSExtValue());
-=======
-        SDValue OffsVal = DAG.getConstant(Offs, dl, PtrTy);
-        N = DAG.getNode(ISD::ADD, dl, N.getValueType(), N, OffsVal);
->>>>>>> 787b9b4e
         continue;
       }
 
@@ -2947,13 +2942,7 @@
     Root = TLI.prepareVolatileOrAtomicLoad(Root, dl, DAG);
 
   SmallVector<SDValue, 4> Values(NumValues);
-<<<<<<< HEAD
-  SmallVector<SDValue, 4> Chains(std::min(unsigned(MaxParallelChains),
-                                          NumValues));
-=======
   SmallVector<SDValue, 4> Chains(std::min(MaxParallelChains, NumValues));
-  EVT PtrVT = Ptr.getValueType();
->>>>>>> 787b9b4e
   unsigned ChainI = 0;
   for (unsigned i = 0; i != NumValues; ++i, ++ChainI) {
     // Serializing loads here may result in excessive register pressure, and
@@ -2969,16 +2958,9 @@
       Root = Chain;
       ChainI = 0;
     }
-<<<<<<< HEAD
     SDValue A = Offsets[i] ? DAG.getPointerAdd(getCurSDLoc(), Ptr, Offsets[i])
                            : Ptr;
     SDValue L = DAG.getLoad(ValueVTs[i], getCurSDLoc(), Root,
-=======
-    SDValue A = DAG.getNode(ISD::ADD, dl,
-                            PtrVT, Ptr,
-                            DAG.getConstant(Offsets[i], dl, PtrVT));
-    SDValue L = DAG.getLoad(ValueVTs[i], dl, Root,
->>>>>>> 787b9b4e
                             A, MachinePointerInfo(SV, Offsets[i]), isVolatile,
                             isNonTemporal, isInvariant, Alignment, AAInfo,
                             Ranges);
@@ -3022,13 +3004,7 @@
   SDValue Ptr = getValue(PtrV);
 
   SDValue Root = getRoot();
-<<<<<<< HEAD
-  SmallVector<SDValue, 4> Chains(std::min(unsigned(MaxParallelChains),
-                                          NumValues));
-=======
   SmallVector<SDValue, 4> Chains(std::min(MaxParallelChains, NumValues));
-  EVT PtrVT = Ptr.getValueType();
->>>>>>> 787b9b4e
   bool isVolatile = I.isVolatile();
   bool isNonTemporal = I.getMetadata(LLVMContext::MD_nontemporal) != nullptr;
   unsigned Alignment = I.getAlignment();
@@ -3046,16 +3022,8 @@
       Root = Chain;
       ChainI = 0;
     }
-<<<<<<< HEAD
-    // FIXME:
-    SDValue Add = Offsets[i] ? DAG.getPointerAdd(getCurSDLoc(), Ptr,
-                                                 Offsets[i]) : Ptr;
+    SDValue Add = DAG.getPointerAdd(dl, Ptr, Offsets[i]);
     SDValue St = DAG.getStore(Root, getCurSDLoc(),
-=======
-    SDValue Add = DAG.getNode(ISD::ADD, dl, PtrVT, Ptr,
-                              DAG.getConstant(Offsets[i], dl, PtrVT));
-    SDValue St = DAG.getStore(Root, dl,
->>>>>>> 787b9b4e
                               SDValue(Src.getNode(), Src.getResNo() + i),
                               Add, MachinePointerInfo(PtrV, Offsets[i]),
                               isVolatile, isNonTemporal, Alignment, AAInfo);
