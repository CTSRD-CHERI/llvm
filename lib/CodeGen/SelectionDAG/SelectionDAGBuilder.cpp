--- conflicted
+++ resolved
@@ -3531,13 +3531,7 @@
 
   SDValue AllocSize = getValue(I.getArraySize());
 
-<<<<<<< HEAD
-  EVT IntPtr = TLI.getPointerTy(DAG.getDataLayout());
-  EVT PtrTy = TLI.getPointerTy(DAG.getDataLayout(),
-      I.getType()->getPointerAddressSpace());
-=======
   EVT IntPtr = TLI.getPointerTy(DAG.getDataLayout(), DL.getAllocaAddrSpace());
->>>>>>> 8fafa168
   if (AllocSize.getValueType() != IntPtr)
     AllocSize = DAG.getZExtOrTrunc(AllocSize, dl, IntPtr);
 
@@ -3566,13 +3560,8 @@
       DAG.getNode(ISD::AND, dl, AllocSize.getValueType(), AllocSize,
                   DAG.getConstant(~(uint64_t)(StackAlign - 1), dl, IntPtr));
 
-<<<<<<< HEAD
-  SDValue Ops[] = { getRoot(), AllocSize, DAG.getIntPtrConstant(Align, dl) };
-  SDVTList VTs = DAG.getVTList(PtrTy, MVT::Other);
-=======
   SDValue Ops[] = {getRoot(), AllocSize, DAG.getConstant(Align, dl, IntPtr)};
   SDVTList VTs = DAG.getVTList(AllocSize.getValueType(), MVT::Other);
->>>>>>> 8fafa168
   SDValue DSA = DAG.getNode(ISD::DYNAMIC_STACKALLOC, dl, VTs, Ops);
   setValue(&I, DSA);
   DAG.setRoot(DSA.getValue(1));
