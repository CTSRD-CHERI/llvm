//===-- FastISel.cpp - Implementation of the FastISel class ---------------===//
//
//                     The LLVM Compiler Infrastructure
//
// This file is distributed under the University of Illinois Open Source
// License. See LICENSE.TXT for details.
//
//===----------------------------------------------------------------------===//
//
// This file contains the implementation of the FastISel class.
//
// "Fast" instruction selection is designed to emit very poor code quickly.
// Also, it is not designed to be able to do much lowering, so most illegal
// types (e.g. i64 on 32-bit targets) and operations are not supported.  It is
// also not intended to be able to do much optimization, except in a few cases
// where doing optimizations reduces overall compile time.  For example, folding
// constants into immediate fields is often done, because it's cheap and it
// reduces the number of instructions later phases have to examine.
//
// "Fast" instruction selection is able to fail gracefully and transfer
// control to the SelectionDAG selector for operations that it doesn't
// support.  In many cases, this allows us to avoid duplicating a lot of
// the complicated lowering logic that SelectionDAG currently has.
//
// The intended use for "fast" instruction selection is "-O0" mode
// compilation, where the quality of the generated code is irrelevant when
// weighed against the speed at which the code can be generated.  Also,
// at -O0, the LLVM optimizers are not running, and this makes the
// compile time of codegen a much higher portion of the overall compile
// time.  Despite its limitations, "fast" instruction selection is able to
// handle enough code on its own to provide noticeable overall speedups
// in -O0 compiles.
//
// Basic operations are supported in a target-independent way, by reading
// the same instruction descriptions that the SelectionDAG selector reads,
// and identifying simple arithmetic operations that can be directly selected
// from simple operators.  More complicated operations currently require
// target-specific code.
//
//===----------------------------------------------------------------------===//

#include "llvm/CodeGen/Analysis.h"
#include "llvm/ADT/Optional.h"
#include "llvm/ADT/Statistic.h"
#include "llvm/Analysis/BranchProbabilityInfo.h"
#include "llvm/Analysis/Loads.h"
#include "llvm/Analysis/TargetLibraryInfo.h"
#include "llvm/CodeGen/Analysis.h"
#include "llvm/CodeGen/FastISel.h"
#include "llvm/CodeGen/FunctionLoweringInfo.h"
#include "llvm/CodeGen/MachineFrameInfo.h"
#include "llvm/CodeGen/MachineInstrBuilder.h"
#include "llvm/CodeGen/MachineModuleInfo.h"
#include "llvm/CodeGen/MachineRegisterInfo.h"
#include "llvm/CodeGen/StackMaps.h"
#include "llvm/IR/DataLayout.h"
#include "llvm/IR/DebugInfo.h"
#include "llvm/IR/Function.h"
#include "llvm/IR/GlobalVariable.h"
#include "llvm/IR/Instructions.h"
#include "llvm/IR/IntrinsicInst.h"
#include "llvm/IR/Operator.h"
#include "llvm/Support/Debug.h"
#include "llvm/Support/ErrorHandling.h"
#include "llvm/Support/raw_ostream.h"
#include "llvm/Target/TargetInstrInfo.h"
#include "llvm/Target/TargetLowering.h"
#include "llvm/Target/TargetMachine.h"
#include "llvm/Target/TargetSubtargetInfo.h"
using namespace llvm;

#define DEBUG_TYPE "isel"

STATISTIC(NumFastIselSuccessIndependent, "Number of insts selected by "
                                         "target-independent selector");
STATISTIC(NumFastIselSuccessTarget, "Number of insts selected by "
                                    "target-specific selector");
STATISTIC(NumFastIselDead, "Number of dead insts removed on failure");

void FastISel::ArgListEntry::setAttributes(ImmutableCallSite *CS,
                                           unsigned AttrIdx) {
  IsSExt = CS->paramHasAttr(AttrIdx, Attribute::SExt);
  IsZExt = CS->paramHasAttr(AttrIdx, Attribute::ZExt);
  IsInReg = CS->paramHasAttr(AttrIdx, Attribute::InReg);
  IsSRet = CS->paramHasAttr(AttrIdx, Attribute::StructRet);
  IsNest = CS->paramHasAttr(AttrIdx, Attribute::Nest);
  IsByVal = CS->paramHasAttr(AttrIdx, Attribute::ByVal);
  IsInAlloca = CS->paramHasAttr(AttrIdx, Attribute::InAlloca);
  IsReturned = CS->paramHasAttr(AttrIdx, Attribute::Returned);
  Alignment = CS->getParamAlignment(AttrIdx);
}

/// Set the current block to which generated machine instructions will be
/// appended, and clear the local CSE map.
void FastISel::startNewBlock() {
  LocalValueMap.clear();

  // Instructions are appended to FuncInfo.MBB. If the basic block already
  // contains labels or copies, use the last instruction as the last local
  // value.
  EmitStartPt = nullptr;
  if (!FuncInfo.MBB->empty())
    EmitStartPt = &FuncInfo.MBB->back();
  LastLocalValue = EmitStartPt;
}

bool FastISel::lowerArguments() {
  if (!FuncInfo.CanLowerReturn)
    // Fallback to SDISel argument lowering code to deal with sret pointer
    // parameter.
    return false;

  if (!fastLowerArguments())
    return false;

  // Enter arguments into ValueMap for uses in non-entry BBs.
  for (Function::const_arg_iterator I = FuncInfo.Fn->arg_begin(),
                                    E = FuncInfo.Fn->arg_end();
       I != E; ++I) {
    DenseMap<const Value *, unsigned>::iterator VI = LocalValueMap.find(I);
    assert(VI != LocalValueMap.end() && "Missed an argument?");
    FuncInfo.ValueMap[I] = VI->second;
  }
  return true;
}

void FastISel::flushLocalValueMap() {
  LocalValueMap.clear();
  LastLocalValue = EmitStartPt;
  recomputeInsertPt();
  SavedInsertPt = FuncInfo.InsertPt;
}

bool FastISel::hasTrivialKill(const Value *V) {
  // Don't consider constants or arguments to have trivial kills.
  const Instruction *I = dyn_cast<Instruction>(V);
  if (!I)
    return false;

  // No-op casts are trivially coalesced by fast-isel.
  if (const auto *Cast = dyn_cast<CastInst>(I))
    if (Cast->isNoopCast(DL.getIntPtrType(Cast->getContext())) &&
        !hasTrivialKill(Cast->getOperand(0)))
      return false;

  // Even the value might have only one use in the LLVM IR, it is possible that
  // FastISel might fold the use into another instruction and now there is more
  // than one use at the Machine Instruction level.
  unsigned Reg = lookUpRegForValue(V);
  if (Reg && !MRI.use_empty(Reg))
    return false;

  // GEPs with all zero indices are trivially coalesced by fast-isel.
  if (const auto *GEP = dyn_cast<GetElementPtrInst>(I))
    if (GEP->hasAllZeroIndices() && !hasTrivialKill(GEP->getOperand(0)))
      return false;

  // Only instructions with a single use in the same basic block are considered
  // to have trivial kills.
  return I->hasOneUse() &&
         !(I->getOpcode() == Instruction::BitCast ||
           I->getOpcode() == Instruction::PtrToInt ||
           I->getOpcode() == Instruction::IntToPtr) &&
         cast<Instruction>(*I->user_begin())->getParent() == I->getParent();
}

unsigned FastISel::getRegForValue(const Value *V) {
  EVT RealVT = TLI.getValueType(V->getType(), /*AllowUnknown=*/true);
  // Don't handle non-simple values in FastISel.
  if (!RealVT.isSimple())
    return 0;

  // Ignore illegal types. We must do this before looking up the value
  // in ValueMap because Arguments are given virtual registers regardless
  // of whether FastISel can handle them.
  MVT VT = RealVT.getSimpleVT();
  if (!TLI.isTypeLegal(VT)) {
    // Handle integer promotions, though, because they're common and easy.
    if (VT == MVT::i1 || VT == MVT::i8 || VT == MVT::i16)
      VT = TLI.getTypeToTransformTo(V->getContext(), VT).getSimpleVT();
    else
      return 0;
  }

  // Look up the value to see if we already have a register for it.
  unsigned Reg = lookUpRegForValue(V);
  if (Reg)
    return Reg;

  // In bottom-up mode, just create the virtual register which will be used
  // to hold the value. It will be materialized later.
  if (isa<Instruction>(V) &&
      (!isa<AllocaInst>(V) ||
       !FuncInfo.StaticAllocaMap.count(cast<AllocaInst>(V))))
    return FuncInfo.InitializeRegForValue(V);

  SavePoint SaveInsertPt = enterLocalValueArea();

  // Materialize the value in a register. Emit any instructions in the
  // local value area.
  Reg = materializeRegForValue(V, VT);

  leaveLocalValueArea(SaveInsertPt);

  return Reg;
}

unsigned FastISel::materializeConstant(const Value *V, MVT VT) {
  unsigned Reg = 0;
  if (const auto *CI = dyn_cast<ConstantInt>(V)) {
    if (CI->getValue().getActiveBits() <= 64)
      Reg = fastEmit_i(VT, VT, ISD::Constant, CI->getZExtValue());
  } else if (isa<AllocaInst>(V))
    Reg = fastMaterializeAlloca(cast<AllocaInst>(V));
  else if (isa<ConstantPointerNull>(V))
    // Translate this as an integer zero so that it can be
    // local-CSE'd with actual integer zeros.
    Reg = getRegForValue(
        Constant::getNullValue(DL.getIntPtrType(V->getContext())));
  else if (const auto *CF = dyn_cast<ConstantFP>(V)) {
    if (CF->isNullValue())
      Reg = fastMaterializeFloatZero(CF);
    else
      // Try to emit the constant directly.
      Reg = fastEmit_f(VT, VT, ISD::ConstantFP, CF);

    if (!Reg) {
      // Try to emit the constant by using an integer constant with a cast.
      const APFloat &Flt = CF->getValueAPF();
      EVT IntVT = TLI.getPointerTy();

      uint64_t x[2];
      uint32_t IntBitWidth = IntVT.getSizeInBits();
      bool isExact;
      (void)Flt.convertToInteger(x, IntBitWidth, /*isSigned=*/true,
                                 APFloat::rmTowardZero, &isExact);
      if (isExact) {
        APInt IntVal(IntBitWidth, x);

        unsigned IntegerReg =
            getRegForValue(ConstantInt::get(V->getContext(), IntVal));
        if (IntegerReg != 0)
          Reg = fastEmit_r(IntVT.getSimpleVT(), VT, ISD::SINT_TO_FP, IntegerReg,
                           /*Kill=*/false);
      }
    }
  } else if (const auto *Op = dyn_cast<Operator>(V)) {
    if (!selectOperator(Op, Op->getOpcode()))
      if (!isa<Instruction>(Op) ||
          !fastSelectInstruction(cast<Instruction>(Op)))
        return 0;
    Reg = lookUpRegForValue(Op);
  } else if (isa<UndefValue>(V)) {
    Reg = createResultReg(TLI.getRegClassFor(VT));
    BuildMI(*FuncInfo.MBB, FuncInfo.InsertPt, DbgLoc,
            TII.get(TargetOpcode::IMPLICIT_DEF), Reg);
  }
  return Reg;
}

/// Helper for getRegForValue. This function is called when the value isn't
/// already available in a register and must be materialized with new
/// instructions.
unsigned FastISel::materializeRegForValue(const Value *V, MVT VT) {
  unsigned Reg = 0;
  // Give the target-specific code a try first.
  if (isa<Constant>(V))
    Reg = fastMaterializeConstant(cast<Constant>(V));

  // If target-specific code couldn't or didn't want to handle the value, then
  // give target-independent code a try.
  if (!Reg)
    Reg = materializeConstant(V, VT);

  // Don't cache constant materializations in the general ValueMap.
  // To do so would require tracking what uses they dominate.
  if (Reg) {
    LocalValueMap[V] = Reg;
    LastLocalValue = MRI.getVRegDef(Reg);
  }
  return Reg;
}

unsigned FastISel::lookUpRegForValue(const Value *V) {
  // Look up the value to see if we already have a register for it. We
  // cache values defined by Instructions across blocks, and other values
  // only locally. This is because Instructions already have the SSA
  // def-dominates-use requirement enforced.
  DenseMap<const Value *, unsigned>::iterator I = FuncInfo.ValueMap.find(V);
  if (I != FuncInfo.ValueMap.end())
    return I->second;
  return LocalValueMap[V];
}

void FastISel::updateValueMap(const Value *I, unsigned Reg, unsigned NumRegs) {
  if (!isa<Instruction>(I)) {
    LocalValueMap[I] = Reg;
    return;
  }

  unsigned &AssignedReg = FuncInfo.ValueMap[I];
  if (AssignedReg == 0)
    // Use the new register.
    AssignedReg = Reg;
  else if (Reg != AssignedReg) {
    // Arrange for uses of AssignedReg to be replaced by uses of Reg.
    for (unsigned i = 0; i < NumRegs; i++)
      FuncInfo.RegFixups[AssignedReg + i] = Reg + i;

    AssignedReg = Reg;
  }
}

std::pair<unsigned, bool> FastISel::getRegForGEPIndex(const Value *Idx) {
  unsigned IdxN = getRegForValue(Idx);
  if (IdxN == 0)
    // Unhandled operand. Halt "fast" selection and bail.
    return std::pair<unsigned, bool>(0, false);

  bool IdxNIsKill = hasTrivialKill(Idx);

  // If the index is smaller or larger than intptr_t, truncate or extend it.
  MVT PtrVT = TLI.getPointerTy();
  EVT IdxVT = EVT::getEVT(Idx->getType(), /*HandleUnknown=*/false);
  if (IdxVT.bitsLT(PtrVT)) {
    IdxN = fastEmit_r(IdxVT.getSimpleVT(), PtrVT, ISD::SIGN_EXTEND, IdxN,
                      IdxNIsKill);
    IdxNIsKill = true;
  } else if (IdxVT.bitsGT(PtrVT)) {
    IdxN =
        fastEmit_r(IdxVT.getSimpleVT(), PtrVT, ISD::TRUNCATE, IdxN, IdxNIsKill);
    IdxNIsKill = true;
  }
  return std::pair<unsigned, bool>(IdxN, IdxNIsKill);
}

void FastISel::recomputeInsertPt() {
  if (getLastLocalValue()) {
    FuncInfo.InsertPt = getLastLocalValue();
    FuncInfo.MBB = FuncInfo.InsertPt->getParent();
    ++FuncInfo.InsertPt;
  } else
    FuncInfo.InsertPt = FuncInfo.MBB->getFirstNonPHI();

  // Now skip past any EH_LABELs, which must remain at the beginning.
  while (FuncInfo.InsertPt != FuncInfo.MBB->end() &&
         FuncInfo.InsertPt->getOpcode() == TargetOpcode::EH_LABEL)
    ++FuncInfo.InsertPt;
}

void FastISel::removeDeadCode(MachineBasicBlock::iterator I,
                              MachineBasicBlock::iterator E) {
  assert(I && E && std::distance(I, E) > 0 && "Invalid iterator!");
  while (I != E) {
    MachineInstr *Dead = &*I;
    ++I;
    Dead->eraseFromParent();
    ++NumFastIselDead;
  }
  recomputeInsertPt();
}

FastISel::SavePoint FastISel::enterLocalValueArea() {
  MachineBasicBlock::iterator OldInsertPt = FuncInfo.InsertPt;
  DebugLoc OldDL = DbgLoc;
  recomputeInsertPt();
  DbgLoc = DebugLoc();
  SavePoint SP = {OldInsertPt, OldDL};
  return SP;
}

void FastISel::leaveLocalValueArea(SavePoint OldInsertPt) {
  if (FuncInfo.InsertPt != FuncInfo.MBB->begin())
    LastLocalValue = std::prev(FuncInfo.InsertPt);

  // Restore the previous insert position.
  FuncInfo.InsertPt = OldInsertPt.InsertPt;
  DbgLoc = OldInsertPt.DL;
}

bool FastISel::selectBinaryOp(const User *I, unsigned ISDOpcode) {
  EVT VT = EVT::getEVT(I->getType(), /*HandleUnknown=*/true);
  if (VT == MVT::Other || !VT.isSimple())
    // Unhandled type. Halt "fast" selection and bail.
    return false;

  // We only handle legal types. For example, on x86-32 the instruction
  // selector contains all of the 64-bit instructions from x86-64,
  // under the assumption that i64 won't be used if the target doesn't
  // support it.
  if (!TLI.isTypeLegal(VT)) {
    // MVT::i1 is special. Allow AND, OR, or XOR because they
    // don't require additional zeroing, which makes them easy.
    if (VT == MVT::i1 && (ISDOpcode == ISD::AND || ISDOpcode == ISD::OR ||
                          ISDOpcode == ISD::XOR))
      VT = TLI.getTypeToTransformTo(I->getContext(), VT);
    else
      return false;
  }

  // Check if the first operand is a constant, and handle it as "ri".  At -O0,
  // we don't have anything that canonicalizes operand order.
  if (const auto *CI = dyn_cast<ConstantInt>(I->getOperand(0)))
    if (isa<Instruction>(I) && cast<Instruction>(I)->isCommutative()) {
      unsigned Op1 = getRegForValue(I->getOperand(1));
      if (!Op1)
        return false;
      bool Op1IsKill = hasTrivialKill(I->getOperand(1));

      unsigned ResultReg =
          fastEmit_ri_(VT.getSimpleVT(), ISDOpcode, Op1, Op1IsKill,
                       CI->getZExtValue(), VT.getSimpleVT());
      if (!ResultReg)
        return false;

      // We successfully emitted code for the given LLVM Instruction.
      updateValueMap(I, ResultReg);
      return true;
    }

  unsigned Op0 = getRegForValue(I->getOperand(0));
  if (!Op0) // Unhandled operand. Halt "fast" selection and bail.
    return false;
  bool Op0IsKill = hasTrivialKill(I->getOperand(0));

  // Check if the second operand is a constant and handle it appropriately.
  if (const auto *CI = dyn_cast<ConstantInt>(I->getOperand(1))) {
    uint64_t Imm = CI->getZExtValue();

    // Transform "sdiv exact X, 8" -> "sra X, 3".
    if (ISDOpcode == ISD::SDIV && isa<BinaryOperator>(I) &&
        cast<BinaryOperator>(I)->isExact() && isPowerOf2_64(Imm)) {
      Imm = Log2_64(Imm);
      ISDOpcode = ISD::SRA;
    }

    // Transform "urem x, pow2" -> "and x, pow2-1".
    if (ISDOpcode == ISD::UREM && isa<BinaryOperator>(I) &&
        isPowerOf2_64(Imm)) {
      --Imm;
      ISDOpcode = ISD::AND;
    }

    unsigned ResultReg = fastEmit_ri_(VT.getSimpleVT(), ISDOpcode, Op0,
                                      Op0IsKill, Imm, VT.getSimpleVT());
    if (!ResultReg)
      return false;

    // We successfully emitted code for the given LLVM Instruction.
    updateValueMap(I, ResultReg);
    return true;
  }

  // Check if the second operand is a constant float.
  if (const auto *CF = dyn_cast<ConstantFP>(I->getOperand(1))) {
    unsigned ResultReg = fastEmit_rf(VT.getSimpleVT(), VT.getSimpleVT(),
                                     ISDOpcode, Op0, Op0IsKill, CF);
    if (ResultReg) {
      // We successfully emitted code for the given LLVM Instruction.
      updateValueMap(I, ResultReg);
      return true;
    }
  }

  unsigned Op1 = getRegForValue(I->getOperand(1));
  if (!Op1) // Unhandled operand. Halt "fast" selection and bail.
    return false;
  bool Op1IsKill = hasTrivialKill(I->getOperand(1));

  // Now we have both operands in registers. Emit the instruction.
  unsigned ResultReg = fastEmit_rr(VT.getSimpleVT(), VT.getSimpleVT(),
                                   ISDOpcode, Op0, Op0IsKill, Op1, Op1IsKill);
  if (!ResultReg)
    // Target-specific code wasn't able to find a machine opcode for
    // the given ISD opcode and type. Halt "fast" selection and bail.
    return false;

  // We successfully emitted code for the given LLVM Instruction.
  updateValueMap(I, ResultReg);
  return true;
}

bool FastISel::selectGetElementPtr(const User *I) {
  unsigned N = getRegForValue(I->getOperand(0));
  if (!N) // Unhandled operand. Halt "fast" selection and bail.
    return false;
  bool NIsKill = hasTrivialKill(I->getOperand(0));

  // Keep a running tab of the total offset to coalesce multiple N = N + Offset
  // into a single N = N + TotalOffset.
  uint64_t TotalOffs = 0;
  // FIXME: What's a good SWAG number for MaxOffs?
  uint64_t MaxOffs = 2048;
  Type *Ty = I->getOperand(0)->getType();
  MVT VT = TLI.getPointerTy();
  for (GetElementPtrInst::const_op_iterator OI = I->op_begin() + 1,
                                            E = I->op_end();
       OI != E; ++OI) {
    const Value *Idx = *OI;
    if (auto *StTy = dyn_cast<StructType>(Ty)) {
<<<<<<< HEAD
      unsigned Field = cast<ConstantInt>(Idx)->getZExtValue();
=======
      uint64_t Field = cast<ConstantInt>(Idx)->getZExtValue();
>>>>>>> 969bfdfe
      if (Field) {
        // N = N + Offset
        TotalOffs += DL.getStructLayout(StTy)->getElementOffset(Field);
        if (TotalOffs >= MaxOffs) {
          N = fastEmit_ri_(VT, ISD::ADD, N, NIsKill, TotalOffs, VT);
          if (!N) // Unhandled operand. Halt "fast" selection and bail.
            return false;
          NIsKill = true;
          TotalOffs = 0;
        }
      }
      Ty = StTy->getElementType(Field);
    } else {
      Ty = cast<SequentialType>(Ty)->getElementType();

      // If this is a constant subscript, handle it quickly.
      if (const auto *CI = dyn_cast<ConstantInt>(Idx)) {
        if (CI->isZero())
          continue;
        // N = N + Offset
<<<<<<< HEAD
        TotalOffs +=
            DL.getTypeAllocSize(Ty) * cast<ConstantInt>(CI)->getSExtValue();
=======
        uint64_t IdxN = CI->getValue().sextOrTrunc(64).getSExtValue();
        TotalOffs += DL.getTypeAllocSize(Ty) * IdxN;
>>>>>>> 969bfdfe
        if (TotalOffs >= MaxOffs) {
          N = fastEmit_ri_(VT, ISD::ADD, N, NIsKill, TotalOffs, VT);
          if (!N) // Unhandled operand. Halt "fast" selection and bail.
            return false;
          NIsKill = true;
          TotalOffs = 0;
        }
        continue;
      }
      if (TotalOffs) {
        N = fastEmit_ri_(VT, ISD::ADD, N, NIsKill, TotalOffs, VT);
        if (!N) // Unhandled operand. Halt "fast" selection and bail.
          return false;
        NIsKill = true;
        TotalOffs = 0;
      }

      // N = N + Idx * ElementSize;
      uint64_t ElementSize = DL.getTypeAllocSize(Ty);
      std::pair<unsigned, bool> Pair = getRegForGEPIndex(Idx);
      unsigned IdxN = Pair.first;
      bool IdxNIsKill = Pair.second;
      if (!IdxN) // Unhandled operand. Halt "fast" selection and bail.
        return false;

      if (ElementSize != 1) {
        IdxN = fastEmit_ri_(VT, ISD::MUL, IdxN, IdxNIsKill, ElementSize, VT);
        if (!IdxN) // Unhandled operand. Halt "fast" selection and bail.
          return false;
        IdxNIsKill = true;
      }
      N = fastEmit_rr(VT, VT, ISD::ADD, N, NIsKill, IdxN, IdxNIsKill);
      if (!N) // Unhandled operand. Halt "fast" selection and bail.
        return false;
    }
  }
  if (TotalOffs) {
    N = fastEmit_ri_(VT, ISD::ADD, N, NIsKill, TotalOffs, VT);
    if (!N) // Unhandled operand. Halt "fast" selection and bail.
      return false;
  }

  // We successfully emitted code for the given LLVM Instruction.
  updateValueMap(I, N);
  return true;
}

bool FastISel::addStackMapLiveVars(SmallVectorImpl<MachineOperand> &Ops,
                                   const CallInst *CI, unsigned StartIdx) {
  for (unsigned i = StartIdx, e = CI->getNumArgOperands(); i != e; ++i) {
    Value *Val = CI->getArgOperand(i);
    // Check for constants and encode them with a StackMaps::ConstantOp prefix.
    if (const auto *C = dyn_cast<ConstantInt>(Val)) {
      Ops.push_back(MachineOperand::CreateImm(StackMaps::ConstantOp));
      Ops.push_back(MachineOperand::CreateImm(C->getSExtValue()));
    } else if (isa<ConstantPointerNull>(Val)) {
      Ops.push_back(MachineOperand::CreateImm(StackMaps::ConstantOp));
      Ops.push_back(MachineOperand::CreateImm(0));
    } else if (auto *AI = dyn_cast<AllocaInst>(Val)) {
      // Values coming from a stack location also require a sepcial encoding,
      // but that is added later on by the target specific frame index
      // elimination implementation.
      auto SI = FuncInfo.StaticAllocaMap.find(AI);
      if (SI != FuncInfo.StaticAllocaMap.end())
        Ops.push_back(MachineOperand::CreateFI(SI->second));
      else
        return false;
    } else {
      unsigned Reg = getRegForValue(Val);
      if (!Reg)
        return false;
      Ops.push_back(MachineOperand::CreateReg(Reg, /*IsDef=*/false));
    }
  }
  return true;
}

bool FastISel::selectStackmap(const CallInst *I) {
  // void @llvm.experimental.stackmap(i64 <id>, i32 <numShadowBytes>,
  //                                  [live variables...])
  assert(I->getCalledFunction()->getReturnType()->isVoidTy() &&
         "Stackmap cannot return a value.");

  // The stackmap intrinsic only records the live variables (the arguments
  // passed to it) and emits NOPS (if requested). Unlike the patchpoint
  // intrinsic, this won't be lowered to a function call. This means we don't
  // have to worry about calling conventions and target-specific lowering code.
  // Instead we perform the call lowering right here.
  //
  // CALLSEQ_START(0)
  // STACKMAP(id, nbytes, ...)
  // CALLSEQ_END(0, 0)
  //
  SmallVector<MachineOperand, 32> Ops;

  // Add the <id> and <numBytes> constants.
  assert(isa<ConstantInt>(I->getOperand(PatchPointOpers::IDPos)) &&
         "Expected a constant integer.");
  const auto *ID = cast<ConstantInt>(I->getOperand(PatchPointOpers::IDPos));
  Ops.push_back(MachineOperand::CreateImm(ID->getZExtValue()));

  assert(isa<ConstantInt>(I->getOperand(PatchPointOpers::NBytesPos)) &&
         "Expected a constant integer.");
  const auto *NumBytes =
      cast<ConstantInt>(I->getOperand(PatchPointOpers::NBytesPos));
  Ops.push_back(MachineOperand::CreateImm(NumBytes->getZExtValue()));

  // Push live variables for the stack map (skipping the first two arguments
  // <id> and <numBytes>).
  if (!addStackMapLiveVars(Ops, I, 2))
    return false;

  // We are not adding any register mask info here, because the stackmap doesn't
  // clobber anything.

  // Add scratch registers as implicit def and early clobber.
  CallingConv::ID CC = I->getCallingConv();
  const MCPhysReg *ScratchRegs = TLI.getScratchRegisters(CC);
  for (unsigned i = 0; ScratchRegs[i]; ++i)
    Ops.push_back(MachineOperand::CreateReg(
        ScratchRegs[i], /*IsDef=*/true, /*IsImp=*/true, /*IsKill=*/false,
        /*IsDead=*/false, /*IsUndef=*/false, /*IsEarlyClobber=*/true));

  // Issue CALLSEQ_START
  unsigned AdjStackDown = TII.getCallFrameSetupOpcode();
  BuildMI(*FuncInfo.MBB, FuncInfo.InsertPt, DbgLoc, TII.get(AdjStackDown))
      .addImm(0);

  // Issue STACKMAP.
  MachineInstrBuilder MIB = BuildMI(*FuncInfo.MBB, FuncInfo.InsertPt, DbgLoc,
                                    TII.get(TargetOpcode::STACKMAP));
  for (auto const &MO : Ops)
    MIB.addOperand(MO);

  // Issue CALLSEQ_END
  unsigned AdjStackUp = TII.getCallFrameDestroyOpcode();
  BuildMI(*FuncInfo.MBB, FuncInfo.InsertPt, DbgLoc, TII.get(AdjStackUp))
      .addImm(0)
      .addImm(0);

  // Inform the Frame Information that we have a stackmap in this function.
  FuncInfo.MF->getFrameInfo()->setHasStackMap();

  return true;
}

/// \brief Lower an argument list according to the target calling convention.
///
/// This is a helper for lowering intrinsics that follow a target calling
/// convention or require stack pointer adjustment. Only a subset of the
/// intrinsic's operands need to participate in the calling convention.
bool FastISel::lowerCallOperands(const CallInst *CI, unsigned ArgIdx,
                                 unsigned NumArgs, const Value *Callee,
                                 bool ForceRetVoidTy, CallLoweringInfo &CLI) {
  ArgListTy Args;
  Args.reserve(NumArgs);

  // Populate the argument list.
  // Attributes for args start at offset 1, after the return attribute.
  ImmutableCallSite CS(CI);
  for (unsigned ArgI = ArgIdx, ArgE = ArgIdx + NumArgs, AttrI = ArgIdx + 1;
       ArgI != ArgE; ++ArgI) {
    Value *V = CI->getOperand(ArgI);

    assert(!V->getType()->isEmptyTy() && "Empty type passed to intrinsic.");

    ArgListEntry Entry;
    Entry.Val = V;
    Entry.Ty = V->getType();
    Entry.setAttributes(&CS, AttrI);
    Args.push_back(Entry);
  }

  Type *RetTy = ForceRetVoidTy ? Type::getVoidTy(CI->getType()->getContext())
                               : CI->getType();
  CLI.setCallee(CI->getCallingConv(), RetTy, Callee, std::move(Args), NumArgs);

  return lowerCallTo(CLI);
}

bool FastISel::selectPatchpoint(const CallInst *I) {
  // void|i64 @llvm.experimental.patchpoint.void|i64(i64 <id>,
  //                                                 i32 <numBytes>,
  //                                                 i8* <target>,
  //                                                 i32 <numArgs>,
  //                                                 [Args...],
  //                                                 [live variables...])
  CallingConv::ID CC = I->getCallingConv();
  bool IsAnyRegCC = CC == CallingConv::AnyReg;
  bool HasDef = !I->getType()->isVoidTy();
  Value *Callee = I->getOperand(PatchPointOpers::TargetPos);

  // Get the real number of arguments participating in the call <numArgs>
  assert(isa<ConstantInt>(I->getOperand(PatchPointOpers::NArgPos)) &&
         "Expected a constant integer.");
  const auto *NumArgsVal =
      cast<ConstantInt>(I->getOperand(PatchPointOpers::NArgPos));
  unsigned NumArgs = NumArgsVal->getZExtValue();

  // Skip the four meta args: <id>, <numNopBytes>, <target>, <numArgs>
  // This includes all meta-operands up to but not including CC.
  unsigned NumMetaOpers = PatchPointOpers::CCPos;
  assert(I->getNumArgOperands() >= NumMetaOpers + NumArgs &&
         "Not enough arguments provided to the patchpoint intrinsic");

  // For AnyRegCC the arguments are lowered later on manually.
  unsigned NumCallArgs = IsAnyRegCC ? 0 : NumArgs;
  CallLoweringInfo CLI;
  CLI.setIsPatchPoint();
  if (!lowerCallOperands(I, NumMetaOpers, NumCallArgs, Callee, IsAnyRegCC, CLI))
    return false;

  assert(CLI.Call && "No call instruction specified.");

  SmallVector<MachineOperand, 32> Ops;

  // Add an explicit result reg if we use the anyreg calling convention.
  if (IsAnyRegCC && HasDef) {
    assert(CLI.NumResultRegs == 0 && "Unexpected result register.");
    CLI.ResultReg = createResultReg(TLI.getRegClassFor(MVT::i64));
    CLI.NumResultRegs = 1;
    Ops.push_back(MachineOperand::CreateReg(CLI.ResultReg, /*IsDef=*/true));
  }

  // Add the <id> and <numBytes> constants.
  assert(isa<ConstantInt>(I->getOperand(PatchPointOpers::IDPos)) &&
         "Expected a constant integer.");
  const auto *ID = cast<ConstantInt>(I->getOperand(PatchPointOpers::IDPos));
  Ops.push_back(MachineOperand::CreateImm(ID->getZExtValue()));

  assert(isa<ConstantInt>(I->getOperand(PatchPointOpers::NBytesPos)) &&
         "Expected a constant integer.");
  const auto *NumBytes =
      cast<ConstantInt>(I->getOperand(PatchPointOpers::NBytesPos));
  Ops.push_back(MachineOperand::CreateImm(NumBytes->getZExtValue()));

  // Assume that the callee is a constant address or null pointer.
  // FIXME: handle function symbols in the future.
  uint64_t CalleeAddr;
  if (const auto *C = dyn_cast<IntToPtrInst>(Callee))
    CalleeAddr = cast<ConstantInt>(C->getOperand(0))->getZExtValue();
  else if (const auto *C = dyn_cast<ConstantExpr>(Callee)) {
    if (C->getOpcode() == Instruction::IntToPtr)
      CalleeAddr = cast<ConstantInt>(C->getOperand(0))->getZExtValue();
    else
      llvm_unreachable("Unsupported ConstantExpr.");
  } else if (isa<ConstantPointerNull>(Callee))
    CalleeAddr = 0;
  else
    llvm_unreachable("Unsupported callee address.");

  Ops.push_back(MachineOperand::CreateImm(CalleeAddr));

  // Adjust <numArgs> to account for any arguments that have been passed on
  // the stack instead.
  unsigned NumCallRegArgs = IsAnyRegCC ? NumArgs : CLI.OutRegs.size();
  Ops.push_back(MachineOperand::CreateImm(NumCallRegArgs));

  // Add the calling convention
  Ops.push_back(MachineOperand::CreateImm((unsigned)CC));

  // Add the arguments we omitted previously. The register allocator should
  // place these in any free register.
  if (IsAnyRegCC) {
    for (unsigned i = NumMetaOpers, e = NumMetaOpers + NumArgs; i != e; ++i) {
      unsigned Reg = getRegForValue(I->getArgOperand(i));
      if (!Reg)
        return false;
      Ops.push_back(MachineOperand::CreateReg(Reg, /*IsDef=*/false));
    }
  }

  // Push the arguments from the call instruction.
  for (auto Reg : CLI.OutRegs)
    Ops.push_back(MachineOperand::CreateReg(Reg, /*IsDef=*/false));

  // Push live variables for the stack map.
  if (!addStackMapLiveVars(Ops, I, NumMetaOpers + NumArgs))
    return false;

  // Push the register mask info.
  Ops.push_back(MachineOperand::CreateRegMask(
      TRI.getCallPreservedMask(*FuncInfo.MF, CC)));

  // Add scratch registers as implicit def and early clobber.
  const MCPhysReg *ScratchRegs = TLI.getScratchRegisters(CC);
  for (unsigned i = 0; ScratchRegs[i]; ++i)
    Ops.push_back(MachineOperand::CreateReg(
        ScratchRegs[i], /*IsDef=*/true, /*IsImp=*/true, /*IsKill=*/false,
        /*IsDead=*/false, /*IsUndef=*/false, /*IsEarlyClobber=*/true));

  // Add implicit defs (return values).
  for (auto Reg : CLI.InRegs)
    Ops.push_back(MachineOperand::CreateReg(Reg, /*IsDef=*/true,
                                            /*IsImpl=*/true));

  // Insert the patchpoint instruction before the call generated by the target.
  MachineInstrBuilder MIB = BuildMI(*FuncInfo.MBB, CLI.Call, DbgLoc,
                                    TII.get(TargetOpcode::PATCHPOINT));

  for (auto &MO : Ops)
    MIB.addOperand(MO);

  MIB->setPhysRegsDeadExcept(CLI.InRegs, TRI);

  // Delete the original call instruction.
  CLI.Call->eraseFromParent();

  // Inform the Frame Information that we have a patchpoint in this function.
  FuncInfo.MF->getFrameInfo()->setHasPatchPoint();

  if (CLI.NumResultRegs)
    updateValueMap(I, CLI.ResultReg, CLI.NumResultRegs);
  return true;
}

/// Returns an AttributeSet representing the attributes applied to the return
/// value of the given call.
static AttributeSet getReturnAttrs(FastISel::CallLoweringInfo &CLI) {
  SmallVector<Attribute::AttrKind, 2> Attrs;
  if (CLI.RetSExt)
    Attrs.push_back(Attribute::SExt);
  if (CLI.RetZExt)
    Attrs.push_back(Attribute::ZExt);
  if (CLI.IsInReg)
    Attrs.push_back(Attribute::InReg);

  return AttributeSet::get(CLI.RetTy->getContext(), AttributeSet::ReturnIndex,
                           Attrs);
}

bool FastISel::lowerCallTo(const CallInst *CI, const char *SymName,
                           unsigned NumArgs) {
  ImmutableCallSite CS(CI);

  PointerType *PT = cast<PointerType>(CS.getCalledValue()->getType());
  FunctionType *FTy = cast<FunctionType>(PT->getElementType());
  Type *RetTy = FTy->getReturnType();

  ArgListTy Args;
  Args.reserve(NumArgs);

  // Populate the argument list.
  // Attributes for args start at offset 1, after the return attribute.
  for (unsigned ArgI = 0; ArgI != NumArgs; ++ArgI) {
    Value *V = CI->getOperand(ArgI);

    assert(!V->getType()->isEmptyTy() && "Empty type passed to intrinsic.");

    ArgListEntry Entry;
    Entry.Val = V;
    Entry.Ty = V->getType();
    Entry.setAttributes(&CS, ArgI + 1);
    Args.push_back(Entry);
  }

  CallLoweringInfo CLI;
  CLI.setCallee(RetTy, FTy, SymName, std::move(Args), CS, NumArgs);

  return lowerCallTo(CLI);
}

bool FastISel::lowerCallTo(CallLoweringInfo &CLI) {
  // Handle the incoming return values from the call.
  CLI.clearIns();
  SmallVector<EVT, 4> RetTys;
  ComputeValueVTs(TLI, CLI.RetTy, RetTys);

  SmallVector<ISD::OutputArg, 4> Outs;
  GetReturnInfo(CLI.RetTy, getReturnAttrs(CLI), Outs, TLI);

  bool CanLowerReturn = TLI.CanLowerReturn(
      CLI.CallConv, *FuncInfo.MF, CLI.IsVarArg, Outs, CLI.RetTy->getContext());

  // FIXME: sret demotion isn't supported yet - bail out.
  if (!CanLowerReturn)
    return false;

  for (unsigned I = 0, E = RetTys.size(); I != E; ++I) {
    EVT VT = RetTys[I];
    MVT RegisterVT = TLI.getRegisterType(CLI.RetTy->getContext(), VT);
    unsigned NumRegs = TLI.getNumRegisters(CLI.RetTy->getContext(), VT);
    for (unsigned i = 0; i != NumRegs; ++i) {
      ISD::InputArg MyFlags;
      MyFlags.VT = RegisterVT;
      MyFlags.ArgVT = VT;
      MyFlags.Used = CLI.IsReturnValueUsed;
      if (CLI.RetSExt)
        MyFlags.Flags.setSExt();
      if (CLI.RetZExt)
        MyFlags.Flags.setZExt();
      if (CLI.IsInReg)
        MyFlags.Flags.setInReg();
      CLI.Ins.push_back(MyFlags);
    }
  }

  // Handle all of the outgoing arguments.
  CLI.clearOuts();
  for (auto &Arg : CLI.getArgs()) {
    Type *FinalType = Arg.Ty;
    if (Arg.IsByVal)
      FinalType = cast<PointerType>(Arg.Ty)->getElementType();
    bool NeedsRegBlock = TLI.functionArgumentNeedsConsecutiveRegisters(
        FinalType, CLI.CallConv, CLI.IsVarArg);

    ISD::ArgFlagsTy Flags;
    if (Arg.IsZExt)
      Flags.setZExt();
    if (Arg.IsSExt)
      Flags.setSExt();
    if (Arg.IsInReg)
      Flags.setInReg();
    if (Arg.IsSRet)
      Flags.setSRet();
    if (Arg.IsByVal)
      Flags.setByVal();
    if (Arg.IsInAlloca) {
      Flags.setInAlloca();
      // Set the byval flag for CCAssignFn callbacks that don't know about
      // inalloca. This way we can know how many bytes we should've allocated
      // and how many bytes a callee cleanup function will pop.  If we port
      // inalloca to more targets, we'll have to add custom inalloca handling in
      // the various CC lowering callbacks.
      Flags.setByVal();
    }
    if (Arg.IsByVal || Arg.IsInAlloca) {
      PointerType *Ty = cast<PointerType>(Arg.Ty);
      Type *ElementTy = Ty->getElementType();
      unsigned FrameSize = DL.getTypeAllocSize(ElementTy);
      // For ByVal, alignment should come from FE. BE will guess if this info is
      // not there, but there are cases it cannot get right.
      unsigned FrameAlign = Arg.Alignment;
      if (!FrameAlign)
        FrameAlign = TLI.getByValTypeAlignment(ElementTy);
      Flags.setByValSize(FrameSize);
      Flags.setByValAlign(FrameAlign);
    }
    if (Arg.IsNest)
      Flags.setNest();
    if (NeedsRegBlock)
      Flags.setInConsecutiveRegs();
    unsigned OriginalAlignment = DL.getABITypeAlignment(Arg.Ty);
    Flags.setOrigAlign(OriginalAlignment);

    CLI.OutVals.push_back(Arg.Val);
    CLI.OutFlags.push_back(Flags);
  }

  if (!fastLowerCall(CLI))
    return false;

  // Set all unused physreg defs as dead.
  assert(CLI.Call && "No call instruction specified.");
  CLI.Call->setPhysRegsDeadExcept(CLI.InRegs, TRI);

  if (CLI.NumResultRegs && CLI.CS)
    updateValueMap(CLI.CS->getInstruction(), CLI.ResultReg, CLI.NumResultRegs);

  return true;
}

bool FastISel::lowerCall(const CallInst *CI) {
  ImmutableCallSite CS(CI);

  PointerType *PT = cast<PointerType>(CS.getCalledValue()->getType());
  FunctionType *FuncTy = cast<FunctionType>(PT->getElementType());
  Type *RetTy = FuncTy->getReturnType();

  ArgListTy Args;
  ArgListEntry Entry;
  Args.reserve(CS.arg_size());

  for (ImmutableCallSite::arg_iterator i = CS.arg_begin(), e = CS.arg_end();
       i != e; ++i) {
    Value *V = *i;

    // Skip empty types
    if (V->getType()->isEmptyTy())
      continue;

    Entry.Val = V;
    Entry.Ty = V->getType();

    // Skip the first return-type Attribute to get to params.
    Entry.setAttributes(&CS, i - CS.arg_begin() + 1);
    Args.push_back(Entry);
  }

  // Check if target-independent constraints permit a tail call here.
  // Target-dependent constraints are checked within fastLowerCall.
  bool IsTailCall = CI->isTailCall();
  if (IsTailCall && !isInTailCallPosition(CS, TM))
    IsTailCall = false;

  CallLoweringInfo CLI;
  CLI.setCallee(RetTy, FuncTy, CI->getCalledValue(), std::move(Args), CS)
      .setTailCall(IsTailCall);

  return lowerCallTo(CLI);
}

bool FastISel::selectCall(const User *I) {
  const CallInst *Call = cast<CallInst>(I);

  // Handle simple inline asms.
  if (const InlineAsm *IA = dyn_cast<InlineAsm>(Call->getCalledValue())) {
    // If the inline asm has side effects, then make sure that no local value
    // lives across by flushing the local value map.
    if (IA->hasSideEffects())
      flushLocalValueMap();

    // Don't attempt to handle constraints.
    if (!IA->getConstraintString().empty())
      return false;

    unsigned ExtraInfo = 0;
    if (IA->hasSideEffects())
      ExtraInfo |= InlineAsm::Extra_HasSideEffects;
    if (IA->isAlignStack())
      ExtraInfo |= InlineAsm::Extra_IsAlignStack;

    BuildMI(*FuncInfo.MBB, FuncInfo.InsertPt, DbgLoc,
            TII.get(TargetOpcode::INLINEASM))
        .addExternalSymbol(IA->getAsmString().c_str())
        .addImm(ExtraInfo);
    return true;
  }

  MachineModuleInfo &MMI = FuncInfo.MF->getMMI();
  ComputeUsesVAFloatArgument(*Call, &MMI);

  // Handle intrinsic function calls.
  if (const auto *II = dyn_cast<IntrinsicInst>(Call))
    return selectIntrinsicCall(II);

  // Usually, it does not make sense to initialize a value,
  // make an unrelated function call and use the value, because
  // it tends to be spilled on the stack. So, we move the pointer
  // to the last local value to the beginning of the block, so that
  // all the values which have already been materialized,
  // appear after the call. It also makes sense to skip intrinsics
  // since they tend to be inlined.
  flushLocalValueMap();

  return lowerCall(Call);
}

bool FastISel::selectIntrinsicCall(const IntrinsicInst *II) {
  switch (II->getIntrinsicID()) {
  default:
    break;
  // At -O0 we don't care about the lifetime intrinsics.
  case Intrinsic::lifetime_start:
  case Intrinsic::lifetime_end:
  // The donothing intrinsic does, well, nothing.
  case Intrinsic::donothing:
    return true;
  case Intrinsic::dbg_declare: {
    const DbgDeclareInst *DI = cast<DbgDeclareInst>(II);
    DIVariable DIVar(DI->getVariable());
    assert((!DIVar || DIVar.isVariable()) &&
           "Variable in DbgDeclareInst should be either null or a DIVariable.");
    if (!DIVar || !FuncInfo.MF->getMMI().hasDebugInfo()) {
      DEBUG(dbgs() << "Dropping debug info for " << *DI << "\n");
      return true;
    }

    const Value *Address = DI->getAddress();
    if (!Address || isa<UndefValue>(Address)) {
      DEBUG(dbgs() << "Dropping debug info for " << *DI << "\n");
      return true;
    }

    unsigned Offset = 0;
    Optional<MachineOperand> Op;
    if (const auto *Arg = dyn_cast<Argument>(Address))
      // Some arguments' frame index is recorded during argument lowering.
      Offset = FuncInfo.getArgumentFrameIndex(Arg);
    if (Offset)
      Op = MachineOperand::CreateFI(Offset);
    if (!Op)
      if (unsigned Reg = lookUpRegForValue(Address))
        Op = MachineOperand::CreateReg(Reg, false);

    // If we have a VLA that has a "use" in a metadata node that's then used
    // here but it has no other uses, then we have a problem. E.g.,
    //
    //   int foo (const int *x) {
    //     char a[*x];
    //     return 0;
    //   }
    //
    // If we assign 'a' a vreg and fast isel later on has to use the selection
    // DAG isel, it will want to copy the value to the vreg. However, there are
    // no uses, which goes counter to what selection DAG isel expects.
    if (!Op && !Address->use_empty() && isa<Instruction>(Address) &&
        (!isa<AllocaInst>(Address) ||
         !FuncInfo.StaticAllocaMap.count(cast<AllocaInst>(Address))))
      Op = MachineOperand::CreateReg(FuncInfo.InitializeRegForValue(Address),
                                     false);

    if (Op) {
      if (Op->isReg()) {
        Op->setIsDebug(true);
        BuildMI(*FuncInfo.MBB, FuncInfo.InsertPt, DbgLoc,
                TII.get(TargetOpcode::DBG_VALUE), false, Op->getReg(), 0,
                DI->getVariable(), DI->getExpression());
      } else
        BuildMI(*FuncInfo.MBB, FuncInfo.InsertPt, DbgLoc,
                TII.get(TargetOpcode::DBG_VALUE))
            .addOperand(*Op)
            .addImm(0)
            .addMetadata(DI->getVariable())
            .addMetadata(DI->getExpression());
    } else {
      // We can't yet handle anything else here because it would require
      // generating code, thus altering codegen because of debug info.
      DEBUG(dbgs() << "Dropping debug info for " << *DI << "\n");
    }
    return true;
  }
  case Intrinsic::dbg_value: {
    // This form of DBG_VALUE is target-independent.
    const DbgValueInst *DI = cast<DbgValueInst>(II);
    const MCInstrDesc &II = TII.get(TargetOpcode::DBG_VALUE);
    const Value *V = DI->getValue();
    if (!V) {
      // Currently the optimizer can produce this; insert an undef to
      // help debugging.  Probably the optimizer should not do this.
      BuildMI(*FuncInfo.MBB, FuncInfo.InsertPt, DbgLoc, II)
          .addReg(0U)
          .addImm(DI->getOffset())
          .addMetadata(DI->getVariable())
          .addMetadata(DI->getExpression());
    } else if (const auto *CI = dyn_cast<ConstantInt>(V)) {
      if (CI->getBitWidth() > 64)
        BuildMI(*FuncInfo.MBB, FuncInfo.InsertPt, DbgLoc, II)
            .addCImm(CI)
            .addImm(DI->getOffset())
            .addMetadata(DI->getVariable())
            .addMetadata(DI->getExpression());
      else
        BuildMI(*FuncInfo.MBB, FuncInfo.InsertPt, DbgLoc, II)
            .addImm(CI->getZExtValue())
            .addImm(DI->getOffset())
            .addMetadata(DI->getVariable())
            .addMetadata(DI->getExpression());
    } else if (const auto *CF = dyn_cast<ConstantFP>(V)) {
      BuildMI(*FuncInfo.MBB, FuncInfo.InsertPt, DbgLoc, II)
          .addFPImm(CF)
          .addImm(DI->getOffset())
          .addMetadata(DI->getVariable())
          .addMetadata(DI->getExpression());
    } else if (unsigned Reg = lookUpRegForValue(V)) {
      // FIXME: This does not handle register-indirect values at offset 0.
      bool IsIndirect = DI->getOffset() != 0;
      BuildMI(*FuncInfo.MBB, FuncInfo.InsertPt, DbgLoc, II, IsIndirect, Reg,
              DI->getOffset(), DI->getVariable(), DI->getExpression());
    } else {
      // We can't yet handle anything else here because it would require
      // generating code, thus altering codegen because of debug info.
      DEBUG(dbgs() << "Dropping debug info for " << *DI << "\n");
    }
    return true;
  }
  case Intrinsic::objectsize: {
    ConstantInt *CI = cast<ConstantInt>(II->getArgOperand(1));
    unsigned long long Res = CI->isZero() ? -1ULL : 0;
    Constant *ResCI = ConstantInt::get(II->getType(), Res);
    unsigned ResultReg = getRegForValue(ResCI);
    if (!ResultReg)
      return false;
    updateValueMap(II, ResultReg);
    return true;
  }
  case Intrinsic::expect: {
    unsigned ResultReg = getRegForValue(II->getArgOperand(0));
    if (!ResultReg)
      return false;
    updateValueMap(II, ResultReg);
    return true;
  }
  case Intrinsic::experimental_stackmap:
    return selectStackmap(II);
  case Intrinsic::experimental_patchpoint_void:
  case Intrinsic::experimental_patchpoint_i64:
    return selectPatchpoint(II);
  }

  return fastLowerIntrinsicCall(II);
}

bool FastISel::selectCast(const User *I, unsigned Opcode) {
  EVT SrcVT = TLI.getValueType(I->getOperand(0)->getType());
  EVT DstVT = TLI.getValueType(I->getType());

  if (SrcVT == MVT::Other || !SrcVT.isSimple() || DstVT == MVT::Other ||
      !DstVT.isSimple())
    // Unhandled type. Halt "fast" selection and bail.
    return false;

  // Check if the destination type is legal.
  if (!TLI.isTypeLegal(DstVT))
    return false;

  // Check if the source operand is legal.
  if (!TLI.isTypeLegal(SrcVT))
    return false;

  unsigned InputReg = getRegForValue(I->getOperand(0));
  if (!InputReg)
    // Unhandled operand.  Halt "fast" selection and bail.
    return false;

  bool InputRegIsKill = hasTrivialKill(I->getOperand(0));

  unsigned ResultReg = fastEmit_r(SrcVT.getSimpleVT(), DstVT.getSimpleVT(),
                                  Opcode, InputReg, InputRegIsKill);
  if (!ResultReg)
    return false;

  updateValueMap(I, ResultReg);
  return true;
}

bool FastISel::selectBitCast(const User *I) {
  // If the bitcast doesn't change the type, just use the operand value.
  if (I->getType() == I->getOperand(0)->getType()) {
    unsigned Reg = getRegForValue(I->getOperand(0));
    if (!Reg)
      return false;
    updateValueMap(I, Reg);
    return true;
  }

  // Bitcasts of other values become reg-reg copies or BITCAST operators.
  EVT SrcEVT = TLI.getValueType(I->getOperand(0)->getType());
  EVT DstEVT = TLI.getValueType(I->getType());
  if (SrcEVT == MVT::Other || DstEVT == MVT::Other ||
      !TLI.isTypeLegal(SrcEVT) || !TLI.isTypeLegal(DstEVT))
    // Unhandled type. Halt "fast" selection and bail.
    return false;

  MVT SrcVT = SrcEVT.getSimpleVT();
  MVT DstVT = DstEVT.getSimpleVT();
  unsigned Op0 = getRegForValue(I->getOperand(0));
  if (!Op0) // Unhandled operand. Halt "fast" selection and bail.
    return false;
  bool Op0IsKill = hasTrivialKill(I->getOperand(0));

  // First, try to perform the bitcast by inserting a reg-reg copy.
  unsigned ResultReg = 0;
  if (SrcVT == DstVT) {
    const TargetRegisterClass *SrcClass = TLI.getRegClassFor(SrcVT);
    const TargetRegisterClass *DstClass = TLI.getRegClassFor(DstVT);
    // Don't attempt a cross-class copy. It will likely fail.
    if (SrcClass == DstClass) {
      ResultReg = createResultReg(DstClass);
      BuildMI(*FuncInfo.MBB, FuncInfo.InsertPt, DbgLoc,
              TII.get(TargetOpcode::COPY), ResultReg).addReg(Op0);
    }
  }

  // If the reg-reg copy failed, select a BITCAST opcode.
  if (!ResultReg)
    ResultReg = fastEmit_r(SrcVT, DstVT, ISD::BITCAST, Op0, Op0IsKill);

  if (!ResultReg)
    return false;

  updateValueMap(I, ResultReg);
  return true;
}

bool FastISel::selectInstruction(const Instruction *I) {
  // Just before the terminator instruction, insert instructions to
  // feed PHI nodes in successor blocks.
  if (isa<TerminatorInst>(I))
    if (!handlePHINodesInSuccessorBlocks(I->getParent()))
      return false;

  DbgLoc = I->getDebugLoc();

  SavedInsertPt = FuncInfo.InsertPt;

  if (const auto *Call = dyn_cast<CallInst>(I)) {
    const Function *F = Call->getCalledFunction();
    LibFunc::Func Func;

    // As a special case, don't handle calls to builtin library functions that
    // may be translated directly to target instructions.
    if (F && !F->hasLocalLinkage() && F->hasName() &&
        LibInfo->getLibFunc(F->getName(), Func) &&
        LibInfo->hasOptimizedCodeGen(Func))
      return false;

    // Don't handle Intrinsic::trap if a trap funciton is specified.
    if (F && F->getIntrinsicID() == Intrinsic::trap &&
        !TM.Options.getTrapFunctionName().empty())
      return false;
  }

  // First, try doing target-independent selection.
  if (!SkipTargetIndependentISel) {
    if (selectOperator(I, I->getOpcode())) {
      ++NumFastIselSuccessIndependent;
      DbgLoc = DebugLoc();
      return true;
    }
    // Remove dead code.
    recomputeInsertPt();
    if (SavedInsertPt != FuncInfo.InsertPt)
      removeDeadCode(FuncInfo.InsertPt, SavedInsertPt);
    SavedInsertPt = FuncInfo.InsertPt;
  }
  // Next, try calling the target to attempt to handle the instruction.
  if (fastSelectInstruction(I)) {
    ++NumFastIselSuccessTarget;
    DbgLoc = DebugLoc();
    return true;
  }
  // Remove dead code.
  recomputeInsertPt();
  if (SavedInsertPt != FuncInfo.InsertPt)
    removeDeadCode(FuncInfo.InsertPt, SavedInsertPt);

  DbgLoc = DebugLoc();
  // Undo phi node updates, because they will be added again by SelectionDAG.
  if (isa<TerminatorInst>(I))
    FuncInfo.PHINodesToUpdate.resize(FuncInfo.OrigNumPHINodesToUpdate);
  return false;
}

/// Emit an unconditional branch to the given block, unless it is the immediate
/// (fall-through) successor, and update the CFG.
void FastISel::fastEmitBranch(MachineBasicBlock *MSucc, DebugLoc DbgLoc) {
  if (FuncInfo.MBB->getBasicBlock()->size() > 1 &&
      FuncInfo.MBB->isLayoutSuccessor(MSucc)) {
    // For more accurate line information if this is the only instruction
    // in the block then emit it, otherwise we have the unconditional
    // fall-through case, which needs no instructions.
  } else {
    // The unconditional branch case.
    TII.InsertBranch(*FuncInfo.MBB, MSucc, nullptr,
                     SmallVector<MachineOperand, 0>(), DbgLoc);
  }
  uint32_t BranchWeight = 0;
  if (FuncInfo.BPI)
    BranchWeight = FuncInfo.BPI->getEdgeWeight(FuncInfo.MBB->getBasicBlock(),
                                               MSucc->getBasicBlock());
  FuncInfo.MBB->addSuccessor(MSucc, BranchWeight);
}

/// Emit an FNeg operation.
bool FastISel::selectFNeg(const User *I) {
  unsigned OpReg = getRegForValue(BinaryOperator::getFNegArgument(I));
  if (!OpReg)
    return false;
  bool OpRegIsKill = hasTrivialKill(I);

  // If the target has ISD::FNEG, use it.
  EVT VT = TLI.getValueType(I->getType());
  unsigned ResultReg = fastEmit_r(VT.getSimpleVT(), VT.getSimpleVT(), ISD::FNEG,
                                  OpReg, OpRegIsKill);
  if (ResultReg) {
    updateValueMap(I, ResultReg);
    return true;
  }

  // Bitcast the value to integer, twiddle the sign bit with xor,
  // and then bitcast it back to floating-point.
  if (VT.getSizeInBits() > 64)
    return false;
  EVT IntVT = EVT::getIntegerVT(I->getContext(), VT.getSizeInBits());
  if (!TLI.isTypeLegal(IntVT))
    return false;

  unsigned IntReg = fastEmit_r(VT.getSimpleVT(), IntVT.getSimpleVT(),
                               ISD::BITCAST, OpReg, OpRegIsKill);
  if (!IntReg)
    return false;

  unsigned IntResultReg = fastEmit_ri_(
      IntVT.getSimpleVT(), ISD::XOR, IntReg, /*IsKill=*/true,
      UINT64_C(1) << (VT.getSizeInBits() - 1), IntVT.getSimpleVT());
  if (!IntResultReg)
    return false;

  ResultReg = fastEmit_r(IntVT.getSimpleVT(), VT.getSimpleVT(), ISD::BITCAST,
                         IntResultReg, /*IsKill=*/true);
  if (!ResultReg)
    return false;

  updateValueMap(I, ResultReg);
  return true;
}

bool FastISel::selectExtractValue(const User *U) {
  const ExtractValueInst *EVI = dyn_cast<ExtractValueInst>(U);
  if (!EVI)
    return false;

  // Make sure we only try to handle extracts with a legal result.  But also
  // allow i1 because it's easy.
  EVT RealVT = TLI.getValueType(EVI->getType(), /*AllowUnknown=*/true);
  if (!RealVT.isSimple())
    return false;
  MVT VT = RealVT.getSimpleVT();
  if (!TLI.isTypeLegal(VT) && VT != MVT::i1)
    return false;

  const Value *Op0 = EVI->getOperand(0);
  Type *AggTy = Op0->getType();

  // Get the base result register.
  unsigned ResultReg;
  DenseMap<const Value *, unsigned>::iterator I = FuncInfo.ValueMap.find(Op0);
  if (I != FuncInfo.ValueMap.end())
    ResultReg = I->second;
  else if (isa<Instruction>(Op0))
    ResultReg = FuncInfo.InitializeRegForValue(Op0);
  else
    return false; // fast-isel can't handle aggregate constants at the moment

  // Get the actual result register, which is an offset from the base register.
  unsigned VTIndex = ComputeLinearIndex(AggTy, EVI->getIndices());

  SmallVector<EVT, 4> AggValueVTs;
  ComputeValueVTs(TLI, AggTy, AggValueVTs);

  for (unsigned i = 0; i < VTIndex; i++)
    ResultReg += TLI.getNumRegisters(FuncInfo.Fn->getContext(), AggValueVTs[i]);

  updateValueMap(EVI, ResultReg);
  return true;
}

bool FastISel::selectOperator(const User *I, unsigned Opcode) {
  switch (Opcode) {
  case Instruction::Add:
    return selectBinaryOp(I, ISD::ADD);
  case Instruction::FAdd:
    return selectBinaryOp(I, ISD::FADD);
  case Instruction::Sub:
    return selectBinaryOp(I, ISD::SUB);
  case Instruction::FSub:
    // FNeg is currently represented in LLVM IR as a special case of FSub.
    if (BinaryOperator::isFNeg(I))
      return selectFNeg(I);
    return selectBinaryOp(I, ISD::FSUB);
  case Instruction::Mul:
    return selectBinaryOp(I, ISD::MUL);
  case Instruction::FMul:
    return selectBinaryOp(I, ISD::FMUL);
  case Instruction::SDiv:
    return selectBinaryOp(I, ISD::SDIV);
  case Instruction::UDiv:
    return selectBinaryOp(I, ISD::UDIV);
  case Instruction::FDiv:
    return selectBinaryOp(I, ISD::FDIV);
  case Instruction::SRem:
    return selectBinaryOp(I, ISD::SREM);
  case Instruction::URem:
    return selectBinaryOp(I, ISD::UREM);
  case Instruction::FRem:
    return selectBinaryOp(I, ISD::FREM);
  case Instruction::Shl:
    return selectBinaryOp(I, ISD::SHL);
  case Instruction::LShr:
    return selectBinaryOp(I, ISD::SRL);
  case Instruction::AShr:
    return selectBinaryOp(I, ISD::SRA);
  case Instruction::And:
    return selectBinaryOp(I, ISD::AND);
  case Instruction::Or:
    return selectBinaryOp(I, ISD::OR);
  case Instruction::Xor:
    return selectBinaryOp(I, ISD::XOR);

  case Instruction::GetElementPtr:
    return selectGetElementPtr(I);

  case Instruction::Br: {
    const BranchInst *BI = cast<BranchInst>(I);

    if (BI->isUnconditional()) {
      const BasicBlock *LLVMSucc = BI->getSuccessor(0);
      MachineBasicBlock *MSucc = FuncInfo.MBBMap[LLVMSucc];
      fastEmitBranch(MSucc, BI->getDebugLoc());
      return true;
    }

    // Conditional branches are not handed yet.
    // Halt "fast" selection and bail.
    return false;
  }

  case Instruction::Unreachable:
    if (TM.Options.TrapUnreachable)
      return fastEmit_(MVT::Other, MVT::Other, ISD::TRAP) != 0;
    else
      return true;

  case Instruction::Alloca:
    // FunctionLowering has the static-sized case covered.
    if (FuncInfo.StaticAllocaMap.count(cast<AllocaInst>(I)))
      return true;

    // Dynamic-sized alloca is not handled yet.
    return false;

  case Instruction::Call:
    return selectCall(I);

  case Instruction::BitCast:
    return selectBitCast(I);

  case Instruction::FPToSI:
    return selectCast(I, ISD::FP_TO_SINT);
  case Instruction::ZExt:
    return selectCast(I, ISD::ZERO_EXTEND);
  case Instruction::SExt:
    return selectCast(I, ISD::SIGN_EXTEND);
  case Instruction::Trunc:
    return selectCast(I, ISD::TRUNCATE);
  case Instruction::SIToFP:
    return selectCast(I, ISD::SINT_TO_FP);

  case Instruction::IntToPtr: // Deliberate fall-through.
  case Instruction::PtrToInt: {
    EVT SrcVT = TLI.getValueType(I->getOperand(0)->getType());
    EVT DstVT = TLI.getValueType(I->getType());
    if (DstVT.bitsGT(SrcVT))
      return selectCast(I, ISD::ZERO_EXTEND);
    if (DstVT.bitsLT(SrcVT))
      return selectCast(I, ISD::TRUNCATE);
    unsigned Reg = getRegForValue(I->getOperand(0));
    if (!Reg)
      return false;
    updateValueMap(I, Reg);
    return true;
  }

  case Instruction::ExtractValue:
    return selectExtractValue(I);

  case Instruction::PHI:
    llvm_unreachable("FastISel shouldn't visit PHI nodes!");

  default:
    // Unhandled instruction. Halt "fast" selection and bail.
    return false;
  }
}

FastISel::FastISel(FunctionLoweringInfo &FuncInfo,
                   const TargetLibraryInfo *LibInfo,
                   bool SkipTargetIndependentISel)
    : FuncInfo(FuncInfo), MF(FuncInfo.MF), MRI(FuncInfo.MF->getRegInfo()),
      MFI(*FuncInfo.MF->getFrameInfo()), MCP(*FuncInfo.MF->getConstantPool()),
<<<<<<< HEAD
      TM(FuncInfo.MF->getTarget()), DL(*MF->getSubtarget().getDataLayout()),
=======
      TM(FuncInfo.MF->getTarget()), DL(*TM.getDataLayout()),
>>>>>>> 969bfdfe
      TII(*MF->getSubtarget().getInstrInfo()),
      TLI(*MF->getSubtarget().getTargetLowering()),
      TRI(*MF->getSubtarget().getRegisterInfo()), LibInfo(LibInfo),
      SkipTargetIndependentISel(SkipTargetIndependentISel) {}

FastISel::~FastISel() {}

bool FastISel::fastLowerArguments() { return false; }

bool FastISel::fastLowerCall(CallLoweringInfo & /*CLI*/) { return false; }

bool FastISel::fastLowerIntrinsicCall(const IntrinsicInst * /*II*/) {
  return false;
}

unsigned FastISel::fastEmit_(MVT, MVT, unsigned) { return 0; }

unsigned FastISel::fastEmit_r(MVT, MVT, unsigned, unsigned /*Op0*/,
                              bool /*Op0IsKill*/) {
  return 0;
}

unsigned FastISel::fastEmit_rr(MVT, MVT, unsigned, unsigned /*Op0*/,
                               bool /*Op0IsKill*/, unsigned /*Op1*/,
                               bool /*Op1IsKill*/) {
  return 0;
}

unsigned FastISel::fastEmit_i(MVT, MVT, unsigned, uint64_t /*Imm*/) {
  return 0;
}

unsigned FastISel::fastEmit_f(MVT, MVT, unsigned,
                              const ConstantFP * /*FPImm*/) {
  return 0;
}

unsigned FastISel::fastEmit_ri(MVT, MVT, unsigned, unsigned /*Op0*/,
                               bool /*Op0IsKill*/, uint64_t /*Imm*/) {
  return 0;
}

unsigned FastISel::fastEmit_rf(MVT, MVT, unsigned, unsigned /*Op0*/,
                               bool /*Op0IsKill*/,
                               const ConstantFP * /*FPImm*/) {
  return 0;
}

unsigned FastISel::fastEmit_rri(MVT, MVT, unsigned, unsigned /*Op0*/,
                                bool /*Op0IsKill*/, unsigned /*Op1*/,
                                bool /*Op1IsKill*/, uint64_t /*Imm*/) {
  return 0;
}

/// This method is a wrapper of fastEmit_ri. It first tries to emit an
/// instruction with an immediate operand using fastEmit_ri.
/// If that fails, it materializes the immediate into a register and try
/// fastEmit_rr instead.
unsigned FastISel::fastEmit_ri_(MVT VT, unsigned Opcode, unsigned Op0,
                                bool Op0IsKill, uint64_t Imm, MVT ImmType) {
  // If this is a multiply by a power of two, emit this as a shift left.
  if (Opcode == ISD::MUL && isPowerOf2_64(Imm)) {
    Opcode = ISD::SHL;
    Imm = Log2_64(Imm);
  } else if (Opcode == ISD::UDIV && isPowerOf2_64(Imm)) {
    // div x, 8 -> srl x, 3
    Opcode = ISD::SRL;
    Imm = Log2_64(Imm);
  }

  // Horrible hack (to be removed), check to make sure shift amounts are
  // in-range.
  if ((Opcode == ISD::SHL || Opcode == ISD::SRA || Opcode == ISD::SRL) &&
      Imm >= VT.getSizeInBits())
    return 0;

  // First check if immediate type is legal. If not, we can't use the ri form.
  unsigned ResultReg = fastEmit_ri(VT, VT, Opcode, Op0, Op0IsKill, Imm);
  if (ResultReg)
    return ResultReg;
  unsigned MaterialReg = fastEmit_i(ImmType, ImmType, ISD::Constant, Imm);
  if (!MaterialReg) {
    // This is a bit ugly/slow, but failing here means falling out of
    // fast-isel, which would be very slow.
    IntegerType *ITy =
        IntegerType::get(FuncInfo.Fn->getContext(), VT.getSizeInBits());
    MaterialReg = getRegForValue(ConstantInt::get(ITy, Imm));
    if (!MaterialReg)
      return 0;
  }
  return fastEmit_rr(VT, VT, Opcode, Op0, Op0IsKill, MaterialReg,
                     /*IsKill=*/true);
}

unsigned FastISel::createResultReg(const TargetRegisterClass *RC) {
  return MRI.createVirtualRegister(RC);
}

unsigned FastISel::constrainOperandRegClass(const MCInstrDesc &II, unsigned Op,
                                            unsigned OpNum) {
  if (TargetRegisterInfo::isVirtualRegister(Op)) {
    const TargetRegisterClass *RegClass =
        TII.getRegClass(II, OpNum, &TRI, *FuncInfo.MF);
    if (!MRI.constrainRegClass(Op, RegClass)) {
      // If it's not legal to COPY between the register classes, something
      // has gone very wrong before we got here.
      unsigned NewOp = createResultReg(RegClass);
      BuildMI(*FuncInfo.MBB, FuncInfo.InsertPt, DbgLoc,
              TII.get(TargetOpcode::COPY), NewOp).addReg(Op);
      return NewOp;
    }
  }
  return Op;
}

unsigned FastISel::fastEmitInst_(unsigned MachineInstOpcode,
                                 const TargetRegisterClass *RC) {
  unsigned ResultReg = createResultReg(RC);
  const MCInstrDesc &II = TII.get(MachineInstOpcode);

  BuildMI(*FuncInfo.MBB, FuncInfo.InsertPt, DbgLoc, II, ResultReg);
  return ResultReg;
}

unsigned FastISel::fastEmitInst_r(unsigned MachineInstOpcode,
                                  const TargetRegisterClass *RC, unsigned Op0,
                                  bool Op0IsKill) {
  const MCInstrDesc &II = TII.get(MachineInstOpcode);

  unsigned ResultReg = createResultReg(RC);
  Op0 = constrainOperandRegClass(II, Op0, II.getNumDefs());

  if (II.getNumDefs() >= 1)
    BuildMI(*FuncInfo.MBB, FuncInfo.InsertPt, DbgLoc, II, ResultReg)
        .addReg(Op0, getKillRegState(Op0IsKill));
  else {
    BuildMI(*FuncInfo.MBB, FuncInfo.InsertPt, DbgLoc, II)
        .addReg(Op0, getKillRegState(Op0IsKill));
    BuildMI(*FuncInfo.MBB, FuncInfo.InsertPt, DbgLoc,
            TII.get(TargetOpcode::COPY), ResultReg).addReg(II.ImplicitDefs[0]);
  }

  return ResultReg;
}

unsigned FastISel::fastEmitInst_rr(unsigned MachineInstOpcode,
                                   const TargetRegisterClass *RC, unsigned Op0,
                                   bool Op0IsKill, unsigned Op1,
                                   bool Op1IsKill) {
  const MCInstrDesc &II = TII.get(MachineInstOpcode);

  unsigned ResultReg = createResultReg(RC);
  Op0 = constrainOperandRegClass(II, Op0, II.getNumDefs());
  Op1 = constrainOperandRegClass(II, Op1, II.getNumDefs() + 1);

  if (II.getNumDefs() >= 1)
    BuildMI(*FuncInfo.MBB, FuncInfo.InsertPt, DbgLoc, II, ResultReg)
        .addReg(Op0, getKillRegState(Op0IsKill))
        .addReg(Op1, getKillRegState(Op1IsKill));
  else {
    BuildMI(*FuncInfo.MBB, FuncInfo.InsertPt, DbgLoc, II)
        .addReg(Op0, getKillRegState(Op0IsKill))
        .addReg(Op1, getKillRegState(Op1IsKill));
    BuildMI(*FuncInfo.MBB, FuncInfo.InsertPt, DbgLoc,
            TII.get(TargetOpcode::COPY), ResultReg).addReg(II.ImplicitDefs[0]);
  }
  return ResultReg;
}

unsigned FastISel::fastEmitInst_rrr(unsigned MachineInstOpcode,
                                    const TargetRegisterClass *RC, unsigned Op0,
                                    bool Op0IsKill, unsigned Op1,
                                    bool Op1IsKill, unsigned Op2,
                                    bool Op2IsKill) {
  const MCInstrDesc &II = TII.get(MachineInstOpcode);

  unsigned ResultReg = createResultReg(RC);
  Op0 = constrainOperandRegClass(II, Op0, II.getNumDefs());
  Op1 = constrainOperandRegClass(II, Op1, II.getNumDefs() + 1);
  Op2 = constrainOperandRegClass(II, Op2, II.getNumDefs() + 2);

  if (II.getNumDefs() >= 1)
    BuildMI(*FuncInfo.MBB, FuncInfo.InsertPt, DbgLoc, II, ResultReg)
        .addReg(Op0, getKillRegState(Op0IsKill))
        .addReg(Op1, getKillRegState(Op1IsKill))
        .addReg(Op2, getKillRegState(Op2IsKill));
  else {
    BuildMI(*FuncInfo.MBB, FuncInfo.InsertPt, DbgLoc, II)
        .addReg(Op0, getKillRegState(Op0IsKill))
        .addReg(Op1, getKillRegState(Op1IsKill))
        .addReg(Op2, getKillRegState(Op2IsKill));
    BuildMI(*FuncInfo.MBB, FuncInfo.InsertPt, DbgLoc,
            TII.get(TargetOpcode::COPY), ResultReg).addReg(II.ImplicitDefs[0]);
  }
  return ResultReg;
}

unsigned FastISel::fastEmitInst_ri(unsigned MachineInstOpcode,
                                   const TargetRegisterClass *RC, unsigned Op0,
                                   bool Op0IsKill, uint64_t Imm) {
  const MCInstrDesc &II = TII.get(MachineInstOpcode);

  unsigned ResultReg = createResultReg(RC);
  Op0 = constrainOperandRegClass(II, Op0, II.getNumDefs());

  if (II.getNumDefs() >= 1)
    BuildMI(*FuncInfo.MBB, FuncInfo.InsertPt, DbgLoc, II, ResultReg)
        .addReg(Op0, getKillRegState(Op0IsKill))
        .addImm(Imm);
  else {
    BuildMI(*FuncInfo.MBB, FuncInfo.InsertPt, DbgLoc, II)
        .addReg(Op0, getKillRegState(Op0IsKill))
        .addImm(Imm);
    BuildMI(*FuncInfo.MBB, FuncInfo.InsertPt, DbgLoc,
            TII.get(TargetOpcode::COPY), ResultReg).addReg(II.ImplicitDefs[0]);
  }
  return ResultReg;
}

unsigned FastISel::fastEmitInst_rii(unsigned MachineInstOpcode,
                                    const TargetRegisterClass *RC, unsigned Op0,
                                    bool Op0IsKill, uint64_t Imm1,
                                    uint64_t Imm2) {
  const MCInstrDesc &II = TII.get(MachineInstOpcode);

  unsigned ResultReg = createResultReg(RC);
  Op0 = constrainOperandRegClass(II, Op0, II.getNumDefs());

  if (II.getNumDefs() >= 1)
    BuildMI(*FuncInfo.MBB, FuncInfo.InsertPt, DbgLoc, II, ResultReg)
        .addReg(Op0, getKillRegState(Op0IsKill))
        .addImm(Imm1)
        .addImm(Imm2);
  else {
    BuildMI(*FuncInfo.MBB, FuncInfo.InsertPt, DbgLoc, II)
        .addReg(Op0, getKillRegState(Op0IsKill))
        .addImm(Imm1)
        .addImm(Imm2);
    BuildMI(*FuncInfo.MBB, FuncInfo.InsertPt, DbgLoc,
            TII.get(TargetOpcode::COPY), ResultReg).addReg(II.ImplicitDefs[0]);
  }
  return ResultReg;
}

unsigned FastISel::fastEmitInst_rf(unsigned MachineInstOpcode,
                                   const TargetRegisterClass *RC, unsigned Op0,
                                   bool Op0IsKill, const ConstantFP *FPImm) {
  const MCInstrDesc &II = TII.get(MachineInstOpcode);

  unsigned ResultReg = createResultReg(RC);
  Op0 = constrainOperandRegClass(II, Op0, II.getNumDefs());

  if (II.getNumDefs() >= 1)
    BuildMI(*FuncInfo.MBB, FuncInfo.InsertPt, DbgLoc, II, ResultReg)
        .addReg(Op0, getKillRegState(Op0IsKill))
        .addFPImm(FPImm);
  else {
    BuildMI(*FuncInfo.MBB, FuncInfo.InsertPt, DbgLoc, II)
        .addReg(Op0, getKillRegState(Op0IsKill))
        .addFPImm(FPImm);
    BuildMI(*FuncInfo.MBB, FuncInfo.InsertPt, DbgLoc,
            TII.get(TargetOpcode::COPY), ResultReg).addReg(II.ImplicitDefs[0]);
  }
  return ResultReg;
}

unsigned FastISel::fastEmitInst_rri(unsigned MachineInstOpcode,
                                    const TargetRegisterClass *RC, unsigned Op0,
                                    bool Op0IsKill, unsigned Op1,
                                    bool Op1IsKill, uint64_t Imm) {
  const MCInstrDesc &II = TII.get(MachineInstOpcode);

  unsigned ResultReg = createResultReg(RC);
  Op0 = constrainOperandRegClass(II, Op0, II.getNumDefs());
  Op1 = constrainOperandRegClass(II, Op1, II.getNumDefs() + 1);

  if (II.getNumDefs() >= 1)
    BuildMI(*FuncInfo.MBB, FuncInfo.InsertPt, DbgLoc, II, ResultReg)
        .addReg(Op0, getKillRegState(Op0IsKill))
        .addReg(Op1, getKillRegState(Op1IsKill))
        .addImm(Imm);
  else {
    BuildMI(*FuncInfo.MBB, FuncInfo.InsertPt, DbgLoc, II)
        .addReg(Op0, getKillRegState(Op0IsKill))
        .addReg(Op1, getKillRegState(Op1IsKill))
        .addImm(Imm);
    BuildMI(*FuncInfo.MBB, FuncInfo.InsertPt, DbgLoc,
            TII.get(TargetOpcode::COPY), ResultReg).addReg(II.ImplicitDefs[0]);
  }
  return ResultReg;
}

unsigned FastISel::fastEmitInst_rrii(unsigned MachineInstOpcode,
                                     const TargetRegisterClass *RC,
                                     unsigned Op0, bool Op0IsKill, unsigned Op1,
                                     bool Op1IsKill, uint64_t Imm1,
                                     uint64_t Imm2) {
  const MCInstrDesc &II = TII.get(MachineInstOpcode);

  unsigned ResultReg = createResultReg(RC);
  Op0 = constrainOperandRegClass(II, Op0, II.getNumDefs());
  Op1 = constrainOperandRegClass(II, Op1, II.getNumDefs() + 1);

  if (II.getNumDefs() >= 1)
    BuildMI(*FuncInfo.MBB, FuncInfo.InsertPt, DbgLoc, II, ResultReg)
        .addReg(Op0, getKillRegState(Op0IsKill))
        .addReg(Op1, getKillRegState(Op1IsKill))
        .addImm(Imm1)
        .addImm(Imm2);
  else {
    BuildMI(*FuncInfo.MBB, FuncInfo.InsertPt, DbgLoc, II)
        .addReg(Op0, getKillRegState(Op0IsKill))
        .addReg(Op1, getKillRegState(Op1IsKill))
        .addImm(Imm1)
        .addImm(Imm2);
    BuildMI(*FuncInfo.MBB, FuncInfo.InsertPt, DbgLoc,
            TII.get(TargetOpcode::COPY), ResultReg).addReg(II.ImplicitDefs[0]);
  }
  return ResultReg;
}

unsigned FastISel::fastEmitInst_i(unsigned MachineInstOpcode,
                                  const TargetRegisterClass *RC, uint64_t Imm) {
  unsigned ResultReg = createResultReg(RC);
  const MCInstrDesc &II = TII.get(MachineInstOpcode);

  if (II.getNumDefs() >= 1)
    BuildMI(*FuncInfo.MBB, FuncInfo.InsertPt, DbgLoc, II, ResultReg)
        .addImm(Imm);
  else {
    BuildMI(*FuncInfo.MBB, FuncInfo.InsertPt, DbgLoc, II).addImm(Imm);
    BuildMI(*FuncInfo.MBB, FuncInfo.InsertPt, DbgLoc,
            TII.get(TargetOpcode::COPY), ResultReg).addReg(II.ImplicitDefs[0]);
  }
  return ResultReg;
}

unsigned FastISel::fastEmitInst_ii(unsigned MachineInstOpcode,
                                   const TargetRegisterClass *RC, uint64_t Imm1,
                                   uint64_t Imm2) {
  unsigned ResultReg = createResultReg(RC);
  const MCInstrDesc &II = TII.get(MachineInstOpcode);

  if (II.getNumDefs() >= 1)
    BuildMI(*FuncInfo.MBB, FuncInfo.InsertPt, DbgLoc, II, ResultReg)
        .addImm(Imm1)
        .addImm(Imm2);
  else {
    BuildMI(*FuncInfo.MBB, FuncInfo.InsertPt, DbgLoc, II).addImm(Imm1)
        .addImm(Imm2);
    BuildMI(*FuncInfo.MBB, FuncInfo.InsertPt, DbgLoc,
            TII.get(TargetOpcode::COPY), ResultReg).addReg(II.ImplicitDefs[0]);
  }
  return ResultReg;
}

unsigned FastISel::fastEmitInst_extractsubreg(MVT RetVT, unsigned Op0,
                                              bool Op0IsKill, uint32_t Idx) {
  unsigned ResultReg = createResultReg(TLI.getRegClassFor(RetVT));
  assert(TargetRegisterInfo::isVirtualRegister(Op0) &&
         "Cannot yet extract from physregs");
  const TargetRegisterClass *RC = MRI.getRegClass(Op0);
  MRI.constrainRegClass(Op0, TRI.getSubClassWithSubReg(RC, Idx));
  BuildMI(*FuncInfo.MBB, FuncInfo.InsertPt, DbgLoc, TII.get(TargetOpcode::COPY),
          ResultReg).addReg(Op0, getKillRegState(Op0IsKill), Idx);
  return ResultReg;
}

/// Emit MachineInstrs to compute the value of Op with all but the least
/// significant bit set to zero.
unsigned FastISel::fastEmitZExtFromI1(MVT VT, unsigned Op0, bool Op0IsKill) {
  return fastEmit_ri(VT, VT, ISD::AND, Op0, Op0IsKill, 1);
}

/// HandlePHINodesInSuccessorBlocks - Handle PHI nodes in successor blocks.
/// Emit code to ensure constants are copied into registers when needed.
/// Remember the virtual registers that need to be added to the Machine PHI
/// nodes as input.  We cannot just directly add them, because expansion
/// might result in multiple MBB's for one BB.  As such, the start of the
/// BB might correspond to a different MBB than the end.
bool FastISel::handlePHINodesInSuccessorBlocks(const BasicBlock *LLVMBB) {
  const TerminatorInst *TI = LLVMBB->getTerminator();

  SmallPtrSet<MachineBasicBlock *, 4> SuccsHandled;
  FuncInfo.OrigNumPHINodesToUpdate = FuncInfo.PHINodesToUpdate.size();

  // Check successor nodes' PHI nodes that expect a constant to be available
  // from this block.
  for (unsigned succ = 0, e = TI->getNumSuccessors(); succ != e; ++succ) {
    const BasicBlock *SuccBB = TI->getSuccessor(succ);
    if (!isa<PHINode>(SuccBB->begin()))
      continue;
    MachineBasicBlock *SuccMBB = FuncInfo.MBBMap[SuccBB];

    // If this terminator has multiple identical successors (common for
    // switches), only handle each succ once.
<<<<<<< HEAD
    if (!SuccsHandled.insert(SuccMBB))
=======
    if (!SuccsHandled.insert(SuccMBB).second)
>>>>>>> 969bfdfe
      continue;

    MachineBasicBlock::iterator MBBI = SuccMBB->begin();

    // At this point we know that there is a 1-1 correspondence between LLVM PHI
    // nodes and Machine PHI nodes, but the incoming operands have not been
    // emitted yet.
    for (BasicBlock::const_iterator I = SuccBB->begin();
         const auto *PN = dyn_cast<PHINode>(I); ++I) {

      // Ignore dead phi's.
      if (PN->use_empty())
        continue;

      // Only handle legal types. Two interesting things to note here. First,
      // by bailing out early, we may leave behind some dead instructions,
      // since SelectionDAG's HandlePHINodesInSuccessorBlocks will insert its
      // own moves. Second, this check is necessary because FastISel doesn't
      // use CreateRegs to create registers, so it always creates
      // exactly one register for each non-void instruction.
      EVT VT = TLI.getValueType(PN->getType(), /*AllowUnknown=*/true);
      if (VT == MVT::Other || !TLI.isTypeLegal(VT)) {
        // Handle integer promotions, though, because they're common and easy.
        if (!(VT == MVT::i1 || VT == MVT::i8 || VT == MVT::i16)) {
          FuncInfo.PHINodesToUpdate.resize(FuncInfo.OrigNumPHINodesToUpdate);
          return false;
        }
      }

      const Value *PHIOp = PN->getIncomingValueForBlock(LLVMBB);

      // Set the DebugLoc for the copy. Prefer the location of the operand
      // if there is one; use the location of the PHI otherwise.
      DbgLoc = PN->getDebugLoc();
      if (const auto *Inst = dyn_cast<Instruction>(PHIOp))
        DbgLoc = Inst->getDebugLoc();

      unsigned Reg = getRegForValue(PHIOp);
      if (!Reg) {
        FuncInfo.PHINodesToUpdate.resize(FuncInfo.OrigNumPHINodesToUpdate);
        return false;
      }
      FuncInfo.PHINodesToUpdate.push_back(std::make_pair(MBBI++, Reg));
      DbgLoc = DebugLoc();
    }
  }

  return true;
}

bool FastISel::tryToFoldLoad(const LoadInst *LI, const Instruction *FoldInst) {
  assert(LI->hasOneUse() &&
         "tryToFoldLoad expected a LoadInst with a single use");
  // We know that the load has a single use, but don't know what it is.  If it
  // isn't one of the folded instructions, then we can't succeed here.  Handle
  // this by scanning the single-use users of the load until we get to FoldInst.
  unsigned MaxUsers = 6; // Don't scan down huge single-use chains of instrs.

  const Instruction *TheUser = LI->user_back();
  while (TheUser != FoldInst && // Scan up until we find FoldInst.
         // Stay in the right block.
         TheUser->getParent() == FoldInst->getParent() &&
         --MaxUsers) { // Don't scan too far.
    // If there are multiple or no uses of this instruction, then bail out.
    if (!TheUser->hasOneUse())
      return false;

    TheUser = TheUser->user_back();
  }

  // If we didn't find the fold instruction, then we failed to collapse the
  // sequence.
  if (TheUser != FoldInst)
    return false;

  // Don't try to fold volatile loads.  Target has to deal with alignment
  // constraints.
  if (LI->isVolatile())
    return false;

  // Figure out which vreg this is going into.  If there is no assigned vreg yet
  // then there actually was no reference to it.  Perhaps the load is referenced
  // by a dead instruction.
  unsigned LoadReg = getRegForValue(LI);
  if (!LoadReg)
    return false;

  // We can't fold if this vreg has no uses or more than one use.  Multiple uses
  // may mean that the instruction got lowered to multiple MIs, or the use of
  // the loaded value ended up being multiple operands of the result.
  if (!MRI.hasOneUse(LoadReg))
    return false;

  MachineRegisterInfo::reg_iterator RI = MRI.reg_begin(LoadReg);
  MachineInstr *User = RI->getParent();

  // Set the insertion point properly.  Folding the load can cause generation of
  // other random instructions (like sign extends) for addressing modes; make
  // sure they get inserted in a logical place before the new instruction.
  FuncInfo.InsertPt = User;
  FuncInfo.MBB = User->getParent();

  // Ask the target to try folding the load.
  return tryToFoldLoadIntoMI(User, RI.getOperandNo(), LI);
}

bool FastISel::canFoldAddIntoGEP(const User *GEP, const Value *Add) {
  // Must be an add.
  if (!isa<AddOperator>(Add))
    return false;
  // Type size needs to match.
  if (DL.getTypeSizeInBits(GEP->getType()) !=
      DL.getTypeSizeInBits(Add->getType()))
    return false;
  // Must be in the same basic block.
  if (isa<Instruction>(Add) &&
      FuncInfo.MBBMap[cast<Instruction>(Add)->getParent()] != FuncInfo.MBB)
    return false;
  // Must have a constant operand.
  return isa<ConstantInt>(cast<AddOperator>(Add)->getOperand(1));
}

MachineMemOperand *
FastISel::createMachineMemOperandFor(const Instruction *I) const {
  const Value *Ptr;
  Type *ValTy;
  unsigned Alignment;
  unsigned Flags;
  bool IsVolatile;

  if (const auto *LI = dyn_cast<LoadInst>(I)) {
    Alignment = LI->getAlignment();
    IsVolatile = LI->isVolatile();
    Flags = MachineMemOperand::MOLoad;
    Ptr = LI->getPointerOperand();
    ValTy = LI->getType();
  } else if (const auto *SI = dyn_cast<StoreInst>(I)) {
    Alignment = SI->getAlignment();
    IsVolatile = SI->isVolatile();
    Flags = MachineMemOperand::MOStore;
    Ptr = SI->getPointerOperand();
    ValTy = SI->getValueOperand()->getType();
  } else
    return nullptr;

<<<<<<< HEAD
  bool IsNonTemporal = I->getMDNode(LLVMContext::MD_nontemporal) != nullptr;
  bool IsInvariant = I->getMDNode(LLVMContext::MD_invariant_load) != nullptr;
  const MDNode *Ranges = I->getMDNode(LLVMContext::MD_range);
=======
  bool IsNonTemporal = I->getMetadata(LLVMContext::MD_nontemporal) != nullptr;
  bool IsInvariant = I->getMetadata(LLVMContext::MD_invariant_load) != nullptr;
  const MDNode *Ranges = I->getMetadata(LLVMContext::MD_range);
>>>>>>> 969bfdfe

  AAMDNodes AAInfo;
  I->getAAMetadata(AAInfo);

  if (Alignment == 0) // Ensure that codegen never sees alignment 0.
    Alignment = DL.getABITypeAlignment(ValTy);

  unsigned Size = DL.getTypeStoreSize(ValTy);

  if (IsVolatile)
    Flags |= MachineMemOperand::MOVolatile;
  if (IsNonTemporal)
    Flags |= MachineMemOperand::MONonTemporal;
  if (IsInvariant)
    Flags |= MachineMemOperand::MOInvariant;

  return FuncInfo.MF->getMachineMemOperand(MachinePointerInfo(Ptr), Flags, Size,
                                           Alignment, AAInfo, Ranges);
}

CmpInst::Predicate FastISel::optimizeCmpPredicate(const CmpInst *CI) const {
  // If both operands are the same, then try to optimize or fold the cmp.
  CmpInst::Predicate Predicate = CI->getPredicate();
  if (CI->getOperand(0) != CI->getOperand(1))
    return Predicate;

  switch (Predicate) {
  default: llvm_unreachable("Invalid predicate!");
  case CmpInst::FCMP_FALSE: Predicate = CmpInst::FCMP_FALSE; break;
  case CmpInst::FCMP_OEQ:   Predicate = CmpInst::FCMP_ORD;   break;
  case CmpInst::FCMP_OGT:   Predicate = CmpInst::FCMP_FALSE; break;
  case CmpInst::FCMP_OGE:   Predicate = CmpInst::FCMP_ORD;   break;
  case CmpInst::FCMP_OLT:   Predicate = CmpInst::FCMP_FALSE; break;
  case CmpInst::FCMP_OLE:   Predicate = CmpInst::FCMP_ORD;   break;
  case CmpInst::FCMP_ONE:   Predicate = CmpInst::FCMP_FALSE; break;
  case CmpInst::FCMP_ORD:   Predicate = CmpInst::FCMP_ORD;   break;
  case CmpInst::FCMP_UNO:   Predicate = CmpInst::FCMP_UNO;   break;
  case CmpInst::FCMP_UEQ:   Predicate = CmpInst::FCMP_TRUE;  break;
  case CmpInst::FCMP_UGT:   Predicate = CmpInst::FCMP_UNO;   break;
  case CmpInst::FCMP_UGE:   Predicate = CmpInst::FCMP_TRUE;  break;
  case CmpInst::FCMP_ULT:   Predicate = CmpInst::FCMP_UNO;   break;
  case CmpInst::FCMP_ULE:   Predicate = CmpInst::FCMP_TRUE;  break;
  case CmpInst::FCMP_UNE:   Predicate = CmpInst::FCMP_UNO;   break;
  case CmpInst::FCMP_TRUE:  Predicate = CmpInst::FCMP_TRUE;  break;

  case CmpInst::ICMP_EQ:    Predicate = CmpInst::FCMP_TRUE;  break;
  case CmpInst::ICMP_NE:    Predicate = CmpInst::FCMP_FALSE; break;
  case CmpInst::ICMP_UGT:   Predicate = CmpInst::FCMP_FALSE; break;
  case CmpInst::ICMP_UGE:   Predicate = CmpInst::FCMP_TRUE;  break;
  case CmpInst::ICMP_ULT:   Predicate = CmpInst::FCMP_FALSE; break;
  case CmpInst::ICMP_ULE:   Predicate = CmpInst::FCMP_TRUE;  break;
  case CmpInst::ICMP_SGT:   Predicate = CmpInst::FCMP_FALSE; break;
  case CmpInst::ICMP_SGE:   Predicate = CmpInst::FCMP_TRUE;  break;
  case CmpInst::ICMP_SLT:   Predicate = CmpInst::FCMP_FALSE; break;
  case CmpInst::ICMP_SLE:   Predicate = CmpInst::FCMP_TRUE;  break;
  }

  return Predicate;
}<|MERGE_RESOLUTION|>--- conflicted
+++ resolved
@@ -498,11 +498,7 @@
        OI != E; ++OI) {
     const Value *Idx = *OI;
     if (auto *StTy = dyn_cast<StructType>(Ty)) {
-<<<<<<< HEAD
-      unsigned Field = cast<ConstantInt>(Idx)->getZExtValue();
-=======
       uint64_t Field = cast<ConstantInt>(Idx)->getZExtValue();
->>>>>>> 969bfdfe
       if (Field) {
         // N = N + Offset
         TotalOffs += DL.getStructLayout(StTy)->getElementOffset(Field);
@@ -523,13 +519,8 @@
         if (CI->isZero())
           continue;
         // N = N + Offset
-<<<<<<< HEAD
-        TotalOffs +=
-            DL.getTypeAllocSize(Ty) * cast<ConstantInt>(CI)->getSExtValue();
-=======
         uint64_t IdxN = CI->getValue().sextOrTrunc(64).getSExtValue();
         TotalOffs += DL.getTypeAllocSize(Ty) * IdxN;
->>>>>>> 969bfdfe
         if (TotalOffs >= MaxOffs) {
           N = fastEmit_ri_(VT, ISD::ADD, N, NIsKill, TotalOffs, VT);
           if (!N) // Unhandled operand. Halt "fast" selection and bail.
@@ -1591,11 +1582,7 @@
                    bool SkipTargetIndependentISel)
     : FuncInfo(FuncInfo), MF(FuncInfo.MF), MRI(FuncInfo.MF->getRegInfo()),
       MFI(*FuncInfo.MF->getFrameInfo()), MCP(*FuncInfo.MF->getConstantPool()),
-<<<<<<< HEAD
-      TM(FuncInfo.MF->getTarget()), DL(*MF->getSubtarget().getDataLayout()),
-=======
       TM(FuncInfo.MF->getTarget()), DL(*TM.getDataLayout()),
->>>>>>> 969bfdfe
       TII(*MF->getSubtarget().getInstrInfo()),
       TLI(*MF->getSubtarget().getTargetLowering()),
       TRI(*MF->getSubtarget().getRegisterInfo()), LibInfo(LibInfo),
@@ -1992,11 +1979,7 @@
 
     // If this terminator has multiple identical successors (common for
     // switches), only handle each succ once.
-<<<<<<< HEAD
-    if (!SuccsHandled.insert(SuccMBB))
-=======
     if (!SuccsHandled.insert(SuccMBB).second)
->>>>>>> 969bfdfe
       continue;
 
     MachineBasicBlock::iterator MBBI = SuccMBB->begin();
@@ -2142,15 +2125,9 @@
   } else
     return nullptr;
 
-<<<<<<< HEAD
-  bool IsNonTemporal = I->getMDNode(LLVMContext::MD_nontemporal) != nullptr;
-  bool IsInvariant = I->getMDNode(LLVMContext::MD_invariant_load) != nullptr;
-  const MDNode *Ranges = I->getMDNode(LLVMContext::MD_range);
-=======
   bool IsNonTemporal = I->getMetadata(LLVMContext::MD_nontemporal) != nullptr;
   bool IsInvariant = I->getMetadata(LLVMContext::MD_invariant_load) != nullptr;
   const MDNode *Ranges = I->getMetadata(LLVMContext::MD_range);
->>>>>>> 969bfdfe
 
   AAMDNodes AAInfo;
   I->getAAMetadata(AAInfo);
