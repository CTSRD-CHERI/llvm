//===-- MachineFrameInfo.cpp ---------------------------------------------===//
//
//                     The LLVM Compiler Infrastructure
//
// This file is distributed under the University of Illinois Open Source
// License. See LICENSE.TXT for details.
//
//===----------------------------------------------------------------------===//
//
/// \file Implements MachineFrameInfo that manages the stack frame.
//
//===----------------------------------------------------------------------===//

#include "llvm/CodeGen/MachineFrameInfo.h"

#include "llvm/ADT/BitVector.h"
#include "llvm/CodeGen/MachineFunction.h"
#include "llvm/CodeGen/MachineRegisterInfo.h"
#include "llvm/CodeGen/TargetFrameLowering.h"
#include "llvm/CodeGen/TargetInstrInfo.h"
#include "llvm/CodeGen/TargetRegisterInfo.h"
#include "llvm/CodeGen/TargetSubtargetInfo.h"
#include "llvm/Config/llvm-config.h"
#include "llvm/Support/Debug.h"
#include "llvm/Support/raw_ostream.h"
#include <cassert>

#define DEBUG_TYPE "codegen"

using namespace llvm;

void MachineFrameInfo::ensureMaxAlignment(unsigned Align) {
  if (!StackRealignable)
    assert(Align <= StackAlignment &&
           "For targets without stack realignment, Align is out of limit!");
  if (MaxAlignment < Align) MaxAlignment = Align;
}

/// Clamp the alignment if requested and emit a warning.
static inline unsigned clampStackAlignment(bool ShouldClamp, unsigned Align,
                                           unsigned StackAlign) {
  if (!ShouldClamp || Align <= StackAlign)
    return Align;
  LLVM_DEBUG(dbgs() << "Warning: requested alignment " << Align
                    << " exceeds the stack alignment " << StackAlign
                    << " when stack realignment is off" << '\n');
  return StackAlign;
}

int MachineFrameInfo::CreateStackObject(uint64_t Size, unsigned Alignment,
<<<<<<< HEAD
                                        bool isSS, const AllocaInst *Alloca,
                                        uint8_t ID, bool isSafe) {
=======
                                        bool IsSpillSlot,
                                        const AllocaInst *Alloca,
                                        uint8_t StackID) {
>>>>>>> 961e3453
  assert(Size != 0 && "Cannot allocate zero size stack objects!");
  if(!isSafe) HasStaticUnsafeObjects = true;
  Alignment = clampStackAlignment(!StackRealignable, Alignment, StackAlignment);
<<<<<<< HEAD
  Objects.push_back(StackObject(Size, Alignment, 0, false, isSS, Alloca,
                                !isSS, ID, isSafe));
=======
  Objects.push_back(StackObject(Size, Alignment, 0, false, IsSpillSlot, Alloca,
                                !IsSpillSlot, StackID));
>>>>>>> 961e3453
  int Index = (int)Objects.size() - NumFixedObjects - 1;
  assert(Index >= 0 && "Bad frame index!");
  ensureMaxAlignment(Alignment);
  return Index;
}

int MachineFrameInfo::CreateSpillStackObject(uint64_t Size,
                                             unsigned Alignment, bool isSafe) {
  Alignment = clampStackAlignment(!StackRealignable, Alignment, StackAlignment);
  CreateStackObject(Size, Alignment, true, nullptr, 0, isSafe);
  int Index = (int)Objects.size() - NumFixedObjects - 1;
  ensureMaxAlignment(Alignment);
  return Index;
}

int MachineFrameInfo::CreateVariableSizedObject(unsigned Alignment,
                                                const AllocaInst *Alloca, bool isSafe) {
  HasVarSizedObjects = true;
  if(isSafe) HasVarSizedSafeObjects = true;
  else HasVarSizedUnsafeObjects = true;
  Alignment = clampStackAlignment(!StackRealignable, Alignment, StackAlignment);
  Objects.push_back(StackObject(0, Alignment, 0, false, false, Alloca, true, 0, isSafe));
  ensureMaxAlignment(Alignment);
  return (int)Objects.size()-NumFixedObjects-1;
}

int MachineFrameInfo::CreateFixedObject(uint64_t Size, int64_t SPOffset,
<<<<<<< HEAD
                                        bool Immutable, bool isAliased, bool isSafe) {
=======
                                        bool IsImmutable, bool IsAliased) {
>>>>>>> 961e3453
  assert(Size != 0 && "Cannot allocate zero size fixed stack objects!");
  // The alignment of the frame index can be determined from its offset from
  // the incoming frame position.  If the frame object is at offset 32 and
  // the stack is guaranteed to be 16-byte aligned, then we know that the
  // object is 16-byte aligned. Note that unlike the non-fixed case, if the
  // stack needs realignment, we can't assume that the stack will in fact be
  // aligned.
<<<<<<< HEAD
  unsigned Align = MinAlign(SPOffset, ForcedRealign ? 1 : StackAlignment);
  if(!isSafe) HasStaticUnsafeObjects = true;
  Align = clampStackAlignment(!StackRealignable, Align, StackAlignment);
  Objects.insert(Objects.begin(), StackObject(Size, Align, SPOffset, Immutable,
                                              /*isSS*/   false,
                                              /*Alloca*/ nullptr, isAliased, 0, isSafe));
=======
  unsigned Alignment = MinAlign(SPOffset, ForcedRealign ? 1 : StackAlignment);
  Alignment = clampStackAlignment(!StackRealignable, Alignment, StackAlignment);
  Objects.insert(Objects.begin(),
                 StackObject(Size, Alignment, SPOffset, IsImmutable,
                             /*isSpillSlot=*/false, /*Alloca=*/nullptr,
                             IsAliased));
>>>>>>> 961e3453
  return -++NumFixedObjects;
}

int MachineFrameInfo::CreateFixedSpillStackObject(uint64_t Size,
                                                  int64_t SPOffset,
<<<<<<< HEAD
                                                  bool Immutable, bool isSafe) {
  unsigned Align = MinAlign(SPOffset, ForcedRealign ? 1 : StackAlignment);
  if(!isSafe) HasStaticUnsafeObjects = true;
  Align = clampStackAlignment(!StackRealignable, Align, StackAlignment);
  Objects.insert(Objects.begin(), StackObject(Size, Align, SPOffset, Immutable,
                                              /*isSS*/ true,
                                              /*Alloca*/ nullptr,
                                              /*isAliased*/ false, 0, isSafe));
=======
                                                  bool IsImmutable) {
  unsigned Alignment = MinAlign(SPOffset, ForcedRealign ? 1 : StackAlignment);
  Alignment = clampStackAlignment(!StackRealignable, Alignment, StackAlignment);
  Objects.insert(Objects.begin(),
                 StackObject(Size, Alignment, SPOffset, IsImmutable,
                             /*IsSpillSlot=*/true, /*Alloca=*/nullptr,
                             /*IsAliased=*/false));
>>>>>>> 961e3453
  return -++NumFixedObjects;
}

BitVector MachineFrameInfo::getPristineRegs(const MachineFunction &MF) const {
  const TargetRegisterInfo *TRI = MF.getSubtarget().getRegisterInfo();
  BitVector BV(TRI->getNumRegs());

  // Before CSI is calculated, no registers are considered pristine. They can be
  // freely used and PEI will make sure they are saved.
  if (!isCalleeSavedInfoValid())
    return BV;

  const MachineRegisterInfo &MRI = MF.getRegInfo();
  for (const MCPhysReg *CSR = MRI.getCalleeSavedRegs(); CSR && *CSR;
       ++CSR)
    BV.set(*CSR);

  // Saved CSRs are not pristine.
  for (auto &I : getCalleeSavedInfo())
    for (MCSubRegIterator S(I.getReg(), TRI, true); S.isValid(); ++S)
      BV.reset(*S);

  return BV;
}

unsigned MachineFrameInfo::estimateStackSize(const MachineFunction &MF) const {
  const TargetFrameLowering *TFI = MF.getSubtarget().getFrameLowering();
  const TargetRegisterInfo *RegInfo = MF.getSubtarget().getRegisterInfo();
  unsigned MaxAlign = getMaxAlignment();
  int Offset = 0;

  // This code is very, very similar to PEI::calculateFrameObjectOffsets().
  // It really should be refactored to share code. Until then, changes
  // should keep in mind that there's tight coupling between the two.

  for (int i = getObjectIndexBegin(); i != 0; ++i) {
    int FixedOff = -getObjectOffset(i);
    if (FixedOff > Offset) Offset = FixedOff;
  }
  for (unsigned i = 0, e = getObjectIndexEnd(); i != e; ++i) {
    if (isDeadObjectIndex(i))
      continue;
    Offset += getObjectSize(i);
    unsigned Align = getObjectAlignment(i);
    // Adjust to alignment boundary
    Offset = (Offset+Align-1)/Align*Align;

    MaxAlign = std::max(Align, MaxAlign);
  }

  if (adjustsStack() && TFI->hasReservedCallFrame(MF))
    Offset += getMaxCallFrameSize();

  // Round up the size to a multiple of the alignment.  If the function has
  // any calls or alloca's, align to the target's StackAlignment value to
  // ensure that the callee's frame or the alloca data is suitably aligned;
  // otherwise, for leaf functions, align to the TransientStackAlignment
  // value.
  unsigned StackAlign;
  if (adjustsStack() || hasVarSizedObjects() ||
      (RegInfo->needsStackRealignment(MF) && getObjectIndexEnd() != 0))
    StackAlign = TFI->getStackAlignment();
  else
    StackAlign = TFI->getTransientStackAlignment();

  // If the frame pointer is eliminated, all frame offsets will be relative to
  // SP not FP. Align to MaxAlign so this works.
  StackAlign = std::max(StackAlign, MaxAlign);
  unsigned AlignMask = StackAlign - 1;
  Offset = (Offset + AlignMask) & ~uint64_t(AlignMask);

  return (unsigned)Offset;
}

void MachineFrameInfo::computeMaxCallFrameSize(const MachineFunction &MF) {
  const TargetInstrInfo &TII = *MF.getSubtarget().getInstrInfo();
  unsigned FrameSetupOpcode = TII.getCallFrameSetupOpcode();
  unsigned FrameDestroyOpcode = TII.getCallFrameDestroyOpcode();
  assert(FrameSetupOpcode != ~0u && FrameDestroyOpcode != ~0u &&
         "Can only compute MaxCallFrameSize if Setup/Destroy opcode are known");

  MaxCallFrameSize = 0;
  for (const MachineBasicBlock &MBB : MF) {
    for (const MachineInstr &MI : MBB) {
      unsigned Opcode = MI.getOpcode();
      if (Opcode == FrameSetupOpcode || Opcode == FrameDestroyOpcode) {
        unsigned Size = TII.getFrameSize(MI);
        MaxCallFrameSize = std::max(MaxCallFrameSize, Size);
        AdjustsStack = true;
      } else if (MI.isInlineAsm()) {
        // Some inline asm's need a stack frame, as indicated by operand 1.
        unsigned ExtraInfo = MI.getOperand(InlineAsm::MIOp_ExtraInfo).getImm();
        if (ExtraInfo & InlineAsm::Extra_IsAlignStack)
          AdjustsStack = true;
      }
    }
  }
}

void MachineFrameInfo::print(const MachineFunction &MF, raw_ostream &OS) const{
  if (Objects.empty()) return;

  const TargetFrameLowering *FI = MF.getSubtarget().getFrameLowering();
  int ValOffset = (FI ? FI->getOffsetOfLocalArea() : 0);

  OS << "Frame Objects:\n";

  for (unsigned i = 0, e = Objects.size(); i != e; ++i) {
    const StackObject &SO = Objects[i];
    OS << "  fi#" << (int)(i-NumFixedObjects) << ": ";

    if (SO.StackID != 0)
      OS << "id=" << static_cast<unsigned>(SO.StackID) << ' ';

    if (SO.Size == ~0ULL) {
      OS << "dead\n";
      continue;
    }
    if (SO.Size == 0)
      OS << "variable sized";
    else
      OS << "size=" << SO.Size;
    OS << ", align=" << SO.Alignment;

    if (i < NumFixedObjects)
      OS << ", fixed";
    if (i < NumFixedObjects || SO.SPOffset != -1) {
      int64_t Off = SO.SPOffset - ValOffset;
      OS << ", at location [SP";
      if (Off > 0)
        OS << "+" << Off;
      else if (Off < 0)
        OS << Off;
      OS << "]";
    }
    OS << "\n";
  }
}

#if !defined(NDEBUG) || defined(LLVM_ENABLE_DUMP)
LLVM_DUMP_METHOD void MachineFrameInfo::dump(const MachineFunction &MF) const {
  print(MF, dbgs());
}
#endif<|MERGE_RESOLUTION|>--- conflicted
+++ resolved
@@ -48,24 +48,14 @@
 }
 
 int MachineFrameInfo::CreateStackObject(uint64_t Size, unsigned Alignment,
-<<<<<<< HEAD
-                                        bool isSS, const AllocaInst *Alloca,
-                                        uint8_t ID, bool isSafe) {
-=======
                                         bool IsSpillSlot,
                                         const AllocaInst *Alloca,
-                                        uint8_t StackID) {
->>>>>>> 961e3453
+                                        uint8_t StackID, bool isSafe) {
   assert(Size != 0 && "Cannot allocate zero size stack objects!");
   if(!isSafe) HasStaticUnsafeObjects = true;
   Alignment = clampStackAlignment(!StackRealignable, Alignment, StackAlignment);
-<<<<<<< HEAD
-  Objects.push_back(StackObject(Size, Alignment, 0, false, isSS, Alloca,
-                                !isSS, ID, isSafe));
-=======
   Objects.push_back(StackObject(Size, Alignment, 0, false, IsSpillSlot, Alloca,
-                                !IsSpillSlot, StackID));
->>>>>>> 961e3453
+                                !IsSpillSlot, StackID, isSafe));
   int Index = (int)Objects.size() - NumFixedObjects - 1;
   assert(Index >= 0 && "Bad frame index!");
   ensureMaxAlignment(Alignment);
@@ -93,11 +83,7 @@
 }
 
 int MachineFrameInfo::CreateFixedObject(uint64_t Size, int64_t SPOffset,
-<<<<<<< HEAD
-                                        bool Immutable, bool isAliased, bool isSafe) {
-=======
-                                        bool IsImmutable, bool IsAliased) {
->>>>>>> 961e3453
+                                        bool IsImmutable, bool IsAliased, bool isSafe) {
   assert(Size != 0 && "Cannot allocate zero size fixed stack objects!");
   // The alignment of the frame index can be determined from its offset from
   // the incoming frame position.  If the frame object is at offset 32 and
@@ -105,44 +91,26 @@
   // object is 16-byte aligned. Note that unlike the non-fixed case, if the
   // stack needs realignment, we can't assume that the stack will in fact be
   // aligned.
-<<<<<<< HEAD
-  unsigned Align = MinAlign(SPOffset, ForcedRealign ? 1 : StackAlignment);
   if(!isSafe) HasStaticUnsafeObjects = true;
-  Align = clampStackAlignment(!StackRealignable, Align, StackAlignment);
-  Objects.insert(Objects.begin(), StackObject(Size, Align, SPOffset, Immutable,
-                                              /*isSS*/   false,
-                                              /*Alloca*/ nullptr, isAliased, 0, isSafe));
-=======
   unsigned Alignment = MinAlign(SPOffset, ForcedRealign ? 1 : StackAlignment);
   Alignment = clampStackAlignment(!StackRealignable, Alignment, StackAlignment);
   Objects.insert(Objects.begin(),
                  StackObject(Size, Alignment, SPOffset, IsImmutable,
                              /*isSpillSlot=*/false, /*Alloca=*/nullptr,
-                             IsAliased));
->>>>>>> 961e3453
+                             IsAliased, 0, isSafe));
   return -++NumFixedObjects;
 }
 
 int MachineFrameInfo::CreateFixedSpillStackObject(uint64_t Size,
                                                   int64_t SPOffset,
-<<<<<<< HEAD
-                                                  bool Immutable, bool isSafe) {
-  unsigned Align = MinAlign(SPOffset, ForcedRealign ? 1 : StackAlignment);
+                                                  bool IsImmutable, bool isSafe) {
   if(!isSafe) HasStaticUnsafeObjects = true;
-  Align = clampStackAlignment(!StackRealignable, Align, StackAlignment);
-  Objects.insert(Objects.begin(), StackObject(Size, Align, SPOffset, Immutable,
-                                              /*isSS*/ true,
-                                              /*Alloca*/ nullptr,
-                                              /*isAliased*/ false, 0, isSafe));
-=======
-                                                  bool IsImmutable) {
   unsigned Alignment = MinAlign(SPOffset, ForcedRealign ? 1 : StackAlignment);
   Alignment = clampStackAlignment(!StackRealignable, Alignment, StackAlignment);
   Objects.insert(Objects.begin(),
                  StackObject(Size, Alignment, SPOffset, IsImmutable,
                              /*IsSpillSlot=*/true, /*Alloca=*/nullptr,
-                             /*IsAliased=*/false));
->>>>>>> 961e3453
+                             /*IsAliased=*/false, 0, isSafe));
   return -++NumFixedObjects;
 }
 
