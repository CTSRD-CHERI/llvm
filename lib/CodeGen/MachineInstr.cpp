//===- lib/CodeGen/MachineInstr.cpp ---------------------------------------===//
//
//                     The LLVM Compiler Infrastructure
//
// This file is distributed under the University of Illinois Open Source
// License. See LICENSE.TXT for details.
//
//===----------------------------------------------------------------------===//
//
// Methods common to all machine instructions.
//
//===----------------------------------------------------------------------===//

#include "llvm/CodeGen/MachineInstr.h"
#include "llvm/ADT/APFloat.h"
#include "llvm/ADT/ArrayRef.h"
#include "llvm/ADT/FoldingSet.h"
#include "llvm/ADT/Hashing.h"
#include "llvm/ADT/None.h"
#include "llvm/ADT/STLExtras.h"
#include "llvm/ADT/SmallBitVector.h"
#include "llvm/ADT/SmallString.h"
#include "llvm/ADT/SmallVector.h"
#include "llvm/Analysis/AliasAnalysis.h"
#include "llvm/Analysis/Loads.h"
#include "llvm/Analysis/MemoryLocation.h"
#include "llvm/CodeGen/GlobalISel/RegisterBank.h"
#include "llvm/CodeGen/MachineBasicBlock.h"
#include "llvm/CodeGen/MachineFunction.h"
#include "llvm/CodeGen/MachineInstrBuilder.h"
#include "llvm/CodeGen/MachineInstrBundle.h"
#include "llvm/CodeGen/MachineMemOperand.h"
#include "llvm/CodeGen/MachineModuleInfo.h"
#include "llvm/CodeGen/MachineOperand.h"
#include "llvm/CodeGen/MachineRegisterInfo.h"
#include "llvm/CodeGen/PseudoSourceValue.h"
#include "llvm/CodeGen/TargetInstrInfo.h"
#include "llvm/CodeGen/TargetRegisterInfo.h"
#include "llvm/CodeGen/TargetSubtargetInfo.h"
#include "llvm/IR/Constants.h"
#include "llvm/IR/DebugInfoMetadata.h"
#include "llvm/IR/DebugLoc.h"
#include "llvm/IR/DerivedTypes.h"
#include "llvm/IR/Function.h"
#include "llvm/IR/InlineAsm.h"
#include "llvm/IR/InstrTypes.h"
#include "llvm/IR/Intrinsics.h"
#include "llvm/IR/LLVMContext.h"
#include "llvm/IR/Metadata.h"
#include "llvm/IR/Module.h"
#include "llvm/IR/ModuleSlotTracker.h"
#include "llvm/IR/Type.h"
#include "llvm/IR/Value.h"
#include "llvm/MC/MCInstrDesc.h"
#include "llvm/MC/MCRegisterInfo.h"
#include "llvm/MC/MCSymbol.h"
#include "llvm/Support/Casting.h"
#include "llvm/Support/CommandLine.h"
#include "llvm/Support/Compiler.h"
#include "llvm/Support/Debug.h"
#include "llvm/Support/ErrorHandling.h"
#include "llvm/Support/LowLevelTypeImpl.h"
#include "llvm/Support/MathExtras.h"
#include "llvm/Support/raw_ostream.h"
#include "llvm/Target/TargetIntrinsicInfo.h"
#include "llvm/Target/TargetMachine.h"
#include <algorithm>
#include <cassert>
#include <cstddef>
#include <cstdint>
#include <cstring>
#include <iterator>
#include <utility>

using namespace llvm;

<<<<<<< HEAD
static cl::opt<int> PrintRegMaskNumRegs(
    "print-regmask-num-regs",
    cl::desc("Number of registers to limit to when "
             "printing regmask operands in IR dumps. "
             "unlimited = -1"),
    cl::init(32), cl::Hidden);

//===----------------------------------------------------------------------===//
// MachineOperand Implementation
//===----------------------------------------------------------------------===//

void MachineOperand::setReg(unsigned Reg) {
  if (getReg() == Reg) return; // No change.

  // Otherwise, we have to change the register.  If this operand is embedded
  // into a machine function, we need to update the old and new register's
  // use/def lists.
  if (MachineInstr *MI = getParent())
    if (MachineBasicBlock *MBB = MI->getParent())
      if (MachineFunction *MF = MBB->getParent()) {
        MachineRegisterInfo &MRI = MF->getRegInfo();
        MRI.removeRegOperandFromUseList(this);
        SmallContents.RegNo = Reg;
        MRI.addRegOperandToUseList(this);
        return;
      }

  // Otherwise, just change the register, no problem.  :)
  SmallContents.RegNo = Reg;
}

void MachineOperand::substVirtReg(unsigned Reg, unsigned SubIdx,
                                  const TargetRegisterInfo &TRI) {
  assert(TargetRegisterInfo::isVirtualRegister(Reg));
  if (SubIdx && getSubReg())
    SubIdx = TRI.composeSubRegIndices(SubIdx, getSubReg());
  setReg(Reg);
  if (SubIdx)
    setSubReg(SubIdx);
}

void MachineOperand::substPhysReg(unsigned Reg, const TargetRegisterInfo &TRI) {
  assert(TargetRegisterInfo::isPhysicalRegister(Reg));
  if (getSubReg()) {
    Reg = TRI.getSubReg(Reg, getSubReg());
    // Note that getSubReg() may return 0 if the sub-register doesn't exist.
    // That won't happen in legal code.
    setSubReg(0);
    if (isDef())
      setIsUndef(false);
  }
  setReg(Reg);
}

/// Change a def to a use, or a use to a def.
void MachineOperand::setIsDef(bool Val) {
  assert(isReg() && "Wrong MachineOperand accessor");
  assert((!Val || !isDebug()) && "Marking a debug operation as def");
  if (IsDef == Val)
    return;
  // MRI may keep uses and defs in different list positions.
  if (MachineInstr *MI = getParent())
    if (MachineBasicBlock *MBB = MI->getParent())
      if (MachineFunction *MF = MBB->getParent()) {
        MachineRegisterInfo &MRI = MF->getRegInfo();
        MRI.removeRegOperandFromUseList(this);
        IsDef = Val;
        MRI.addRegOperandToUseList(this);
        return;
      }
  IsDef = Val;
}

// If this operand is currently a register operand, and if this is in a
// function, deregister the operand from the register's use/def list.
void MachineOperand::removeRegFromUses() {
  if (!isReg() || !isOnRegUseList())
    return;

  if (MachineInstr *MI = getParent()) {
    if (MachineBasicBlock *MBB = MI->getParent()) {
      if (MachineFunction *MF = MBB->getParent())
        MF->getRegInfo().removeRegOperandFromUseList(this);
    }
  }
}

/// ChangeToImmediate - Replace this operand with a new immediate operand of
/// the specified value.  If an operand is known to be an immediate already,
/// the setImm method should be used.
void MachineOperand::ChangeToImmediate(int64_t ImmVal) {
  assert((!isReg() || !isTied()) && "Cannot change a tied operand into an imm");

  removeRegFromUses();

  OpKind = MO_Immediate;
  Contents.ImmVal = ImmVal;
}

void MachineOperand::ChangeToFPImmediate(const ConstantFP *FPImm) {
  assert((!isReg() || !isTied()) && "Cannot change a tied operand into an imm");

  removeRegFromUses();

  OpKind = MO_FPImmediate;
  Contents.CFP = FPImm;
}

void MachineOperand::ChangeToES(const char *SymName, unsigned char TargetFlags) {
  assert((!isReg() || !isTied()) &&
         "Cannot change a tied operand into an external symbol");

  removeRegFromUses();

  OpKind = MO_ExternalSymbol;
  Contents.OffsetedInfo.Val.SymbolName = SymName;
  setOffset(0); // Offset is always 0.
  setTargetFlags(TargetFlags);
}

void MachineOperand::ChangeToMCSymbol(MCSymbol *Sym) {
  assert((!isReg() || !isTied()) &&
         "Cannot change a tied operand into an MCSymbol");

  removeRegFromUses();

  OpKind = MO_MCSymbol;
  Contents.Sym = Sym;
}

void MachineOperand::ChangeToFrameIndex(int Idx) {
  assert((!isReg() || !isTied()) &&
         "Cannot change a tied operand into a FrameIndex");

  removeRegFromUses();

  OpKind = MO_FrameIndex;
  setIndex(Idx);
}

void MachineOperand::ChangeToTargetIndex(unsigned Idx, int64_t Offset,
                                         unsigned char TargetFlags) {
  assert((!isReg() || !isTied()) &&
         "Cannot change a tied operand into a FrameIndex");

  removeRegFromUses();

  OpKind = MO_TargetIndex;
  setIndex(Idx);
  setOffset(Offset);
  setTargetFlags(TargetFlags);
}

/// ChangeToRegister - Replace this operand with a new register operand of
/// the specified value.  If an operand is known to be an register already,
/// the setReg method should be used.
void MachineOperand::ChangeToRegister(unsigned Reg, bool isDef, bool isImp,
                                      bool isKill, bool isDead, bool isUndef,
                                      bool isDebug) {
  MachineRegisterInfo *RegInfo = nullptr;
  if (MachineInstr *MI = getParent())
    if (MachineBasicBlock *MBB = MI->getParent())
      if (MachineFunction *MF = MBB->getParent())
        RegInfo = &MF->getRegInfo();
  // If this operand is already a register operand, remove it from the
  // register's use/def lists.
  bool WasReg = isReg();
  if (RegInfo && WasReg)
    RegInfo->removeRegOperandFromUseList(this);

  // Change this to a register and set the reg#.
  OpKind = MO_Register;
  SmallContents.RegNo = Reg;
  SubReg_TargetFlags = 0;
  IsDef = isDef;
  IsImp = isImp;
  IsKill = isKill;
  IsDead = isDead;
  IsUndef = isUndef;
  IsInternalRead = false;
  IsEarlyClobber = false;
  IsDebug = isDebug;
  // Ensure isOnRegUseList() returns false.
  Contents.Reg.Prev = nullptr;
  // Preserve the tie when the operand was already a register.
  if (!WasReg)
    TiedTo = 0;

  // If this operand is embedded in a function, add the operand to the
  // register's use/def list.
  if (RegInfo)
    RegInfo->addRegOperandToUseList(this);
}

/// isIdenticalTo - Return true if this operand is identical to the specified
/// operand. Note that this should stay in sync with the hash_value overload
/// below.
bool MachineOperand::isIdenticalTo(const MachineOperand &Other) const {
  if (getType() != Other.getType() ||
      getTargetFlags() != Other.getTargetFlags())
    return false;

  switch (getType()) {
  case MachineOperand::MO_Register:
    return getReg() == Other.getReg() && isDef() == Other.isDef() &&
           getSubReg() == Other.getSubReg();
  case MachineOperand::MO_Immediate:
    return getImm() == Other.getImm();
  case MachineOperand::MO_CImmediate:
    return getCImm() == Other.getCImm();
  case MachineOperand::MO_FPImmediate:
    return getFPImm() == Other.getFPImm();
  case MachineOperand::MO_MachineBasicBlock:
    return getMBB() == Other.getMBB();
  case MachineOperand::MO_FrameIndex:
    return getIndex() == Other.getIndex();
  case MachineOperand::MO_ConstantPoolIndex:
  case MachineOperand::MO_TargetIndex:
    return getIndex() == Other.getIndex() && getOffset() == Other.getOffset();
  case MachineOperand::MO_JumpTableIndex:
    return getIndex() == Other.getIndex();
  case MachineOperand::MO_GlobalAddress:
    return getGlobal() == Other.getGlobal() && getOffset() == Other.getOffset();
  case MachineOperand::MO_ExternalSymbol:
    return strcmp(getSymbolName(), Other.getSymbolName()) == 0 &&
           getOffset() == Other.getOffset();
  case MachineOperand::MO_BlockAddress:
    return getBlockAddress() == Other.getBlockAddress() &&
           getOffset() == Other.getOffset();
  case MachineOperand::MO_RegisterMask:
  case MachineOperand::MO_RegisterLiveOut: {
    // Shallow compare of the two RegMasks
    const uint32_t *RegMask = getRegMask();
    const uint32_t *OtherRegMask = Other.getRegMask();
    if (RegMask == OtherRegMask)
      return true;

    // Calculate the size of the RegMask
    const MachineFunction *MF = getParent()->getMF();
    const TargetRegisterInfo *TRI = MF->getSubtarget().getRegisterInfo();
    unsigned RegMaskSize = (TRI->getNumRegs() + 31) / 32;

    // Deep compare of the two RegMasks
    return std::equal(RegMask, RegMask + RegMaskSize, OtherRegMask);
  }
  case MachineOperand::MO_MCSymbol:
    return getMCSymbol() == Other.getMCSymbol();
  case MachineOperand::MO_CFIIndex:
    return getCFIIndex() == Other.getCFIIndex();
  case MachineOperand::MO_Metadata:
    return getMetadata() == Other.getMetadata();
  case MachineOperand::MO_IntrinsicID:
    return getIntrinsicID() == Other.getIntrinsicID();
  case MachineOperand::MO_Predicate:
    return getPredicate() == Other.getPredicate();
  }
  llvm_unreachable("Invalid machine operand type");
}

// Note: this must stay exactly in sync with isIdenticalTo above.
hash_code llvm::hash_value(const MachineOperand &MO) {
  switch (MO.getType()) {
  case MachineOperand::MO_Register:
    // Register operands don't have target flags.
    return hash_combine(MO.getType(), MO.getReg(), MO.getSubReg(), MO.isDef());
  case MachineOperand::MO_Immediate:
    return hash_combine(MO.getType(), MO.getTargetFlags(), MO.getImm());
  case MachineOperand::MO_CImmediate:
    return hash_combine(MO.getType(), MO.getTargetFlags(), MO.getCImm());
  case MachineOperand::MO_FPImmediate:
    return hash_combine(MO.getType(), MO.getTargetFlags(), MO.getFPImm());
  case MachineOperand::MO_MachineBasicBlock:
    return hash_combine(MO.getType(), MO.getTargetFlags(), MO.getMBB());
  case MachineOperand::MO_FrameIndex:
    return hash_combine(MO.getType(), MO.getTargetFlags(), MO.getIndex());
  case MachineOperand::MO_ConstantPoolIndex:
  case MachineOperand::MO_TargetIndex:
    return hash_combine(MO.getType(), MO.getTargetFlags(), MO.getIndex(),
                        MO.getOffset());
  case MachineOperand::MO_JumpTableIndex:
    return hash_combine(MO.getType(), MO.getTargetFlags(), MO.getIndex());
  case MachineOperand::MO_ExternalSymbol:
    return hash_combine(MO.getType(), MO.getTargetFlags(), MO.getOffset(),
                        MO.getSymbolName());
  case MachineOperand::MO_GlobalAddress:
    return hash_combine(MO.getType(), MO.getTargetFlags(), MO.getGlobal(),
                        MO.getOffset());
  case MachineOperand::MO_BlockAddress:
    return hash_combine(MO.getType(), MO.getTargetFlags(),
                        MO.getBlockAddress(), MO.getOffset());
  case MachineOperand::MO_RegisterMask:
  case MachineOperand::MO_RegisterLiveOut:
    return hash_combine(MO.getType(), MO.getTargetFlags(), MO.getRegMask());
  case MachineOperand::MO_Metadata:
    return hash_combine(MO.getType(), MO.getTargetFlags(), MO.getMetadata());
  case MachineOperand::MO_MCSymbol:
    return hash_combine(MO.getType(), MO.getTargetFlags(), MO.getMCSymbol());
  case MachineOperand::MO_CFIIndex:
    return hash_combine(MO.getType(), MO.getTargetFlags(), MO.getCFIIndex());
  case MachineOperand::MO_IntrinsicID:
    return hash_combine(MO.getType(), MO.getTargetFlags(), MO.getIntrinsicID());
  case MachineOperand::MO_Predicate:
    return hash_combine(MO.getType(), MO.getTargetFlags(), MO.getPredicate());
  }
  llvm_unreachable("Invalid machine operand type");
}

void MachineOperand::print(raw_ostream &OS, const TargetRegisterInfo *TRI,
                           const TargetIntrinsicInfo *IntrinsicInfo) const {
  ModuleSlotTracker DummyMST(nullptr);
  print(OS, DummyMST, TRI, IntrinsicInfo);
}

void MachineOperand::print(raw_ostream &OS, ModuleSlotTracker &MST,
                           const TargetRegisterInfo *TRI,
                           const TargetIntrinsicInfo *IntrinsicInfo) const {
  switch (getType()) {
  case MachineOperand::MO_Register:
    OS << PrintReg(getReg(), TRI, getSubReg());

    if (isDef() || isKill() || isDead() || isImplicit() || isUndef() ||
        isInternalRead() || isEarlyClobber() || isTied()) {
      OS << '<';
      bool NeedComma = false;
      if (isDef()) {
        if (NeedComma) OS << ',';
        if (isEarlyClobber())
          OS << "earlyclobber,";
        if (isImplicit())
          OS << "imp-";
        OS << "def";
        NeedComma = true;
        // <def,read-undef> only makes sense when getSubReg() is set.
        // Don't clutter the output otherwise.
        if (isUndef() && getSubReg())
          OS << ",read-undef";
      } else if (isImplicit()) {
        OS << "imp-use";
        NeedComma = true;
      }

      if (isKill()) {
        if (NeedComma) OS << ',';
        OS << "kill";
        NeedComma = true;
      }
      if (isDead()) {
        if (NeedComma) OS << ',';
        OS << "dead";
        NeedComma = true;
      }
      if (isUndef() && isUse()) {
        if (NeedComma) OS << ',';
        OS << "undef";
        NeedComma = true;
      }
      if (isInternalRead()) {
        if (NeedComma) OS << ',';
        OS << "internal";
        NeedComma = true;
      }
      if (isTied()) {
        if (NeedComma) OS << ',';
        OS << "tied";
        if (TiedTo != 15)
          OS << unsigned(TiedTo - 1);
      }
      OS << '>';
    }
    break;
  case MachineOperand::MO_Immediate:
    OS << getImm();
    break;
  case MachineOperand::MO_CImmediate:
    getCImm()->getValue().print(OS, false);
    break;
  case MachineOperand::MO_FPImmediate:
    if (getFPImm()->getType()->isFloatTy()) {
      OS << getFPImm()->getValueAPF().convertToFloat();
    } else if (getFPImm()->getType()->isHalfTy()) {
      APFloat APF = getFPImm()->getValueAPF();
      bool Unused;
      APF.convert(APFloat::IEEEsingle(), APFloat::rmNearestTiesToEven, &Unused);
      OS << "half " << APF.convertToFloat();
    } else if (getFPImm()->getType()->isFP128Ty()) {
      APFloat APF = getFPImm()->getValueAPF();
      SmallString<16> Str;
      getFPImm()->getValueAPF().toString(Str);
      OS << "quad " << Str;
    } else if (getFPImm()->getType()->isX86_FP80Ty()) {
      APFloat APF = getFPImm()->getValueAPF();
      OS << "x86_fp80 0xK";
      APInt API = APF.bitcastToAPInt();
      OS << format_hex_no_prefix(API.getHiBits(16).getZExtValue(), 4,
                                 /*Upper=*/true);
      OS << format_hex_no_prefix(API.getLoBits(64).getZExtValue(), 16,
                                 /*Upper=*/true);
    } else {
      OS << getFPImm()->getValueAPF().convertToDouble();
    }
    break;
  case MachineOperand::MO_MachineBasicBlock:
    OS << "<BB#" << getMBB()->getNumber() << ">";
    break;
  case MachineOperand::MO_FrameIndex:
    OS << "<fi#" << getIndex() << '>';
    break;
  case MachineOperand::MO_ConstantPoolIndex:
    OS << "<cp#" << getIndex();
    if (getOffset()) OS << "+" << getOffset();
    OS << '>';
    break;
  case MachineOperand::MO_TargetIndex:
    OS << "<ti#" << getIndex();
    if (getOffset()) OS << "+" << getOffset();
    OS << '>';
    break;
  case MachineOperand::MO_JumpTableIndex:
    OS << "<jt#" << getIndex() << '>';
    break;
  case MachineOperand::MO_GlobalAddress:
    OS << "<ga:";
    getGlobal()->printAsOperand(OS, /*PrintType=*/false, MST);
    if (getOffset()) OS << "+" << getOffset();
    OS << '>';
    break;
  case MachineOperand::MO_ExternalSymbol:
    OS << "<es:" << getSymbolName();
    if (getOffset()) OS << "+" << getOffset();
    OS << '>';
    break;
  case MachineOperand::MO_BlockAddress:
    OS << '<';
    getBlockAddress()->printAsOperand(OS, /*PrintType=*/false, MST);
    if (getOffset()) OS << "+" << getOffset();
    OS << '>';
    break;
  case MachineOperand::MO_RegisterMask: {
    unsigned NumRegsInMask = 0;
    unsigned NumRegsEmitted = 0;
    OS << "<regmask";
    for (unsigned i = 0; i < TRI->getNumRegs(); ++i) {
      unsigned MaskWord = i / 32;
      unsigned MaskBit = i % 32;
      if (getRegMask()[MaskWord] & (1 << MaskBit)) {
        if (PrintRegMaskNumRegs < 0 ||
            NumRegsEmitted <= static_cast<unsigned>(PrintRegMaskNumRegs)) {
          OS << " " << PrintReg(i, TRI);
          NumRegsEmitted++;
        }
        NumRegsInMask++;
      }
    }
    if (NumRegsEmitted != NumRegsInMask)
      OS << " and " << (NumRegsInMask - NumRegsEmitted) << " more...";
    OS << ">";
    break;
  }
  case MachineOperand::MO_RegisterLiveOut:
    OS << "<regliveout>";
    break;
  case MachineOperand::MO_Metadata:
    OS << '<';
    getMetadata()->printAsOperand(OS, MST);
    OS << '>';
    break;
  case MachineOperand::MO_MCSymbol:
    OS << "<MCSym=" << *getMCSymbol() << '>';
    break;
  case MachineOperand::MO_CFIIndex:
    OS << "<call frame instruction>";
    break;
  case MachineOperand::MO_IntrinsicID: {
    Intrinsic::ID ID = getIntrinsicID();
    if (ID < Intrinsic::num_intrinsics)
      OS << "<intrinsic:@" << Intrinsic::getName(ID, None) << '>';
    else if (IntrinsicInfo)
      OS << "<intrinsic:@" << IntrinsicInfo->getName(ID) << '>';
    else
      OS << "<intrinsic:" << ID << '>';
    break;
  }
  case MachineOperand::MO_Predicate: {
    auto Pred = static_cast<CmpInst::Predicate>(getPredicate());
    OS << '<' << (CmpInst::isIntPredicate(Pred) ? "intpred" : "floatpred")
       << CmpInst::getPredicateName(Pred) << '>';
    break;
  }
  }
  if (unsigned TF = getTargetFlags())
    OS << "[TF=" << TF << ']';
}

#if !defined(NDEBUG) || defined(LLVM_ENABLE_DUMP)
LLVM_DUMP_METHOD void MachineOperand::dump() const {
  dbgs() << *this << '\n';
}
#endif

//===----------------------------------------------------------------------===//
// MachineMemOperand Implementation
//===----------------------------------------------------------------------===//

/// getAddrSpace - Return the LLVM IR address space number that this pointer
/// points into.
unsigned MachinePointerInfo::getAddrSpace() const {
  if (V.isNull()) return 0;

  if (V.is<const PseudoSourceValue*>())
    return V.get<const PseudoSourceValue*>()->getAddressSpace();

  return cast<PointerType>(V.get<const Value*>()->getType())->getAddressSpace();
}

/// isDereferenceable - Return true if V is always dereferenceable for 
/// Offset + Size byte.
bool MachinePointerInfo::isDereferenceable(unsigned Size, LLVMContext &C,
                                           const DataLayout &DL) const {
  if (!V.is<const Value*>())
    return false;

  const Value *BasePtr = V.get<const Value*>();
  if (BasePtr == nullptr)
    return false;

  return isDereferenceableAndAlignedPointer(
      BasePtr, 1, APInt(DL.getPointerSizeInBits(), Offset + Size), DL);
}

/// getConstantPool - Return a MachinePointerInfo record that refers to the
/// constant pool.
MachinePointerInfo MachinePointerInfo::getConstantPool(MachineFunction &MF) {
  return MachinePointerInfo(MF.getPSVManager().getConstantPool());
}

/// getFixedStack - Return a MachinePointerInfo record that refers to the
/// the specified FrameIndex.
MachinePointerInfo MachinePointerInfo::getFixedStack(MachineFunction &MF,
                                                     int FI, int64_t Offset) {
  return MachinePointerInfo(MF.getPSVManager().getFixedStack(FI), Offset);
}

MachinePointerInfo MachinePointerInfo::getJumpTable(MachineFunction &MF) {
  return MachinePointerInfo(MF.getPSVManager().getJumpTable());
}

MachinePointerInfo MachinePointerInfo::getGOT(MachineFunction &MF) {
  return MachinePointerInfo(MF.getPSVManager().getGOT());
}

MachinePointerInfo MachinePointerInfo::getCapTable(MachineFunction &MF) {
  return MachinePointerInfo(MF.getPSVManager().getCapTable());
}

MachinePointerInfo MachinePointerInfo::getStack(MachineFunction &MF,
                                                int64_t Offset,
                                                uint8_t ID) {
  return MachinePointerInfo(MF.getPSVManager().getStack(), Offset,ID);
}

MachineMemOperand::MachineMemOperand(MachinePointerInfo ptrinfo, Flags f,
                                     uint64_t s, unsigned int a,
                                     const AAMDNodes &AAInfo,
                                     const MDNode *Ranges,
                                     SyncScope::ID SSID,
                                     AtomicOrdering Ordering,
                                     AtomicOrdering FailureOrdering)
    : PtrInfo(ptrinfo), Size(s), FlagVals(f), BaseAlignLog2(Log2_32(a) + 1),
      AAInfo(AAInfo), Ranges(Ranges) {
  assert((PtrInfo.V.isNull() || PtrInfo.V.is<const PseudoSourceValue*>() ||
          isa<PointerType>(PtrInfo.V.get<const Value*>()->getType())) &&
         "invalid pointer value");
  assert(getBaseAlignment() == a && "Alignment is not a power of 2!");
  assert((isLoad() || isStore()) && "Not a load/store!");

  AtomicInfo.SSID = static_cast<unsigned>(SSID);
  assert(getSyncScopeID() == SSID && "Value truncated");
  AtomicInfo.Ordering = static_cast<unsigned>(Ordering);
  assert(getOrdering() == Ordering && "Value truncated");
  AtomicInfo.FailureOrdering = static_cast<unsigned>(FailureOrdering);
  assert(getFailureOrdering() == FailureOrdering && "Value truncated");
}

/// Profile - Gather unique data for the object.
///
void MachineMemOperand::Profile(FoldingSetNodeID &ID) const {
  ID.AddInteger(getOffset());
  ID.AddInteger(Size);
  ID.AddPointer(getOpaqueValue());
  ID.AddInteger(getFlags());
  ID.AddInteger(getBaseAlignment());
}

void MachineMemOperand::refineAlignment(const MachineMemOperand *MMO) {
  // The Value and Offset may differ due to CSE. But the flags and size
  // should be the same.
  assert(MMO->getFlags() == getFlags() && "Flags mismatch!");
  assert(MMO->getSize() == getSize() && "Size mismatch!");

  if (MMO->getBaseAlignment() >= getBaseAlignment()) {
    // Update the alignment value.
    BaseAlignLog2 = Log2_32(MMO->getBaseAlignment()) + 1;
    // Also update the base and offset, because the new alignment may
    // not be applicable with the old ones.
    PtrInfo = MMO->PtrInfo;
  }
}

/// getAlignment - Return the minimum known alignment in bytes of the
/// actual memory reference.
uint64_t MachineMemOperand::getAlignment() const {
  return MinAlign(getBaseAlignment(), getOffset());
}

void MachineMemOperand::print(raw_ostream &OS) const {
  ModuleSlotTracker DummyMST(nullptr);
  print(OS, DummyMST);
}
void MachineMemOperand::print(raw_ostream &OS, ModuleSlotTracker &MST) const {
  assert((isLoad() || isStore()) &&
         "SV has to be a load, store or both.");

  if (isVolatile())
    OS << "Volatile ";

  if (isLoad())
    OS << "LD";
  if (isStore())
    OS << "ST";
  OS << getSize();

  // Print the address information.
  OS << "[";
  if (const Value *V = getValue())
    V->printAsOperand(OS, /*PrintType=*/false, MST);
  else if (const PseudoSourceValue *PSV = getPseudoValue())
    PSV->printCustom(OS);
  else
    OS << "<unknown>";

  unsigned AS = getAddrSpace();
  if (AS != 0)
    OS << "(addrspace=" << AS << ')';

  // If the alignment of the memory reference itself differs from the alignment
  // of the base pointer, print the base alignment explicitly, next to the base
  // pointer.
  if (getBaseAlignment() != getAlignment())
    OS << "(align=" << getBaseAlignment() << ")";

  if (getOffset() != 0)
    OS << "+" << getOffset();
  OS << "]";

  // Print the alignment of the reference.
  if (getBaseAlignment() != getAlignment() || getBaseAlignment() != getSize())
    OS << "(align=" << getAlignment() << ")";

  // Print TBAA info.
  if (const MDNode *TBAAInfo = getAAInfo().TBAA) {
    OS << "(tbaa=";
    if (TBAAInfo->getNumOperands() > 0)
      TBAAInfo->getOperand(0)->printAsOperand(OS, MST);
    else
      OS << "<unknown>";
    OS << ")";
  }

  // Print AA scope info.
  if (const MDNode *ScopeInfo = getAAInfo().Scope) {
    OS << "(alias.scope=";
    if (ScopeInfo->getNumOperands() > 0)
      for (unsigned i = 0, ie = ScopeInfo->getNumOperands(); i != ie; ++i) {
        ScopeInfo->getOperand(i)->printAsOperand(OS, MST);
        if (i != ie-1)
          OS << ",";
      }
    else
      OS << "<unknown>";
    OS << ")";
  }

  // Print AA noalias scope info.
  if (const MDNode *NoAliasInfo = getAAInfo().NoAlias) {
    OS << "(noalias=";
    if (NoAliasInfo->getNumOperands() > 0)
      for (unsigned i = 0, ie = NoAliasInfo->getNumOperands(); i != ie; ++i) {
        NoAliasInfo->getOperand(i)->printAsOperand(OS, MST);
        if (i != ie-1)
          OS << ",";
      }
    else
      OS << "<unknown>";
    OS << ")";
  }

  if (isNonTemporal())
    OS << "(nontemporal)";
  if (isDereferenceable())
    OS << "(dereferenceable)";
  if (isInvariant())
    OS << "(invariant)";
  if (getFlags() & MOTargetFlag1)
    OS << "(flag1)";
  if (getFlags() & MOTargetFlag2)
    OS << "(flag2)";
  if (getFlags() & MOTargetFlag3)
    OS << "(flag3)";
}

//===----------------------------------------------------------------------===//
// MachineInstr Implementation
//===----------------------------------------------------------------------===//

=======
>>>>>>> 090820fd
void MachineInstr::addImplicitDefUseOperands(MachineFunction &MF) {
  if (MCID->ImplicitDefs)
    for (const MCPhysReg *ImpDefs = MCID->getImplicitDefs(); *ImpDefs;
           ++ImpDefs)
      addOperand(MF, MachineOperand::CreateReg(*ImpDefs, true, true));
  if (MCID->ImplicitUses)
    for (const MCPhysReg *ImpUses = MCID->getImplicitUses(); *ImpUses;
           ++ImpUses)
      addOperand(MF, MachineOperand::CreateReg(*ImpUses, false, true));
}

/// MachineInstr ctor - This constructor creates a MachineInstr and adds the
/// implicit operands. It reserves space for the number of operands specified by
/// the MCInstrDesc.
MachineInstr::MachineInstr(MachineFunction &MF, const MCInstrDesc &tid,
                           DebugLoc dl, bool NoImp)
    : MCID(&tid), debugLoc(std::move(dl)) {
  assert(debugLoc.hasTrivialDestructor() && "Expected trivial destructor");

  // Reserve space for the expected number of operands.
  if (unsigned NumOps = MCID->getNumOperands() +
    MCID->getNumImplicitDefs() + MCID->getNumImplicitUses()) {
    CapOperands = OperandCapacity::get(NumOps);
    Operands = MF.allocateOperandArray(CapOperands);
  }

  if (!NoImp)
    addImplicitDefUseOperands(MF);
}

/// MachineInstr ctor - Copies MachineInstr arg exactly
///
MachineInstr::MachineInstr(MachineFunction &MF, const MachineInstr &MI)
    : MCID(&MI.getDesc()), NumMemRefs(MI.NumMemRefs), MemRefs(MI.MemRefs),
      debugLoc(MI.getDebugLoc()) {
  assert(debugLoc.hasTrivialDestructor() && "Expected trivial destructor");

  CapOperands = OperandCapacity::get(MI.getNumOperands());
  Operands = MF.allocateOperandArray(CapOperands);

  // Copy operands.
  for (const MachineOperand &MO : MI.operands())
    addOperand(MF, MO);

  // Copy all the sensible flags.
  setFlags(MI.Flags);
}

/// getRegInfo - If this instruction is embedded into a MachineFunction,
/// return the MachineRegisterInfo object for the current function, otherwise
/// return null.
MachineRegisterInfo *MachineInstr::getRegInfo() {
  if (MachineBasicBlock *MBB = getParent())
    return &MBB->getParent()->getRegInfo();
  return nullptr;
}

/// RemoveRegOperandsFromUseLists - Unlink all of the register operands in
/// this instruction from their respective use lists.  This requires that the
/// operands already be on their use lists.
void MachineInstr::RemoveRegOperandsFromUseLists(MachineRegisterInfo &MRI) {
  for (MachineOperand &MO : operands())
    if (MO.isReg())
      MRI.removeRegOperandFromUseList(&MO);
}

/// AddRegOperandsToUseLists - Add all of the register operands in
/// this instruction from their respective use lists.  This requires that the
/// operands not be on their use lists yet.
void MachineInstr::AddRegOperandsToUseLists(MachineRegisterInfo &MRI) {
  for (MachineOperand &MO : operands())
    if (MO.isReg())
      MRI.addRegOperandToUseList(&MO);
}

void MachineInstr::addOperand(const MachineOperand &Op) {
  MachineBasicBlock *MBB = getParent();
  assert(MBB && "Use MachineInstrBuilder to add operands to dangling instrs");
  MachineFunction *MF = MBB->getParent();
  assert(MF && "Use MachineInstrBuilder to add operands to dangling instrs");
  addOperand(*MF, Op);
}

/// Move NumOps MachineOperands from Src to Dst, with support for overlapping
/// ranges. If MRI is non-null also update use-def chains.
static void moveOperands(MachineOperand *Dst, MachineOperand *Src,
                         unsigned NumOps, MachineRegisterInfo *MRI) {
  if (MRI)
    return MRI->moveOperands(Dst, Src, NumOps);

  // MachineOperand is a trivially copyable type so we can just use memmove.
  std::memmove(Dst, Src, NumOps * sizeof(MachineOperand));
}

/// addOperand - Add the specified operand to the instruction.  If it is an
/// implicit operand, it is added to the end of the operand list.  If it is
/// an explicit operand it is added at the end of the explicit operand list
/// (before the first implicit operand).
void MachineInstr::addOperand(MachineFunction &MF, const MachineOperand &Op) {
  assert(MCID && "Cannot add operands before providing an instr descriptor");

  // Check if we're adding one of our existing operands.
  if (&Op >= Operands && &Op < Operands + NumOperands) {
    // This is unusual: MI->addOperand(MI->getOperand(i)).
    // If adding Op requires reallocating or moving existing operands around,
    // the Op reference could go stale. Support it by copying Op.
    MachineOperand CopyOp(Op);
    return addOperand(MF, CopyOp);
  }

  // Find the insert location for the new operand.  Implicit registers go at
  // the end, everything else goes before the implicit regs.
  //
  // FIXME: Allow mixed explicit and implicit operands on inline asm.
  // InstrEmitter::EmitSpecialNode() is marking inline asm clobbers as
  // implicit-defs, but they must not be moved around.  See the FIXME in
  // InstrEmitter.cpp.
  unsigned OpNo = getNumOperands();
  bool isImpReg = Op.isReg() && Op.isImplicit();
  if (!isImpReg && !isInlineAsm()) {
    while (OpNo && Operands[OpNo-1].isReg() && Operands[OpNo-1].isImplicit()) {
      --OpNo;
      assert(!Operands[OpNo].isTied() && "Cannot move tied operands");
    }
  }

#ifndef NDEBUG
  bool isMetaDataOp = Op.getType() == MachineOperand::MO_Metadata;
  // OpNo now points as the desired insertion point.  Unless this is a variadic
  // instruction, only implicit regs are allowed beyond MCID->getNumOperands().
  // RegMask operands go between the explicit and implicit operands.
  assert((isImpReg || Op.isRegMask() || MCID->isVariadic() ||
          OpNo < MCID->getNumOperands() || isMetaDataOp) &&
         "Trying to add an operand to a machine instr that is already done!");
#endif

  MachineRegisterInfo *MRI = getRegInfo();

  // Determine if the Operands array needs to be reallocated.
  // Save the old capacity and operand array.
  OperandCapacity OldCap = CapOperands;
  MachineOperand *OldOperands = Operands;
  if (!OldOperands || OldCap.getSize() == getNumOperands()) {
    CapOperands = OldOperands ? OldCap.getNext() : OldCap.get(1);
    Operands = MF.allocateOperandArray(CapOperands);
    // Move the operands before the insertion point.
    if (OpNo)
      moveOperands(Operands, OldOperands, OpNo, MRI);
  }

  // Move the operands following the insertion point.
  if (OpNo != NumOperands)
    moveOperands(Operands + OpNo + 1, OldOperands + OpNo, NumOperands - OpNo,
                 MRI);
  ++NumOperands;

  // Deallocate the old operand array.
  if (OldOperands != Operands && OldOperands)
    MF.deallocateOperandArray(OldCap, OldOperands);

  // Copy Op into place. It still needs to be inserted into the MRI use lists.
  MachineOperand *NewMO = new (Operands + OpNo) MachineOperand(Op);
  NewMO->ParentMI = this;

  // When adding a register operand, tell MRI about it.
  if (NewMO->isReg()) {
    // Ensure isOnRegUseList() returns false, regardless of Op's status.
    NewMO->Contents.Reg.Prev = nullptr;
    // Ignore existing ties. This is not a property that can be copied.
    NewMO->TiedTo = 0;
    // Add the new operand to MRI, but only for instructions in an MBB.
    if (MRI)
      MRI->addRegOperandToUseList(NewMO);
    // The MCID operand information isn't accurate until we start adding
    // explicit operands. The implicit operands are added first, then the
    // explicits are inserted before them.
    if (!isImpReg) {
      // Tie uses to defs as indicated in MCInstrDesc.
      if (NewMO->isUse()) {
        int DefIdx = MCID->getOperandConstraint(OpNo, MCOI::TIED_TO);
        if (DefIdx != -1)
          tieOperands(DefIdx, OpNo);
      }
      // If the register operand is flagged as early, mark the operand as such.
      if (MCID->getOperandConstraint(OpNo, MCOI::EARLY_CLOBBER) != -1)
        NewMO->setIsEarlyClobber(true);
    }
  }
}

/// RemoveOperand - Erase an operand  from an instruction, leaving it with one
/// fewer operand than it started with.
///
void MachineInstr::RemoveOperand(unsigned OpNo) {
  assert(OpNo < getNumOperands() && "Invalid operand number");
  untieRegOperand(OpNo);

#ifndef NDEBUG
  // Moving tied operands would break the ties.
  for (unsigned i = OpNo + 1, e = getNumOperands(); i != e; ++i)
    if (Operands[i].isReg())
      assert(!Operands[i].isTied() && "Cannot move tied operands");
#endif

  MachineRegisterInfo *MRI = getRegInfo();
  if (MRI && Operands[OpNo].isReg())
    MRI->removeRegOperandFromUseList(Operands + OpNo);

  // Don't call the MachineOperand destructor. A lot of this code depends on
  // MachineOperand having a trivial destructor anyway, and adding a call here
  // wouldn't make it 'destructor-correct'.

  if (unsigned N = NumOperands - 1 - OpNo)
    moveOperands(Operands + OpNo, Operands + OpNo + 1, N, MRI);
  --NumOperands;
}

/// addMemOperand - Add a MachineMemOperand to the machine instruction.
/// This function should be used only occasionally. The setMemRefs function
/// is the primary method for setting up a MachineInstr's MemRefs list.
void MachineInstr::addMemOperand(MachineFunction &MF,
                                 MachineMemOperand *MO) {
  mmo_iterator OldMemRefs = MemRefs;
  unsigned OldNumMemRefs = NumMemRefs;

  unsigned NewNum = NumMemRefs + 1;
  mmo_iterator NewMemRefs = MF.allocateMemRefsArray(NewNum);

  std::copy(OldMemRefs, OldMemRefs + OldNumMemRefs, NewMemRefs);
  NewMemRefs[NewNum - 1] = MO;
  setMemRefs(NewMemRefs, NewMemRefs + NewNum);
}

/// Check to see if the MMOs pointed to by the two MemRefs arrays are
/// identical.
static bool hasIdenticalMMOs(const MachineInstr &MI1, const MachineInstr &MI2) {
  auto I1 = MI1.memoperands_begin(), E1 = MI1.memoperands_end();
  auto I2 = MI2.memoperands_begin(), E2 = MI2.memoperands_end();
  if ((E1 - I1) != (E2 - I2))
    return false;
  for (; I1 != E1; ++I1, ++I2) {
    if (**I1 != **I2)
      return false;
  }
  return true;
}

std::pair<MachineInstr::mmo_iterator, unsigned>
MachineInstr::mergeMemRefsWith(const MachineInstr& Other) {

  // If either of the incoming memrefs are empty, we must be conservative and
  // treat this as if we've exhausted our space for memrefs and dropped them.
  if (memoperands_empty() || Other.memoperands_empty())
    return std::make_pair(nullptr, 0);

  // If both instructions have identical memrefs, we don't need to merge them.
  // Since many instructions have a single memref, and we tend to merge things
  // like pairs of loads from the same location, this catches a large number of
  // cases in practice.
  if (hasIdenticalMMOs(*this, Other))
    return std::make_pair(MemRefs, NumMemRefs);

  // TODO: consider uniquing elements within the operand lists to reduce
  // space usage and fall back to conservative information less often.
  size_t CombinedNumMemRefs = NumMemRefs + Other.NumMemRefs;

  // If we don't have enough room to store this many memrefs, be conservative
  // and drop them.  Otherwise, we'd fail asserts when trying to add them to
  // the new instruction.
  if (CombinedNumMemRefs != uint8_t(CombinedNumMemRefs))
    return std::make_pair(nullptr, 0);

  MachineFunction *MF = getMF();
  mmo_iterator MemBegin = MF->allocateMemRefsArray(CombinedNumMemRefs);
  mmo_iterator MemEnd = std::copy(memoperands_begin(), memoperands_end(),
                                  MemBegin);
  MemEnd = std::copy(Other.memoperands_begin(), Other.memoperands_end(),
                     MemEnd);
  assert(MemEnd - MemBegin == (ptrdiff_t)CombinedNumMemRefs &&
         "missing memrefs");

  return std::make_pair(MemBegin, CombinedNumMemRefs);
}

bool MachineInstr::hasPropertyInBundle(unsigned Mask, QueryType Type) const {
  assert(!isBundledWithPred() && "Must be called on bundle header");
  for (MachineBasicBlock::const_instr_iterator MII = getIterator();; ++MII) {
    if (MII->getDesc().getFlags() & Mask) {
      if (Type == AnyInBundle)
        return true;
    } else {
      if (Type == AllInBundle && !MII->isBundle())
        return false;
    }
    // This was the last instruction in the bundle.
    if (!MII->isBundledWithSucc())
      return Type == AllInBundle;
  }
}

bool MachineInstr::isIdenticalTo(const MachineInstr &Other,
                                 MICheckType Check) const {
  // If opcodes or number of operands are not the same then the two
  // instructions are obviously not identical.
  if (Other.getOpcode() != getOpcode() ||
      Other.getNumOperands() != getNumOperands())
    return false;

  if (isBundle()) {
    // We have passed the test above that both instructions have the same
    // opcode, so we know that both instructions are bundles here. Let's compare
    // MIs inside the bundle.
    assert(Other.isBundle() && "Expected that both instructions are bundles.");
    MachineBasicBlock::const_instr_iterator I1 = getIterator();
    MachineBasicBlock::const_instr_iterator I2 = Other.getIterator();
    // Loop until we analysed the last intruction inside at least one of the
    // bundles.
    while (I1->isBundledWithSucc() && I2->isBundledWithSucc()) {
      ++I1;
      ++I2;
      if (!I1->isIdenticalTo(*I2, Check))
        return false;
    }
    // If we've reached the end of just one of the two bundles, but not both,
    // the instructions are not identical.
    if (I1->isBundledWithSucc() || I2->isBundledWithSucc())
      return false;
  }

  // Check operands to make sure they match.
  for (unsigned i = 0, e = getNumOperands(); i != e; ++i) {
    const MachineOperand &MO = getOperand(i);
    const MachineOperand &OMO = Other.getOperand(i);
    if (!MO.isReg()) {
      if (!MO.isIdenticalTo(OMO))
        return false;
      continue;
    }

    // Clients may or may not want to ignore defs when testing for equality.
    // For example, machine CSE pass only cares about finding common
    // subexpressions, so it's safe to ignore virtual register defs.
    if (MO.isDef()) {
      if (Check == IgnoreDefs)
        continue;
      else if (Check == IgnoreVRegDefs) {
        if (!TargetRegisterInfo::isVirtualRegister(MO.getReg()) ||
            !TargetRegisterInfo::isVirtualRegister(OMO.getReg()))
          if (!MO.isIdenticalTo(OMO))
            return false;
      } else {
        if (!MO.isIdenticalTo(OMO))
          return false;
        if (Check == CheckKillDead && MO.isDead() != OMO.isDead())
          return false;
      }
    } else {
      if (!MO.isIdenticalTo(OMO))
        return false;
      if (Check == CheckKillDead && MO.isKill() != OMO.isKill())
        return false;
    }
  }
  // If DebugLoc does not match then two dbg.values are not identical.
  if (isDebugValue())
    if (getDebugLoc() && Other.getDebugLoc() &&
        getDebugLoc() != Other.getDebugLoc())
      return false;
  return true;
}

const MachineFunction *MachineInstr::getMF() const {
  return getParent()->getParent();
}

MachineInstr *MachineInstr::removeFromParent() {
  assert(getParent() && "Not embedded in a basic block!");
  return getParent()->remove(this);
}

MachineInstr *MachineInstr::removeFromBundle() {
  assert(getParent() && "Not embedded in a basic block!");
  return getParent()->remove_instr(this);
}

void MachineInstr::eraseFromParent() {
  assert(getParent() && "Not embedded in a basic block!");
  getParent()->erase(this);
}

void MachineInstr::eraseFromParentAndMarkDBGValuesForRemoval() {
  assert(getParent() && "Not embedded in a basic block!");
  MachineBasicBlock *MBB = getParent();
  MachineFunction *MF = MBB->getParent();
  assert(MF && "Not embedded in a function!");

  MachineInstr *MI = (MachineInstr *)this;
  MachineRegisterInfo &MRI = MF->getRegInfo();

  for (const MachineOperand &MO : MI->operands()) {
    if (!MO.isReg() || !MO.isDef())
      continue;
    unsigned Reg = MO.getReg();
    if (!TargetRegisterInfo::isVirtualRegister(Reg))
      continue;
    MRI.markUsesInDebugValueAsUndef(Reg);
  }
  MI->eraseFromParent();
}

void MachineInstr::eraseFromBundle() {
  assert(getParent() && "Not embedded in a basic block!");
  getParent()->erase_instr(this);
}

/// getNumExplicitOperands - Returns the number of non-implicit operands.
///
unsigned MachineInstr::getNumExplicitOperands() const {
  unsigned NumOperands = MCID->getNumOperands();
  if (!MCID->isVariadic())
    return NumOperands;

  for (unsigned i = NumOperands, e = getNumOperands(); i != e; ++i) {
    const MachineOperand &MO = getOperand(i);
    if (!MO.isReg() || !MO.isImplicit())
      NumOperands++;
  }
  return NumOperands;
}

void MachineInstr::bundleWithPred() {
  assert(!isBundledWithPred() && "MI is already bundled with its predecessor");
  setFlag(BundledPred);
  MachineBasicBlock::instr_iterator Pred = getIterator();
  --Pred;
  assert(!Pred->isBundledWithSucc() && "Inconsistent bundle flags");
  Pred->setFlag(BundledSucc);
}

void MachineInstr::bundleWithSucc() {
  assert(!isBundledWithSucc() && "MI is already bundled with its successor");
  setFlag(BundledSucc);
  MachineBasicBlock::instr_iterator Succ = getIterator();
  ++Succ;
  assert(!Succ->isBundledWithPred() && "Inconsistent bundle flags");
  Succ->setFlag(BundledPred);
}

void MachineInstr::unbundleFromPred() {
  assert(isBundledWithPred() && "MI isn't bundled with its predecessor");
  clearFlag(BundledPred);
  MachineBasicBlock::instr_iterator Pred = getIterator();
  --Pred;
  assert(Pred->isBundledWithSucc() && "Inconsistent bundle flags");
  Pred->clearFlag(BundledSucc);
}

void MachineInstr::unbundleFromSucc() {
  assert(isBundledWithSucc() && "MI isn't bundled with its successor");
  clearFlag(BundledSucc);
  MachineBasicBlock::instr_iterator Succ = getIterator();
  ++Succ;
  assert(Succ->isBundledWithPred() && "Inconsistent bundle flags");
  Succ->clearFlag(BundledPred);
}

bool MachineInstr::isStackAligningInlineAsm() const {
  if (isInlineAsm()) {
    unsigned ExtraInfo = getOperand(InlineAsm::MIOp_ExtraInfo).getImm();
    if (ExtraInfo & InlineAsm::Extra_IsAlignStack)
      return true;
  }
  return false;
}

InlineAsm::AsmDialect MachineInstr::getInlineAsmDialect() const {
  assert(isInlineAsm() && "getInlineAsmDialect() only works for inline asms!");
  unsigned ExtraInfo = getOperand(InlineAsm::MIOp_ExtraInfo).getImm();
  return InlineAsm::AsmDialect((ExtraInfo & InlineAsm::Extra_AsmDialect) != 0);
}

int MachineInstr::findInlineAsmFlagIdx(unsigned OpIdx,
                                       unsigned *GroupNo) const {
  assert(isInlineAsm() && "Expected an inline asm instruction");
  assert(OpIdx < getNumOperands() && "OpIdx out of range");

  // Ignore queries about the initial operands.
  if (OpIdx < InlineAsm::MIOp_FirstOperand)
    return -1;

  unsigned Group = 0;
  unsigned NumOps;
  for (unsigned i = InlineAsm::MIOp_FirstOperand, e = getNumOperands(); i < e;
       i += NumOps) {
    const MachineOperand &FlagMO = getOperand(i);
    // If we reach the implicit register operands, stop looking.
    if (!FlagMO.isImm())
      return -1;
    NumOps = 1 + InlineAsm::getNumOperandRegisters(FlagMO.getImm());
    if (i + NumOps > OpIdx) {
      if (GroupNo)
        *GroupNo = Group;
      return i;
    }
    ++Group;
  }
  return -1;
}

const DILocalVariable *MachineInstr::getDebugVariable() const {
  assert(isDebugValue() && "not a DBG_VALUE");
  return cast<DILocalVariable>(getOperand(2).getMetadata());
}

const DIExpression *MachineInstr::getDebugExpression() const {
  assert(isDebugValue() && "not a DBG_VALUE");
  return cast<DIExpression>(getOperand(3).getMetadata());
}

const TargetRegisterClass*
MachineInstr::getRegClassConstraint(unsigned OpIdx,
                                    const TargetInstrInfo *TII,
                                    const TargetRegisterInfo *TRI) const {
  assert(getParent() && "Can't have an MBB reference here!");
  assert(getMF() && "Can't have an MF reference here!");
  const MachineFunction &MF = *getMF();

  // Most opcodes have fixed constraints in their MCInstrDesc.
  if (!isInlineAsm())
    return TII->getRegClass(getDesc(), OpIdx, TRI, MF);

  if (!getOperand(OpIdx).isReg())
    return nullptr;

  // For tied uses on inline asm, get the constraint from the def.
  unsigned DefIdx;
  if (getOperand(OpIdx).isUse() && isRegTiedToDefOperand(OpIdx, &DefIdx))
    OpIdx = DefIdx;

  // Inline asm stores register class constraints in the flag word.
  int FlagIdx = findInlineAsmFlagIdx(OpIdx);
  if (FlagIdx < 0)
    return nullptr;

  unsigned Flag = getOperand(FlagIdx).getImm();
  unsigned RCID;
  if ((InlineAsm::getKind(Flag) == InlineAsm::Kind_RegUse ||
       InlineAsm::getKind(Flag) == InlineAsm::Kind_RegDef ||
       InlineAsm::getKind(Flag) == InlineAsm::Kind_RegDefEarlyClobber) &&
      InlineAsm::hasRegClassConstraint(Flag, RCID))
    return TRI->getRegClass(RCID);

  // Assume that all registers in a memory operand are pointers.
  if (InlineAsm::getKind(Flag) == InlineAsm::Kind_Mem)
    return TRI->getPointerRegClass(MF);

  return nullptr;
}

const TargetRegisterClass *MachineInstr::getRegClassConstraintEffectForVReg(
    unsigned Reg, const TargetRegisterClass *CurRC, const TargetInstrInfo *TII,
    const TargetRegisterInfo *TRI, bool ExploreBundle) const {
  // Check every operands inside the bundle if we have
  // been asked to.
  if (ExploreBundle)
    for (ConstMIBundleOperands OpndIt(*this); OpndIt.isValid() && CurRC;
         ++OpndIt)
      CurRC = OpndIt->getParent()->getRegClassConstraintEffectForVRegImpl(
          OpndIt.getOperandNo(), Reg, CurRC, TII, TRI);
  else
    // Otherwise, just check the current operands.
    for (unsigned i = 0, e = NumOperands; i < e && CurRC; ++i)
      CurRC = getRegClassConstraintEffectForVRegImpl(i, Reg, CurRC, TII, TRI);
  return CurRC;
}

const TargetRegisterClass *MachineInstr::getRegClassConstraintEffectForVRegImpl(
    unsigned OpIdx, unsigned Reg, const TargetRegisterClass *CurRC,
    const TargetInstrInfo *TII, const TargetRegisterInfo *TRI) const {
  assert(CurRC && "Invalid initial register class");
  // Check if Reg is constrained by some of its use/def from MI.
  const MachineOperand &MO = getOperand(OpIdx);
  if (!MO.isReg() || MO.getReg() != Reg)
    return CurRC;
  // If yes, accumulate the constraints through the operand.
  return getRegClassConstraintEffect(OpIdx, CurRC, TII, TRI);
}

const TargetRegisterClass *MachineInstr::getRegClassConstraintEffect(
    unsigned OpIdx, const TargetRegisterClass *CurRC,
    const TargetInstrInfo *TII, const TargetRegisterInfo *TRI) const {
  const TargetRegisterClass *OpRC = getRegClassConstraint(OpIdx, TII, TRI);
  const MachineOperand &MO = getOperand(OpIdx);
  assert(MO.isReg() &&
         "Cannot get register constraints for non-register operand");
  assert(CurRC && "Invalid initial register class");
  if (unsigned SubIdx = MO.getSubReg()) {
    if (OpRC)
      CurRC = TRI->getMatchingSuperRegClass(CurRC, OpRC, SubIdx);
    else
      CurRC = TRI->getSubClassWithSubReg(CurRC, SubIdx);
  } else if (OpRC)
    CurRC = TRI->getCommonSubClass(CurRC, OpRC);
  return CurRC;
}

/// Return the number of instructions inside the MI bundle, not counting the
/// header instruction.
unsigned MachineInstr::getBundleSize() const {
  MachineBasicBlock::const_instr_iterator I = getIterator();
  unsigned Size = 0;
  while (I->isBundledWithSucc()) {
    ++Size;
    ++I;
  }
  return Size;
}

/// Returns true if the MachineInstr has an implicit-use operand of exactly
/// the given register (not considering sub/super-registers).
bool MachineInstr::hasRegisterImplicitUseOperand(unsigned Reg) const {
  for (unsigned i = 0, e = getNumOperands(); i != e; ++i) {
    const MachineOperand &MO = getOperand(i);
    if (MO.isReg() && MO.isUse() && MO.isImplicit() && MO.getReg() == Reg)
      return true;
  }
  return false;
}

/// findRegisterUseOperandIdx() - Returns the MachineOperand that is a use of
/// the specific register or -1 if it is not found. It further tightens
/// the search criteria to a use that kills the register if isKill is true.
int MachineInstr::findRegisterUseOperandIdx(
    unsigned Reg, bool isKill, const TargetRegisterInfo *TRI) const {
  for (unsigned i = 0, e = getNumOperands(); i != e; ++i) {
    const MachineOperand &MO = getOperand(i);
    if (!MO.isReg() || !MO.isUse())
      continue;
    unsigned MOReg = MO.getReg();
    if (!MOReg)
      continue;
    if (MOReg == Reg || (TRI && TargetRegisterInfo::isPhysicalRegister(MOReg) &&
                         TargetRegisterInfo::isPhysicalRegister(Reg) &&
                         TRI->isSubRegister(MOReg, Reg)))
      if (!isKill || MO.isKill())
        return i;
  }
  return -1;
}

/// readsWritesVirtualRegister - Return a pair of bools (reads, writes)
/// indicating if this instruction reads or writes Reg. This also considers
/// partial defines.
std::pair<bool,bool>
MachineInstr::readsWritesVirtualRegister(unsigned Reg,
                                         SmallVectorImpl<unsigned> *Ops) const {
  bool PartDef = false; // Partial redefine.
  bool FullDef = false; // Full define.
  bool Use = false;

  for (unsigned i = 0, e = getNumOperands(); i != e; ++i) {
    const MachineOperand &MO = getOperand(i);
    if (!MO.isReg() || MO.getReg() != Reg)
      continue;
    if (Ops)
      Ops->push_back(i);
    if (MO.isUse())
      Use |= !MO.isUndef();
    else if (MO.getSubReg() && !MO.isUndef())
      // A partial def undef doesn't count as reading the register.
      PartDef = true;
    else
      FullDef = true;
  }
  // A partial redefine uses Reg unless there is also a full define.
  return std::make_pair(Use || (PartDef && !FullDef), PartDef || FullDef);
}

/// findRegisterDefOperandIdx() - Returns the operand index that is a def of
/// the specified register or -1 if it is not found. If isDead is true, defs
/// that are not dead are skipped. If TargetRegisterInfo is non-null, then it
/// also checks if there is a def of a super-register.
int
MachineInstr::findRegisterDefOperandIdx(unsigned Reg, bool isDead, bool Overlap,
                                        const TargetRegisterInfo *TRI) const {
  bool isPhys = TargetRegisterInfo::isPhysicalRegister(Reg);
  for (unsigned i = 0, e = getNumOperands(); i != e; ++i) {
    const MachineOperand &MO = getOperand(i);
    // Accept regmask operands when Overlap is set.
    // Ignore them when looking for a specific def operand (Overlap == false).
    if (isPhys && Overlap && MO.isRegMask() && MO.clobbersPhysReg(Reg))
      return i;
    if (!MO.isReg() || !MO.isDef())
      continue;
    unsigned MOReg = MO.getReg();
    bool Found = (MOReg == Reg);
    if (!Found && TRI && isPhys &&
        TargetRegisterInfo::isPhysicalRegister(MOReg)) {
      if (Overlap)
        Found = TRI->regsOverlap(MOReg, Reg);
      else
        Found = TRI->isSubRegister(MOReg, Reg);
    }
    if (Found && (!isDead || MO.isDead()))
      return i;
  }
  return -1;
}

/// findFirstPredOperandIdx() - Find the index of the first operand in the
/// operand list that is used to represent the predicate. It returns -1 if
/// none is found.
int MachineInstr::findFirstPredOperandIdx() const {
  // Don't call MCID.findFirstPredOperandIdx() because this variant
  // is sometimes called on an instruction that's not yet complete, and
  // so the number of operands is less than the MCID indicates. In
  // particular, the PTX target does this.
  const MCInstrDesc &MCID = getDesc();
  if (MCID.isPredicable()) {
    for (unsigned i = 0, e = getNumOperands(); i != e; ++i)
      if (MCID.OpInfo[i].isPredicate())
        return i;
  }

  return -1;
}

// MachineOperand::TiedTo is 4 bits wide.
const unsigned TiedMax = 15;

/// tieOperands - Mark operands at DefIdx and UseIdx as tied to each other.
///
/// Use and def operands can be tied together, indicated by a non-zero TiedTo
/// field. TiedTo can have these values:
///
/// 0:              Operand is not tied to anything.
/// 1 to TiedMax-1: Tied to getOperand(TiedTo-1).
/// TiedMax:        Tied to an operand >= TiedMax-1.
///
/// The tied def must be one of the first TiedMax operands on a normal
/// instruction. INLINEASM instructions allow more tied defs.
///
void MachineInstr::tieOperands(unsigned DefIdx, unsigned UseIdx) {
  MachineOperand &DefMO = getOperand(DefIdx);
  MachineOperand &UseMO = getOperand(UseIdx);
  assert(DefMO.isDef() && "DefIdx must be a def operand");
  assert(UseMO.isUse() && "UseIdx must be a use operand");
  assert(!DefMO.isTied() && "Def is already tied to another use");
  assert(!UseMO.isTied() && "Use is already tied to another def");

  if (DefIdx < TiedMax)
    UseMO.TiedTo = DefIdx + 1;
  else {
    // Inline asm can use the group descriptors to find tied operands, but on
    // normal instruction, the tied def must be within the first TiedMax
    // operands.
    assert(isInlineAsm() && "DefIdx out of range");
    UseMO.TiedTo = TiedMax;
  }

  // UseIdx can be out of range, we'll search for it in findTiedOperandIdx().
  DefMO.TiedTo = std::min(UseIdx + 1, TiedMax);
}

/// Given the index of a tied register operand, find the operand it is tied to.
/// Defs are tied to uses and vice versa. Returns the index of the tied operand
/// which must exist.
unsigned MachineInstr::findTiedOperandIdx(unsigned OpIdx) const {
  const MachineOperand &MO = getOperand(OpIdx);
  assert(MO.isTied() && "Operand isn't tied");

  // Normally TiedTo is in range.
  if (MO.TiedTo < TiedMax)
    return MO.TiedTo - 1;

  // Uses on normal instructions can be out of range.
  if (!isInlineAsm()) {
    // Normal tied defs must be in the 0..TiedMax-1 range.
    if (MO.isUse())
      return TiedMax - 1;
    // MO is a def. Search for the tied use.
    for (unsigned i = TiedMax - 1, e = getNumOperands(); i != e; ++i) {
      const MachineOperand &UseMO = getOperand(i);
      if (UseMO.isReg() && UseMO.isUse() && UseMO.TiedTo == OpIdx + 1)
        return i;
    }
    llvm_unreachable("Can't find tied use");
  }

  // Now deal with inline asm by parsing the operand group descriptor flags.
  // Find the beginning of each operand group.
  SmallVector<unsigned, 8> GroupIdx;
  unsigned OpIdxGroup = ~0u;
  unsigned NumOps;
  for (unsigned i = InlineAsm::MIOp_FirstOperand, e = getNumOperands(); i < e;
       i += NumOps) {
    const MachineOperand &FlagMO = getOperand(i);
    assert(FlagMO.isImm() && "Invalid tied operand on inline asm");
    unsigned CurGroup = GroupIdx.size();
    GroupIdx.push_back(i);
    NumOps = 1 + InlineAsm::getNumOperandRegisters(FlagMO.getImm());
    // OpIdx belongs to this operand group.
    if (OpIdx > i && OpIdx < i + NumOps)
      OpIdxGroup = CurGroup;
    unsigned TiedGroup;
    if (!InlineAsm::isUseOperandTiedToDef(FlagMO.getImm(), TiedGroup))
      continue;
    // Operands in this group are tied to operands in TiedGroup which must be
    // earlier. Find the number of operands between the two groups.
    unsigned Delta = i - GroupIdx[TiedGroup];

    // OpIdx is a use tied to TiedGroup.
    if (OpIdxGroup == CurGroup)
      return OpIdx - Delta;

    // OpIdx is a def tied to this use group.
    if (OpIdxGroup == TiedGroup)
      return OpIdx + Delta;
  }
  llvm_unreachable("Invalid tied operand on inline asm");
}

/// clearKillInfo - Clears kill flags on all operands.
///
void MachineInstr::clearKillInfo() {
  for (MachineOperand &MO : operands()) {
    if (MO.isReg() && MO.isUse())
      MO.setIsKill(false);
  }
}

void MachineInstr::substituteRegister(unsigned FromReg,
                                      unsigned ToReg,
                                      unsigned SubIdx,
                                      const TargetRegisterInfo &RegInfo) {
  if (TargetRegisterInfo::isPhysicalRegister(ToReg)) {
    if (SubIdx)
      ToReg = RegInfo.getSubReg(ToReg, SubIdx);
    for (MachineOperand &MO : operands()) {
      if (!MO.isReg() || MO.getReg() != FromReg)
        continue;
      MO.substPhysReg(ToReg, RegInfo);
    }
  } else {
    for (MachineOperand &MO : operands()) {
      if (!MO.isReg() || MO.getReg() != FromReg)
        continue;
      MO.substVirtReg(ToReg, SubIdx, RegInfo);
    }
  }
}

/// isSafeToMove - Return true if it is safe to move this instruction. If
/// SawStore is set to true, it means that there is a store (or call) between
/// the instruction's location and its intended destination.
bool MachineInstr::isSafeToMove(AliasAnalysis *AA, bool &SawStore) const {
  // Ignore stuff that we obviously can't move.
  //
  // Treat volatile loads as stores. This is not strictly necessary for
  // volatiles, but it is required for atomic loads. It is not allowed to move
  // a load across an atomic load with Ordering > Monotonic.
  if (mayStore() || isCall() || isPHI() ||
      (mayLoad() && hasOrderedMemoryRef())) {
    SawStore = true;
    return false;
  }

  if (isPosition() || isDebugValue() || isTerminator() ||
      hasUnmodeledSideEffects())
    return false;

  // See if this instruction does a load.  If so, we have to guarantee that the
  // loaded value doesn't change between the load and the its intended
  // destination. The check for isInvariantLoad gives the targe the chance to
  // classify the load as always returning a constant, e.g. a constant pool
  // load.
  if (mayLoad() && !isDereferenceableInvariantLoad(AA))
    // Otherwise, this is a real load.  If there is a store between the load and
    // end of block, we can't move it.
    return !SawStore;

  return true;
}

bool MachineInstr::mayAlias(AliasAnalysis *AA, MachineInstr &Other,
                            bool UseTBAA) {
  const MachineFunction *MF = getMF();
  const TargetInstrInfo *TII = MF->getSubtarget().getInstrInfo();
  const MachineFrameInfo &MFI = MF->getFrameInfo();

  // If neither instruction stores to memory, they can't alias in any
  // meaningful way, even if they read from the same address.
  if (!mayStore() && !Other.mayStore())
    return false;

  // Let the target decide if memory accesses cannot possibly overlap.
  if (TII->areMemAccessesTriviallyDisjoint(*this, Other, AA))
    return false;

  // FIXME: Need to handle multiple memory operands to support all targets.
  if (!hasOneMemOperand() || !Other.hasOneMemOperand())
    return true;

  MachineMemOperand *MMOa = *memoperands_begin();
  MachineMemOperand *MMOb = *Other.memoperands_begin();

  // The following interface to AA is fashioned after DAGCombiner::isAlias
  // and operates with MachineMemOperand offset with some important
  // assumptions:
  //   - LLVM fundamentally assumes flat address spaces.
  //   - MachineOperand offset can *only* result from legalization and
  //     cannot affect queries other than the trivial case of overlap
  //     checking.
  //   - These offsets never wrap and never step outside
  //     of allocated objects.
  //   - There should never be any negative offsets here.
  //
  // FIXME: Modify API to hide this math from "user"
  // Even before we go to AA we can reason locally about some
  // memory objects. It can save compile time, and possibly catch some
  // corner cases not currently covered.

  int64_t OffsetA = MMOa->getOffset();
  int64_t OffsetB = MMOb->getOffset();

  int64_t MinOffset = std::min(OffsetA, OffsetB);
  int64_t WidthA = MMOa->getSize();
  int64_t WidthB = MMOb->getSize();
  const Value *ValA = MMOa->getValue();
  const Value *ValB = MMOb->getValue();
  bool SameVal = (ValA && ValB && (ValA == ValB));
  if (!SameVal) {
    const PseudoSourceValue *PSVa = MMOa->getPseudoValue();
    const PseudoSourceValue *PSVb = MMOb->getPseudoValue();
    if (PSVa && ValB && !PSVa->mayAlias(&MFI))
      return false;
    if (PSVb && ValA && !PSVb->mayAlias(&MFI))
      return false;
    if (PSVa && PSVb && (PSVa == PSVb))
      SameVal = true;
  }

  if (SameVal) {
    int64_t MaxOffset = std::max(OffsetA, OffsetB);
    int64_t LowWidth = (MinOffset == OffsetA) ? WidthA : WidthB;
    return (MinOffset + LowWidth > MaxOffset);
  }

  if (!AA)
    return true;

  if (!ValA || !ValB)
    return true;

  assert((OffsetA >= 0) && "Negative MachineMemOperand offset");
  assert((OffsetB >= 0) && "Negative MachineMemOperand offset");

  int64_t Overlapa = WidthA + OffsetA - MinOffset;
  int64_t Overlapb = WidthB + OffsetB - MinOffset;

  AliasResult AAResult = AA->alias(
      MemoryLocation(ValA, Overlapa,
                     UseTBAA ? MMOa->getAAInfo() : AAMDNodes()),
      MemoryLocation(ValB, Overlapb,
                     UseTBAA ? MMOb->getAAInfo() : AAMDNodes()));

  return (AAResult != NoAlias);
}

/// hasOrderedMemoryRef - Return true if this instruction may have an ordered
/// or volatile memory reference, or if the information describing the memory
/// reference is not available. Return false if it is known to have no ordered
/// memory references.
bool MachineInstr::hasOrderedMemoryRef() const {
  // An instruction known never to access memory won't have a volatile access.
  if (!mayStore() &&
      !mayLoad() &&
      !isCall() &&
      !hasUnmodeledSideEffects())
    return false;

  // Otherwise, if the instruction has no memory reference information,
  // conservatively assume it wasn't preserved.
  if (memoperands_empty())
    return true;

  // Check if any of our memory operands are ordered.
  return llvm::any_of(memoperands(), [](const MachineMemOperand *MMO) {
    return !MMO->isUnordered();
  });
}

/// isDereferenceableInvariantLoad - Return true if this instruction will never
/// trap and is loading from a location whose value is invariant across a run of
/// this function.
bool MachineInstr::isDereferenceableInvariantLoad(AliasAnalysis *AA) const {
  // If the instruction doesn't load at all, it isn't an invariant load.
  if (!mayLoad())
    return false;

  // If the instruction has lost its memoperands, conservatively assume that
  // it may not be an invariant load.
  if (memoperands_empty())
    return false;

  const MachineFrameInfo &MFI = getParent()->getParent()->getFrameInfo();

  for (MachineMemOperand *MMO : memoperands()) {
    if (MMO->isVolatile()) return false;
    if (MMO->isStore()) return false;
    if (MMO->isInvariant() && MMO->isDereferenceable())
      continue;

    // A load from a constant PseudoSourceValue is invariant.
    if (const PseudoSourceValue *PSV = MMO->getPseudoValue())
      if (PSV->isConstant(&MFI))
        continue;

    if (const Value *V = MMO->getValue()) {
      // If we have an AliasAnalysis, ask it whether the memory is constant.
      if (AA &&
          AA->pointsToConstantMemory(
              MemoryLocation(V, MMO->getSize(), MMO->getAAInfo())))
        continue;
    }

    // Otherwise assume conservatively.
    return false;
  }

  // Everything checks out.
  return true;
}

/// isConstantValuePHI - If the specified instruction is a PHI that always
/// merges together the same virtual register, return the register, otherwise
/// return 0.
unsigned MachineInstr::isConstantValuePHI() const {
  if (!isPHI())
    return 0;
  assert(getNumOperands() >= 3 &&
         "It's illegal to have a PHI without source operands");

  unsigned Reg = getOperand(1).getReg();
  for (unsigned i = 3, e = getNumOperands(); i < e; i += 2)
    if (getOperand(i).getReg() != Reg)
      return 0;
  return Reg;
}

bool MachineInstr::hasUnmodeledSideEffects() const {
  if (hasProperty(MCID::UnmodeledSideEffects))
    return true;
  if (isInlineAsm()) {
    unsigned ExtraInfo = getOperand(InlineAsm::MIOp_ExtraInfo).getImm();
    if (ExtraInfo & InlineAsm::Extra_HasSideEffects)
      return true;
  }

  return false;
}

bool MachineInstr::isLoadFoldBarrier() const {
  return mayStore() || isCall() || hasUnmodeledSideEffects();
}

/// allDefsAreDead - Return true if all the defs of this instruction are dead.
///
bool MachineInstr::allDefsAreDead() const {
  for (const MachineOperand &MO : operands()) {
    if (!MO.isReg() || MO.isUse())
      continue;
    if (!MO.isDead())
      return false;
  }
  return true;
}

/// copyImplicitOps - Copy implicit register operands from specified
/// instruction to this instruction.
void MachineInstr::copyImplicitOps(MachineFunction &MF,
                                   const MachineInstr &MI) {
  for (unsigned i = MI.getDesc().getNumOperands(), e = MI.getNumOperands();
       i != e; ++i) {
    const MachineOperand &MO = MI.getOperand(i);
    if ((MO.isReg() && MO.isImplicit()) || MO.isRegMask())
      addOperand(MF, MO);
  }
}

bool MachineInstr::hasComplexRegisterTies() const {
  const MCInstrDesc &MCID = getDesc();
  for (unsigned I = 0, E = getNumOperands(); I < E; ++I) {
    const auto &Operand = getOperand(I);
    if (!Operand.isReg() || Operand.isDef())
      // Ignore the defined registers as MCID marks only the uses as tied.
      continue;
    int ExpectedTiedIdx = MCID.getOperandConstraint(I, MCOI::TIED_TO);
    int TiedIdx = Operand.isTied() ? int(findTiedOperandIdx(I)) : -1;
    if (ExpectedTiedIdx != TiedIdx)
      return true;
  }
  return false;
}

LLT MachineInstr::getTypeToPrint(unsigned OpIdx, SmallBitVector &PrintedTypes,
                                 const MachineRegisterInfo &MRI) const {
  const MachineOperand &Op = getOperand(OpIdx);
  if (!Op.isReg())
    return LLT{};

  if (isVariadic() || OpIdx >= getNumExplicitOperands())
    return MRI.getType(Op.getReg());

  auto &OpInfo = getDesc().OpInfo[OpIdx];
  if (!OpInfo.isGenericType())
    return MRI.getType(Op.getReg());

  if (PrintedTypes[OpInfo.getGenericTypeIndex()])
    return LLT{};

  PrintedTypes.set(OpInfo.getGenericTypeIndex());
  return MRI.getType(Op.getReg());
}

#if !defined(NDEBUG) || defined(LLVM_ENABLE_DUMP)
LLVM_DUMP_METHOD void MachineInstr::dump() const {
  dbgs() << "  ";
  print(dbgs());
}
#endif

void MachineInstr::print(raw_ostream &OS, bool SkipOpers, bool SkipDebugLoc,
                         const TargetInstrInfo *TII) const {
  const Module *M = nullptr;
  if (const MachineBasicBlock *MBB = getParent())
    if (const MachineFunction *MF = MBB->getParent())
      M = MF->getFunction().getParent();

  ModuleSlotTracker MST(M);
  print(OS, MST, SkipOpers, SkipDebugLoc, TII);
}

void MachineInstr::print(raw_ostream &OS, ModuleSlotTracker &MST,
                         bool SkipOpers, bool SkipDebugLoc,
                         const TargetInstrInfo *TII) const {
  // We can be a bit tidier if we know the MachineFunction.
  const MachineFunction *MF = nullptr;
  const TargetRegisterInfo *TRI = nullptr;
  const MachineRegisterInfo *MRI = nullptr;
  const TargetIntrinsicInfo *IntrinsicInfo = nullptr;

  if (const MachineBasicBlock *MBB = getParent()) {
    MF = MBB->getParent();
    if (MF) {
      MRI = &MF->getRegInfo();
      TRI = MF->getSubtarget().getRegisterInfo();
      if (!TII)
        TII = MF->getSubtarget().getInstrInfo();
      IntrinsicInfo = MF->getTarget().getIntrinsicInfo();
    }
  }


  SmallBitVector PrintedTypes(8);
  bool ShouldPrintRegisterTies = hasComplexRegisterTies();
  auto getTiedOperandIdx = [&](unsigned OpIdx) {
    if (!ShouldPrintRegisterTies)
      return 0U;
    const MachineOperand &MO = getOperand(OpIdx);
    if (MO.isReg() && MO.isTied() && !MO.isDef())
      return findTiedOperandIdx(OpIdx);
    return 0U;
  };
  // Print explicitly defined operands on the left of an assignment syntax.
  unsigned StartOp = 0, e = getNumOperands();
  for (; StartOp < e && getOperand(StartOp).isReg() &&
         getOperand(StartOp).isDef() && !getOperand(StartOp).isImplicit();
       ++StartOp) {
    if (StartOp != 0)
      OS << ", ";
    LLT TypeToPrint = MRI ? getTypeToPrint(StartOp, PrintedTypes, *MRI) : LLT{};
    unsigned TiedOperandIdx = getTiedOperandIdx(StartOp);
    getOperand(StartOp).print(OS, MST, TypeToPrint, /*PrintDef=*/false,
                              ShouldPrintRegisterTies, TiedOperandIdx, TRI,
                              IntrinsicInfo);
  }

  if (StartOp != 0)
    OS << " = ";

  if (getFlag(MachineInstr::FrameSetup))
    OS << "frame-setup ";
  else if (getFlag(MachineInstr::FrameDestroy))
    OS << "frame-destroy ";

  // Print the opcode name.
  if (TII)
    OS << TII->getName(getOpcode());
  else
    OS << "UNKNOWN";

  if (SkipOpers)
    return;

  // Print the rest of the operands.
  bool FirstOp = true;
  unsigned AsmDescOp = ~0u;
  unsigned AsmOpCount = 0;

  if (isInlineAsm() && e >= InlineAsm::MIOp_FirstOperand) {
    // Print asm string.
    OS << " ";
    const unsigned OpIdx = InlineAsm::MIOp_AsmString;
    LLT TypeToPrint = MRI ? getTypeToPrint(OpIdx, PrintedTypes, *MRI) : LLT{};
    unsigned TiedOperandIdx = getTiedOperandIdx(OpIdx);
    getOperand(OpIdx).print(OS, MST, TypeToPrint, /*PrintDef=*/true,
                            ShouldPrintRegisterTies, TiedOperandIdx, TRI,
                            IntrinsicInfo);

    // Print HasSideEffects, MayLoad, MayStore, IsAlignStack
    unsigned ExtraInfo = getOperand(InlineAsm::MIOp_ExtraInfo).getImm();
    if (ExtraInfo & InlineAsm::Extra_HasSideEffects)
      OS << " [sideeffect]";
    if (ExtraInfo & InlineAsm::Extra_MayLoad)
      OS << " [mayload]";
    if (ExtraInfo & InlineAsm::Extra_MayStore)
      OS << " [maystore]";
    if (ExtraInfo & InlineAsm::Extra_IsConvergent)
      OS << " [isconvergent]";
    if (ExtraInfo & InlineAsm::Extra_IsAlignStack)
      OS << " [alignstack]";
    if (getInlineAsmDialect() == InlineAsm::AD_ATT)
      OS << " [attdialect]";
    if (getInlineAsmDialect() == InlineAsm::AD_Intel)
      OS << " [inteldialect]";

    StartOp = AsmDescOp = InlineAsm::MIOp_FirstOperand;
    FirstOp = false;
  }

  for (unsigned i = StartOp, e = getNumOperands(); i != e; ++i) {
    const MachineOperand &MO = getOperand(i);

    if (FirstOp) FirstOp = false; else OS << ",";
    OS << " ";

    if (isDebugValue() && MO.isMetadata()) {
      // Pretty print DBG_VALUE instructions.
      auto *DIV = dyn_cast<DILocalVariable>(MO.getMetadata());
      if (DIV && !DIV->getName().empty())
        OS << "!\"" << DIV->getName() << '\"';
      else {
        LLT TypeToPrint = MRI ? getTypeToPrint(i, PrintedTypes, *MRI) : LLT{};
        unsigned TiedOperandIdx = getTiedOperandIdx(i);
        MO.print(OS, MST, TypeToPrint, /*PrintDef=*/true,
                 ShouldPrintRegisterTies, TiedOperandIdx, TRI, IntrinsicInfo);
      }
    } else if (TRI && (isInsertSubreg() || isRegSequence() ||
                       (isSubregToReg() && i == 3)) && MO.isImm()) {
      OS << TRI->getSubRegIndexName(MO.getImm());
    } else if (i == AsmDescOp && MO.isImm()) {
      // Pretty print the inline asm operand descriptor.
      OS << '$' << AsmOpCount++;
      unsigned Flag = MO.getImm();
      switch (InlineAsm::getKind(Flag)) {
      case InlineAsm::Kind_RegUse:             OS << ":[reguse"; break;
      case InlineAsm::Kind_RegDef:             OS << ":[regdef"; break;
      case InlineAsm::Kind_RegDefEarlyClobber: OS << ":[regdef-ec"; break;
      case InlineAsm::Kind_Clobber:            OS << ":[clobber"; break;
      case InlineAsm::Kind_Imm:                OS << ":[imm"; break;
      case InlineAsm::Kind_Mem:                OS << ":[mem"; break;
      default: OS << ":[??" << InlineAsm::getKind(Flag); break;
      }

      unsigned RCID = 0;
      if (!InlineAsm::isImmKind(Flag) && !InlineAsm::isMemKind(Flag) &&
          InlineAsm::hasRegClassConstraint(Flag, RCID)) {
        if (TRI) {
          OS << ':' << TRI->getRegClassName(TRI->getRegClass(RCID));
        } else
          OS << ":RC" << RCID;
      }

      if (InlineAsm::isMemKind(Flag)) {
        unsigned MCID = InlineAsm::getMemoryConstraintID(Flag);
        switch (MCID) {
        case InlineAsm::Constraint_es: OS << ":es"; break;
        case InlineAsm::Constraint_i:  OS << ":i"; break;
        case InlineAsm::Constraint_m:  OS << ":m"; break;
        case InlineAsm::Constraint_o:  OS << ":o"; break;
        case InlineAsm::Constraint_v:  OS << ":v"; break;
        case InlineAsm::Constraint_Q:  OS << ":Q"; break;
        case InlineAsm::Constraint_R:  OS << ":R"; break;
        case InlineAsm::Constraint_S:  OS << ":S"; break;
        case InlineAsm::Constraint_T:  OS << ":T"; break;
        case InlineAsm::Constraint_Um: OS << ":Um"; break;
        case InlineAsm::Constraint_Un: OS << ":Un"; break;
        case InlineAsm::Constraint_Uq: OS << ":Uq"; break;
        case InlineAsm::Constraint_Us: OS << ":Us"; break;
        case InlineAsm::Constraint_Ut: OS << ":Ut"; break;
        case InlineAsm::Constraint_Uv: OS << ":Uv"; break;
        case InlineAsm::Constraint_Uy: OS << ":Uy"; break;
        case InlineAsm::Constraint_X:  OS << ":X"; break;
        case InlineAsm::Constraint_Z:  OS << ":Z"; break;
        case InlineAsm::Constraint_ZC: OS << ":ZC"; break;
        case InlineAsm::Constraint_Zy: OS << ":Zy"; break;
        default: OS << ":?"; break;
        }
      }

      unsigned TiedTo = 0;
      if (InlineAsm::isUseOperandTiedToDef(Flag, TiedTo))
        OS << " tiedto:$" << TiedTo;

      OS << ']';

      // Compute the index of the next operand descriptor.
      AsmDescOp += 1 + InlineAsm::getNumOperandRegisters(Flag);
    } else {
      LLT TypeToPrint = MRI ? getTypeToPrint(i, PrintedTypes, *MRI) : LLT{};
      unsigned TiedOperandIdx = getTiedOperandIdx(i);
      if (MO.isImm() && isOperandSubregIdx(i))
        MachineOperand::printSubregIdx(OS, MO.getImm(), TRI);
      else
        MO.print(OS, MST, TypeToPrint, /*PrintDef=*/true,
                 ShouldPrintRegisterTies, TiedOperandIdx, TRI, IntrinsicInfo);
    }
  }

  bool HaveSemi = false;
  if (!memoperands_empty()) {
    if (!HaveSemi) {
      OS << ";";
      HaveSemi = true;
    }

    OS << " mem:";
    for (mmo_iterator i = memoperands_begin(), e = memoperands_end();
         i != e; ++i) {
      (*i)->print(OS, MST);
      if (std::next(i) != e)
        OS << " ";
    }
  }

  // Print debug location information.
  if (isDebugValue() && getOperand(e - 2).isMetadata()) {
    if (!HaveSemi)
      OS << ";";
    auto *DV = cast<DILocalVariable>(getOperand(e - 2).getMetadata());
    OS << " line no:" <<  DV->getLine();
    if (auto *InlinedAt = debugLoc->getInlinedAt()) {
      DebugLoc InlinedAtDL(InlinedAt);
      if (InlinedAtDL && MF) {
        OS << " inlined @[ ";
        InlinedAtDL.print(OS);
        OS << " ]";
      }
    }
    if (isIndirectDebugValue())
      OS << " indirect";
  } else if (SkipDebugLoc) {
    return;
  } else if (debugLoc && MF) {
    if (!HaveSemi)
      OS << ";";
    OS << " dbg:";
    debugLoc.print(OS);
  }

  OS << '\n';
}

bool MachineInstr::addRegisterKilled(unsigned IncomingReg,
                                     const TargetRegisterInfo *RegInfo,
                                     bool AddIfNotFound) {
  bool isPhysReg = TargetRegisterInfo::isPhysicalRegister(IncomingReg);
  bool hasAliases = isPhysReg &&
    MCRegAliasIterator(IncomingReg, RegInfo, false).isValid();
  bool Found = false;
  SmallVector<unsigned,4> DeadOps;
  for (unsigned i = 0, e = getNumOperands(); i != e; ++i) {
    MachineOperand &MO = getOperand(i);
    if (!MO.isReg() || !MO.isUse() || MO.isUndef())
      continue;

    // DEBUG_VALUE nodes do not contribute to code generation and should
    // always be ignored. Failure to do so may result in trying to modify
    // KILL flags on DEBUG_VALUE nodes.
    if (MO.isDebug())
      continue;

    unsigned Reg = MO.getReg();
    if (!Reg)
      continue;

    if (Reg == IncomingReg) {
      if (!Found) {
        if (MO.isKill())
          // The register is already marked kill.
          return true;
        if (isPhysReg && isRegTiedToDefOperand(i))
          // Two-address uses of physregs must not be marked kill.
          return true;
        MO.setIsKill();
        Found = true;
      }
    } else if (hasAliases && MO.isKill() &&
               TargetRegisterInfo::isPhysicalRegister(Reg)) {
      // A super-register kill already exists.
      if (RegInfo->isSuperRegister(IncomingReg, Reg))
        return true;
      if (RegInfo->isSubRegister(IncomingReg, Reg))
        DeadOps.push_back(i);
    }
  }

  // Trim unneeded kill operands.
  while (!DeadOps.empty()) {
    unsigned OpIdx = DeadOps.back();
    if (getOperand(OpIdx).isImplicit())
      RemoveOperand(OpIdx);
    else
      getOperand(OpIdx).setIsKill(false);
    DeadOps.pop_back();
  }

  // If not found, this means an alias of one of the operands is killed. Add a
  // new implicit operand if required.
  if (!Found && AddIfNotFound) {
    addOperand(MachineOperand::CreateReg(IncomingReg,
                                         false /*IsDef*/,
                                         true  /*IsImp*/,
                                         true  /*IsKill*/));
    return true;
  }
  return Found;
}

void MachineInstr::clearRegisterKills(unsigned Reg,
                                      const TargetRegisterInfo *RegInfo) {
  if (!TargetRegisterInfo::isPhysicalRegister(Reg))
    RegInfo = nullptr;
  for (MachineOperand &MO : operands()) {
    if (!MO.isReg() || !MO.isUse() || !MO.isKill())
      continue;
    unsigned OpReg = MO.getReg();
    if ((RegInfo && RegInfo->regsOverlap(Reg, OpReg)) || Reg == OpReg)
      MO.setIsKill(false);
  }
}

bool MachineInstr::addRegisterDead(unsigned Reg,
                                   const TargetRegisterInfo *RegInfo,
                                   bool AddIfNotFound) {
  bool isPhysReg = TargetRegisterInfo::isPhysicalRegister(Reg);
  bool hasAliases = isPhysReg &&
    MCRegAliasIterator(Reg, RegInfo, false).isValid();
  bool Found = false;
  SmallVector<unsigned,4> DeadOps;
  for (unsigned i = 0, e = getNumOperands(); i != e; ++i) {
    MachineOperand &MO = getOperand(i);
    if (!MO.isReg() || !MO.isDef())
      continue;
    unsigned MOReg = MO.getReg();
    if (!MOReg)
      continue;

    if (MOReg == Reg) {
      MO.setIsDead();
      Found = true;
    } else if (hasAliases && MO.isDead() &&
               TargetRegisterInfo::isPhysicalRegister(MOReg)) {
      // There exists a super-register that's marked dead.
      if (RegInfo->isSuperRegister(Reg, MOReg))
        return true;
      if (RegInfo->isSubRegister(Reg, MOReg))
        DeadOps.push_back(i);
    }
  }

  // Trim unneeded dead operands.
  while (!DeadOps.empty()) {
    unsigned OpIdx = DeadOps.back();
    if (getOperand(OpIdx).isImplicit())
      RemoveOperand(OpIdx);
    else
      getOperand(OpIdx).setIsDead(false);
    DeadOps.pop_back();
  }

  // If not found, this means an alias of one of the operands is dead. Add a
  // new implicit operand if required.
  if (Found || !AddIfNotFound)
    return Found;

  addOperand(MachineOperand::CreateReg(Reg,
                                       true  /*IsDef*/,
                                       true  /*IsImp*/,
                                       false /*IsKill*/,
                                       true  /*IsDead*/));
  return true;
}

void MachineInstr::clearRegisterDeads(unsigned Reg) {
  for (MachineOperand &MO : operands()) {
    if (!MO.isReg() || !MO.isDef() || MO.getReg() != Reg)
      continue;
    MO.setIsDead(false);
  }
}

void MachineInstr::setRegisterDefReadUndef(unsigned Reg, bool IsUndef) {
  for (MachineOperand &MO : operands()) {
    if (!MO.isReg() || !MO.isDef() || MO.getReg() != Reg || MO.getSubReg() == 0)
      continue;
    MO.setIsUndef(IsUndef);
  }
}

void MachineInstr::addRegisterDefined(unsigned Reg,
                                      const TargetRegisterInfo *RegInfo) {
  if (TargetRegisterInfo::isPhysicalRegister(Reg)) {
    MachineOperand *MO = findRegisterDefOperand(Reg, false, RegInfo);
    if (MO)
      return;
  } else {
    for (const MachineOperand &MO : operands()) {
      if (MO.isReg() && MO.getReg() == Reg && MO.isDef() &&
          MO.getSubReg() == 0)
        return;
    }
  }
  addOperand(MachineOperand::CreateReg(Reg,
                                       true  /*IsDef*/,
                                       true  /*IsImp*/));
}

void MachineInstr::setPhysRegsDeadExcept(ArrayRef<unsigned> UsedRegs,
                                         const TargetRegisterInfo &TRI) {
  bool HasRegMask = false;
  for (MachineOperand &MO : operands()) {
    if (MO.isRegMask()) {
      HasRegMask = true;
      continue;
    }
    if (!MO.isReg() || !MO.isDef()) continue;
    unsigned Reg = MO.getReg();
    if (!TargetRegisterInfo::isPhysicalRegister(Reg)) continue;
    // If there are no uses, including partial uses, the def is dead.
    if (llvm::none_of(UsedRegs,
                      [&](unsigned Use) { return TRI.regsOverlap(Use, Reg); }))
      MO.setIsDead();
  }

  // This is a call with a register mask operand.
  // Mask clobbers are always dead, so add defs for the non-dead defines.
  if (HasRegMask)
    for (ArrayRef<unsigned>::iterator I = UsedRegs.begin(), E = UsedRegs.end();
         I != E; ++I)
      addRegisterDefined(*I, &TRI);
}

unsigned
MachineInstrExpressionTrait::getHashValue(const MachineInstr* const &MI) {
  // Build up a buffer of hash code components.
  SmallVector<size_t, 8> HashComponents;
  HashComponents.reserve(MI->getNumOperands() + 1);
  HashComponents.push_back(MI->getOpcode());
  for (const MachineOperand &MO : MI->operands()) {
    if (MO.isReg() && MO.isDef() &&
        TargetRegisterInfo::isVirtualRegister(MO.getReg()))
      continue;  // Skip virtual register defs.

    HashComponents.push_back(hash_value(MO));
  }
  return hash_combine_range(HashComponents.begin(), HashComponents.end());
}

void MachineInstr::emitError(StringRef Msg) const {
  // Find the source location cookie.
  unsigned LocCookie = 0;
  const MDNode *LocMD = nullptr;
  for (unsigned i = getNumOperands(); i != 0; --i) {
    if (getOperand(i-1).isMetadata() &&
        (LocMD = getOperand(i-1).getMetadata()) &&
        LocMD->getNumOperands() != 0) {
      if (const ConstantInt *CI =
              mdconst::dyn_extract<ConstantInt>(LocMD->getOperand(0))) {
        LocCookie = CI->getZExtValue();
        break;
      }
    }
  }

  if (const MachineBasicBlock *MBB = getParent())
    if (const MachineFunction *MF = MBB->getParent())
      return MF->getMMI().getModule()->getContext().emitError(LocCookie, Msg);
  report_fatal_error(Msg);
}

MachineInstrBuilder llvm::BuildMI(MachineFunction &MF, const DebugLoc &DL,
                                  const MCInstrDesc &MCID, bool IsIndirect,
                                  unsigned Reg, const MDNode *Variable,
                                  const MDNode *Expr) {
  assert(isa<DILocalVariable>(Variable) && "not a variable");
  assert(cast<DIExpression>(Expr)->isValid() && "not an expression");
  assert(cast<DILocalVariable>(Variable)->isValidLocationForIntrinsic(DL) &&
         "Expected inlined-at fields to agree");
  if (IsIndirect)
    return BuildMI(MF, DL, MCID)
        .addReg(Reg, RegState::Debug)
        .addImm(0U)
        .addMetadata(Variable)
        .addMetadata(Expr);
  else
    return BuildMI(MF, DL, MCID)
        .addReg(Reg, RegState::Debug)
        .addReg(0U, RegState::Debug)
        .addMetadata(Variable)
        .addMetadata(Expr);
}

MachineInstrBuilder llvm::BuildMI(MachineBasicBlock &BB,
                                  MachineBasicBlock::iterator I,
                                  const DebugLoc &DL, const MCInstrDesc &MCID,
                                  bool IsIndirect, unsigned Reg,
                                  const MDNode *Variable, const MDNode *Expr) {
  assert(isa<DILocalVariable>(Variable) && "not a variable");
  assert(cast<DIExpression>(Expr)->isValid() && "not an expression");
  MachineFunction &MF = *BB.getParent();
  MachineInstr *MI = BuildMI(MF, DL, MCID, IsIndirect, Reg, Variable, Expr);
  BB.insert(I, MI);
  return MachineInstrBuilder(MF, MI);
}

/// Compute the new DIExpression to use with a DBG_VALUE for a spill slot.
/// This prepends DW_OP_deref when spilling an indirect DBG_VALUE.
static const DIExpression *computeExprForSpill(const MachineInstr &MI) {
  assert(MI.getOperand(0).isReg() && "can't spill non-register");
  assert(MI.getDebugVariable()->isValidLocationForIntrinsic(MI.getDebugLoc()) &&
         "Expected inlined-at fields to agree");

  const DIExpression *Expr = MI.getDebugExpression();
  if (MI.isIndirectDebugValue()) {
    assert(MI.getOperand(1).getImm() == 0 && "DBG_VALUE with nonzero offset");
    Expr = DIExpression::prepend(Expr, DIExpression::WithDeref);
  }
  return Expr;
}

MachineInstr *llvm::buildDbgValueForSpill(MachineBasicBlock &BB,
                                          MachineBasicBlock::iterator I,
                                          const MachineInstr &Orig,
                                          int FrameIndex) {
  const DIExpression *Expr = computeExprForSpill(Orig);
  return BuildMI(BB, I, Orig.getDebugLoc(), Orig.getDesc())
      .addFrameIndex(FrameIndex)
      .addImm(0U)
      .addMetadata(Orig.getDebugVariable())
      .addMetadata(Expr);
}

void llvm::updateDbgValueForSpill(MachineInstr &Orig, int FrameIndex) {
  const DIExpression *Expr = computeExprForSpill(Orig);
  Orig.getOperand(0).ChangeToFrameIndex(FrameIndex);
  Orig.getOperand(1).ChangeToImmediate(0U);
  Orig.getOperand(3).setMetadata(Expr);
}<|MERGE_RESOLUTION|>--- conflicted
+++ resolved
@@ -74,723 +74,6 @@
 
 using namespace llvm;
 
-<<<<<<< HEAD
-static cl::opt<int> PrintRegMaskNumRegs(
-    "print-regmask-num-regs",
-    cl::desc("Number of registers to limit to when "
-             "printing regmask operands in IR dumps. "
-             "unlimited = -1"),
-    cl::init(32), cl::Hidden);
-
-//===----------------------------------------------------------------------===//
-// MachineOperand Implementation
-//===----------------------------------------------------------------------===//
-
-void MachineOperand::setReg(unsigned Reg) {
-  if (getReg() == Reg) return; // No change.
-
-  // Otherwise, we have to change the register.  If this operand is embedded
-  // into a machine function, we need to update the old and new register's
-  // use/def lists.
-  if (MachineInstr *MI = getParent())
-    if (MachineBasicBlock *MBB = MI->getParent())
-      if (MachineFunction *MF = MBB->getParent()) {
-        MachineRegisterInfo &MRI = MF->getRegInfo();
-        MRI.removeRegOperandFromUseList(this);
-        SmallContents.RegNo = Reg;
-        MRI.addRegOperandToUseList(this);
-        return;
-      }
-
-  // Otherwise, just change the register, no problem.  :)
-  SmallContents.RegNo = Reg;
-}
-
-void MachineOperand::substVirtReg(unsigned Reg, unsigned SubIdx,
-                                  const TargetRegisterInfo &TRI) {
-  assert(TargetRegisterInfo::isVirtualRegister(Reg));
-  if (SubIdx && getSubReg())
-    SubIdx = TRI.composeSubRegIndices(SubIdx, getSubReg());
-  setReg(Reg);
-  if (SubIdx)
-    setSubReg(SubIdx);
-}
-
-void MachineOperand::substPhysReg(unsigned Reg, const TargetRegisterInfo &TRI) {
-  assert(TargetRegisterInfo::isPhysicalRegister(Reg));
-  if (getSubReg()) {
-    Reg = TRI.getSubReg(Reg, getSubReg());
-    // Note that getSubReg() may return 0 if the sub-register doesn't exist.
-    // That won't happen in legal code.
-    setSubReg(0);
-    if (isDef())
-      setIsUndef(false);
-  }
-  setReg(Reg);
-}
-
-/// Change a def to a use, or a use to a def.
-void MachineOperand::setIsDef(bool Val) {
-  assert(isReg() && "Wrong MachineOperand accessor");
-  assert((!Val || !isDebug()) && "Marking a debug operation as def");
-  if (IsDef == Val)
-    return;
-  // MRI may keep uses and defs in different list positions.
-  if (MachineInstr *MI = getParent())
-    if (MachineBasicBlock *MBB = MI->getParent())
-      if (MachineFunction *MF = MBB->getParent()) {
-        MachineRegisterInfo &MRI = MF->getRegInfo();
-        MRI.removeRegOperandFromUseList(this);
-        IsDef = Val;
-        MRI.addRegOperandToUseList(this);
-        return;
-      }
-  IsDef = Val;
-}
-
-// If this operand is currently a register operand, and if this is in a
-// function, deregister the operand from the register's use/def list.
-void MachineOperand::removeRegFromUses() {
-  if (!isReg() || !isOnRegUseList())
-    return;
-
-  if (MachineInstr *MI = getParent()) {
-    if (MachineBasicBlock *MBB = MI->getParent()) {
-      if (MachineFunction *MF = MBB->getParent())
-        MF->getRegInfo().removeRegOperandFromUseList(this);
-    }
-  }
-}
-
-/// ChangeToImmediate - Replace this operand with a new immediate operand of
-/// the specified value.  If an operand is known to be an immediate already,
-/// the setImm method should be used.
-void MachineOperand::ChangeToImmediate(int64_t ImmVal) {
-  assert((!isReg() || !isTied()) && "Cannot change a tied operand into an imm");
-
-  removeRegFromUses();
-
-  OpKind = MO_Immediate;
-  Contents.ImmVal = ImmVal;
-}
-
-void MachineOperand::ChangeToFPImmediate(const ConstantFP *FPImm) {
-  assert((!isReg() || !isTied()) && "Cannot change a tied operand into an imm");
-
-  removeRegFromUses();
-
-  OpKind = MO_FPImmediate;
-  Contents.CFP = FPImm;
-}
-
-void MachineOperand::ChangeToES(const char *SymName, unsigned char TargetFlags) {
-  assert((!isReg() || !isTied()) &&
-         "Cannot change a tied operand into an external symbol");
-
-  removeRegFromUses();
-
-  OpKind = MO_ExternalSymbol;
-  Contents.OffsetedInfo.Val.SymbolName = SymName;
-  setOffset(0); // Offset is always 0.
-  setTargetFlags(TargetFlags);
-}
-
-void MachineOperand::ChangeToMCSymbol(MCSymbol *Sym) {
-  assert((!isReg() || !isTied()) &&
-         "Cannot change a tied operand into an MCSymbol");
-
-  removeRegFromUses();
-
-  OpKind = MO_MCSymbol;
-  Contents.Sym = Sym;
-}
-
-void MachineOperand::ChangeToFrameIndex(int Idx) {
-  assert((!isReg() || !isTied()) &&
-         "Cannot change a tied operand into a FrameIndex");
-
-  removeRegFromUses();
-
-  OpKind = MO_FrameIndex;
-  setIndex(Idx);
-}
-
-void MachineOperand::ChangeToTargetIndex(unsigned Idx, int64_t Offset,
-                                         unsigned char TargetFlags) {
-  assert((!isReg() || !isTied()) &&
-         "Cannot change a tied operand into a FrameIndex");
-
-  removeRegFromUses();
-
-  OpKind = MO_TargetIndex;
-  setIndex(Idx);
-  setOffset(Offset);
-  setTargetFlags(TargetFlags);
-}
-
-/// ChangeToRegister - Replace this operand with a new register operand of
-/// the specified value.  If an operand is known to be an register already,
-/// the setReg method should be used.
-void MachineOperand::ChangeToRegister(unsigned Reg, bool isDef, bool isImp,
-                                      bool isKill, bool isDead, bool isUndef,
-                                      bool isDebug) {
-  MachineRegisterInfo *RegInfo = nullptr;
-  if (MachineInstr *MI = getParent())
-    if (MachineBasicBlock *MBB = MI->getParent())
-      if (MachineFunction *MF = MBB->getParent())
-        RegInfo = &MF->getRegInfo();
-  // If this operand is already a register operand, remove it from the
-  // register's use/def lists.
-  bool WasReg = isReg();
-  if (RegInfo && WasReg)
-    RegInfo->removeRegOperandFromUseList(this);
-
-  // Change this to a register and set the reg#.
-  OpKind = MO_Register;
-  SmallContents.RegNo = Reg;
-  SubReg_TargetFlags = 0;
-  IsDef = isDef;
-  IsImp = isImp;
-  IsKill = isKill;
-  IsDead = isDead;
-  IsUndef = isUndef;
-  IsInternalRead = false;
-  IsEarlyClobber = false;
-  IsDebug = isDebug;
-  // Ensure isOnRegUseList() returns false.
-  Contents.Reg.Prev = nullptr;
-  // Preserve the tie when the operand was already a register.
-  if (!WasReg)
-    TiedTo = 0;
-
-  // If this operand is embedded in a function, add the operand to the
-  // register's use/def list.
-  if (RegInfo)
-    RegInfo->addRegOperandToUseList(this);
-}
-
-/// isIdenticalTo - Return true if this operand is identical to the specified
-/// operand. Note that this should stay in sync with the hash_value overload
-/// below.
-bool MachineOperand::isIdenticalTo(const MachineOperand &Other) const {
-  if (getType() != Other.getType() ||
-      getTargetFlags() != Other.getTargetFlags())
-    return false;
-
-  switch (getType()) {
-  case MachineOperand::MO_Register:
-    return getReg() == Other.getReg() && isDef() == Other.isDef() &&
-           getSubReg() == Other.getSubReg();
-  case MachineOperand::MO_Immediate:
-    return getImm() == Other.getImm();
-  case MachineOperand::MO_CImmediate:
-    return getCImm() == Other.getCImm();
-  case MachineOperand::MO_FPImmediate:
-    return getFPImm() == Other.getFPImm();
-  case MachineOperand::MO_MachineBasicBlock:
-    return getMBB() == Other.getMBB();
-  case MachineOperand::MO_FrameIndex:
-    return getIndex() == Other.getIndex();
-  case MachineOperand::MO_ConstantPoolIndex:
-  case MachineOperand::MO_TargetIndex:
-    return getIndex() == Other.getIndex() && getOffset() == Other.getOffset();
-  case MachineOperand::MO_JumpTableIndex:
-    return getIndex() == Other.getIndex();
-  case MachineOperand::MO_GlobalAddress:
-    return getGlobal() == Other.getGlobal() && getOffset() == Other.getOffset();
-  case MachineOperand::MO_ExternalSymbol:
-    return strcmp(getSymbolName(), Other.getSymbolName()) == 0 &&
-           getOffset() == Other.getOffset();
-  case MachineOperand::MO_BlockAddress:
-    return getBlockAddress() == Other.getBlockAddress() &&
-           getOffset() == Other.getOffset();
-  case MachineOperand::MO_RegisterMask:
-  case MachineOperand::MO_RegisterLiveOut: {
-    // Shallow compare of the two RegMasks
-    const uint32_t *RegMask = getRegMask();
-    const uint32_t *OtherRegMask = Other.getRegMask();
-    if (RegMask == OtherRegMask)
-      return true;
-
-    // Calculate the size of the RegMask
-    const MachineFunction *MF = getParent()->getMF();
-    const TargetRegisterInfo *TRI = MF->getSubtarget().getRegisterInfo();
-    unsigned RegMaskSize = (TRI->getNumRegs() + 31) / 32;
-
-    // Deep compare of the two RegMasks
-    return std::equal(RegMask, RegMask + RegMaskSize, OtherRegMask);
-  }
-  case MachineOperand::MO_MCSymbol:
-    return getMCSymbol() == Other.getMCSymbol();
-  case MachineOperand::MO_CFIIndex:
-    return getCFIIndex() == Other.getCFIIndex();
-  case MachineOperand::MO_Metadata:
-    return getMetadata() == Other.getMetadata();
-  case MachineOperand::MO_IntrinsicID:
-    return getIntrinsicID() == Other.getIntrinsicID();
-  case MachineOperand::MO_Predicate:
-    return getPredicate() == Other.getPredicate();
-  }
-  llvm_unreachable("Invalid machine operand type");
-}
-
-// Note: this must stay exactly in sync with isIdenticalTo above.
-hash_code llvm::hash_value(const MachineOperand &MO) {
-  switch (MO.getType()) {
-  case MachineOperand::MO_Register:
-    // Register operands don't have target flags.
-    return hash_combine(MO.getType(), MO.getReg(), MO.getSubReg(), MO.isDef());
-  case MachineOperand::MO_Immediate:
-    return hash_combine(MO.getType(), MO.getTargetFlags(), MO.getImm());
-  case MachineOperand::MO_CImmediate:
-    return hash_combine(MO.getType(), MO.getTargetFlags(), MO.getCImm());
-  case MachineOperand::MO_FPImmediate:
-    return hash_combine(MO.getType(), MO.getTargetFlags(), MO.getFPImm());
-  case MachineOperand::MO_MachineBasicBlock:
-    return hash_combine(MO.getType(), MO.getTargetFlags(), MO.getMBB());
-  case MachineOperand::MO_FrameIndex:
-    return hash_combine(MO.getType(), MO.getTargetFlags(), MO.getIndex());
-  case MachineOperand::MO_ConstantPoolIndex:
-  case MachineOperand::MO_TargetIndex:
-    return hash_combine(MO.getType(), MO.getTargetFlags(), MO.getIndex(),
-                        MO.getOffset());
-  case MachineOperand::MO_JumpTableIndex:
-    return hash_combine(MO.getType(), MO.getTargetFlags(), MO.getIndex());
-  case MachineOperand::MO_ExternalSymbol:
-    return hash_combine(MO.getType(), MO.getTargetFlags(), MO.getOffset(),
-                        MO.getSymbolName());
-  case MachineOperand::MO_GlobalAddress:
-    return hash_combine(MO.getType(), MO.getTargetFlags(), MO.getGlobal(),
-                        MO.getOffset());
-  case MachineOperand::MO_BlockAddress:
-    return hash_combine(MO.getType(), MO.getTargetFlags(),
-                        MO.getBlockAddress(), MO.getOffset());
-  case MachineOperand::MO_RegisterMask:
-  case MachineOperand::MO_RegisterLiveOut:
-    return hash_combine(MO.getType(), MO.getTargetFlags(), MO.getRegMask());
-  case MachineOperand::MO_Metadata:
-    return hash_combine(MO.getType(), MO.getTargetFlags(), MO.getMetadata());
-  case MachineOperand::MO_MCSymbol:
-    return hash_combine(MO.getType(), MO.getTargetFlags(), MO.getMCSymbol());
-  case MachineOperand::MO_CFIIndex:
-    return hash_combine(MO.getType(), MO.getTargetFlags(), MO.getCFIIndex());
-  case MachineOperand::MO_IntrinsicID:
-    return hash_combine(MO.getType(), MO.getTargetFlags(), MO.getIntrinsicID());
-  case MachineOperand::MO_Predicate:
-    return hash_combine(MO.getType(), MO.getTargetFlags(), MO.getPredicate());
-  }
-  llvm_unreachable("Invalid machine operand type");
-}
-
-void MachineOperand::print(raw_ostream &OS, const TargetRegisterInfo *TRI,
-                           const TargetIntrinsicInfo *IntrinsicInfo) const {
-  ModuleSlotTracker DummyMST(nullptr);
-  print(OS, DummyMST, TRI, IntrinsicInfo);
-}
-
-void MachineOperand::print(raw_ostream &OS, ModuleSlotTracker &MST,
-                           const TargetRegisterInfo *TRI,
-                           const TargetIntrinsicInfo *IntrinsicInfo) const {
-  switch (getType()) {
-  case MachineOperand::MO_Register:
-    OS << PrintReg(getReg(), TRI, getSubReg());
-
-    if (isDef() || isKill() || isDead() || isImplicit() || isUndef() ||
-        isInternalRead() || isEarlyClobber() || isTied()) {
-      OS << '<';
-      bool NeedComma = false;
-      if (isDef()) {
-        if (NeedComma) OS << ',';
-        if (isEarlyClobber())
-          OS << "earlyclobber,";
-        if (isImplicit())
-          OS << "imp-";
-        OS << "def";
-        NeedComma = true;
-        // <def,read-undef> only makes sense when getSubReg() is set.
-        // Don't clutter the output otherwise.
-        if (isUndef() && getSubReg())
-          OS << ",read-undef";
-      } else if (isImplicit()) {
-        OS << "imp-use";
-        NeedComma = true;
-      }
-
-      if (isKill()) {
-        if (NeedComma) OS << ',';
-        OS << "kill";
-        NeedComma = true;
-      }
-      if (isDead()) {
-        if (NeedComma) OS << ',';
-        OS << "dead";
-        NeedComma = true;
-      }
-      if (isUndef() && isUse()) {
-        if (NeedComma) OS << ',';
-        OS << "undef";
-        NeedComma = true;
-      }
-      if (isInternalRead()) {
-        if (NeedComma) OS << ',';
-        OS << "internal";
-        NeedComma = true;
-      }
-      if (isTied()) {
-        if (NeedComma) OS << ',';
-        OS << "tied";
-        if (TiedTo != 15)
-          OS << unsigned(TiedTo - 1);
-      }
-      OS << '>';
-    }
-    break;
-  case MachineOperand::MO_Immediate:
-    OS << getImm();
-    break;
-  case MachineOperand::MO_CImmediate:
-    getCImm()->getValue().print(OS, false);
-    break;
-  case MachineOperand::MO_FPImmediate:
-    if (getFPImm()->getType()->isFloatTy()) {
-      OS << getFPImm()->getValueAPF().convertToFloat();
-    } else if (getFPImm()->getType()->isHalfTy()) {
-      APFloat APF = getFPImm()->getValueAPF();
-      bool Unused;
-      APF.convert(APFloat::IEEEsingle(), APFloat::rmNearestTiesToEven, &Unused);
-      OS << "half " << APF.convertToFloat();
-    } else if (getFPImm()->getType()->isFP128Ty()) {
-      APFloat APF = getFPImm()->getValueAPF();
-      SmallString<16> Str;
-      getFPImm()->getValueAPF().toString(Str);
-      OS << "quad " << Str;
-    } else if (getFPImm()->getType()->isX86_FP80Ty()) {
-      APFloat APF = getFPImm()->getValueAPF();
-      OS << "x86_fp80 0xK";
-      APInt API = APF.bitcastToAPInt();
-      OS << format_hex_no_prefix(API.getHiBits(16).getZExtValue(), 4,
-                                 /*Upper=*/true);
-      OS << format_hex_no_prefix(API.getLoBits(64).getZExtValue(), 16,
-                                 /*Upper=*/true);
-    } else {
-      OS << getFPImm()->getValueAPF().convertToDouble();
-    }
-    break;
-  case MachineOperand::MO_MachineBasicBlock:
-    OS << "<BB#" << getMBB()->getNumber() << ">";
-    break;
-  case MachineOperand::MO_FrameIndex:
-    OS << "<fi#" << getIndex() << '>';
-    break;
-  case MachineOperand::MO_ConstantPoolIndex:
-    OS << "<cp#" << getIndex();
-    if (getOffset()) OS << "+" << getOffset();
-    OS << '>';
-    break;
-  case MachineOperand::MO_TargetIndex:
-    OS << "<ti#" << getIndex();
-    if (getOffset()) OS << "+" << getOffset();
-    OS << '>';
-    break;
-  case MachineOperand::MO_JumpTableIndex:
-    OS << "<jt#" << getIndex() << '>';
-    break;
-  case MachineOperand::MO_GlobalAddress:
-    OS << "<ga:";
-    getGlobal()->printAsOperand(OS, /*PrintType=*/false, MST);
-    if (getOffset()) OS << "+" << getOffset();
-    OS << '>';
-    break;
-  case MachineOperand::MO_ExternalSymbol:
-    OS << "<es:" << getSymbolName();
-    if (getOffset()) OS << "+" << getOffset();
-    OS << '>';
-    break;
-  case MachineOperand::MO_BlockAddress:
-    OS << '<';
-    getBlockAddress()->printAsOperand(OS, /*PrintType=*/false, MST);
-    if (getOffset()) OS << "+" << getOffset();
-    OS << '>';
-    break;
-  case MachineOperand::MO_RegisterMask: {
-    unsigned NumRegsInMask = 0;
-    unsigned NumRegsEmitted = 0;
-    OS << "<regmask";
-    for (unsigned i = 0; i < TRI->getNumRegs(); ++i) {
-      unsigned MaskWord = i / 32;
-      unsigned MaskBit = i % 32;
-      if (getRegMask()[MaskWord] & (1 << MaskBit)) {
-        if (PrintRegMaskNumRegs < 0 ||
-            NumRegsEmitted <= static_cast<unsigned>(PrintRegMaskNumRegs)) {
-          OS << " " << PrintReg(i, TRI);
-          NumRegsEmitted++;
-        }
-        NumRegsInMask++;
-      }
-    }
-    if (NumRegsEmitted != NumRegsInMask)
-      OS << " and " << (NumRegsInMask - NumRegsEmitted) << " more...";
-    OS << ">";
-    break;
-  }
-  case MachineOperand::MO_RegisterLiveOut:
-    OS << "<regliveout>";
-    break;
-  case MachineOperand::MO_Metadata:
-    OS << '<';
-    getMetadata()->printAsOperand(OS, MST);
-    OS << '>';
-    break;
-  case MachineOperand::MO_MCSymbol:
-    OS << "<MCSym=" << *getMCSymbol() << '>';
-    break;
-  case MachineOperand::MO_CFIIndex:
-    OS << "<call frame instruction>";
-    break;
-  case MachineOperand::MO_IntrinsicID: {
-    Intrinsic::ID ID = getIntrinsicID();
-    if (ID < Intrinsic::num_intrinsics)
-      OS << "<intrinsic:@" << Intrinsic::getName(ID, None) << '>';
-    else if (IntrinsicInfo)
-      OS << "<intrinsic:@" << IntrinsicInfo->getName(ID) << '>';
-    else
-      OS << "<intrinsic:" << ID << '>';
-    break;
-  }
-  case MachineOperand::MO_Predicate: {
-    auto Pred = static_cast<CmpInst::Predicate>(getPredicate());
-    OS << '<' << (CmpInst::isIntPredicate(Pred) ? "intpred" : "floatpred")
-       << CmpInst::getPredicateName(Pred) << '>';
-    break;
-  }
-  }
-  if (unsigned TF = getTargetFlags())
-    OS << "[TF=" << TF << ']';
-}
-
-#if !defined(NDEBUG) || defined(LLVM_ENABLE_DUMP)
-LLVM_DUMP_METHOD void MachineOperand::dump() const {
-  dbgs() << *this << '\n';
-}
-#endif
-
-//===----------------------------------------------------------------------===//
-// MachineMemOperand Implementation
-//===----------------------------------------------------------------------===//
-
-/// getAddrSpace - Return the LLVM IR address space number that this pointer
-/// points into.
-unsigned MachinePointerInfo::getAddrSpace() const {
-  if (V.isNull()) return 0;
-
-  if (V.is<const PseudoSourceValue*>())
-    return V.get<const PseudoSourceValue*>()->getAddressSpace();
-
-  return cast<PointerType>(V.get<const Value*>()->getType())->getAddressSpace();
-}
-
-/// isDereferenceable - Return true if V is always dereferenceable for 
-/// Offset + Size byte.
-bool MachinePointerInfo::isDereferenceable(unsigned Size, LLVMContext &C,
-                                           const DataLayout &DL) const {
-  if (!V.is<const Value*>())
-    return false;
-
-  const Value *BasePtr = V.get<const Value*>();
-  if (BasePtr == nullptr)
-    return false;
-
-  return isDereferenceableAndAlignedPointer(
-      BasePtr, 1, APInt(DL.getPointerSizeInBits(), Offset + Size), DL);
-}
-
-/// getConstantPool - Return a MachinePointerInfo record that refers to the
-/// constant pool.
-MachinePointerInfo MachinePointerInfo::getConstantPool(MachineFunction &MF) {
-  return MachinePointerInfo(MF.getPSVManager().getConstantPool());
-}
-
-/// getFixedStack - Return a MachinePointerInfo record that refers to the
-/// the specified FrameIndex.
-MachinePointerInfo MachinePointerInfo::getFixedStack(MachineFunction &MF,
-                                                     int FI, int64_t Offset) {
-  return MachinePointerInfo(MF.getPSVManager().getFixedStack(FI), Offset);
-}
-
-MachinePointerInfo MachinePointerInfo::getJumpTable(MachineFunction &MF) {
-  return MachinePointerInfo(MF.getPSVManager().getJumpTable());
-}
-
-MachinePointerInfo MachinePointerInfo::getGOT(MachineFunction &MF) {
-  return MachinePointerInfo(MF.getPSVManager().getGOT());
-}
-
-MachinePointerInfo MachinePointerInfo::getCapTable(MachineFunction &MF) {
-  return MachinePointerInfo(MF.getPSVManager().getCapTable());
-}
-
-MachinePointerInfo MachinePointerInfo::getStack(MachineFunction &MF,
-                                                int64_t Offset,
-                                                uint8_t ID) {
-  return MachinePointerInfo(MF.getPSVManager().getStack(), Offset,ID);
-}
-
-MachineMemOperand::MachineMemOperand(MachinePointerInfo ptrinfo, Flags f,
-                                     uint64_t s, unsigned int a,
-                                     const AAMDNodes &AAInfo,
-                                     const MDNode *Ranges,
-                                     SyncScope::ID SSID,
-                                     AtomicOrdering Ordering,
-                                     AtomicOrdering FailureOrdering)
-    : PtrInfo(ptrinfo), Size(s), FlagVals(f), BaseAlignLog2(Log2_32(a) + 1),
-      AAInfo(AAInfo), Ranges(Ranges) {
-  assert((PtrInfo.V.isNull() || PtrInfo.V.is<const PseudoSourceValue*>() ||
-          isa<PointerType>(PtrInfo.V.get<const Value*>()->getType())) &&
-         "invalid pointer value");
-  assert(getBaseAlignment() == a && "Alignment is not a power of 2!");
-  assert((isLoad() || isStore()) && "Not a load/store!");
-
-  AtomicInfo.SSID = static_cast<unsigned>(SSID);
-  assert(getSyncScopeID() == SSID && "Value truncated");
-  AtomicInfo.Ordering = static_cast<unsigned>(Ordering);
-  assert(getOrdering() == Ordering && "Value truncated");
-  AtomicInfo.FailureOrdering = static_cast<unsigned>(FailureOrdering);
-  assert(getFailureOrdering() == FailureOrdering && "Value truncated");
-}
-
-/// Profile - Gather unique data for the object.
-///
-void MachineMemOperand::Profile(FoldingSetNodeID &ID) const {
-  ID.AddInteger(getOffset());
-  ID.AddInteger(Size);
-  ID.AddPointer(getOpaqueValue());
-  ID.AddInteger(getFlags());
-  ID.AddInteger(getBaseAlignment());
-}
-
-void MachineMemOperand::refineAlignment(const MachineMemOperand *MMO) {
-  // The Value and Offset may differ due to CSE. But the flags and size
-  // should be the same.
-  assert(MMO->getFlags() == getFlags() && "Flags mismatch!");
-  assert(MMO->getSize() == getSize() && "Size mismatch!");
-
-  if (MMO->getBaseAlignment() >= getBaseAlignment()) {
-    // Update the alignment value.
-    BaseAlignLog2 = Log2_32(MMO->getBaseAlignment()) + 1;
-    // Also update the base and offset, because the new alignment may
-    // not be applicable with the old ones.
-    PtrInfo = MMO->PtrInfo;
-  }
-}
-
-/// getAlignment - Return the minimum known alignment in bytes of the
-/// actual memory reference.
-uint64_t MachineMemOperand::getAlignment() const {
-  return MinAlign(getBaseAlignment(), getOffset());
-}
-
-void MachineMemOperand::print(raw_ostream &OS) const {
-  ModuleSlotTracker DummyMST(nullptr);
-  print(OS, DummyMST);
-}
-void MachineMemOperand::print(raw_ostream &OS, ModuleSlotTracker &MST) const {
-  assert((isLoad() || isStore()) &&
-         "SV has to be a load, store or both.");
-
-  if (isVolatile())
-    OS << "Volatile ";
-
-  if (isLoad())
-    OS << "LD";
-  if (isStore())
-    OS << "ST";
-  OS << getSize();
-
-  // Print the address information.
-  OS << "[";
-  if (const Value *V = getValue())
-    V->printAsOperand(OS, /*PrintType=*/false, MST);
-  else if (const PseudoSourceValue *PSV = getPseudoValue())
-    PSV->printCustom(OS);
-  else
-    OS << "<unknown>";
-
-  unsigned AS = getAddrSpace();
-  if (AS != 0)
-    OS << "(addrspace=" << AS << ')';
-
-  // If the alignment of the memory reference itself differs from the alignment
-  // of the base pointer, print the base alignment explicitly, next to the base
-  // pointer.
-  if (getBaseAlignment() != getAlignment())
-    OS << "(align=" << getBaseAlignment() << ")";
-
-  if (getOffset() != 0)
-    OS << "+" << getOffset();
-  OS << "]";
-
-  // Print the alignment of the reference.
-  if (getBaseAlignment() != getAlignment() || getBaseAlignment() != getSize())
-    OS << "(align=" << getAlignment() << ")";
-
-  // Print TBAA info.
-  if (const MDNode *TBAAInfo = getAAInfo().TBAA) {
-    OS << "(tbaa=";
-    if (TBAAInfo->getNumOperands() > 0)
-      TBAAInfo->getOperand(0)->printAsOperand(OS, MST);
-    else
-      OS << "<unknown>";
-    OS << ")";
-  }
-
-  // Print AA scope info.
-  if (const MDNode *ScopeInfo = getAAInfo().Scope) {
-    OS << "(alias.scope=";
-    if (ScopeInfo->getNumOperands() > 0)
-      for (unsigned i = 0, ie = ScopeInfo->getNumOperands(); i != ie; ++i) {
-        ScopeInfo->getOperand(i)->printAsOperand(OS, MST);
-        if (i != ie-1)
-          OS << ",";
-      }
-    else
-      OS << "<unknown>";
-    OS << ")";
-  }
-
-  // Print AA noalias scope info.
-  if (const MDNode *NoAliasInfo = getAAInfo().NoAlias) {
-    OS << "(noalias=";
-    if (NoAliasInfo->getNumOperands() > 0)
-      for (unsigned i = 0, ie = NoAliasInfo->getNumOperands(); i != ie; ++i) {
-        NoAliasInfo->getOperand(i)->printAsOperand(OS, MST);
-        if (i != ie-1)
-          OS << ",";
-      }
-    else
-      OS << "<unknown>";
-    OS << ")";
-  }
-
-  if (isNonTemporal())
-    OS << "(nontemporal)";
-  if (isDereferenceable())
-    OS << "(dereferenceable)";
-  if (isInvariant())
-    OS << "(invariant)";
-  if (getFlags() & MOTargetFlag1)
-    OS << "(flag1)";
-  if (getFlags() & MOTargetFlag2)
-    OS << "(flag2)";
-  if (getFlags() & MOTargetFlag3)
-    OS << "(flag3)";
-}
-
-//===----------------------------------------------------------------------===//
-// MachineInstr Implementation
-//===----------------------------------------------------------------------===//
-
-=======
->>>>>>> 090820fd
 void MachineInstr::addImplicitDefUseOperands(MachineFunction &MF) {
   if (MCID->ImplicitDefs)
     for (const MCPhysReg *ImpDefs = MCID->getImplicitDefs(); *ImpDefs;
