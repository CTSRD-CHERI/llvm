--- conflicted
+++ resolved
@@ -790,11 +790,6 @@
   const TargetInstrInfo &TII = *Fn.getSubtarget().getInstrInfo();
   const TargetRegisterInfo &TRI = *Fn.getSubtarget().getRegisterInfo();
   const TargetFrameLowering *TFI = Fn.getSubtarget().getFrameLowering();
-<<<<<<< HEAD
-  bool StackGrowsDown =
-    TFI->getStackGrowthDirection() == TargetFrameLowering::StackGrowsDown;
-=======
->>>>>>> 969bfdfe
   int FrameSetupOpcode   = TII.getCallFrameSetupOpcode();
   int FrameDestroyOpcode = TII.getCallFrameDestroyOpcode();
 
