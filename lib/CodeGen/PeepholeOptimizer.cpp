//===-- PeepholeOptimizer.cpp - Peephole Optimizations --------------------===//
//
//                     The LLVM Compiler Infrastructure
//
// This file is distributed under the University of Illinois Open Source
// License. See LICENSE.TXT for details.
//
//===----------------------------------------------------------------------===//
//
// Perform peephole optimizations on the machine code:
//
// - Optimize Extensions
//
//     Optimization of sign / zero extension instructions. It may be extended to
//     handle other instructions with similar properties.
//
//     On some targets, some instructions, e.g. X86 sign / zero extension, may
//     leave the source value in the lower part of the result. This optimization
//     will replace some uses of the pre-extension value with uses of the
//     sub-register of the results.
//
// - Optimize Comparisons
//
//     Optimization of comparison instructions. For instance, in this code:
//
//       sub r1, 1
//       cmp r1, 0
//       bz  L1
//
//     If the "sub" instruction all ready sets (or could be modified to set) the
//     same flag that the "cmp" instruction sets and that "bz" uses, then we can
//     eliminate the "cmp" instruction.
//
//     Another instance, in this code:
//
//       sub r1, r3 | sub r1, imm
//       cmp r3, r1 or cmp r1, r3 | cmp r1, imm
//       bge L1
//
//     If the branch instruction can use flag from "sub", then we can replace
//     "sub" with "subs" and eliminate the "cmp" instruction.
//
// - Optimize Loads:
//
//     Loads that can be folded into a later instruction. A load is foldable
//     if it loads to virtual registers and the virtual register defined has 
//     a single use.
//
// - Optimize Copies and Bitcast (more generally, target specific copies):
//
//     Rewrite copies and bitcasts to avoid cross register bank copies
//     when possible.
//     E.g., Consider the following example, where capital and lower
//     letters denote different register file:
//     b = copy A <-- cross-bank copy
//     C = copy b <-- cross-bank copy
//   =>
//     b = copy A <-- cross-bank copy
//     C = copy A <-- same-bank copy
//
//     E.g., for bitcast:
//     b = bitcast A <-- cross-bank copy
//     C = bitcast b <-- cross-bank copy
//   =>
//     b = bitcast A <-- cross-bank copy
//     C = copy A    <-- same-bank copy
//===----------------------------------------------------------------------===//

#include "llvm/CodeGen/Passes.h"
#include "llvm/ADT/DenseMap.h"
#include "llvm/ADT/SmallPtrSet.h"
#include "llvm/ADT/SmallSet.h"
#include "llvm/ADT/Statistic.h"
#include "llvm/CodeGen/MachineDominators.h"
#include "llvm/CodeGen/MachineInstrBuilder.h"
#include "llvm/CodeGen/MachineRegisterInfo.h"
#include "llvm/Support/CommandLine.h"
#include "llvm/Support/Debug.h"
#include "llvm/Support/raw_ostream.h"
#include "llvm/Target/TargetInstrInfo.h"
#include "llvm/Target/TargetRegisterInfo.h"
#include "llvm/Target/TargetSubtargetInfo.h"
#include <utility>
using namespace llvm;

#define DEBUG_TYPE "peephole-opt"

// Optimize Extensions
static cl::opt<bool>
Aggressive("aggressive-ext-opt", cl::Hidden,
           cl::desc("Aggressive extension optimization"));

static cl::opt<bool>
DisablePeephole("disable-peephole", cl::Hidden, cl::init(false),
                cl::desc("Disable the peephole optimizer"));

static cl::opt<bool>
DisableAdvCopyOpt("disable-adv-copy-opt", cl::Hidden, cl::init(false),
                  cl::desc("Disable advanced copy optimization"));

STATISTIC(NumReuse,      "Number of extension results reused");
STATISTIC(NumCmps,       "Number of compares eliminated");
STATISTIC(NumImmFold,    "Number of move immediate folded");
STATISTIC(NumLoadFold,   "Number of loads folded");
STATISTIC(NumSelects,    "Number of selects optimized");
STATISTIC(NumUncoalescableCopies, "Number of uncoalescable copies optimized");
STATISTIC(NumRewrittenCopies, "Number of copies rewritten");

namespace {
  class PeepholeOptimizer : public MachineFunctionPass {
    const TargetInstrInfo *TII;
    const TargetRegisterInfo *TRI;
    MachineRegisterInfo   *MRI;
    MachineDominatorTree  *DT;  // Machine dominator tree

  public:
    static char ID; // Pass identification
    PeepholeOptimizer() : MachineFunctionPass(ID) {
      initializePeepholeOptimizerPass(*PassRegistry::getPassRegistry());
    }

    bool runOnMachineFunction(MachineFunction &MF) override;

    void getAnalysisUsage(AnalysisUsage &AU) const override {
      AU.setPreservesCFG();
      MachineFunctionPass::getAnalysisUsage(AU);
      if (Aggressive) {
        AU.addRequired<MachineDominatorTree>();
        AU.addPreserved<MachineDominatorTree>();
      }
    }

  private:
    bool optimizeCmpInstr(MachineInstr *MI, MachineBasicBlock *MBB);
    bool optimizeExtInstr(MachineInstr *MI, MachineBasicBlock *MBB,
                          SmallPtrSetImpl<MachineInstr*> &LocalMIs);
<<<<<<< HEAD
    bool optimizeSelect(MachineInstr *MI);
=======
    bool optimizeSelect(MachineInstr *MI,
                        SmallPtrSetImpl<MachineInstr *> &LocalMIs);
>>>>>>> 969bfdfe
    bool optimizeCondBranch(MachineInstr *MI);
    bool optimizeCopyOrBitcast(MachineInstr *MI);
    bool optimizeCoalescableCopy(MachineInstr *MI);
    bool optimizeUncoalescableCopy(MachineInstr *MI,
                                   SmallPtrSetImpl<MachineInstr *> &LocalMIs);
    bool findNextSource(unsigned &Reg, unsigned &SubReg);
    bool isMoveImmediate(MachineInstr *MI,
                         SmallSet<unsigned, 4> &ImmDefRegs,
                         DenseMap<unsigned, MachineInstr*> &ImmDefMIs);
    bool foldImmediate(MachineInstr *MI, MachineBasicBlock *MBB,
                       SmallSet<unsigned, 4> &ImmDefRegs,
                       DenseMap<unsigned, MachineInstr*> &ImmDefMIs);
    bool isLoadFoldable(MachineInstr *MI,
                        SmallSet<unsigned, 16> &FoldAsLoadDefCandidates);

    /// \brief Check whether \p MI is understood by the register coalescer
    /// but may require some rewriting.
    bool isCoalescableCopy(const MachineInstr &MI) {
      // SubregToRegs are not interesting, because they are already register
      // coalescer friendly.
      return MI.isCopy() || (!DisableAdvCopyOpt &&
                             (MI.isRegSequence() || MI.isInsertSubreg() ||
                              MI.isExtractSubreg()));
    }

    /// \brief Check whether \p MI is a copy like instruction that is
    /// not recognized by the register coalescer.
    bool isUncoalescableCopy(const MachineInstr &MI) {
      return MI.isBitcast() ||
             (!DisableAdvCopyOpt &&
              (MI.isRegSequenceLike() || MI.isInsertSubregLike() ||
               MI.isExtractSubregLike()));
    }
  };

  /// \brief Helper class to track the possible sources of a value defined by
  /// a (chain of) copy related instructions.
  /// Given a definition (instruction and definition index), this class
  /// follows the use-def chain to find successive suitable sources.
  /// The given source can be used to rewrite the definition into
  /// def = COPY src.
  ///
  /// For instance, let us consider the following snippet:
  /// v0 =
  /// v2 = INSERT_SUBREG v1, v0, sub0
  /// def = COPY v2.sub0
  ///
  /// Using a ValueTracker for def = COPY v2.sub0 will give the following
  /// suitable sources:
  /// v2.sub0 and v0.
  /// Then, def can be rewritten into def = COPY v0.
  class ValueTracker {
  private:
    /// The current point into the use-def chain.
    const MachineInstr *Def;
    /// The index of the definition in Def.
    unsigned DefIdx;
    /// The sub register index of the definition.
    unsigned DefSubReg;
    /// The register where the value can be found.
    unsigned Reg;
    /// Specifiy whether or not the value tracking looks through
    /// complex instructions. When this is false, the value tracker
    /// bails on everything that is not a copy or a bitcast.
    ///
    /// Note: This could have been implemented as a specialized version of
    /// the ValueTracker class but that would have complicated the code of
    /// the users of this class.
    bool UseAdvancedTracking;
    /// MachineRegisterInfo used to perform tracking.
    const MachineRegisterInfo &MRI;
    /// Optional TargetInstrInfo used to perform some complex
    /// tracking.
    const TargetInstrInfo *TII;

    /// \brief Dispatcher to the right underlying implementation of
    /// getNextSource.
    bool getNextSourceImpl(unsigned &SrcReg, unsigned &SrcSubReg);
    /// \brief Specialized version of getNextSource for Copy instructions.
    bool getNextSourceFromCopy(unsigned &SrcReg, unsigned &SrcSubReg);
    /// \brief Specialized version of getNextSource for Bitcast instructions.
    bool getNextSourceFromBitcast(unsigned &SrcReg, unsigned &SrcSubReg);
    /// \brief Specialized version of getNextSource for RegSequence
    /// instructions.
    bool getNextSourceFromRegSequence(unsigned &SrcReg, unsigned &SrcSubReg);
    /// \brief Specialized version of getNextSource for InsertSubreg
    /// instructions.
    bool getNextSourceFromInsertSubreg(unsigned &SrcReg, unsigned &SrcSubReg);
    /// \brief Specialized version of getNextSource for ExtractSubreg
    /// instructions.
    bool getNextSourceFromExtractSubreg(unsigned &SrcReg, unsigned &SrcSubReg);
    /// \brief Specialized version of getNextSource for SubregToReg
    /// instructions.
    bool getNextSourceFromSubregToReg(unsigned &SrcReg, unsigned &SrcSubReg);

  public:
    /// \brief Create a ValueTracker instance for the value defined by \p Reg.
    /// \p DefSubReg represents the sub register index the value tracker will
    /// track. It does not need to match the sub register index used in the
    /// definition of \p Reg.
    /// \p UseAdvancedTracking specifies whether or not the value tracker looks
    /// through complex instructions. By default (false), it handles only copy
    /// and bitcast instructions.
    /// If \p Reg is a physical register, a value tracker constructed with
    /// this constructor will not find any alternative source.
    /// Indeed, when \p Reg is a physical register that constructor does not
    /// know which definition of \p Reg it should track.
    /// Use the next constructor to track a physical register.
    ValueTracker(unsigned Reg, unsigned DefSubReg,
                 const MachineRegisterInfo &MRI,
                 bool UseAdvancedTracking = false,
                 const TargetInstrInfo *TII = nullptr)
        : Def(nullptr), DefIdx(0), DefSubReg(DefSubReg), Reg(Reg),
          UseAdvancedTracking(UseAdvancedTracking), MRI(MRI), TII(TII) {
      if (!TargetRegisterInfo::isPhysicalRegister(Reg)) {
        Def = MRI.getVRegDef(Reg);
        DefIdx = MRI.def_begin(Reg).getOperandNo();
      }
    }

    /// \brief Create a ValueTracker instance for the value defined by
    /// the pair \p MI, \p DefIdx.
    /// Unlike the other constructor, the value tracker produced by this one
    /// may be able to find a new source when the definition is a physical
    /// register.
    /// This could be useful to rewrite target specific instructions into
    /// generic copy instructions.
    ValueTracker(const MachineInstr &MI, unsigned DefIdx, unsigned DefSubReg,
                 const MachineRegisterInfo &MRI,
                 bool UseAdvancedTracking = false,
                 const TargetInstrInfo *TII = nullptr)
        : Def(&MI), DefIdx(DefIdx), DefSubReg(DefSubReg),
          UseAdvancedTracking(UseAdvancedTracking), MRI(MRI), TII(TII) {
      assert(DefIdx < Def->getDesc().getNumDefs() &&
             Def->getOperand(DefIdx).isReg() && "Invalid definition");
      Reg = Def->getOperand(DefIdx).getReg();
    }

    /// \brief Following the use-def chain, get the next available source
    /// for the tracked value.
    /// When the returned value is not nullptr, \p SrcReg gives the register
    /// that contain the tracked value.
    /// \note The sub register index returned in \p SrcSubReg must be used
    /// on \p SrcReg to access the actual value.
    /// \return Unless the returned value is nullptr (i.e., no source found),
    /// \p SrcReg gives the register of the next source used in the returned
    /// instruction and \p SrcSubReg the sub-register index to be used on that
    /// source to get the tracked value. When nullptr is returned, no
    /// alternative source has been found.
    const MachineInstr *getNextSource(unsigned &SrcReg, unsigned &SrcSubReg);

    /// \brief Get the last register where the initial value can be found.
    /// Initially this is the register of the definition.
    /// Then, after each successful call to getNextSource, this is the
    /// register of the last source.
    unsigned getReg() const { return Reg; }
  };
}

char PeepholeOptimizer::ID = 0;
char &llvm::PeepholeOptimizerID = PeepholeOptimizer::ID;
INITIALIZE_PASS_BEGIN(PeepholeOptimizer, "peephole-opts",
                "Peephole Optimizations", false, false)
INITIALIZE_PASS_DEPENDENCY(MachineDominatorTree)
INITIALIZE_PASS_END(PeepholeOptimizer, "peephole-opts",
                "Peephole Optimizations", false, false)

/// optimizeExtInstr - If instruction is a copy-like instruction, i.e. it reads
/// a single register and writes a single register and it does not modify the
/// source, and if the source value is preserved as a sub-register of the
/// result, then replace all reachable uses of the source with the subreg of the
/// result.
///
/// Do not generate an EXTRACT that is used only in a debug use, as this changes
/// the code. Since this code does not currently share EXTRACTs, just ignore all
/// debug uses.
bool PeepholeOptimizer::
optimizeExtInstr(MachineInstr *MI, MachineBasicBlock *MBB,
                 SmallPtrSetImpl<MachineInstr*> &LocalMIs) {
  unsigned SrcReg, DstReg, SubIdx;
  if (!TII->isCoalescableExtInstr(*MI, SrcReg, DstReg, SubIdx))
    return false;

  if (TargetRegisterInfo::isPhysicalRegister(DstReg) ||
      TargetRegisterInfo::isPhysicalRegister(SrcReg))
    return false;

  if (MRI->hasOneNonDBGUse(SrcReg))
    // No other uses.
    return false;

  // Ensure DstReg can get a register class that actually supports
  // sub-registers. Don't change the class until we commit.
  const TargetRegisterClass *DstRC = MRI->getRegClass(DstReg);
  DstRC = TRI->getSubClassWithSubReg(DstRC, SubIdx);
  if (!DstRC)
    return false;

  // The ext instr may be operating on a sub-register of SrcReg as well.
  // PPC::EXTSW is a 32 -> 64-bit sign extension, but it reads a 64-bit
  // register.
  // If UseSrcSubIdx is Set, SubIdx also applies to SrcReg, and only uses of
  // SrcReg:SubIdx should be replaced.
  bool UseSrcSubIdx =
      TRI->getSubClassWithSubReg(MRI->getRegClass(SrcReg), SubIdx) != nullptr;

  // The source has other uses. See if we can replace the other uses with use of
  // the result of the extension.
  SmallPtrSet<MachineBasicBlock*, 4> ReachedBBs;
  for (MachineInstr &UI : MRI->use_nodbg_instructions(DstReg))
    ReachedBBs.insert(UI.getParent());

  // Uses that are in the same BB of uses of the result of the instruction.
  SmallVector<MachineOperand*, 8> Uses;

  // Uses that the result of the instruction can reach.
  SmallVector<MachineOperand*, 8> ExtendedUses;

  bool ExtendLife = true;
  for (MachineOperand &UseMO : MRI->use_nodbg_operands(SrcReg)) {
    MachineInstr *UseMI = UseMO.getParent();
    if (UseMI == MI)
      continue;

    if (UseMI->isPHI()) {
      ExtendLife = false;
      continue;
    }

    // Only accept uses of SrcReg:SubIdx.
    if (UseSrcSubIdx && UseMO.getSubReg() != SubIdx)
      continue;

    // It's an error to translate this:
    //
    //    %reg1025 = <sext> %reg1024
    //     ...
    //    %reg1026 = SUBREG_TO_REG 0, %reg1024, 4
    //
    // into this:
    //
    //    %reg1025 = <sext> %reg1024
    //     ...
    //    %reg1027 = COPY %reg1025:4
    //    %reg1026 = SUBREG_TO_REG 0, %reg1027, 4
    //
    // The problem here is that SUBREG_TO_REG is there to assert that an
    // implicit zext occurs. It doesn't insert a zext instruction. If we allow
    // the COPY here, it will give us the value after the <sext>, not the
    // original value of %reg1024 before <sext>.
    if (UseMI->getOpcode() == TargetOpcode::SUBREG_TO_REG)
      continue;

    MachineBasicBlock *UseMBB = UseMI->getParent();
    if (UseMBB == MBB) {
      // Local uses that come after the extension.
      if (!LocalMIs.count(UseMI))
        Uses.push_back(&UseMO);
    } else if (ReachedBBs.count(UseMBB)) {
      // Non-local uses where the result of the extension is used. Always
      // replace these unless it's a PHI.
      Uses.push_back(&UseMO);
    } else if (Aggressive && DT->dominates(MBB, UseMBB)) {
      // We may want to extend the live range of the extension result in order
      // to replace these uses.
      ExtendedUses.push_back(&UseMO);
    } else {
      // Both will be live out of the def MBB anyway. Don't extend live range of
      // the extension result.
      ExtendLife = false;
      break;
    }
  }

  if (ExtendLife && !ExtendedUses.empty())
    // Extend the liveness of the extension result.
    Uses.append(ExtendedUses.begin(), ExtendedUses.end());

  // Now replace all uses.
  bool Changed = false;
  if (!Uses.empty()) {
    SmallPtrSet<MachineBasicBlock*, 4> PHIBBs;

    // Look for PHI uses of the extended result, we don't want to extend the
    // liveness of a PHI input. It breaks all kinds of assumptions down
    // stream. A PHI use is expected to be the kill of its source values.
    for (MachineInstr &UI : MRI->use_nodbg_instructions(DstReg))
      if (UI.isPHI())
        PHIBBs.insert(UI.getParent());

    const TargetRegisterClass *RC = MRI->getRegClass(SrcReg);
    for (unsigned i = 0, e = Uses.size(); i != e; ++i) {
      MachineOperand *UseMO = Uses[i];
      MachineInstr *UseMI = UseMO->getParent();
      MachineBasicBlock *UseMBB = UseMI->getParent();
      if (PHIBBs.count(UseMBB))
        continue;

      // About to add uses of DstReg, clear DstReg's kill flags.
      if (!Changed) {
        MRI->clearKillFlags(DstReg);
        MRI->constrainRegClass(DstReg, DstRC);
      }

      unsigned NewVR = MRI->createVirtualRegister(RC);
      MachineInstr *Copy = BuildMI(*UseMBB, UseMI, UseMI->getDebugLoc(),
                                   TII->get(TargetOpcode::COPY), NewVR)
        .addReg(DstReg, 0, SubIdx);
      // SubIdx applies to both SrcReg and DstReg when UseSrcSubIdx is set.
      if (UseSrcSubIdx) {
        Copy->getOperand(0).setSubReg(SubIdx);
        Copy->getOperand(0).setIsUndef();
      }
      UseMO->setReg(NewVR);
      ++NumReuse;
      Changed = true;
    }
  }

  return Changed;
}

/// optimizeCmpInstr - If the instruction is a compare and the previous
/// instruction it's comparing against all ready sets (or could be modified to
/// set) the same flag as the compare, then we can remove the comparison and use
/// the flag from the previous instruction.
bool PeepholeOptimizer::optimizeCmpInstr(MachineInstr *MI,
                                         MachineBasicBlock *MBB) {
  // If this instruction is a comparison against zero and isn't comparing a
  // physical register, we can try to optimize it.
  unsigned SrcReg, SrcReg2;
  int CmpMask, CmpValue;
  if (!TII->analyzeCompare(MI, SrcReg, SrcReg2, CmpMask, CmpValue) ||
      TargetRegisterInfo::isPhysicalRegister(SrcReg) ||
      (SrcReg2 != 0 && TargetRegisterInfo::isPhysicalRegister(SrcReg2)))
    return false;

  // Attempt to optimize the comparison instruction.
  if (TII->optimizeCompareInstr(MI, SrcReg, SrcReg2, CmpMask, CmpValue, MRI)) {
    ++NumCmps;
    return true;
  }

  return false;
}

/// Optimize a select instruction.
bool PeepholeOptimizer::optimizeSelect(MachineInstr *MI,
                            SmallPtrSetImpl<MachineInstr *> &LocalMIs) {
  unsigned TrueOp = 0;
  unsigned FalseOp = 0;
  bool Optimizable = false;
  SmallVector<MachineOperand, 4> Cond;
  if (TII->analyzeSelect(MI, Cond, TrueOp, FalseOp, Optimizable))
    return false;
  if (!Optimizable)
    return false;
  if (!TII->optimizeSelect(MI, LocalMIs))
    return false;
  MI->eraseFromParent();
  ++NumSelects;
  return true;
}

/// \brief Check if a simpler conditional branch can be
// generated
bool PeepholeOptimizer::optimizeCondBranch(MachineInstr *MI) {
  return TII->optimizeCondBranch(MI);
}

/// \brief Check if the registers defined by the pair (RegisterClass, SubReg)
/// share the same register file.
static bool shareSameRegisterFile(const TargetRegisterInfo &TRI,
                                  const TargetRegisterClass *DefRC,
                                  unsigned DefSubReg,
                                  const TargetRegisterClass *SrcRC,
                                  unsigned SrcSubReg) {
  // Same register class.
  if (DefRC == SrcRC)
    return true;

  // Both operands are sub registers. Check if they share a register class.
  unsigned SrcIdx, DefIdx;
  if (SrcSubReg && DefSubReg)
    return TRI.getCommonSuperRegClass(SrcRC, SrcSubReg, DefRC, DefSubReg,
                                      SrcIdx, DefIdx) != nullptr;
  // At most one of the register is a sub register, make it Src to avoid
  // duplicating the test.
  if (!SrcSubReg) {
    std::swap(DefSubReg, SrcSubReg);
    std::swap(DefRC, SrcRC);
  }

  // One of the register is a sub register, check if we can get a superclass.
  if (SrcSubReg)
    return TRI.getMatchingSuperRegClass(SrcRC, DefRC, SrcSubReg) != nullptr;
  // Plain copy.
  return TRI.getCommonSubClass(DefRC, SrcRC) != nullptr;
}

/// \brief Try to find the next source that share the same register file
/// for the value defined by \p Reg and \p SubReg.
/// When true is returned, \p Reg and \p SubReg are updated with the
/// register number and sub-register index of the new source.
/// \return False if no alternative sources are available. True otherwise.
bool PeepholeOptimizer::findNextSource(unsigned &Reg, unsigned &SubReg) {
  // Do not try to find a new source for a physical register.
  // So far we do not have any motivating example for doing that.
  // Thus, instead of maintaining untested code, we will revisit that if
  // that changes at some point.
  if (TargetRegisterInfo::isPhysicalRegister(Reg))
    return false;

  const TargetRegisterClass *DefRC = MRI->getRegClass(Reg);
  unsigned DefSubReg = SubReg;

  unsigned Src;
  unsigned SrcSubReg;
  bool ShouldRewrite = false;

  // Follow the chain of copies until we reach the top of the use-def chain
  // or find a more suitable source.
  ValueTracker ValTracker(Reg, DefSubReg, *MRI, !DisableAdvCopyOpt, TII);
  do {
    unsigned CopySrcReg, CopySrcSubReg;
    if (!ValTracker.getNextSource(CopySrcReg, CopySrcSubReg))
      break;
    Src = CopySrcReg;
    SrcSubReg = CopySrcSubReg;

    // Do not extend the live-ranges of physical registers as they add
    // constraints to the register allocator.
    // Moreover, if we want to extend the live-range of a physical register,
    // unlike SSA virtual register, we will have to check that they are not
    // redefine before the related use.
    if (TargetRegisterInfo::isPhysicalRegister(Src))
      break;

    const TargetRegisterClass *SrcRC = MRI->getRegClass(Src);

    // If this source does not incur a cross register bank copy, use it.
    ShouldRewrite = shareSameRegisterFile(*TRI, DefRC, DefSubReg, SrcRC,
                                          SrcSubReg);
  } while (!ShouldRewrite);

  // If we did not find a more suitable source, there is nothing to optimize.
  if (!ShouldRewrite || Src == Reg)
    return false;

  Reg = Src;
  SubReg = SrcSubReg;
  return true;
}

namespace {
/// \brief Helper class to rewrite the arguments of a copy-like instruction.
class CopyRewriter {
protected:
  /// The copy-like instruction.
  MachineInstr &CopyLike;
  /// The index of the source being rewritten.
  unsigned CurrentSrcIdx;

public:
  CopyRewriter(MachineInstr &MI) : CopyLike(MI), CurrentSrcIdx(0) {}

  virtual ~CopyRewriter() {}

  /// \brief Get the next rewritable source (SrcReg, SrcSubReg) and
  /// the related value that it affects (TrackReg, TrackSubReg).
  /// A source is considered rewritable if its register class and the
  /// register class of the related TrackReg may not be register
  /// coalescer friendly. In other words, given a copy-like instruction
  /// not all the arguments may be returned at rewritable source, since
  /// some arguments are none to be register coalescer friendly.
  ///
  /// Each call of this method moves the current source to the next
  /// rewritable source.
  /// For instance, let CopyLike be the instruction to rewrite.
  /// CopyLike has one definition and one source:
  /// dst.dstSubIdx = CopyLike src.srcSubIdx.
  ///
  /// The first call will give the first rewritable source, i.e.,
  /// the only source this instruction has:
  /// (SrcReg, SrcSubReg) = (src, srcSubIdx).
  /// This source defines the whole definition, i.e.,
  /// (TrackReg, TrackSubReg) = (dst, dstSubIdx).
  ///
  /// The second and subsequent calls will return false, has there is only one
  /// rewritable source.
  ///
  /// \return True if a rewritable source has been found, false otherwise.
  /// The output arguments are valid if and only if true is returned.
  virtual bool getNextRewritableSource(unsigned &SrcReg, unsigned &SrcSubReg,
                                       unsigned &TrackReg,
                                       unsigned &TrackSubReg) {
    // If CurrentSrcIdx == 1, this means this function has already been
    // called once. CopyLike has one defintiion and one argument, thus,
    // there is nothing else to rewrite.
    if (!CopyLike.isCopy() || CurrentSrcIdx == 1)
      return false;
    // This is the first call to getNextRewritableSource.
    // Move the CurrentSrcIdx to remember that we made that call.
    CurrentSrcIdx = 1;
    // The rewritable source is the argument.
    const MachineOperand &MOSrc = CopyLike.getOperand(1);
    SrcReg = MOSrc.getReg();
    SrcSubReg = MOSrc.getSubReg();
    // What we track are the alternative sources of the definition.
    const MachineOperand &MODef = CopyLike.getOperand(0);
    TrackReg = MODef.getReg();
    TrackSubReg = MODef.getSubReg();
    return true;
  }

  /// \brief Rewrite the current source with \p NewReg and \p NewSubReg
  /// if possible.
  /// \return True if the rewritting was possible, false otherwise.
  virtual bool RewriteCurrentSource(unsigned NewReg, unsigned NewSubReg) {
    if (!CopyLike.isCopy() || CurrentSrcIdx != 1)
      return false;
    MachineOperand &MOSrc = CopyLike.getOperand(CurrentSrcIdx);
    MOSrc.setReg(NewReg);
    MOSrc.setSubReg(NewSubReg);
    return true;
  }
};

/// \brief Specialized rewriter for INSERT_SUBREG instruction.
class InsertSubregRewriter : public CopyRewriter {
public:
  InsertSubregRewriter(MachineInstr &MI) : CopyRewriter(MI) {
    assert(MI.isInsertSubreg() && "Invalid instruction");
  }

  /// \brief See CopyRewriter::getNextRewritableSource.
  /// Here CopyLike has the following form:
  /// dst = INSERT_SUBREG Src1, Src2.src2SubIdx, subIdx.
  /// Src1 has the same register class has dst, hence, there is
  /// nothing to rewrite.
  /// Src2.src2SubIdx, may not be register coalescer friendly.
  /// Therefore, the first call to this method returns:
  /// (SrcReg, SrcSubReg) = (Src2, src2SubIdx).
  /// (TrackReg, TrackSubReg) = (dst, subIdx).
  ///
  /// Subsequence calls will return false.
  bool getNextRewritableSource(unsigned &SrcReg, unsigned &SrcSubReg,
                               unsigned &TrackReg,
                               unsigned &TrackSubReg) override {
    // If we already get the only source we can rewrite, return false.
    if (CurrentSrcIdx == 2)
      return false;
    // We are looking at v2 = INSERT_SUBREG v0, v1, sub0.
    CurrentSrcIdx = 2;
    const MachineOperand &MOInsertedReg = CopyLike.getOperand(2);
    SrcReg = MOInsertedReg.getReg();
    SrcSubReg = MOInsertedReg.getSubReg();
    const MachineOperand &MODef = CopyLike.getOperand(0);

    // We want to track something that is compatible with the
    // partial definition.
    TrackReg = MODef.getReg();
    if (MODef.getSubReg())
      // Bails if we have to compose sub-register indices.
      return false;
    TrackSubReg = (unsigned)CopyLike.getOperand(3).getImm();
    return true;
  }
  bool RewriteCurrentSource(unsigned NewReg, unsigned NewSubReg) override {
    if (CurrentSrcIdx != 2)
      return false;
    // We are rewriting the inserted reg.
    MachineOperand &MO = CopyLike.getOperand(CurrentSrcIdx);
    MO.setReg(NewReg);
    MO.setSubReg(NewSubReg);
    return true;
  }
};

/// \brief Specialized rewriter for EXTRACT_SUBREG instruction.
class ExtractSubregRewriter : public CopyRewriter {
  const TargetInstrInfo &TII;

public:
  ExtractSubregRewriter(MachineInstr &MI, const TargetInstrInfo &TII)
      : CopyRewriter(MI), TII(TII) {
    assert(MI.isExtractSubreg() && "Invalid instruction");
  }

  /// \brief See CopyRewriter::getNextRewritableSource.
  /// Here CopyLike has the following form:
  /// dst.dstSubIdx = EXTRACT_SUBREG Src, subIdx.
  /// There is only one rewritable source: Src.subIdx,
  /// which defines dst.dstSubIdx.
  bool getNextRewritableSource(unsigned &SrcReg, unsigned &SrcSubReg,
                               unsigned &TrackReg,
                               unsigned &TrackSubReg) override {
    // If we already get the only source we can rewrite, return false.
    if (CurrentSrcIdx == 1)
      return false;
    // We are looking at v1 = EXTRACT_SUBREG v0, sub0.
    CurrentSrcIdx = 1;
    const MachineOperand &MOExtractedReg = CopyLike.getOperand(1);
    SrcReg = MOExtractedReg.getReg();
    // If we have to compose sub-register indices, bails out.
    if (MOExtractedReg.getSubReg())
      return false;

    SrcSubReg = CopyLike.getOperand(2).getImm();

    // We want to track something that is compatible with the definition.
    const MachineOperand &MODef = CopyLike.getOperand(0);
    TrackReg = MODef.getReg();
    TrackSubReg = MODef.getSubReg();
    return true;
  }

  bool RewriteCurrentSource(unsigned NewReg, unsigned NewSubReg) override {
    // The only source we can rewrite is the input register.
    if (CurrentSrcIdx != 1)
      return false;

    CopyLike.getOperand(CurrentSrcIdx).setReg(NewReg);

    // If we find a source that does not require to extract something,
    // rewrite the operation with a copy.
    if (!NewSubReg) {
      // Move the current index to an invalid position.
      // We do not want another call to this method to be able
      // to do any change.
      CurrentSrcIdx = -1;
      // Rewrite the operation as a COPY.
      // Get rid of the sub-register index.
      CopyLike.RemoveOperand(2);
      // Morph the operation into a COPY.
      CopyLike.setDesc(TII.get(TargetOpcode::COPY));
      return true;
    }
    CopyLike.getOperand(CurrentSrcIdx + 1).setImm(NewSubReg);
    return true;
  }
};

/// \brief Specialized rewriter for REG_SEQUENCE instruction.
class RegSequenceRewriter : public CopyRewriter {
public:
  RegSequenceRewriter(MachineInstr &MI) : CopyRewriter(MI) {
    assert(MI.isRegSequence() && "Invalid instruction");
  }

  /// \brief See CopyRewriter::getNextRewritableSource.
  /// Here CopyLike has the following form:
  /// dst = REG_SEQUENCE Src1.src1SubIdx, subIdx1, Src2.src2SubIdx, subIdx2.
  /// Each call will return a different source, walking all the available
  /// source.
  ///
  /// The first call returns:
  /// (SrcReg, SrcSubReg) = (Src1, src1SubIdx).
  /// (TrackReg, TrackSubReg) = (dst, subIdx1).
  ///
  /// The second call returns:
  /// (SrcReg, SrcSubReg) = (Src2, src2SubIdx).
  /// (TrackReg, TrackSubReg) = (dst, subIdx2).
  ///
  /// And so on, until all the sources have been traversed, then
  /// it returns false.
  bool getNextRewritableSource(unsigned &SrcReg, unsigned &SrcSubReg,
                               unsigned &TrackReg,
                               unsigned &TrackSubReg) override {
    // We are looking at v0 = REG_SEQUENCE v1, sub1, v2, sub2, etc.

    // If this is the first call, move to the first argument.
    if (CurrentSrcIdx == 0) {
      CurrentSrcIdx = 1;
    } else {
      // Otherwise, move to the next argument and check that it is valid.
      CurrentSrcIdx += 2;
      if (CurrentSrcIdx >= CopyLike.getNumOperands())
        return false;
    }
    const MachineOperand &MOInsertedReg = CopyLike.getOperand(CurrentSrcIdx);
    SrcReg = MOInsertedReg.getReg();
    // If we have to compose sub-register indices, bails out.
    if ((SrcSubReg = MOInsertedReg.getSubReg()))
      return false;

    // We want to track something that is compatible with the related
    // partial definition.
    TrackSubReg = CopyLike.getOperand(CurrentSrcIdx + 1).getImm();

    const MachineOperand &MODef = CopyLike.getOperand(0);
    TrackReg = MODef.getReg();
    // If we have to compose sub-registers, bails.
    return MODef.getSubReg() == 0;
  }

  bool RewriteCurrentSource(unsigned NewReg, unsigned NewSubReg) override {
    // We cannot rewrite out of bound operands.
    // Moreover, rewritable sources are at odd positions.
    if ((CurrentSrcIdx & 1) != 1 || CurrentSrcIdx > CopyLike.getNumOperands())
      return false;

    MachineOperand &MO = CopyLike.getOperand(CurrentSrcIdx);
    MO.setReg(NewReg);
    MO.setSubReg(NewSubReg);
    return true;
  }
};
} // End namespace.

/// \brief Get the appropriated CopyRewriter for \p MI.
/// \return A pointer to a dynamically allocated CopyRewriter or nullptr
/// if no rewriter works for \p MI.
static CopyRewriter *getCopyRewriter(MachineInstr &MI,
                                     const TargetInstrInfo &TII) {
  switch (MI.getOpcode()) {
  default:
    return nullptr;
  case TargetOpcode::COPY:
    return new CopyRewriter(MI);
  case TargetOpcode::INSERT_SUBREG:
    return new InsertSubregRewriter(MI);
  case TargetOpcode::EXTRACT_SUBREG:
    return new ExtractSubregRewriter(MI, TII);
  case TargetOpcode::REG_SEQUENCE:
    return new RegSequenceRewriter(MI);
  }
  llvm_unreachable(nullptr);
}

/// \brief Optimize generic copy instructions to avoid cross
/// register bank copy. The optimization looks through a chain of
/// copies and tries to find a source that has a compatible register
/// class.
/// Two register classes are considered to be compatible if they share
/// the same register bank.
/// New copies issued by this optimization are register allocator
/// friendly. This optimization does not remove any copy as it may
/// overconstraint the register allocator, but replaces some operands
/// when possible.
/// \pre isCoalescableCopy(*MI) is true.
/// \return True, when \p MI has been rewritten. False otherwise.
bool PeepholeOptimizer::optimizeCoalescableCopy(MachineInstr *MI) {
  assert(MI && isCoalescableCopy(*MI) && "Invalid argument");
  assert(MI->getDesc().getNumDefs() == 1 &&
         "Coalescer can understand multiple defs?!");
  const MachineOperand &MODef = MI->getOperand(0);
  // Do not rewrite physical definitions.
  if (TargetRegisterInfo::isPhysicalRegister(MODef.getReg()))
    return false;

  bool Changed = false;
  // Get the right rewriter for the current copy.
  std::unique_ptr<CopyRewriter> CpyRewriter(getCopyRewriter(*MI, *TII));
  // If none exists, bails out.
  if (!CpyRewriter)
    return false;
  // Rewrite each rewritable source.
  unsigned SrcReg, SrcSubReg, TrackReg, TrackSubReg;
  while (CpyRewriter->getNextRewritableSource(SrcReg, SrcSubReg, TrackReg,
                                              TrackSubReg)) {
    unsigned NewSrc = TrackReg;
    unsigned NewSubReg = TrackSubReg;
    // Try to find a more suitable source.
    // If we failed to do so, or get the actual source,
    // move to the next source.
    if (!findNextSource(NewSrc, NewSubReg) || SrcReg == NewSrc)
      continue;
    // Rewrite source.
    if (CpyRewriter->RewriteCurrentSource(NewSrc, NewSubReg)) {
      // We may have extended the live-range of NewSrc, account for that.
      MRI->clearKillFlags(NewSrc);
      Changed = true;
    }
  }
  // TODO: We could have a clean-up method to tidy the instruction.
  // E.g., v0 = INSERT_SUBREG v1, v1.sub0, sub0
  // => v0 = COPY v1
  // Currently we haven't seen motivating example for that and we
  // want to avoid untested code.
  NumRewrittenCopies += Changed;
  return Changed;
}

/// \brief Optimize copy-like instructions to create
/// register coalescer friendly instruction.
/// The optimization tries to kill-off the \p MI by looking
/// through a chain of copies to find a source that has a compatible
/// register class.
/// If such a source is found, it replace \p MI by a generic COPY
/// operation.
/// \pre isUncoalescableCopy(*MI) is true.
/// \return True, when \p MI has been optimized. In that case, \p MI has
/// been removed from its parent.
/// All COPY instructions created, are inserted in \p LocalMIs.
bool PeepholeOptimizer::optimizeUncoalescableCopy(
    MachineInstr *MI, SmallPtrSetImpl<MachineInstr *> &LocalMIs) {
  assert(MI && isUncoalescableCopy(*MI) && "Invalid argument");

  // Check if we can rewrite all the values defined by this instruction.
  SmallVector<
      std::pair<TargetInstrInfo::RegSubRegPair, TargetInstrInfo::RegSubRegPair>,
      4> RewritePairs;
  for (const MachineOperand &MODef : MI->defs()) {
    if (MODef.isDead())
      // We can ignore those.
      continue;

    // If a physical register is here, this is probably for a good reason.
    // Do not rewrite that.
    if (TargetRegisterInfo::isPhysicalRegister(MODef.getReg()))
      return false;

    // If we do not know how to rewrite this definition, there is no point
    // in trying to kill this instruction.
    TargetInstrInfo::RegSubRegPair Def(MODef.getReg(), MODef.getSubReg());
    TargetInstrInfo::RegSubRegPair Src = Def;
    if (!findNextSource(Src.Reg, Src.SubReg))
      return false;
    RewritePairs.push_back(std::make_pair(Def, Src));
  }
  // The change is possible for all defs, do it.
  for (const auto &PairDefSrc : RewritePairs) {
    const auto &Def = PairDefSrc.first;
    const auto &Src = PairDefSrc.second;
    // Rewrite the "copy" in a way the register coalescer understands.
    assert(!TargetRegisterInfo::isPhysicalRegister(Def.Reg) &&
           "We do not rewrite physical registers");
    const TargetRegisterClass *DefRC = MRI->getRegClass(Def.Reg);
    unsigned NewVR = MRI->createVirtualRegister(DefRC);
    MachineInstr *NewCopy = BuildMI(*MI->getParent(), MI, MI->getDebugLoc(),
                                    TII->get(TargetOpcode::COPY),
                                    NewVR).addReg(Src.Reg, 0, Src.SubReg);
    NewCopy->getOperand(0).setSubReg(Def.SubReg);
    if (Def.SubReg)
      NewCopy->getOperand(0).setIsUndef();
    LocalMIs.insert(NewCopy);
    MRI->replaceRegWith(Def.Reg, NewVR);
    MRI->clearKillFlags(NewVR);
    // We extended the lifetime of Src.
    // Clear the kill flags to account for that.
    MRI->clearKillFlags(Src.Reg);
  }
  // MI is now dead.
  MI->eraseFromParent();
  ++NumUncoalescableCopies;
  return true;
}

/// isLoadFoldable - Check whether MI is a candidate for folding into a later
/// instruction. We only fold loads to virtual registers and the virtual
/// register defined has a single use.
bool PeepholeOptimizer::isLoadFoldable(
                              MachineInstr *MI,
                              SmallSet<unsigned, 16> &FoldAsLoadDefCandidates) {
  if (!MI->canFoldAsLoad() || !MI->mayLoad())
    return false;
  const MCInstrDesc &MCID = MI->getDesc();
  if (MCID.getNumDefs() != 1)
    return false;

  unsigned Reg = MI->getOperand(0).getReg();
  // To reduce compilation time, we check MRI->hasOneNonDBGUse when inserting
  // loads. It should be checked when processing uses of the load, since
  // uses can be removed during peephole.
  if (!MI->getOperand(0).getSubReg() &&
      TargetRegisterInfo::isVirtualRegister(Reg) &&
      MRI->hasOneNonDBGUse(Reg)) {
    FoldAsLoadDefCandidates.insert(Reg);
    return true;
  }
  return false;
}

bool PeepholeOptimizer::isMoveImmediate(MachineInstr *MI,
                                        SmallSet<unsigned, 4> &ImmDefRegs,
                                 DenseMap<unsigned, MachineInstr*> &ImmDefMIs) {
  const MCInstrDesc &MCID = MI->getDesc();
  if (!MI->isMoveImmediate())
    return false;
  if (MCID.getNumDefs() != 1)
    return false;
  unsigned Reg = MI->getOperand(0).getReg();
  if (TargetRegisterInfo::isVirtualRegister(Reg)) {
    ImmDefMIs.insert(std::make_pair(Reg, MI));
    ImmDefRegs.insert(Reg);
    return true;
  }

  return false;
}

/// foldImmediate - Try folding register operands that are defined by move
/// immediate instructions, i.e. a trivial constant folding optimization, if
/// and only if the def and use are in the same BB.
bool PeepholeOptimizer::foldImmediate(MachineInstr *MI, MachineBasicBlock *MBB,
                                      SmallSet<unsigned, 4> &ImmDefRegs,
                                 DenseMap<unsigned, MachineInstr*> &ImmDefMIs) {
  for (unsigned i = 0, e = MI->getDesc().getNumOperands(); i != e; ++i) {
    MachineOperand &MO = MI->getOperand(i);
    if (!MO.isReg() || MO.isDef())
      continue;
    unsigned Reg = MO.getReg();
    if (!TargetRegisterInfo::isVirtualRegister(Reg))
      continue;
    if (ImmDefRegs.count(Reg) == 0)
      continue;
    DenseMap<unsigned, MachineInstr*>::iterator II = ImmDefMIs.find(Reg);
    assert(II != ImmDefMIs.end());
    if (TII->FoldImmediate(MI, II->second, Reg, MRI)) {
      ++NumImmFold;
      return true;
    }
  }
  return false;
}

bool PeepholeOptimizer::runOnMachineFunction(MachineFunction &MF) {
  if (skipOptnoneFunction(*MF.getFunction()))
    return false;

  DEBUG(dbgs() << "********** PEEPHOLE OPTIMIZER **********\n");
  DEBUG(dbgs() << "********** Function: " << MF.getName() << '\n');

  if (DisablePeephole)
    return false;

  TII = MF.getSubtarget().getInstrInfo();
  TRI = MF.getSubtarget().getRegisterInfo();
  MRI = &MF.getRegInfo();
  DT  = Aggressive ? &getAnalysis<MachineDominatorTree>() : nullptr;

  bool Changed = false;

  for (MachineFunction::iterator I = MF.begin(), E = MF.end(); I != E; ++I) {
    MachineBasicBlock *MBB = &*I;

    bool SeenMoveImm = false;

    // During this forward scan, at some point it needs to answer the question
    // "given a pointer to an MI in the current BB, is it located before or
    // after the current instruction".
    // To perform this, the following set keeps track of the MIs already seen
    // during the scan, if a MI is not in the set, it is assumed to be located
    // after. Newly created MIs have to be inserted in the set as well.
    SmallPtrSet<MachineInstr*, 16> LocalMIs;
    SmallSet<unsigned, 4> ImmDefRegs;
    DenseMap<unsigned, MachineInstr*> ImmDefMIs;
    SmallSet<unsigned, 16> FoldAsLoadDefCandidates;

    for (MachineBasicBlock::iterator
           MII = I->begin(), MIE = I->end(); MII != MIE; ) {
      MachineInstr *MI = &*MII;
      // We may be erasing MI below, increment MII now.
      ++MII;
      LocalMIs.insert(MI);

      // Skip debug values. They should not affect this peephole optimization.
      if (MI->isDebugValue())
          continue;

      // If there exists an instruction which belongs to the following
      // categories, we will discard the load candidates.
      if (MI->isPosition() || MI->isPHI() || MI->isImplicitDef() ||
          MI->isKill() || MI->isInlineAsm() ||
          MI->hasUnmodeledSideEffects()) {
        FoldAsLoadDefCandidates.clear();
        continue;
      }
      if (MI->mayStore() || MI->isCall())
        FoldAsLoadDefCandidates.clear();

      if ((isUncoalescableCopy(*MI) &&
           optimizeUncoalescableCopy(MI, LocalMIs)) ||
          (MI->isCompare() && optimizeCmpInstr(MI, MBB)) ||
          (MI->isSelect() && optimizeSelect(MI, LocalMIs))) {
        // MI is deleted.
        LocalMIs.erase(MI);
        Changed = true;
        continue;
      }

      if (MI->isConditionalBranch() && optimizeCondBranch(MI)) {
        Changed = true;
        continue;
      }

      if (isCoalescableCopy(*MI) && optimizeCoalescableCopy(MI)) {
        // MI is just rewritten.
        Changed = true;
        continue;
      }

      if (isMoveImmediate(MI, ImmDefRegs, ImmDefMIs)) {
        SeenMoveImm = true;
      } else {
        Changed |= optimizeExtInstr(MI, MBB, LocalMIs);
        // optimizeExtInstr might have created new instructions after MI
        // and before the already incremented MII. Adjust MII so that the
        // next iteration sees the new instructions.
        MII = MI;
        ++MII;
        if (SeenMoveImm)
          Changed |= foldImmediate(MI, MBB, ImmDefRegs, ImmDefMIs);
      }

      // Check whether MI is a load candidate for folding into a later
      // instruction. If MI is not a candidate, check whether we can fold an
      // earlier load into MI.
      if (!isLoadFoldable(MI, FoldAsLoadDefCandidates) &&
          !FoldAsLoadDefCandidates.empty()) {
        const MCInstrDesc &MIDesc = MI->getDesc();
        for (unsigned i = MIDesc.getNumDefs(); i != MIDesc.getNumOperands();
             ++i) {
          const MachineOperand &MOp = MI->getOperand(i);
          if (!MOp.isReg())
            continue;
          unsigned FoldAsLoadDefReg = MOp.getReg();
          if (FoldAsLoadDefCandidates.count(FoldAsLoadDefReg)) {
            // We need to fold load after optimizeCmpInstr, since
            // optimizeCmpInstr can enable folding by converting SUB to CMP.
            // Save FoldAsLoadDefReg because optimizeLoadInstr() resets it and
            // we need it for markUsesInDebugValueAsUndef().
            unsigned FoldedReg = FoldAsLoadDefReg;
            MachineInstr *DefMI = nullptr;
            MachineInstr *FoldMI = TII->optimizeLoadInstr(MI, MRI,
                                                          FoldAsLoadDefReg,
                                                          DefMI);
            if (FoldMI) {
              // Update LocalMIs since we replaced MI with FoldMI and deleted
              // DefMI.
              DEBUG(dbgs() << "Replacing: " << *MI);
              DEBUG(dbgs() << "     With: " << *FoldMI);
              LocalMIs.erase(MI);
              LocalMIs.erase(DefMI);
              LocalMIs.insert(FoldMI);
              MI->eraseFromParent();
              DefMI->eraseFromParent();
              MRI->markUsesInDebugValueAsUndef(FoldedReg);
              FoldAsLoadDefCandidates.erase(FoldedReg);
              ++NumLoadFold;
              // MI is replaced with FoldMI.
              Changed = true;
              break;
            }
          }
        }
      }
    }
  }

  return Changed;
}

bool ValueTracker::getNextSourceFromCopy(unsigned &SrcReg,
                                         unsigned &SrcSubReg) {
  assert(Def->isCopy() && "Invalid definition");
  // Copy instruction are supposed to be: Def = Src.
  // If someone breaks this assumption, bad things will happen everywhere.
  assert(Def->getNumOperands() == 2 && "Invalid number of operands");

  if (Def->getOperand(DefIdx).getSubReg() != DefSubReg)
    // If we look for a different subreg, it means we want a subreg of src.
    // Bails as we do not support composing subreg yet.
    return false;
  // Otherwise, we want the whole source.
  const MachineOperand &Src = Def->getOperand(1);
  SrcReg = Src.getReg();
  SrcSubReg = Src.getSubReg();
  return true;
}

bool ValueTracker::getNextSourceFromBitcast(unsigned &SrcReg,
                                            unsigned &SrcSubReg) {
  assert(Def->isBitcast() && "Invalid definition");

  // Bail if there are effects that a plain copy will not expose.
  if (Def->hasUnmodeledSideEffects())
    return false;

  // Bitcasts with more than one def are not supported.
  if (Def->getDesc().getNumDefs() != 1)
    return false;
  if (Def->getOperand(DefIdx).getSubReg() != DefSubReg)
    // If we look for a different subreg, it means we want a subreg of the src.
    // Bails as we do not support composing subreg yet.
    return false;

  unsigned SrcIdx = Def->getNumOperands();
  for (unsigned OpIdx = DefIdx + 1, EndOpIdx = SrcIdx; OpIdx != EndOpIdx;
       ++OpIdx) {
    const MachineOperand &MO = Def->getOperand(OpIdx);
    if (!MO.isReg() || !MO.getReg())
      continue;
    assert(!MO.isDef() && "We should have skipped all the definitions by now");
    if (SrcIdx != EndOpIdx)
      // Multiple sources?
      return false;
    SrcIdx = OpIdx;
  }
  const MachineOperand &Src = Def->getOperand(SrcIdx);
  SrcReg = Src.getReg();
  SrcSubReg = Src.getSubReg();
  return true;
}

bool ValueTracker::getNextSourceFromRegSequence(unsigned &SrcReg,
                                                unsigned &SrcSubReg) {
  assert((Def->isRegSequence() || Def->isRegSequenceLike()) &&
         "Invalid definition");

  if (Def->getOperand(DefIdx).getSubReg())
    // If we are composing subreg, bails out.
    // The case we are checking is Def.<subreg> = REG_SEQUENCE.
    // This should almost never happen as the SSA property is tracked at
    // the register level (as opposed to the subreg level).
    // I.e.,
    // Def.sub0 =
    // Def.sub1 =
    // is a valid SSA representation for Def.sub0 and Def.sub1, but not for
    // Def. Thus, it must not be generated.
    // However, some code could theoretically generates a single
    // Def.sub0 (i.e, not defining the other subregs) and we would
    // have this case.
    // If we can ascertain (or force) that this never happens, we could
    // turn that into an assertion.
    return false;

  if (!TII)
    // We could handle the REG_SEQUENCE here, but we do not want to
    // duplicate the code from the generic TII.
    return false;

  SmallVector<TargetInstrInfo::RegSubRegPairAndIdx, 8> RegSeqInputRegs;
  if (!TII->getRegSequenceInputs(*Def, DefIdx, RegSeqInputRegs))
    return false;

  // We are looking at:
  // Def = REG_SEQUENCE v0, sub0, v1, sub1, ...
  // Check if one of the operand defines the subreg we are interested in.
  for (auto &RegSeqInput : RegSeqInputRegs) {
    if (RegSeqInput.SubIdx == DefSubReg) {
      if (RegSeqInput.SubReg)
        // Bails if we have to compose sub registers.
        return false;

      SrcReg = RegSeqInput.Reg;
      SrcSubReg = RegSeqInput.SubReg;
      return true;
    }
  }

  // If the subreg we are tracking is super-defined by another subreg,
  // we could follow this value. However, this would require to compose
  // the subreg and we do not do that for now.
  return false;
}

bool ValueTracker::getNextSourceFromInsertSubreg(unsigned &SrcReg,
                                                 unsigned &SrcSubReg) {
  assert((Def->isInsertSubreg() || Def->isInsertSubregLike()) &&
         "Invalid definition");

  if (Def->getOperand(DefIdx).getSubReg())
    // If we are composing subreg, bails out.
    // Same remark as getNextSourceFromRegSequence.
    // I.e., this may be turned into an assert.
    return false;

  if (!TII)
    // We could handle the REG_SEQUENCE here, but we do not want to
    // duplicate the code from the generic TII.
    return false;

  TargetInstrInfo::RegSubRegPair BaseReg;
  TargetInstrInfo::RegSubRegPairAndIdx InsertedReg;
  if (!TII->getInsertSubregInputs(*Def, DefIdx, BaseReg, InsertedReg))
    return false;

  // We are looking at:
  // Def = INSERT_SUBREG v0, v1, sub1
  // There are two cases:
  // 1. DefSubReg == sub1, get v1.
  // 2. DefSubReg != sub1, the value may be available through v0.

  // #1 Check if the inserted register matches the required sub index.
  if (InsertedReg.SubIdx == DefSubReg) {
    SrcReg = InsertedReg.Reg;
    SrcSubReg = InsertedReg.SubReg;
    return true;
  }
  // #2 Otherwise, if the sub register we are looking for is not partial
  // defined by the inserted element, we can look through the main
  // register (v0).
  const MachineOperand &MODef = Def->getOperand(DefIdx);
  // If the result register (Def) and the base register (v0) do not
  // have the same register class or if we have to compose
  // subregisters, bails out.
  if (MRI.getRegClass(MODef.getReg()) != MRI.getRegClass(BaseReg.Reg) ||
      BaseReg.SubReg)
    return false;

  // Get the TRI and check if the inserted sub-register overlaps with the
  // sub-register we are tracking.
  const TargetRegisterInfo *TRI = MRI.getTargetRegisterInfo();
  if (!TRI ||
      (TRI->getSubRegIndexLaneMask(DefSubReg) &
       TRI->getSubRegIndexLaneMask(InsertedReg.SubIdx)) != 0)
    return false;
  // At this point, the value is available in v0 via the same subreg
  // we used for Def.
  SrcReg = BaseReg.Reg;
  SrcSubReg = DefSubReg;
  return true;
}

bool ValueTracker::getNextSourceFromExtractSubreg(unsigned &SrcReg,
                                                  unsigned &SrcSubReg) {
  assert((Def->isExtractSubreg() ||
          Def->isExtractSubregLike()) && "Invalid definition");
  // We are looking at:
  // Def = EXTRACT_SUBREG v0, sub0

  // Bails if we have to compose sub registers.
  // Indeed, if DefSubReg != 0, we would have to compose it with sub0.
  if (DefSubReg)
    return false;

  if (!TII)
    // We could handle the EXTRACT_SUBREG here, but we do not want to
    // duplicate the code from the generic TII.
    return false;

  TargetInstrInfo::RegSubRegPairAndIdx ExtractSubregInputReg;
  if (!TII->getExtractSubregInputs(*Def, DefIdx, ExtractSubregInputReg))
    return false;

  // Bails if we have to compose sub registers.
  // Likewise, if v0.subreg != 0, we would have to compose v0.subreg with sub0.
  if (ExtractSubregInputReg.SubReg)
    return false;
  // Otherwise, the value is available in the v0.sub0.
  SrcReg = ExtractSubregInputReg.Reg;
  SrcSubReg = ExtractSubregInputReg.SubIdx;
  return true;
}

bool ValueTracker::getNextSourceFromSubregToReg(unsigned &SrcReg,
                                                unsigned &SrcSubReg) {
  assert(Def->isSubregToReg() && "Invalid definition");
  // We are looking at:
  // Def = SUBREG_TO_REG Imm, v0, sub0

  // Bails if we have to compose sub registers.
  // If DefSubReg != sub0, we would have to check that all the bits
  // we track are included in sub0 and if yes, we would have to
  // determine the right subreg in v0.
  if (DefSubReg != Def->getOperand(3).getImm())
    return false;
  // Bails if we have to compose sub registers.
  // Likewise, if v0.subreg != 0, we would have to compose it with sub0.
  if (Def->getOperand(2).getSubReg())
    return false;

  SrcReg = Def->getOperand(2).getReg();
  SrcSubReg = Def->getOperand(3).getImm();
  return true;
}

bool ValueTracker::getNextSourceImpl(unsigned &SrcReg, unsigned &SrcSubReg) {
  assert(Def && "This method needs a valid definition");

  assert(
      (DefIdx < Def->getDesc().getNumDefs() || Def->getDesc().isVariadic()) &&
      Def->getOperand(DefIdx).isDef() && "Invalid DefIdx");
  if (Def->isCopy())
    return getNextSourceFromCopy(SrcReg, SrcSubReg);
  if (Def->isBitcast())
    return getNextSourceFromBitcast(SrcReg, SrcSubReg);
  // All the remaining cases involve "complex" instructions.
  // Bails if we did not ask for the advanced tracking.
  if (!UseAdvancedTracking)
    return false;
  if (Def->isRegSequence() || Def->isRegSequenceLike())
    return getNextSourceFromRegSequence(SrcReg, SrcSubReg);
  if (Def->isInsertSubreg() || Def->isInsertSubregLike())
    return getNextSourceFromInsertSubreg(SrcReg, SrcSubReg);
  if (Def->isExtractSubreg() || Def->isExtractSubregLike())
    return getNextSourceFromExtractSubreg(SrcReg, SrcSubReg);
  if (Def->isSubregToReg())
    return getNextSourceFromSubregToReg(SrcReg, SrcSubReg);
  return false;
}

const MachineInstr *ValueTracker::getNextSource(unsigned &SrcReg,
                                                unsigned &SrcSubReg) {
  // If we reach a point where we cannot move up in the use-def chain,
  // there is nothing we can get.
  if (!Def)
    return nullptr;

  const MachineInstr *PrevDef = nullptr;
  // Try to find the next source.
  if (getNextSourceImpl(SrcReg, SrcSubReg)) {
    // Update definition, definition index, and subregister for the
    // next call of getNextSource.
    // Update the current register.
    Reg = SrcReg;
    // Update the return value before moving up in the use-def chain.
    PrevDef = Def;
    // If we can still move up in the use-def chain, move to the next
    // defintion.
    if (!TargetRegisterInfo::isPhysicalRegister(Reg)) {
      Def = MRI.getVRegDef(Reg);
      DefIdx = MRI.def_begin(Reg).getOperandNo();
      DefSubReg = SrcSubReg;
      return PrevDef;
    }
  }
  // If we end up here, this means we will not be able to find another source
  // for the next iteration.
  // Make sure any new call to getNextSource bails out early by cutting the
  // use-def chain.
  Def = nullptr;
  return PrevDef;
}<|MERGE_RESOLUTION|>--- conflicted
+++ resolved
@@ -134,12 +134,8 @@
     bool optimizeCmpInstr(MachineInstr *MI, MachineBasicBlock *MBB);
     bool optimizeExtInstr(MachineInstr *MI, MachineBasicBlock *MBB,
                           SmallPtrSetImpl<MachineInstr*> &LocalMIs);
-<<<<<<< HEAD
-    bool optimizeSelect(MachineInstr *MI);
-=======
     bool optimizeSelect(MachineInstr *MI,
                         SmallPtrSetImpl<MachineInstr *> &LocalMIs);
->>>>>>> 969bfdfe
     bool optimizeCondBranch(MachineInstr *MI);
     bool optimizeCopyOrBitcast(MachineInstr *MI);
     bool optimizeCoalescableCopy(MachineInstr *MI);
