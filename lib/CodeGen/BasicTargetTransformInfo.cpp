//===- BasicTargetTransformInfo.cpp - Basic target-independent TTI impl ---===//
//
//                     The LLVM Compiler Infrastructure
//
// This file is distributed under the University of Illinois Open Source
// License. See LICENSE.TXT for details.
//
//===----------------------------------------------------------------------===//
/// \file
/// This file provides the implementation of a basic TargetTransformInfo pass
/// predicated on the target abstractions present in the target independent
/// code generator. It uses these (primarily TargetLowering) to model as much
/// of the TTI query interface as possible. It is included by most targets so
/// that they can specialize only a small subset of the query space.
///
//===----------------------------------------------------------------------===//

#include "llvm/CodeGen/BasicTTIImpl.h"
#include "llvm/Analysis/LoopInfo.h"
#include "llvm/Analysis/TargetTransformInfo.h"
#include "llvm/Analysis/TargetTransformInfoImpl.h"
#include "llvm/CodeGen/Passes.h"
#include "llvm/Support/CommandLine.h"
#include <utility>
using namespace llvm;

#define DEBUG_TYPE "basictti"

<<<<<<< HEAD
namespace {

class BasicTTI final : public ImmutablePass, public TargetTransformInfo {
  const TargetMachine *TM;

  /// Estimate the overhead of scalarizing an instruction. Insert and Extract
  /// are set if the result needs to be inserted and/or extracted from vectors.
  unsigned getScalarizationOverhead(Type *Ty, bool Insert, bool Extract) const;

  /// Estimate the cost overhead of SK_Alternate shuffle.
  unsigned getAltShuffleOverhead(Type *Ty) const;

  const TargetLoweringBase *getTLI() const {
    return TM->getSubtargetImpl()->getTargetLowering();
  }

public:
  BasicTTI() : ImmutablePass(ID), TM(nullptr) {
    llvm_unreachable("This pass cannot be directly constructed");
  }

  BasicTTI(const TargetMachine *TM) : ImmutablePass(ID), TM(TM) {
    initializeBasicTTIPass(*PassRegistry::getPassRegistry());
  }

  void initializePass() override {
    pushTTIStack(this);
  }

  void getAnalysisUsage(AnalysisUsage &AU) const override {
    TargetTransformInfo::getAnalysisUsage(AU);
  }

  /// Pass identification.
  static char ID;

  /// Provide necessary pointer adjustments for the two base classes.
  void *getAdjustedAnalysisPointer(const void *ID) override {
    if (ID == &TargetTransformInfo::ID)
      return (TargetTransformInfo*)this;
    return this;
  }

  bool hasBranchDivergence() const override;

  /// \name Scalar TTI Implementations
  /// @{

  bool isLegalAddImmediate(int64_t imm) const override;
  bool isLegalICmpImmediate(int64_t imm) const override;
  bool isLegalAddressingMode(Type *Ty, GlobalValue *BaseGV,
                             int64_t BaseOffset, bool HasBaseReg,
                             int64_t Scale) const override;
  int getScalingFactorCost(Type *Ty, GlobalValue *BaseGV,
                           int64_t BaseOffset, bool HasBaseReg,
                           int64_t Scale) const override;
  bool isTruncateFree(Type *Ty1, Type *Ty2) const override;
  bool isTypeLegal(Type *Ty) const override;
  unsigned getJumpBufAlignment() const override;
  unsigned getJumpBufSize() const override;
  bool shouldBuildLookupTables() const override;
  bool haveFastSqrt(Type *Ty) const override;
  void getUnrollingPreferences(const Function *F, Loop *L,
                               UnrollingPreferences &UP) const override;

  /// @}

  /// \name Vector TTI Implementations
  /// @{

  unsigned getNumberOfRegisters(bool Vector) const override;
  unsigned getMaxInterleaveFactor() const override;
  unsigned getRegisterBitWidth(bool Vector) const override;
  unsigned getArithmeticInstrCost(unsigned Opcode, Type *Ty, OperandValueKind,
                                  OperandValueKind, OperandValueProperties,
                                  OperandValueProperties) const override;
  unsigned getShuffleCost(ShuffleKind Kind, Type *Tp,
                          int Index, Type *SubTp) const override;
  unsigned getCastInstrCost(unsigned Opcode, Type *Dst,
                            Type *Src) const override;
  unsigned getCFInstrCost(unsigned Opcode) const override;
  unsigned getCmpSelInstrCost(unsigned Opcode, Type *ValTy,
                              Type *CondTy) const override;
  unsigned getVectorInstrCost(unsigned Opcode, Type *Val,
                              unsigned Index) const override;
  unsigned getMemoryOpCost(unsigned Opcode, Type *Src, unsigned Alignment,
                           unsigned AddressSpace) const override;
  unsigned getIntrinsicInstrCost(Intrinsic::ID, Type *RetTy,
                                 ArrayRef<Type*> Tys) const override;
  unsigned getNumberOfParts(Type *Tp) const override;
  unsigned getAddressComputationCost( Type *Ty, bool IsComplex) const override;
  unsigned getReductionCost(unsigned Opcode, Type *Ty,
                            bool IsPairwise) const override;

  /// @}
};

}

INITIALIZE_AG_PASS(BasicTTI, TargetTransformInfo, "basictti",
                   "Target independent code generator's TTI", true, true, false)
char BasicTTI::ID = 0;

ImmutablePass *
llvm::createBasicTargetTransformInfoPass(const TargetMachine *TM) {
  return new BasicTTI(TM);
}

bool BasicTTI::hasBranchDivergence() const { return false; }

bool BasicTTI::isLegalAddImmediate(int64_t imm) const {
  return getTLI()->isLegalAddImmediate(imm);
}

bool BasicTTI::isLegalICmpImmediate(int64_t imm) const {
  return getTLI()->isLegalICmpImmediate(imm);
}

bool BasicTTI::isLegalAddressingMode(Type *Ty, GlobalValue *BaseGV,
                                     int64_t BaseOffset, bool HasBaseReg,
                                     int64_t Scale) const {
  TargetLoweringBase::AddrMode AM;
  AM.BaseGV = BaseGV;
  AM.BaseOffs = BaseOffset;
  AM.HasBaseReg = HasBaseReg;
  AM.Scale = Scale;
  return getTLI()->isLegalAddressingMode(AM, Ty);
}

int BasicTTI::getScalingFactorCost(Type *Ty, GlobalValue *BaseGV,
                                   int64_t BaseOffset, bool HasBaseReg,
                                   int64_t Scale) const {
  TargetLoweringBase::AddrMode AM;
  AM.BaseGV = BaseGV;
  AM.BaseOffs = BaseOffset;
  AM.HasBaseReg = HasBaseReg;
  AM.Scale = Scale;
  return getTLI()->getScalingFactorCost(AM, Ty);
}

bool BasicTTI::isTruncateFree(Type *Ty1, Type *Ty2) const {
  return getTLI()->isTruncateFree(Ty1, Ty2);
}

bool BasicTTI::isTypeLegal(Type *Ty) const {
  EVT T = getTLI()->getValueType(Ty);
  return getTLI()->isTypeLegal(T);
}

unsigned BasicTTI::getJumpBufAlignment() const {
  return getTLI()->getJumpBufAlignment();
}

unsigned BasicTTI::getJumpBufSize() const {
  return getTLI()->getJumpBufSize();
}

bool BasicTTI::shouldBuildLookupTables() const {
  const TargetLoweringBase *TLI = getTLI();
  return TLI->isOperationLegalOrCustom(ISD::BR_JT, MVT::Other) ||
         TLI->isOperationLegalOrCustom(ISD::BRIND, MVT::Other);
}

bool BasicTTI::haveFastSqrt(Type *Ty) const {
  const TargetLoweringBase *TLI = getTLI();
  EVT VT = TLI->getValueType(Ty);
  return TLI->isTypeLegal(VT) && TLI->isOperationLegalOrCustom(ISD::FSQRT, VT);
}

void BasicTTI::getUnrollingPreferences(const Function *F, Loop *L,
                                       UnrollingPreferences &UP) const {
  // This unrolling functionality is target independent, but to provide some
  // motivation for its intended use, for x86:

  // According to the Intel 64 and IA-32 Architectures Optimization Reference
  // Manual, Intel Core models and later have a loop stream detector
  // (and associated uop queue) that can benefit from partial unrolling.
  // The relevant requirements are:
  //  - The loop must have no more than 4 (8 for Nehalem and later) branches
  //    taken, and none of them may be calls.
  //  - The loop can have no more than 18 (28 for Nehalem and later) uops.

  // According to the Software Optimization Guide for AMD Family 15h Processors,
  // models 30h-4fh (Steamroller and later) have a loop predictor and loop
  // buffer which can benefit from partial unrolling.
  // The relevant requirements are:
  //  - The loop must have fewer than 16 branches
  //  - The loop must have less than 40 uops in all executed loop branches

  // The number of taken branches in a loop is hard to estimate here, and
  // benchmarking has revealed that it is better not to be conservative when
  // estimating the branch count. As a result, we'll ignore the branch limits
  // until someone finds a case where it matters in practice.

  unsigned MaxOps;
  const TargetSubtargetInfo *ST = &TM->getSubtarget<TargetSubtargetInfo>(F);
  if (PartialUnrollingThreshold.getNumOccurrences() > 0)
    MaxOps = PartialUnrollingThreshold;
  else if (ST->getSchedModel().LoopMicroOpBufferSize > 0)
    MaxOps = ST->getSchedModel().LoopMicroOpBufferSize;
  else
    return;

  // Scan the loop: don't unroll loops with calls.
  for (Loop::block_iterator I = L->block_begin(), E = L->block_end();
       I != E; ++I) {
    BasicBlock *BB = *I;

    for (BasicBlock::iterator J = BB->begin(), JE = BB->end(); J != JE; ++J)
      if (isa<CallInst>(J) || isa<InvokeInst>(J)) {
        ImmutableCallSite CS(J);
        if (const Function *F = CS.getCalledFunction()) {
          if (!TopTTI->isLoweredToCall(F))
            continue;
        }

        return;
      }
  }

  // Enable runtime and partial unrolling up to the specified size.
  UP.Partial = UP.Runtime = true;
  UP.PartialThreshold = UP.PartialOptSizeThreshold = MaxOps;
}

//===----------------------------------------------------------------------===//
//
// Calls used by the vectorizers.
//
//===----------------------------------------------------------------------===//

unsigned BasicTTI::getScalarizationOverhead(Type *Ty, bool Insert,
                                            bool Extract) const {
  assert (Ty->isVectorTy() && "Can only scalarize vectors");
  unsigned Cost = 0;

  for (int i = 0, e = Ty->getVectorNumElements(); i < e; ++i) {
    if (Insert)
      Cost += TopTTI->getVectorInstrCost(Instruction::InsertElement, Ty, i);
    if (Extract)
      Cost += TopTTI->getVectorInstrCost(Instruction::ExtractElement, Ty, i);
  }

  return Cost;
}

unsigned BasicTTI::getNumberOfRegisters(bool Vector) const {
  return 1;
}

unsigned BasicTTI::getRegisterBitWidth(bool Vector) const {
  return 32;
}

unsigned BasicTTI::getMaxInterleaveFactor() const {
  return 1;
}

unsigned BasicTTI::getArithmeticInstrCost(unsigned Opcode, Type *Ty,
                                          OperandValueKind, OperandValueKind,
                                          OperandValueProperties,
                                          OperandValueProperties) const {
  // Check if any of the operands are vector operands.
  const TargetLoweringBase *TLI = getTLI();
  int ISD = TLI->InstructionOpcodeToISD(Opcode);
  assert(ISD && "Invalid opcode");

  std::pair<unsigned, MVT> LT = TLI->getTypeLegalizationCost(Ty);

  bool IsFloat = Ty->getScalarType()->isFloatingPointTy();
  // Assume that floating point arithmetic operations cost twice as much as
  // integer operations.
  unsigned OpCost = (IsFloat ? 2 : 1);

  if (TLI->isOperationLegalOrPromote(ISD, LT.second)) {
    // The operation is legal. Assume it costs 1.
    // If the type is split to multiple registers, assume that there is some
    // overhead to this.
    // TODO: Once we have extract/insert subvector cost we need to use them.
    if (LT.first > 1)
      return LT.first * 2 * OpCost;
    return LT.first * 1 * OpCost;
  }

  if (!TLI->isOperationExpand(ISD, LT.second)) {
    // If the operation is custom lowered then assume
    // thare the code is twice as expensive.
    return LT.first * 2 * OpCost;
  }

  // Else, assume that we need to scalarize this op.
  if (Ty->isVectorTy()) {
    unsigned Num = Ty->getVectorNumElements();
    unsigned Cost = TopTTI->getArithmeticInstrCost(Opcode, Ty->getScalarType());
    // return the cost of multiple scalar invocation plus the cost of inserting
    // and extracting the values.
    return getScalarizationOverhead(Ty, true, true) + Num * Cost;
  }

  // We don't know anything about this scalar instruction.
  return OpCost;
}

unsigned BasicTTI::getAltShuffleOverhead(Type *Ty) const {
  assert(Ty->isVectorTy() && "Can only shuffle vectors");
  unsigned Cost = 0;
  // Shuffle cost is equal to the cost of extracting element from its argument
  // plus the cost of inserting them onto the result vector.

  // e.g. <4 x float> has a mask of <0,5,2,7> i.e we need to extract from index
  // 0 of first vector, index 1 of second vector,index 2 of first vector and
  // finally index 3 of second vector and insert them at index <0,1,2,3> of
  // result vector.
  for (int i = 0, e = Ty->getVectorNumElements(); i < e; ++i) {
    Cost += TopTTI->getVectorInstrCost(Instruction::InsertElement, Ty, i);
    Cost += TopTTI->getVectorInstrCost(Instruction::ExtractElement, Ty, i);
  }
  return Cost;
}

unsigned BasicTTI::getShuffleCost(ShuffleKind Kind, Type *Tp, int Index,
                                  Type *SubTp) const {
  if (Kind == SK_Alternate) {
    return getAltShuffleOverhead(Tp);
  }
  return 1;
}

unsigned BasicTTI::getCastInstrCost(unsigned Opcode, Type *Dst,
                                    Type *Src) const {
  const TargetLoweringBase *TLI = getTLI();
  int ISD = TLI->InstructionOpcodeToISD(Opcode);
  assert(ISD && "Invalid opcode");

  std::pair<unsigned, MVT> SrcLT = TLI->getTypeLegalizationCost(Src);
  std::pair<unsigned, MVT> DstLT = TLI->getTypeLegalizationCost(Dst);

  // Check for NOOP conversions.
  if (SrcLT.first == DstLT.first &&
      SrcLT.second.getSizeInBits() == DstLT.second.getSizeInBits()) {

      // Bitcast between types that are legalized to the same type are free.
      if (Opcode == Instruction::BitCast || Opcode == Instruction::Trunc)
        return 0;
  }

  if (Opcode == Instruction::Trunc &&
      TLI->isTruncateFree(SrcLT.second, DstLT.second))
    return 0;

  if (Opcode == Instruction::ZExt &&
      TLI->isZExtFree(SrcLT.second, DstLT.second))
    return 0;

  // If the cast is marked as legal (or promote) then assume low cost.
  if (SrcLT.first == DstLT.first &&
      TLI->isOperationLegalOrPromote(ISD, DstLT.second))
    return 1;

  // Handle scalar conversions.
  if (!Src->isVectorTy() && !Dst->isVectorTy()) {

    // Scalar bitcasts are usually free.
    if (Opcode == Instruction::BitCast)
      return 0;

    // Just check the op cost. If the operation is legal then assume it costs 1.
    if (!TLI->isOperationExpand(ISD, DstLT.second))
      return  1;

    // Assume that illegal scalar instruction are expensive.
    return 4;
  }

  // Check vector-to-vector casts.
  if (Dst->isVectorTy() && Src->isVectorTy()) {

    // If the cast is between same-sized registers, then the check is simple.
    if (SrcLT.first == DstLT.first &&
        SrcLT.second.getSizeInBits() == DstLT.second.getSizeInBits()) {

      // Assume that Zext is done using AND.
      if (Opcode == Instruction::ZExt)
        return 1;

      // Assume that sext is done using SHL and SRA.
      if (Opcode == Instruction::SExt)
        return 2;

      // Just check the op cost. If the operation is legal then assume it costs
      // 1 and multiply by the type-legalization overhead.
      if (!TLI->isOperationExpand(ISD, DstLT.second))
        return SrcLT.first * 1;
    }

    // If we are converting vectors and the operation is illegal, or
    // if the vectors are legalized to different types, estimate the
    // scalarization costs.
    unsigned Num = Dst->getVectorNumElements();
    unsigned Cost = TopTTI->getCastInstrCost(Opcode, Dst->getScalarType(),
                                             Src->getScalarType());

    // Return the cost of multiple scalar invocation plus the cost of
    // inserting and extracting the values.
    return getScalarizationOverhead(Dst, true, true) + Num * Cost;
  }

  // We already handled vector-to-vector and scalar-to-scalar conversions. This
  // is where we handle bitcast between vectors and scalars. We need to assume
  //  that the conversion is scalarized in one way or another.
  if (Opcode == Instruction::BitCast)
    // Illegal bitcasts are done by storing and loading from a stack slot.
    return (Src->isVectorTy()? getScalarizationOverhead(Src, false, true):0) +
           (Dst->isVectorTy()? getScalarizationOverhead(Dst, true, false):0);

  llvm_unreachable("Unhandled cast");
 }

unsigned BasicTTI::getCFInstrCost(unsigned Opcode) const {
  // Branches are assumed to be predicted.
  return 0;
}

unsigned BasicTTI::getCmpSelInstrCost(unsigned Opcode, Type *ValTy,
                                      Type *CondTy) const {
  const TargetLoweringBase *TLI = getTLI();
  int ISD = TLI->InstructionOpcodeToISD(Opcode);
  assert(ISD && "Invalid opcode");

  // Selects on vectors are actually vector selects.
  if (ISD == ISD::SELECT) {
    assert(CondTy && "CondTy must exist");
    if (CondTy->isVectorTy())
      ISD = ISD::VSELECT;
  }

  std::pair<unsigned, MVT> LT = TLI->getTypeLegalizationCost(ValTy);

  if (!(ValTy->isVectorTy() && !LT.second.isVector()) &&
      !TLI->isOperationExpand(ISD, LT.second)) {
    // The operation is legal. Assume it costs 1. Multiply
    // by the type-legalization overhead.
    return LT.first * 1;
  }

  // Otherwise, assume that the cast is scalarized.
  if (ValTy->isVectorTy()) {
    unsigned Num = ValTy->getVectorNumElements();
    if (CondTy)
      CondTy = CondTy->getScalarType();
    unsigned Cost = TopTTI->getCmpSelInstrCost(Opcode, ValTy->getScalarType(),
                                               CondTy);

    // Return the cost of multiple scalar invocation plus the cost of inserting
    // and extracting the values.
    return getScalarizationOverhead(ValTy, true, false) + Num * Cost;
  }

  // Unknown scalar opcode.
  return 1;
}

unsigned BasicTTI::getVectorInstrCost(unsigned Opcode, Type *Val,
                                      unsigned Index) const {
  std::pair<unsigned, MVT> LT =  getTLI()->getTypeLegalizationCost(Val->getScalarType());

  return LT.first;
}

unsigned BasicTTI::getMemoryOpCost(unsigned Opcode, Type *Src,
                                   unsigned Alignment,
                                   unsigned AddressSpace) const {
  assert(!Src->isVoidTy() && "Invalid type");
  std::pair<unsigned, MVT> LT = getTLI()->getTypeLegalizationCost(Src);

  // Assuming that all loads of legal types cost 1.
  unsigned Cost = LT.first;

  if (Src->isVectorTy() &&
      Src->getPrimitiveSizeInBits() < LT.second.getSizeInBits()) {
    // This is a vector load that legalizes to a larger type than the vector
    // itself. Unless the corresponding extending load or truncating store is
    // legal, then this will scalarize.
    TargetLowering::LegalizeAction LA = TargetLowering::Expand;
    EVT MemVT = getTLI()->getValueType(Src, true);
    if (MemVT.isSimple() && MemVT != MVT::Other) {
      if (Opcode == Instruction::Store)
        LA = getTLI()->getTruncStoreAction(LT.second, MemVT.getSimpleVT());
      else
        LA = getTLI()->getLoadExtAction(ISD::EXTLOAD, MemVT.getSimpleVT());
    }

    if (LA != TargetLowering::Legal && LA != TargetLowering::Custom) {
      // This is a vector load/store for some illegal type that is scalarized.
      // We must account for the cost of building or decomposing the vector.
      Cost += getScalarizationOverhead(Src, Opcode != Instruction::Store,
                                            Opcode == Instruction::Store);
    }
  }

  return Cost;
}

unsigned BasicTTI::getIntrinsicInstrCost(Intrinsic::ID IID, Type *RetTy,
                                         ArrayRef<Type *> Tys) const {
  unsigned ISD = 0;
  switch (IID) {
  default: {
    // Assume that we need to scalarize this intrinsic.
    unsigned ScalarizationCost = 0;
    unsigned ScalarCalls = 1;
    if (RetTy->isVectorTy()) {
      ScalarizationCost = getScalarizationOverhead(RetTy, true, false);
      ScalarCalls = std::max(ScalarCalls, RetTy->getVectorNumElements());
    }
    for (unsigned i = 0, ie = Tys.size(); i != ie; ++i) {
      if (Tys[i]->isVectorTy()) {
        ScalarizationCost += getScalarizationOverhead(Tys[i], false, true);
        ScalarCalls = std::max(ScalarCalls, RetTy->getVectorNumElements());
      }
    }

    return ScalarCalls + ScalarizationCost;
  }
  // Look for intrinsics that can be lowered directly or turned into a scalar
  // intrinsic call.
  case Intrinsic::sqrt:    ISD = ISD::FSQRT;  break;
  case Intrinsic::sin:     ISD = ISD::FSIN;   break;
  case Intrinsic::cos:     ISD = ISD::FCOS;   break;
  case Intrinsic::exp:     ISD = ISD::FEXP;   break;
  case Intrinsic::exp2:    ISD = ISD::FEXP2;  break;
  case Intrinsic::log:     ISD = ISD::FLOG;   break;
  case Intrinsic::log10:   ISD = ISD::FLOG10; break;
  case Intrinsic::log2:    ISD = ISD::FLOG2;  break;
  case Intrinsic::fabs:    ISD = ISD::FABS;   break;
  case Intrinsic::minnum:  ISD = ISD::FMINNUM; break;
  case Intrinsic::maxnum:  ISD = ISD::FMAXNUM; break;
  case Intrinsic::copysign: ISD = ISD::FCOPYSIGN; break;
  case Intrinsic::floor:   ISD = ISD::FFLOOR; break;
  case Intrinsic::ceil:    ISD = ISD::FCEIL;  break;
  case Intrinsic::trunc:   ISD = ISD::FTRUNC; break;
  case Intrinsic::nearbyint:
                           ISD = ISD::FNEARBYINT; break;
  case Intrinsic::rint:    ISD = ISD::FRINT;  break;
  case Intrinsic::round:   ISD = ISD::FROUND; break;
  case Intrinsic::pow:     ISD = ISD::FPOW;   break;
  case Intrinsic::fma:     ISD = ISD::FMA;    break;
  case Intrinsic::fmuladd: ISD = ISD::FMA;    break;
  // FIXME: We should return 0 whenever getIntrinsicCost == TCC_Free.
  case Intrinsic::lifetime_start:
  case Intrinsic::lifetime_end:
    return 0;
  }

  const TargetLoweringBase *TLI = getTLI();
  std::pair<unsigned, MVT> LT = TLI->getTypeLegalizationCost(RetTy);

  if (TLI->isOperationLegalOrPromote(ISD, LT.second)) {
    // The operation is legal. Assume it costs 1.
    // If the type is split to multiple registers, assume that there is some
    // overhead to this.
    // TODO: Once we have extract/insert subvector cost we need to use them.
    if (LT.first > 1)
      return LT.first * 2;
    return LT.first * 1;
  }

  if (!TLI->isOperationExpand(ISD, LT.second)) {
    // If the operation is custom lowered then assume
    // thare the code is twice as expensive.
    return LT.first * 2;
  }

  // If we can't lower fmuladd into an FMA estimate the cost as a floating
  // point mul followed by an add.
  if (IID == Intrinsic::fmuladd)
    return TopTTI->getArithmeticInstrCost(BinaryOperator::FMul, RetTy) +
           TopTTI->getArithmeticInstrCost(BinaryOperator::FAdd, RetTy);

  // Else, assume that we need to scalarize this intrinsic. For math builtins
  // this will emit a costly libcall, adding call overhead and spills. Make it
  // very expensive.
  if (RetTy->isVectorTy()) {
    unsigned Num = RetTy->getVectorNumElements();
    unsigned Cost = TopTTI->getIntrinsicInstrCost(IID, RetTy->getScalarType(),
                                                  Tys);
    return 10 * Cost * Num;
  }

  // This is going to be turned into a library call, make it expensive.
  return 10;
}

unsigned BasicTTI::getNumberOfParts(Type *Tp) const {
  std::pair<unsigned, MVT> LT = getTLI()->getTypeLegalizationCost(Tp);
  return LT.first;
}

unsigned BasicTTI::getAddressComputationCost(Type *Ty, bool IsComplex) const {
  return 0;
}
=======
// This flag is used by the template base class for BasicTTIImpl, and here to
// provide a definition.
cl::opt<unsigned>
    llvm::PartialUnrollingThreshold("partial-unrolling-threshold", cl::init(0),
                                    cl::desc("Threshold for partial unrolling"),
                                    cl::Hidden);
>>>>>>> 969bfdfe

BasicTTIImpl::BasicTTIImpl(const TargetMachine *TM, Function &F)
    : BaseT(TM), ST(TM->getSubtargetImpl(F)), TLI(ST->getTargetLowering()) {}<|MERGE_RESOLUTION|>--- conflicted
+++ resolved
@@ -26,616 +26,12 @@
 
 #define DEBUG_TYPE "basictti"
 
-<<<<<<< HEAD
-namespace {
-
-class BasicTTI final : public ImmutablePass, public TargetTransformInfo {
-  const TargetMachine *TM;
-
-  /// Estimate the overhead of scalarizing an instruction. Insert and Extract
-  /// are set if the result needs to be inserted and/or extracted from vectors.
-  unsigned getScalarizationOverhead(Type *Ty, bool Insert, bool Extract) const;
-
-  /// Estimate the cost overhead of SK_Alternate shuffle.
-  unsigned getAltShuffleOverhead(Type *Ty) const;
-
-  const TargetLoweringBase *getTLI() const {
-    return TM->getSubtargetImpl()->getTargetLowering();
-  }
-
-public:
-  BasicTTI() : ImmutablePass(ID), TM(nullptr) {
-    llvm_unreachable("This pass cannot be directly constructed");
-  }
-
-  BasicTTI(const TargetMachine *TM) : ImmutablePass(ID), TM(TM) {
-    initializeBasicTTIPass(*PassRegistry::getPassRegistry());
-  }
-
-  void initializePass() override {
-    pushTTIStack(this);
-  }
-
-  void getAnalysisUsage(AnalysisUsage &AU) const override {
-    TargetTransformInfo::getAnalysisUsage(AU);
-  }
-
-  /// Pass identification.
-  static char ID;
-
-  /// Provide necessary pointer adjustments for the two base classes.
-  void *getAdjustedAnalysisPointer(const void *ID) override {
-    if (ID == &TargetTransformInfo::ID)
-      return (TargetTransformInfo*)this;
-    return this;
-  }
-
-  bool hasBranchDivergence() const override;
-
-  /// \name Scalar TTI Implementations
-  /// @{
-
-  bool isLegalAddImmediate(int64_t imm) const override;
-  bool isLegalICmpImmediate(int64_t imm) const override;
-  bool isLegalAddressingMode(Type *Ty, GlobalValue *BaseGV,
-                             int64_t BaseOffset, bool HasBaseReg,
-                             int64_t Scale) const override;
-  int getScalingFactorCost(Type *Ty, GlobalValue *BaseGV,
-                           int64_t BaseOffset, bool HasBaseReg,
-                           int64_t Scale) const override;
-  bool isTruncateFree(Type *Ty1, Type *Ty2) const override;
-  bool isTypeLegal(Type *Ty) const override;
-  unsigned getJumpBufAlignment() const override;
-  unsigned getJumpBufSize() const override;
-  bool shouldBuildLookupTables() const override;
-  bool haveFastSqrt(Type *Ty) const override;
-  void getUnrollingPreferences(const Function *F, Loop *L,
-                               UnrollingPreferences &UP) const override;
-
-  /// @}
-
-  /// \name Vector TTI Implementations
-  /// @{
-
-  unsigned getNumberOfRegisters(bool Vector) const override;
-  unsigned getMaxInterleaveFactor() const override;
-  unsigned getRegisterBitWidth(bool Vector) const override;
-  unsigned getArithmeticInstrCost(unsigned Opcode, Type *Ty, OperandValueKind,
-                                  OperandValueKind, OperandValueProperties,
-                                  OperandValueProperties) const override;
-  unsigned getShuffleCost(ShuffleKind Kind, Type *Tp,
-                          int Index, Type *SubTp) const override;
-  unsigned getCastInstrCost(unsigned Opcode, Type *Dst,
-                            Type *Src) const override;
-  unsigned getCFInstrCost(unsigned Opcode) const override;
-  unsigned getCmpSelInstrCost(unsigned Opcode, Type *ValTy,
-                              Type *CondTy) const override;
-  unsigned getVectorInstrCost(unsigned Opcode, Type *Val,
-                              unsigned Index) const override;
-  unsigned getMemoryOpCost(unsigned Opcode, Type *Src, unsigned Alignment,
-                           unsigned AddressSpace) const override;
-  unsigned getIntrinsicInstrCost(Intrinsic::ID, Type *RetTy,
-                                 ArrayRef<Type*> Tys) const override;
-  unsigned getNumberOfParts(Type *Tp) const override;
-  unsigned getAddressComputationCost( Type *Ty, bool IsComplex) const override;
-  unsigned getReductionCost(unsigned Opcode, Type *Ty,
-                            bool IsPairwise) const override;
-
-  /// @}
-};
-
-}
-
-INITIALIZE_AG_PASS(BasicTTI, TargetTransformInfo, "basictti",
-                   "Target independent code generator's TTI", true, true, false)
-char BasicTTI::ID = 0;
-
-ImmutablePass *
-llvm::createBasicTargetTransformInfoPass(const TargetMachine *TM) {
-  return new BasicTTI(TM);
-}
-
-bool BasicTTI::hasBranchDivergence() const { return false; }
-
-bool BasicTTI::isLegalAddImmediate(int64_t imm) const {
-  return getTLI()->isLegalAddImmediate(imm);
-}
-
-bool BasicTTI::isLegalICmpImmediate(int64_t imm) const {
-  return getTLI()->isLegalICmpImmediate(imm);
-}
-
-bool BasicTTI::isLegalAddressingMode(Type *Ty, GlobalValue *BaseGV,
-                                     int64_t BaseOffset, bool HasBaseReg,
-                                     int64_t Scale) const {
-  TargetLoweringBase::AddrMode AM;
-  AM.BaseGV = BaseGV;
-  AM.BaseOffs = BaseOffset;
-  AM.HasBaseReg = HasBaseReg;
-  AM.Scale = Scale;
-  return getTLI()->isLegalAddressingMode(AM, Ty);
-}
-
-int BasicTTI::getScalingFactorCost(Type *Ty, GlobalValue *BaseGV,
-                                   int64_t BaseOffset, bool HasBaseReg,
-                                   int64_t Scale) const {
-  TargetLoweringBase::AddrMode AM;
-  AM.BaseGV = BaseGV;
-  AM.BaseOffs = BaseOffset;
-  AM.HasBaseReg = HasBaseReg;
-  AM.Scale = Scale;
-  return getTLI()->getScalingFactorCost(AM, Ty);
-}
-
-bool BasicTTI::isTruncateFree(Type *Ty1, Type *Ty2) const {
-  return getTLI()->isTruncateFree(Ty1, Ty2);
-}
-
-bool BasicTTI::isTypeLegal(Type *Ty) const {
-  EVT T = getTLI()->getValueType(Ty);
-  return getTLI()->isTypeLegal(T);
-}
-
-unsigned BasicTTI::getJumpBufAlignment() const {
-  return getTLI()->getJumpBufAlignment();
-}
-
-unsigned BasicTTI::getJumpBufSize() const {
-  return getTLI()->getJumpBufSize();
-}
-
-bool BasicTTI::shouldBuildLookupTables() const {
-  const TargetLoweringBase *TLI = getTLI();
-  return TLI->isOperationLegalOrCustom(ISD::BR_JT, MVT::Other) ||
-         TLI->isOperationLegalOrCustom(ISD::BRIND, MVT::Other);
-}
-
-bool BasicTTI::haveFastSqrt(Type *Ty) const {
-  const TargetLoweringBase *TLI = getTLI();
-  EVT VT = TLI->getValueType(Ty);
-  return TLI->isTypeLegal(VT) && TLI->isOperationLegalOrCustom(ISD::FSQRT, VT);
-}
-
-void BasicTTI::getUnrollingPreferences(const Function *F, Loop *L,
-                                       UnrollingPreferences &UP) const {
-  // This unrolling functionality is target independent, but to provide some
-  // motivation for its intended use, for x86:
-
-  // According to the Intel 64 and IA-32 Architectures Optimization Reference
-  // Manual, Intel Core models and later have a loop stream detector
-  // (and associated uop queue) that can benefit from partial unrolling.
-  // The relevant requirements are:
-  //  - The loop must have no more than 4 (8 for Nehalem and later) branches
-  //    taken, and none of them may be calls.
-  //  - The loop can have no more than 18 (28 for Nehalem and later) uops.
-
-  // According to the Software Optimization Guide for AMD Family 15h Processors,
-  // models 30h-4fh (Steamroller and later) have a loop predictor and loop
-  // buffer which can benefit from partial unrolling.
-  // The relevant requirements are:
-  //  - The loop must have fewer than 16 branches
-  //  - The loop must have less than 40 uops in all executed loop branches
-
-  // The number of taken branches in a loop is hard to estimate here, and
-  // benchmarking has revealed that it is better not to be conservative when
-  // estimating the branch count. As a result, we'll ignore the branch limits
-  // until someone finds a case where it matters in practice.
-
-  unsigned MaxOps;
-  const TargetSubtargetInfo *ST = &TM->getSubtarget<TargetSubtargetInfo>(F);
-  if (PartialUnrollingThreshold.getNumOccurrences() > 0)
-    MaxOps = PartialUnrollingThreshold;
-  else if (ST->getSchedModel().LoopMicroOpBufferSize > 0)
-    MaxOps = ST->getSchedModel().LoopMicroOpBufferSize;
-  else
-    return;
-
-  // Scan the loop: don't unroll loops with calls.
-  for (Loop::block_iterator I = L->block_begin(), E = L->block_end();
-       I != E; ++I) {
-    BasicBlock *BB = *I;
-
-    for (BasicBlock::iterator J = BB->begin(), JE = BB->end(); J != JE; ++J)
-      if (isa<CallInst>(J) || isa<InvokeInst>(J)) {
-        ImmutableCallSite CS(J);
-        if (const Function *F = CS.getCalledFunction()) {
-          if (!TopTTI->isLoweredToCall(F))
-            continue;
-        }
-
-        return;
-      }
-  }
-
-  // Enable runtime and partial unrolling up to the specified size.
-  UP.Partial = UP.Runtime = true;
-  UP.PartialThreshold = UP.PartialOptSizeThreshold = MaxOps;
-}
-
-//===----------------------------------------------------------------------===//
-//
-// Calls used by the vectorizers.
-//
-//===----------------------------------------------------------------------===//
-
-unsigned BasicTTI::getScalarizationOverhead(Type *Ty, bool Insert,
-                                            bool Extract) const {
-  assert (Ty->isVectorTy() && "Can only scalarize vectors");
-  unsigned Cost = 0;
-
-  for (int i = 0, e = Ty->getVectorNumElements(); i < e; ++i) {
-    if (Insert)
-      Cost += TopTTI->getVectorInstrCost(Instruction::InsertElement, Ty, i);
-    if (Extract)
-      Cost += TopTTI->getVectorInstrCost(Instruction::ExtractElement, Ty, i);
-  }
-
-  return Cost;
-}
-
-unsigned BasicTTI::getNumberOfRegisters(bool Vector) const {
-  return 1;
-}
-
-unsigned BasicTTI::getRegisterBitWidth(bool Vector) const {
-  return 32;
-}
-
-unsigned BasicTTI::getMaxInterleaveFactor() const {
-  return 1;
-}
-
-unsigned BasicTTI::getArithmeticInstrCost(unsigned Opcode, Type *Ty,
-                                          OperandValueKind, OperandValueKind,
-                                          OperandValueProperties,
-                                          OperandValueProperties) const {
-  // Check if any of the operands are vector operands.
-  const TargetLoweringBase *TLI = getTLI();
-  int ISD = TLI->InstructionOpcodeToISD(Opcode);
-  assert(ISD && "Invalid opcode");
-
-  std::pair<unsigned, MVT> LT = TLI->getTypeLegalizationCost(Ty);
-
-  bool IsFloat = Ty->getScalarType()->isFloatingPointTy();
-  // Assume that floating point arithmetic operations cost twice as much as
-  // integer operations.
-  unsigned OpCost = (IsFloat ? 2 : 1);
-
-  if (TLI->isOperationLegalOrPromote(ISD, LT.second)) {
-    // The operation is legal. Assume it costs 1.
-    // If the type is split to multiple registers, assume that there is some
-    // overhead to this.
-    // TODO: Once we have extract/insert subvector cost we need to use them.
-    if (LT.first > 1)
-      return LT.first * 2 * OpCost;
-    return LT.first * 1 * OpCost;
-  }
-
-  if (!TLI->isOperationExpand(ISD, LT.second)) {
-    // If the operation is custom lowered then assume
-    // thare the code is twice as expensive.
-    return LT.first * 2 * OpCost;
-  }
-
-  // Else, assume that we need to scalarize this op.
-  if (Ty->isVectorTy()) {
-    unsigned Num = Ty->getVectorNumElements();
-    unsigned Cost = TopTTI->getArithmeticInstrCost(Opcode, Ty->getScalarType());
-    // return the cost of multiple scalar invocation plus the cost of inserting
-    // and extracting the values.
-    return getScalarizationOverhead(Ty, true, true) + Num * Cost;
-  }
-
-  // We don't know anything about this scalar instruction.
-  return OpCost;
-}
-
-unsigned BasicTTI::getAltShuffleOverhead(Type *Ty) const {
-  assert(Ty->isVectorTy() && "Can only shuffle vectors");
-  unsigned Cost = 0;
-  // Shuffle cost is equal to the cost of extracting element from its argument
-  // plus the cost of inserting them onto the result vector.
-
-  // e.g. <4 x float> has a mask of <0,5,2,7> i.e we need to extract from index
-  // 0 of first vector, index 1 of second vector,index 2 of first vector and
-  // finally index 3 of second vector and insert them at index <0,1,2,3> of
-  // result vector.
-  for (int i = 0, e = Ty->getVectorNumElements(); i < e; ++i) {
-    Cost += TopTTI->getVectorInstrCost(Instruction::InsertElement, Ty, i);
-    Cost += TopTTI->getVectorInstrCost(Instruction::ExtractElement, Ty, i);
-  }
-  return Cost;
-}
-
-unsigned BasicTTI::getShuffleCost(ShuffleKind Kind, Type *Tp, int Index,
-                                  Type *SubTp) const {
-  if (Kind == SK_Alternate) {
-    return getAltShuffleOverhead(Tp);
-  }
-  return 1;
-}
-
-unsigned BasicTTI::getCastInstrCost(unsigned Opcode, Type *Dst,
-                                    Type *Src) const {
-  const TargetLoweringBase *TLI = getTLI();
-  int ISD = TLI->InstructionOpcodeToISD(Opcode);
-  assert(ISD && "Invalid opcode");
-
-  std::pair<unsigned, MVT> SrcLT = TLI->getTypeLegalizationCost(Src);
-  std::pair<unsigned, MVT> DstLT = TLI->getTypeLegalizationCost(Dst);
-
-  // Check for NOOP conversions.
-  if (SrcLT.first == DstLT.first &&
-      SrcLT.second.getSizeInBits() == DstLT.second.getSizeInBits()) {
-
-      // Bitcast between types that are legalized to the same type are free.
-      if (Opcode == Instruction::BitCast || Opcode == Instruction::Trunc)
-        return 0;
-  }
-
-  if (Opcode == Instruction::Trunc &&
-      TLI->isTruncateFree(SrcLT.second, DstLT.second))
-    return 0;
-
-  if (Opcode == Instruction::ZExt &&
-      TLI->isZExtFree(SrcLT.second, DstLT.second))
-    return 0;
-
-  // If the cast is marked as legal (or promote) then assume low cost.
-  if (SrcLT.first == DstLT.first &&
-      TLI->isOperationLegalOrPromote(ISD, DstLT.second))
-    return 1;
-
-  // Handle scalar conversions.
-  if (!Src->isVectorTy() && !Dst->isVectorTy()) {
-
-    // Scalar bitcasts are usually free.
-    if (Opcode == Instruction::BitCast)
-      return 0;
-
-    // Just check the op cost. If the operation is legal then assume it costs 1.
-    if (!TLI->isOperationExpand(ISD, DstLT.second))
-      return  1;
-
-    // Assume that illegal scalar instruction are expensive.
-    return 4;
-  }
-
-  // Check vector-to-vector casts.
-  if (Dst->isVectorTy() && Src->isVectorTy()) {
-
-    // If the cast is between same-sized registers, then the check is simple.
-    if (SrcLT.first == DstLT.first &&
-        SrcLT.second.getSizeInBits() == DstLT.second.getSizeInBits()) {
-
-      // Assume that Zext is done using AND.
-      if (Opcode == Instruction::ZExt)
-        return 1;
-
-      // Assume that sext is done using SHL and SRA.
-      if (Opcode == Instruction::SExt)
-        return 2;
-
-      // Just check the op cost. If the operation is legal then assume it costs
-      // 1 and multiply by the type-legalization overhead.
-      if (!TLI->isOperationExpand(ISD, DstLT.second))
-        return SrcLT.first * 1;
-    }
-
-    // If we are converting vectors and the operation is illegal, or
-    // if the vectors are legalized to different types, estimate the
-    // scalarization costs.
-    unsigned Num = Dst->getVectorNumElements();
-    unsigned Cost = TopTTI->getCastInstrCost(Opcode, Dst->getScalarType(),
-                                             Src->getScalarType());
-
-    // Return the cost of multiple scalar invocation plus the cost of
-    // inserting and extracting the values.
-    return getScalarizationOverhead(Dst, true, true) + Num * Cost;
-  }
-
-  // We already handled vector-to-vector and scalar-to-scalar conversions. This
-  // is where we handle bitcast between vectors and scalars. We need to assume
-  //  that the conversion is scalarized in one way or another.
-  if (Opcode == Instruction::BitCast)
-    // Illegal bitcasts are done by storing and loading from a stack slot.
-    return (Src->isVectorTy()? getScalarizationOverhead(Src, false, true):0) +
-           (Dst->isVectorTy()? getScalarizationOverhead(Dst, true, false):0);
-
-  llvm_unreachable("Unhandled cast");
- }
-
-unsigned BasicTTI::getCFInstrCost(unsigned Opcode) const {
-  // Branches are assumed to be predicted.
-  return 0;
-}
-
-unsigned BasicTTI::getCmpSelInstrCost(unsigned Opcode, Type *ValTy,
-                                      Type *CondTy) const {
-  const TargetLoweringBase *TLI = getTLI();
-  int ISD = TLI->InstructionOpcodeToISD(Opcode);
-  assert(ISD && "Invalid opcode");
-
-  // Selects on vectors are actually vector selects.
-  if (ISD == ISD::SELECT) {
-    assert(CondTy && "CondTy must exist");
-    if (CondTy->isVectorTy())
-      ISD = ISD::VSELECT;
-  }
-
-  std::pair<unsigned, MVT> LT = TLI->getTypeLegalizationCost(ValTy);
-
-  if (!(ValTy->isVectorTy() && !LT.second.isVector()) &&
-      !TLI->isOperationExpand(ISD, LT.second)) {
-    // The operation is legal. Assume it costs 1. Multiply
-    // by the type-legalization overhead.
-    return LT.first * 1;
-  }
-
-  // Otherwise, assume that the cast is scalarized.
-  if (ValTy->isVectorTy()) {
-    unsigned Num = ValTy->getVectorNumElements();
-    if (CondTy)
-      CondTy = CondTy->getScalarType();
-    unsigned Cost = TopTTI->getCmpSelInstrCost(Opcode, ValTy->getScalarType(),
-                                               CondTy);
-
-    // Return the cost of multiple scalar invocation plus the cost of inserting
-    // and extracting the values.
-    return getScalarizationOverhead(ValTy, true, false) + Num * Cost;
-  }
-
-  // Unknown scalar opcode.
-  return 1;
-}
-
-unsigned BasicTTI::getVectorInstrCost(unsigned Opcode, Type *Val,
-                                      unsigned Index) const {
-  std::pair<unsigned, MVT> LT =  getTLI()->getTypeLegalizationCost(Val->getScalarType());
-
-  return LT.first;
-}
-
-unsigned BasicTTI::getMemoryOpCost(unsigned Opcode, Type *Src,
-                                   unsigned Alignment,
-                                   unsigned AddressSpace) const {
-  assert(!Src->isVoidTy() && "Invalid type");
-  std::pair<unsigned, MVT> LT = getTLI()->getTypeLegalizationCost(Src);
-
-  // Assuming that all loads of legal types cost 1.
-  unsigned Cost = LT.first;
-
-  if (Src->isVectorTy() &&
-      Src->getPrimitiveSizeInBits() < LT.second.getSizeInBits()) {
-    // This is a vector load that legalizes to a larger type than the vector
-    // itself. Unless the corresponding extending load or truncating store is
-    // legal, then this will scalarize.
-    TargetLowering::LegalizeAction LA = TargetLowering::Expand;
-    EVT MemVT = getTLI()->getValueType(Src, true);
-    if (MemVT.isSimple() && MemVT != MVT::Other) {
-      if (Opcode == Instruction::Store)
-        LA = getTLI()->getTruncStoreAction(LT.second, MemVT.getSimpleVT());
-      else
-        LA = getTLI()->getLoadExtAction(ISD::EXTLOAD, MemVT.getSimpleVT());
-    }
-
-    if (LA != TargetLowering::Legal && LA != TargetLowering::Custom) {
-      // This is a vector load/store for some illegal type that is scalarized.
-      // We must account for the cost of building or decomposing the vector.
-      Cost += getScalarizationOverhead(Src, Opcode != Instruction::Store,
-                                            Opcode == Instruction::Store);
-    }
-  }
-
-  return Cost;
-}
-
-unsigned BasicTTI::getIntrinsicInstrCost(Intrinsic::ID IID, Type *RetTy,
-                                         ArrayRef<Type *> Tys) const {
-  unsigned ISD = 0;
-  switch (IID) {
-  default: {
-    // Assume that we need to scalarize this intrinsic.
-    unsigned ScalarizationCost = 0;
-    unsigned ScalarCalls = 1;
-    if (RetTy->isVectorTy()) {
-      ScalarizationCost = getScalarizationOverhead(RetTy, true, false);
-      ScalarCalls = std::max(ScalarCalls, RetTy->getVectorNumElements());
-    }
-    for (unsigned i = 0, ie = Tys.size(); i != ie; ++i) {
-      if (Tys[i]->isVectorTy()) {
-        ScalarizationCost += getScalarizationOverhead(Tys[i], false, true);
-        ScalarCalls = std::max(ScalarCalls, RetTy->getVectorNumElements());
-      }
-    }
-
-    return ScalarCalls + ScalarizationCost;
-  }
-  // Look for intrinsics that can be lowered directly or turned into a scalar
-  // intrinsic call.
-  case Intrinsic::sqrt:    ISD = ISD::FSQRT;  break;
-  case Intrinsic::sin:     ISD = ISD::FSIN;   break;
-  case Intrinsic::cos:     ISD = ISD::FCOS;   break;
-  case Intrinsic::exp:     ISD = ISD::FEXP;   break;
-  case Intrinsic::exp2:    ISD = ISD::FEXP2;  break;
-  case Intrinsic::log:     ISD = ISD::FLOG;   break;
-  case Intrinsic::log10:   ISD = ISD::FLOG10; break;
-  case Intrinsic::log2:    ISD = ISD::FLOG2;  break;
-  case Intrinsic::fabs:    ISD = ISD::FABS;   break;
-  case Intrinsic::minnum:  ISD = ISD::FMINNUM; break;
-  case Intrinsic::maxnum:  ISD = ISD::FMAXNUM; break;
-  case Intrinsic::copysign: ISD = ISD::FCOPYSIGN; break;
-  case Intrinsic::floor:   ISD = ISD::FFLOOR; break;
-  case Intrinsic::ceil:    ISD = ISD::FCEIL;  break;
-  case Intrinsic::trunc:   ISD = ISD::FTRUNC; break;
-  case Intrinsic::nearbyint:
-                           ISD = ISD::FNEARBYINT; break;
-  case Intrinsic::rint:    ISD = ISD::FRINT;  break;
-  case Intrinsic::round:   ISD = ISD::FROUND; break;
-  case Intrinsic::pow:     ISD = ISD::FPOW;   break;
-  case Intrinsic::fma:     ISD = ISD::FMA;    break;
-  case Intrinsic::fmuladd: ISD = ISD::FMA;    break;
-  // FIXME: We should return 0 whenever getIntrinsicCost == TCC_Free.
-  case Intrinsic::lifetime_start:
-  case Intrinsic::lifetime_end:
-    return 0;
-  }
-
-  const TargetLoweringBase *TLI = getTLI();
-  std::pair<unsigned, MVT> LT = TLI->getTypeLegalizationCost(RetTy);
-
-  if (TLI->isOperationLegalOrPromote(ISD, LT.second)) {
-    // The operation is legal. Assume it costs 1.
-    // If the type is split to multiple registers, assume that there is some
-    // overhead to this.
-    // TODO: Once we have extract/insert subvector cost we need to use them.
-    if (LT.first > 1)
-      return LT.first * 2;
-    return LT.first * 1;
-  }
-
-  if (!TLI->isOperationExpand(ISD, LT.second)) {
-    // If the operation is custom lowered then assume
-    // thare the code is twice as expensive.
-    return LT.first * 2;
-  }
-
-  // If we can't lower fmuladd into an FMA estimate the cost as a floating
-  // point mul followed by an add.
-  if (IID == Intrinsic::fmuladd)
-    return TopTTI->getArithmeticInstrCost(BinaryOperator::FMul, RetTy) +
-           TopTTI->getArithmeticInstrCost(BinaryOperator::FAdd, RetTy);
-
-  // Else, assume that we need to scalarize this intrinsic. For math builtins
-  // this will emit a costly libcall, adding call overhead and spills. Make it
-  // very expensive.
-  if (RetTy->isVectorTy()) {
-    unsigned Num = RetTy->getVectorNumElements();
-    unsigned Cost = TopTTI->getIntrinsicInstrCost(IID, RetTy->getScalarType(),
-                                                  Tys);
-    return 10 * Cost * Num;
-  }
-
-  // This is going to be turned into a library call, make it expensive.
-  return 10;
-}
-
-unsigned BasicTTI::getNumberOfParts(Type *Tp) const {
-  std::pair<unsigned, MVT> LT = getTLI()->getTypeLegalizationCost(Tp);
-  return LT.first;
-}
-
-unsigned BasicTTI::getAddressComputationCost(Type *Ty, bool IsComplex) const {
-  return 0;
-}
-=======
 // This flag is used by the template base class for BasicTTIImpl, and here to
 // provide a definition.
 cl::opt<unsigned>
     llvm::PartialUnrollingThreshold("partial-unrolling-threshold", cl::init(0),
                                     cl::desc("Threshold for partial unrolling"),
                                     cl::Hidden);
->>>>>>> 969bfdfe
 
 BasicTTIImpl::BasicTTIImpl(const TargetMachine *TM, Function &F)
     : BaseT(TM), ST(TM->getSubtargetImpl(F)), TLI(ST->getTargetLowering()) {}