--- conflicted
+++ resolved
@@ -12,14 +12,7 @@
 //===----------------------------------------------------------------------===//
 
 #include "DwarfDebug.h"
-<<<<<<< HEAD
-
 #include "ByteStreamer.h"
-#include "DwarfCompileUnit.h"
-#include "DIE.h"
-=======
-#include "ByteStreamer.h"
->>>>>>> 969bfdfe
 #include "DIEHash.h"
 #include "DwarfCompileUnit.h"
 #include "DwarfExpression.h"
@@ -196,20 +189,12 @@
     DwarfAccelTable::Atom(dwarf::DW_ATOM_type_flags, dwarf::DW_FORM_data1)};
 
 DwarfDebug::DwarfDebug(AsmPrinter *A, Module *M)
-<<<<<<< HEAD
-    : Asm(A), MMI(Asm->MMI), PrevLabel(nullptr), GlobalRangeCount(0),
-      InfoHolder(A, *this, "info_string", DIEValueAllocator),
-      UsedNonDefaultText(false),
-      SkeletonHolder(A, *this, "skel_string", DIEValueAllocator),
-      IsDarwin(Triple(A->getTargetTriple()).isOSDarwin()),
-=======
     : Asm(A), MMI(Asm->MMI), PrevLabel(nullptr),
       InfoHolder(A, "info_string", DIEValueAllocator),
       UsedNonDefaultText(false),
       SkeletonHolder(A, "skel_string", DIEValueAllocator),
       IsDarwin(Triple(A->getTargetTriple()).isOSDarwin()),
       IsPS4(Triple(A->getTargetTriple()).isPS4()),
->>>>>>> 969bfdfe
       AccelNames(DwarfAccelTable::Atom(dwarf::DW_ATOM_die_offset,
                                        dwarf::DW_FORM_data4)),
       AccelObjC(DwarfAccelTable::Atom(dwarf::DW_ATOM_die_offset,
@@ -222,11 +207,7 @@
   CurMI = nullptr;
 
   // Turn on accelerator tables for Darwin by default, pubnames by
-<<<<<<< HEAD
-  // default for non-Darwin, and handle split dwarf.
-=======
   // default for non-Darwin/PS4, and handle split dwarf.
->>>>>>> 969bfdfe
   if (DwarfAccelTables == Default)
     HasDwarfAccelTables = IsDarwin;
   else
@@ -428,17 +409,9 @@
                   dwarf::DW_FORM_data1, RVer);
 
   if (useSplitDwarf())
-<<<<<<< HEAD
-    NewCU.initSection(Asm->getObjFileLowering().getDwarfInfoDWOSection(),
-                      DwarfInfoDWOSectionSym);
-  else
-    NewCU.initSection(Asm->getObjFileLowering().getDwarfInfoSection(),
-                      DwarfInfoSectionSym);
-=======
     NewCU.initSection(Asm->getObjFileLowering().getDwarfInfoDWOSection());
   else
     NewCU.initSection(Asm->getObjFileLowering().getDwarfInfoSection());
->>>>>>> 969bfdfe
 
   CUMap.insert(std::make_pair(DIUnit, &NewCU));
   CUDieMap.insert(std::make_pair(&Die, &NewCU));
@@ -471,8 +444,8 @@
 
   SingleCU = CU_Nodes->getNumOperands() == 1;
 
-  for (Value *N : CU_Nodes->operands()) {
-    DICompileUnit CUNode(cast<MDNode>(N));
+  for (MDNode *N : CU_Nodes->operands()) {
+    DICompileUnit CUNode(N);
     DwarfCompileUnit &CU = constructDwarfCompileUnit(CUNode);
     DIArray ImportedEntities = CUNode.getImportedEntities();
     for (unsigned i = 0, e = ImportedEntities.getNumElements(); i != e; ++i)
@@ -547,8 +520,8 @@
   const Module *M = MMI->getModule();
 
   if (NamedMDNode *CU_Nodes = M->getNamedMetadata("llvm.dbg.cu")) {
-    for (Value *N : CU_Nodes->operands()) {
-      DICompileUnit TheCU(cast<MDNode>(N));
+    for (MDNode *N : CU_Nodes->operands()) {
+      DICompileUnit TheCU(N);
       // Construct subprogram DIE and add variables DIEs.
       DwarfCompileUnit *SPCU =
           static_cast<DwarfCompileUnit *>(CUMap.lookup(TheCU));
@@ -596,14 +569,16 @@
 
       // We don't keep track of which addresses are used in which CU so this
       // is a bit pessimistic under LTO.
-<<<<<<< HEAD
-      if (!AddrPool.isEmpty())
+      if (!AddrPool.isEmpty()) {
+        const MCSymbol *Sym = TLOF.getDwarfAddrSection()->getBeginSymbol();
         SkCU->addSectionLabel(SkCU->getUnitDie(), dwarf::DW_AT_GNU_addr_base,
-                              DwarfAddrSectionSym, DwarfAddrSectionSym);
-      if (!SkCU->getRangeLists().empty())
+                              Sym, Sym);
+      }
+      if (!SkCU->getRangeLists().empty()) {
+        const MCSymbol *Sym = TLOF.getDwarfRangesSection()->getBeginSymbol();
         SkCU->addSectionLabel(SkCU->getUnitDie(), dwarf::DW_AT_GNU_ranges_base,
-                              DwarfDebugRangeSectionSym,
-                              DwarfDebugRangeSectionSym);
+                              Sym, Sym);
+      }
     }
 
     // If we have code split among multiple sections or non-contiguous
@@ -623,37 +598,6 @@
       else
         TheCU.setBaseAddress(TheCU.getRanges().front().getStart());
       U.attachRangesOrLowHighPC(U.getUnitDie(), TheCU.takeRanges());
-=======
-      if (!AddrPool.isEmpty()) {
-        const MCSymbol *Sym = TLOF.getDwarfAddrSection()->getBeginSymbol();
-        SkCU->addSectionLabel(SkCU->getUnitDie(), dwarf::DW_AT_GNU_addr_base,
-                              Sym, Sym);
-      }
-      if (!SkCU->getRangeLists().empty()) {
-        const MCSymbol *Sym = TLOF.getDwarfRangesSection()->getBeginSymbol();
-        SkCU->addSectionLabel(SkCU->getUnitDie(), dwarf::DW_AT_GNU_ranges_base,
-                              Sym, Sym);
-      }
->>>>>>> 969bfdfe
-    }
-
-    // If we have code split among multiple sections or non-contiguous
-    // ranges of code then emit a DW_AT_ranges attribute on the unit that will
-    // remain in the .o file, otherwise add a DW_AT_low_pc.
-    // FIXME: We should use ranges allow reordering of code ala
-    // .subsections_via_symbols in mach-o. This would mean turning on
-    // ranges for all subprogram DIEs for mach-o.
-    DwarfCompileUnit &U = SkCU ? *SkCU : TheCU;
-    if (unsigned NumRanges = TheCU.getRanges().size()) {
-      if (NumRanges > 1)
-        // A DW_AT_low_pc attribute may also be specified in combination with
-        // DW_AT_ranges to specify the default base address for use in
-        // location lists (see Section 2.6.2) and range lists (see Section
-        // 2.17.3).
-        U.addUInt(U.getUnitDie(), dwarf::DW_AT_low_pc, dwarf::DW_FORM_addr, 0);
-      else
-        TheCU.setBaseAddress(TheCU.getRanges().front().getStart());
-      U.attachRangesOrLowHighPC(U.getUnitDie(), TheCU.takeRanges());
     }
   }
 
@@ -671,11 +615,7 @@
   // If we aren't actually generating debug info (check beginModule -
   // conditionalized on !DisableDebugInfoPrinting and the presence of the
   // llvm.dbg.cu metadata node)
-<<<<<<< HEAD
-  if (!DwarfInfoSectionSym)
-=======
   if (!MMI->hasDebugInfo())
->>>>>>> 969bfdfe
     return;
 
   // Finalize the debug info for the module.
@@ -794,16 +734,9 @@
     DIVariable DV(VI.Var);
     DIExpression Expr(VI.Expr);
     ensureAbstractVariableIsCreatedIfScoped(DV, Scope->getScopeNode());
-<<<<<<< HEAD
-    ConcreteVariables.push_back(make_unique<DbgVariable>(DV, Expr, this));
-    DbgVariable *RegVar = ConcreteVariables.back().get();
-    RegVar->setFrameIndex(VI.Slot);
-    InfoHolder.addScopeVariable(Scope, RegVar);
-=======
     auto RegVar = make_unique<DbgVariable>(DV, Expr, this, VI.Slot);
     if (InfoHolder.addScopeVariable(Scope, RegVar.get()))
       ConcreteVariables.push_back(std::move(RegVar));
->>>>>>> 969bfdfe
   }
 }
 
@@ -835,11 +768,7 @@
 
 /// Determine whether two variable pieces overlap.
 static bool piecesOverlap(DIExpression P1, DIExpression P2) {
-<<<<<<< HEAD
-  if (!P1.isVariablePiece() || !P2.isVariablePiece())
-=======
   if (!P1.isBitPiece() || !P2.isBitPiece())
->>>>>>> 969bfdfe
     return true;
   unsigned l1 = P1.getBitPieceOffset();
   unsigned l2 = P2.getBitPieceOffset();
@@ -916,11 +845,7 @@
     bool couldMerge = false;
 
     // If this is a piece, it may belong to the current DebugLocEntry.
-<<<<<<< HEAD
-    if (DIExpr.isVariablePiece()) {
-=======
     if (DIExpr.isBitPiece()) {
->>>>>>> 969bfdfe
       // Add this value to the list of open ranges.
       OpenRanges.push_back(Value);
 
@@ -1002,12 +927,7 @@
     DotDebugLocEntries.resize(DotDebugLocEntries.size() + 1);
     DebugLocList &LocList = DotDebugLocEntries.back();
     LocList.CU = &TheCU;
-<<<<<<< HEAD
-    LocList.Label =
-        Asm->GetTempSymbol("debug_loc", DotDebugLocEntries.size() - 1);
-=======
     LocList.Label = Asm->createTempSymbol("debug_loc");
->>>>>>> 969bfdfe
 
     // Build the location list for this variable.
     buildLocationList(LocList.List, Ranges);
@@ -1220,13 +1140,8 @@
     DIVariable DIVar(Ranges.front().first->getDebugVariable());
     if (DIVar.isVariable() && DIVar.getTag() == dwarf::DW_TAG_arg_variable &&
         getDISubprogram(DIVar.getContext()).describes(MF->getFunction())) {
-<<<<<<< HEAD
-      LabelsBeforeInsn[Ranges.front().first] = FunctionBeginSym;
-      if (Ranges.front().first->getDebugExpression().isVariablePiece()) {
-=======
       LabelsBeforeInsn[Ranges.front().first] = Asm->getFunctionBegin();
       if (Ranges.front().first->getDebugExpression().isBitPiece()) {
->>>>>>> 969bfdfe
         // Mark all non-overlapping initial pieces.
         for (auto I = Ranges.begin(); I != Ranges.end(); ++I) {
           DIExpression Piece = I->first->getDebugExpression();
@@ -1257,8 +1172,6 @@
     DebugLoc FnStartDL =
         PrologEndLoc.getFnDebugLoc(MF->getFunction()->getContext());
 
-<<<<<<< HEAD
-=======
     // We'd like to list the prologue as "not statements" but GDB behaves
     // poorly if we do that. Revisit this with caution/GDB (7.5+) testing.
     recordSourceLine(FnStartDL.getLine(), FnStartDL.getCol(),
@@ -1267,7 +1180,6 @@
   }
 }
 
->>>>>>> 969bfdfe
 // Gather and emit post-function debug information.
 void DwarfDebug::endFunction(const MachineFunction *MF) {
   assert(CurFn == MF &&
@@ -1294,11 +1206,7 @@
   collectVariableInfo(TheCU, SP, ProcessedVars);
 
   // Add the range of this function to the list of ranges for the CU.
-<<<<<<< HEAD
-  TheCU.addRange(RangeSpan(FunctionBeginSym, FunctionEndSym));
-=======
   TheCU.addRange(RangeSpan(Asm->getFunctionBegin(), Asm->getFunctionEnd()));
->>>>>>> 969bfdfe
 
   // Under -gmlt, skip building the subprogram if there are no inlined
   // subroutines inside it.
@@ -1384,12 +1292,7 @@
 // Emit the debug info section.
 void DwarfDebug::emitDebugInfo() {
   DwarfFile &Holder = useSplitDwarf() ? SkeletonHolder : InfoHolder;
-<<<<<<< HEAD
-
-  Holder.emitUnits(DwarfAbbrevSectionSym);
-=======
   Holder.emitUnits(/* UseOffsets */ false);
->>>>>>> 969bfdfe
 }
 
 // Emit the abbreviation section.
@@ -1408,60 +1311,30 @@
   Accel.emit(Asm, Section->getBeginSymbol(), this);
 }
 
-<<<<<<< HEAD
-void DwarfDebug::emitAccel(DwarfAccelTable &Accel, const MCSection *Section,
-                           StringRef TableName, StringRef SymName) {
-  Accel.FinalizeTable(Asm, TableName);
-  Asm->OutStreamer.SwitchSection(Section);
-  auto *SectionBegin = Asm->GetTempSymbol(SymName);
-  Asm->OutStreamer.EmitLabel(SectionBegin);
-
-  // Emit the full data.
-  Accel.Emit(Asm, SectionBegin, &InfoHolder, DwarfStrSectionSym);
-}
-
-// Emit visible names into a hashed accelerator table section.
-void DwarfDebug::emitAccelNames() {
-  emitAccel(AccelNames, Asm->getObjFileLowering().getDwarfAccelNamesSection(),
-            "Names", "names_begin");
-=======
 // Emit visible names into a hashed accelerator table section.
 void DwarfDebug::emitAccelNames() {
   emitAccel(AccelNames, Asm->getObjFileLowering().getDwarfAccelNamesSection(),
             "Names");
->>>>>>> 969bfdfe
 }
 
 // Emit objective C classes and categories into a hashed accelerator table
 // section.
 void DwarfDebug::emitAccelObjC() {
   emitAccel(AccelObjC, Asm->getObjFileLowering().getDwarfAccelObjCSection(),
-<<<<<<< HEAD
-            "ObjC", "objc_begin");
-=======
             "ObjC");
->>>>>>> 969bfdfe
 }
 
 // Emit namespace dies into a hashed accelerator table.
 void DwarfDebug::emitAccelNamespaces() {
   emitAccel(AccelNamespace,
             Asm->getObjFileLowering().getDwarfAccelNamespaceSection(),
-<<<<<<< HEAD
-            "namespac", "namespac_begin");
-=======
             "namespac");
->>>>>>> 969bfdfe
 }
 
 // Emit type dies into a hashed accelerator table.
 void DwarfDebug::emitAccelTypes() {
   emitAccel(AccelTypes, Asm->getObjFileLowering().getDwarfAccelTypesSection(),
-<<<<<<< HEAD
-            "types", "types_begin");
-=======
             "types");
->>>>>>> 969bfdfe
 }
 
 // Public name handling.
@@ -1606,54 +1479,6 @@
   Holder.emitStrings(Asm->getObjFileLowering().getDwarfStrSection());
 }
 
-<<<<<<< HEAD
-/// Emits an optimal (=sorted) sequence of DW_OP_pieces.
-void DwarfDebug::emitLocPieces(ByteStreamer &Streamer,
-                               const DITypeIdentifierMap &Map,
-                               ArrayRef<DebugLocEntry::Value> Values) {
-  assert(std::all_of(Values.begin(), Values.end(), [](DebugLocEntry::Value P) {
-        return P.isVariablePiece();
-      }) && "all values are expected to be pieces");
-  assert(std::is_sorted(Values.begin(), Values.end()) &&
-         "pieces are expected to be sorted");
-
-  unsigned Offset = 0;
-  for (auto Piece : Values) {
-    DIExpression Expr = Piece.getExpression();
-    unsigned PieceOffset = Expr.getPieceOffset();
-    unsigned PieceSize = Expr.getPieceSize();
-    assert(Offset <= PieceOffset && "overlapping or duplicate pieces");
-    if (Offset < PieceOffset) {
-      // The DWARF spec seriously mandates pieces with no locations for gaps.
-      Asm->EmitDwarfOpPiece(Streamer, (PieceOffset-Offset)*8);
-      Offset += PieceOffset-Offset;
-    }
-
-    Offset += PieceSize;
-
-    const unsigned SizeOfByte = 8;
-#ifndef NDEBUG
-    DIVariable Var = Piece.getVariable();
-    assert(!Var.isIndirect() && "indirect address for piece");
-    unsigned VarSize = Var.getSizeInBits(Map);
-    assert(PieceSize+PieceOffset <= VarSize/SizeOfByte
-           && "piece is larger than or outside of variable");
-    assert(PieceSize*SizeOfByte != VarSize
-           && "piece covers entire variable");
-#endif
-    if (Piece.isLocation() && Piece.getLoc().isReg())
-      Asm->EmitDwarfRegOpPiece(Streamer,
-                               Piece.getLoc(),
-                               PieceSize*SizeOfByte);
-    else {
-      emitDebugLocValue(Streamer, Piece);
-      Asm->EmitDwarfOpPiece(Streamer, PieceSize*SizeOfByte);
-    }
-  }
-}
-
-=======
->>>>>>> 969bfdfe
 
 void DwarfDebug::emitDebugLocEntry(ByteStreamer &Streamer,
                                    const DebugLocEntry &Entry) {
@@ -1683,59 +1508,17 @@
   } else if (Value.isLocation()) {
     MachineLocation Loc = Value.getLoc();
     DIExpression Expr = Value.getExpression();
-<<<<<<< HEAD
-    if (!Expr)
-=======
     if (!Expr || (Expr.getNumElements() == 0))
->>>>>>> 969bfdfe
       // Regular entry.
       AP.EmitDwarfRegOp(Streamer, Loc);
     else {
       // Complex address entry.
-<<<<<<< HEAD
-      unsigned N = Expr.getNumElements();
-      unsigned i = 0;
-      if (N >= 2 && Expr.getElement(0) == dwarf::DW_OP_plus) {
-        if (Loc.getOffset()) {
-          i = 2;
-          Asm->EmitDwarfRegOp(Streamer, Loc, DV.isIndirect());
-          Streamer.EmitInt8(dwarf::DW_OP_deref, "DW_OP_deref");
-          Streamer.EmitInt8(dwarf::DW_OP_plus_uconst, "DW_OP_plus_uconst");
-          Streamer.EmitSLEB128(Expr.getElement(1));
-        } else {
-          // If first address element is OpPlus then emit
-          // DW_OP_breg + Offset instead of DW_OP_reg + Offset.
-          MachineLocation TLoc(Loc.getReg(), Expr.getElement(1));
-          Asm->EmitDwarfRegOp(Streamer, TLoc, DV.isIndirect());
-          i = 2;
-        }
-      } else {
-        Asm->EmitDwarfRegOp(Streamer, Loc, DV.isIndirect());
-      }
-
-      // Emit remaining complex address elements.
-      for (; i < N; ++i) {
-        uint64_t Element = Expr.getElement(i);
-        if (Element == dwarf::DW_OP_plus) {
-          Streamer.EmitInt8(dwarf::DW_OP_plus_uconst, "DW_OP_plus_uconst");
-          Streamer.EmitULEB128(Expr.getElement(++i));
-        } else if (Element == dwarf::DW_OP_deref) {
-          if (!Loc.isReg())
-            Streamer.EmitInt8(dwarf::DW_OP_deref, "DW_OP_deref");
-        } else if (Element == dwarf::DW_OP_piece) {
-          i += 3;
-          // handled in emitDebugLocEntry.
-        } else
-          llvm_unreachable("unknown Opcode found in complex address");
-      }
-=======
       if (Loc.getOffset()) {
         DwarfExpr.AddMachineRegIndirect(Loc.getReg(), Loc.getOffset());
         DwarfExpr.AddExpression(Expr.begin(), Expr.end(), PieceOffsetInBits);
       } else
         DwarfExpr.AddMachineRegExpression(Expr, Loc.getReg(),
                                           PieceOffsetInBits);
->>>>>>> 969bfdfe
     }
   }
   // else ... ignore constant fp. There is not any good way to
@@ -1989,11 +1772,7 @@
     Asm->OutStreamer.AddComment("DWARF Arange version number");
     Asm->EmitInt16(dwarf::DW_ARANGES_VERSION);
     Asm->OutStreamer.AddComment("Offset Into Debug Info Section");
-<<<<<<< HEAD
-    Asm->EmitSectionOffset(CU->getLabelBegin(), CU->getSectionSym());
-=======
     Asm->emitSectionOffset(CU->getLabelBegin());
->>>>>>> 969bfdfe
     Asm->OutStreamer.AddComment("Address Size (in bytes)");
     Asm->EmitInt8(PtrSize);
     Asm->OutStreamer.AddComment("Segment Size (in bytes)");
@@ -2102,14 +1881,8 @@
 // compile units that would normally be in debug_info.
 void DwarfDebug::emitDebugInfoDWO() {
   assert(useSplitDwarf() && "No split dwarf debug info?");
-<<<<<<< HEAD
-  // Don't pass an abbrev symbol, using a constant zero instead so as not to
-  // emit relocations into the dwo file.
-  InfoHolder.emitUnits(/* AbbrevSymbol */ nullptr);
-=======
   // Don't emit relocations into the dwo file.
   InfoHolder.emitUnits(/* UseOffsets */ true);
->>>>>>> 969bfdfe
 }
 
 // Emit the .debug_abbrev.dwo section for separated dwarf. This contains the
