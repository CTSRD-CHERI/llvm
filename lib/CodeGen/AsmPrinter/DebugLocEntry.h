--- conflicted
+++ resolved
@@ -43,27 +43,16 @@
     Value(const MDNode *Var, const MDNode *Expr, MachineLocation Loc)
         : Variable(Var), Expression(Expr), EntryKind(E_Location), Loc(Loc) {
       assert(DIVariable(Var).Verify());
-<<<<<<< HEAD
-      assert(DIExpression(Expr).Verify());
-=======
       assert(DIExpression(Expr)->isValid());
->>>>>>> 969bfdfe
     }
 
     /// The variable to which this location entry corresponds.
     const MDNode *Variable;
 
-<<<<<<< HEAD
-    // Any complex address location expression for this Value.
-    const MDNode *Expression;
-
-    // Type of entry that this represents.
-=======
     /// Any complex address location expression for this Value.
     const MDNode *Expression;
 
     /// Type of entry that this represents.
->>>>>>> 969bfdfe
     enum EntryType { E_Location, E_Integer, E_ConstantFP, E_ConstantInt };
     enum EntryType EntryKind;
 
@@ -87,11 +76,7 @@
     MachineLocation getLoc() const { return Loc; }
     const MDNode *getVariableNode() const { return Variable; }
     DIVariable getVariable() const { return DIVariable(Variable); }
-<<<<<<< HEAD
-    bool isVariablePiece() const { return getExpression().isVariablePiece(); }
-=======
     bool isBitPiece() const { return getExpression().isBitPiece(); }
->>>>>>> 969bfdfe
     DIExpression getExpression() const { return DIExpression(Expression); }
     friend bool operator==(const Value &, const Value &);
     friend bool operator<(const Value &, const Value &);
@@ -120,13 +105,8 @@
       DIVariable Var(Values[0].Variable);
       DIExpression NextExpr(Next.Values[0].Expression);
       DIVariable NextVar(Next.Values[0].Variable);
-<<<<<<< HEAD
-      if (Var == NextVar && Expr.isVariablePiece() &&
-          NextExpr.isVariablePiece()) {
-=======
       if (Var == NextVar && Expr.isBitPiece() &&
           NextExpr.isBitPiece()) {
->>>>>>> 969bfdfe
         addValues(Next.Values);
         End = Next.End;
         return true;
@@ -209,13 +189,8 @@
 /// \brief Compare two pieces based on their offset.
 inline bool operator<(const DebugLocEntry::Value &A,
                       const DebugLocEntry::Value &B) {
-<<<<<<< HEAD
-  return A.getExpression().getPieceOffset() <
-         B.getExpression().getPieceOffset();
-=======
   return A.getExpression().getBitPieceOffset() <
          B.getExpression().getBitPieceOffset();
->>>>>>> 969bfdfe
 }
 
 }
