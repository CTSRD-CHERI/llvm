//===-- llvm/CodeGen/DwarfDebug.h - Dwarf Debug Framework ------*- C++ -*--===//
//
//                     The LLVM Compiler Infrastructure
//
// This file is distributed under the University of Illinois Open Source
// License. See LICENSE.TXT for details.
//
//===----------------------------------------------------------------------===//
//
// This file contains support for writing dwarf debug info into asm files.
//
//===----------------------------------------------------------------------===//

#ifndef LLVM_LIB_CODEGEN_ASMPRINTER_DWARFDEBUG_H
#define LLVM_LIB_CODEGEN_ASMPRINTER_DWARFDEBUG_H

#include "AsmPrinterHandler.h"
#include "DbgValueHistoryCalculator.h"
#include "DebugLocEntry.h"
#include "DebugLocList.h"
#include "DwarfAccelTable.h"
#include "DwarfFile.h"
#include "llvm/ADT/DenseMap.h"
#include "llvm/ADT/FoldingSet.h"
#include "llvm/ADT/MapVector.h"
#include "llvm/ADT/SmallPtrSet.h"
#include "llvm/ADT/StringMap.h"
#include "llvm/CodeGen/DIE.h"
#include "llvm/CodeGen/LexicalScopes.h"
#include "llvm/CodeGen/MachineInstr.h"
#include "llvm/IR/DebugInfo.h"
#include "llvm/IR/DebugLoc.h"
#include "llvm/MC/MCDwarf.h"
#include "llvm/MC/MachineLocation.h"
#include "llvm/Support/Allocator.h"
#include <memory>

namespace llvm {

class AsmPrinter;
class ByteStreamer;
class ConstantInt;
class ConstantFP;
class DwarfCompileUnit;
class DwarfDebug;
class DwarfTypeUnit;
class DwarfUnit;
class MachineModuleInfo;

//===----------------------------------------------------------------------===//
/// \brief This class is used to record source line correspondence.
class SrcLineInfo {
  unsigned Line;     // Source line number.
  unsigned Column;   // Source column.
  unsigned SourceID; // Source ID number.
  MCSymbol *Label;   // Label in code ID number.
public:
  SrcLineInfo(unsigned L, unsigned C, unsigned S, MCSymbol *label)
      : Line(L), Column(C), SourceID(S), Label(label) {}

  // Accessors
  unsigned getLine() const { return Line; }
  unsigned getColumn() const { return Column; }
  unsigned getSourceID() const { return SourceID; }
  MCSymbol *getLabel() const { return Label; }
};

//===----------------------------------------------------------------------===//
/// \brief This class is used to track local variable information.
///
/// - Variables whose location changes over time have a DotDebugLocOffset and
///   the other fields are not used.
///
/// - Variables that are described by multiple MMI table entries have multiple
///   expressions and frame indices.
class DbgVariable {
<<<<<<< HEAD
  DIVariable Var;             // Variable Descriptor.
  DIExpression Expr;          // Complex address location expression.
  DIE *TheDIE;                // Variable DIE.
  unsigned DotDebugLocOffset; // Offset in DotDebugLocEntries.
  const MachineInstr *MInsn;  // DBG_VALUE instruction of the variable.
  int FrameIndex;
=======
  DIVariable Var;             /// Variable Descriptor.
  SmallVector<DIExpression, 1> Expr; /// Complex address location expression.
  DIE *TheDIE;                /// Variable DIE.
  unsigned DotDebugLocOffset; /// Offset in DotDebugLocEntries.
  const MachineInstr *MInsn;  /// DBG_VALUE instruction of the variable.
  SmallVector<int, 1> FrameIndex; /// Frame index of the variable.
>>>>>>> 969bfdfe
  DwarfDebug *DD;

public:
  /// Construct a DbgVariable from a DIVariable.
<<<<<<< HEAD
  DbgVariable(DIVariable V, DIExpression E, DwarfDebug *DD)
      : Var(V), Expr(E), TheDIE(nullptr), DotDebugLocOffset(~0U),
        MInsn(nullptr), FrameIndex(~0), DD(DD) {
    assert(Var.Verify() && Expr.Verify());
=======
    DbgVariable(DIVariable V, DIExpression E, DwarfDebug *DD, int FI = ~0)
    : Var(V), Expr(1, E), TheDIE(nullptr), DotDebugLocOffset(~0U),
      MInsn(nullptr), DD(DD) {
    FrameIndex.push_back(FI);
    assert(Var.Verify());
    assert(!E || E->isValid());
>>>>>>> 969bfdfe
  }

  /// Construct a DbgVariable from a DEBUG_VALUE.
  /// AbstractVar may be NULL.
  DbgVariable(const MachineInstr *DbgValue, DwarfDebug *DD)
<<<<<<< HEAD
      : Var(DbgValue->getDebugVariable()), Expr(DbgValue->getDebugExpression()),
        TheDIE(nullptr), DotDebugLocOffset(~0U), MInsn(DbgValue),
        FrameIndex(~0), DD(DD) {}

  // Accessors.
  DIVariable getVariable() const { return Var; }
  DIExpression getExpression() const { return Expr; }
=======
      : Var(DbgValue->getDebugVariable()),
        Expr(1, DbgValue->getDebugExpression()), TheDIE(nullptr),
        DotDebugLocOffset(~0U), MInsn(DbgValue), DD(DD) {
    FrameIndex.push_back(~0);
  }

  // Accessors.
  DIVariable getVariable() const { return Var; }
  const ArrayRef<DIExpression> getExpression() const { return Expr; }
>>>>>>> 969bfdfe
  void setDIE(DIE &D) { TheDIE = &D; }
  DIE *getDIE() const { return TheDIE; }
  void setDotDebugLocOffset(unsigned O) { DotDebugLocOffset = O; }
  unsigned getDotDebugLocOffset() const { return DotDebugLocOffset; }
  StringRef getName() const { return Var.getName(); }
  const MachineInstr *getMInsn() const { return MInsn; }
  const ArrayRef<int> getFrameIndex() const { return FrameIndex; }

  void addMMIEntry(const DbgVariable &V) {
    assert(  DotDebugLocOffset == ~0U &&   !MInsn && "not an MMI entry");
    assert(V.DotDebugLocOffset == ~0U && !V.MInsn && "not an MMI entry");
    assert(V.Var == Var && "conflicting DIVariable");

    if (V.getFrameIndex().back() != ~0) {
      auto E = V.getExpression();
      auto FI = V.getFrameIndex();
      Expr.append(E.begin(), E.end());
      FrameIndex.append(FI.begin(), FI.end());
    }
    assert(Expr.size() > 1
           ? std::all_of(Expr.begin(), Expr.end(),
                         [](DIExpression &E) { return E.isBitPiece(); })
           : (true && "conflicting locations for variable"));
  }

  // Translate tag to proper Dwarf tag.
  dwarf::Tag getTag() const {
    if (Var.getTag() == dwarf::DW_TAG_arg_variable)
      return dwarf::DW_TAG_formal_parameter;

    return dwarf::DW_TAG_variable;
  }
  /// \brief Return true if DbgVariable is artificial.
  bool isArtificial() const {
    if (Var.isArtificial())
      return true;
    if (getType().isArtificial())
      return true;
    return false;
  }

  bool isObjectPointer() const {
    if (Var.isObjectPointer())
      return true;
    if (getType().isObjectPointer())
      return true;
    return false;
  }

  bool variableHasComplexAddress() const {
    assert(Var.isVariable() && "Invalid complex DbgVariable!");
<<<<<<< HEAD
    return Expr.getNumElements() > 0;
  }
  bool isBlockByrefVariable() const;
  unsigned getNumAddrElements() const {
    assert(Var.isVariable() && "Invalid complex DbgVariable!");
    return Expr.getNumElements();
  }
  uint64_t getAddrElement(unsigned i) const { return Expr.getElement(i); }
=======
    assert(Expr.size() == 1 &&
           "variableHasComplexAddress() invoked on multi-FI variable");
    return Expr.back().getNumElements() > 0;
  }
  bool isBlockByrefVariable() const;
>>>>>>> 969bfdfe
  DIType getType() const;

private:
  /// resolve - Look in the DwarfDebug map for the MDNode that
  /// corresponds to the reference.
  template <typename T> T resolve(DIRef<T> Ref) const;
};


/// \brief Helper used to pair up a symbol and its DWARF compile unit.
struct SymbolCU {
  SymbolCU(DwarfCompileUnit *CU, const MCSymbol *Sym) : Sym(Sym), CU(CU) {}
  const MCSymbol *Sym;
  DwarfCompileUnit *CU;
};

/// \brief Collects and handles dwarf debug information.
class DwarfDebug : public AsmPrinterHandler {
  // Target of Dwarf emission.
  AsmPrinter *Asm;

  // Collected machine module information.
  MachineModuleInfo *MMI;

  // All DIEValues are allocated through this allocator.
  BumpPtrAllocator DIEValueAllocator;

  // Maps MDNode with its corresponding DwarfCompileUnit.
  MapVector<const MDNode *, DwarfCompileUnit *> CUMap;

  // Maps subprogram MDNode with its corresponding DwarfCompileUnit.
  MapVector<const MDNode *, DwarfCompileUnit *> SPMap;

  // Maps a CU DIE with its corresponding DwarfCompileUnit.
  DenseMap<const DIE *, DwarfCompileUnit *> CUDieMap;

  // List of all labels used in aranges generation.
  std::vector<SymbolCU> ArangeLabels;

  // Size of each symbol emitted (for those symbols that have a specific size).
  DenseMap<const MCSymbol *, uint64_t> SymSize;

<<<<<<< HEAD
  // Provides a unique id per text section.
  typedef DenseMap<const MCSection *, SmallVector<SymbolCU, 8> > SectionMapType;
  SectionMapType SectionMap;

=======
>>>>>>> 969bfdfe
  LexicalScopes LScopes;

  // Collection of abstract variables.
  DenseMap<const MDNode *, std::unique_ptr<DbgVariable>> AbstractVariables;
  SmallVector<std::unique_ptr<DbgVariable>, 64> ConcreteVariables;

  // Collection of DebugLocEntry. Stored in a linked list so that DIELocLists
  // can refer to them in spite of insertions into this list.
  SmallVector<DebugLocList, 4> DotDebugLocEntries;

  // This is a collection of subprogram MDNodes that are processed to
  // create DIEs.
  SmallPtrSet<const MDNode *, 16> ProcessedSPNodes;

  // Maps instruction with label emitted before instruction.
  DenseMap<const MachineInstr *, MCSymbol *> LabelsBeforeInsn;

  // Maps instruction with label emitted after instruction.
  DenseMap<const MachineInstr *, MCSymbol *> LabelsAfterInsn;

  // History of DBG_VALUE and clobber instructions for each user variable.
  // Variables are listed in order of appearance.
  DbgValueHistoryMap DbgValues;

  // Previous instruction's location information. This is used to determine
  // label location to indicate scope boundries in dwarf debug info.
  DebugLoc PrevInstLoc;
  MCSymbol *PrevLabel;

  // This location indicates end of function prologue and beginning of function
  // body.
  DebugLoc PrologEndLoc;

  // If nonnull, stores the current machine function we're processing.
  const MachineFunction *CurFn;

  // If nonnull, stores the current machine instruction we're processing.
  const MachineInstr *CurMI;

  // If nonnull, stores the CU in which the previous subprogram was contained.
  const DwarfCompileUnit *PrevCU;

  // As an optimization, there is no need to emit an entry in the directory
  // table for the same directory as DW_AT_comp_dir.
  StringRef CompilationDir;

  // Holder for the file specific debug information.
  DwarfFile InfoHolder;

  // Holders for the various debug information flags that we might need to
  // have exposed. See accessor functions below for description.

  // Holder for imported entities.
  typedef SmallVector<std::pair<const MDNode *, const MDNode *>, 32>
  ImportedEntityMap;
  ImportedEntityMap ScopesWithImportedEntities;

  // Map from MDNodes for user-defined types to the type units that describe
  // them.
  DenseMap<const MDNode *, const DwarfTypeUnit *> DwarfTypeUnits;

  SmallVector<std::pair<std::unique_ptr<DwarfTypeUnit>, DICompositeType>, 1>
      TypeUnitsUnderConstruction;

  // Whether to emit the pubnames/pubtypes sections.
  bool HasDwarfPubSections;

  // Whether or not to use AT_ranges for compilation units.
  bool HasCURanges;

  // Whether we emitted a function into a section other than the default
  // text.
  bool UsedNonDefaultText;

  // Whether to use the GNU TLS opcode (instead of the standard opcode).
  bool UseGNUTLSOpcode;

  // Version of dwarf we're emitting.
  unsigned DwarfVersion;

  // Maps from a type identifier to the actual MDNode.
  DITypeIdentifierMap TypeIdentifierMap;

  // DWARF5 Experimental Options
  bool HasDwarfAccelTables;
  bool HasSplitDwarf;

  // Separated Dwarf Variables
  // In general these will all be for bits that are left in the
  // original object file, rather than things that are meant
  // to be in the .dwo sections.

  // Holder for the skeleton information.
  DwarfFile SkeletonHolder;

  /// Store file names for type units under fission in a line table header that
  /// will be emitted into debug_line.dwo.
  // FIXME: replace this with a map from comp_dir to table so that we can emit
  // multiple tables during LTO each of which uses directory 0, referencing the
  // comp_dir of all the type units that use it.
  MCDwarfDwoLineTable SplitTypeUnitFileTable;

  // True iff there are multiple CUs in this module.
  bool SingleCU;
  bool IsDarwin;
<<<<<<< HEAD
=======
  bool IsPS4;
>>>>>>> 969bfdfe

  AddressPool AddrPool;

  DwarfAccelTable AccelNames;
  DwarfAccelTable AccelObjC;
  DwarfAccelTable AccelNamespace;
  DwarfAccelTable AccelTypes;

  DenseMap<const Function *, DISubprogram> FunctionDIs;

  MCDwarfDwoLineTable *getDwoLineTable(const DwarfCompileUnit &);

  const SmallVectorImpl<std::unique_ptr<DwarfUnit>> &getUnits() {
    return InfoHolder.getUnits();
  }

  /// \brief Find abstract variable associated with Var.
  DbgVariable *getExistingAbstractVariable(const DIVariable &DV,
                                           DIVariable &Cleansed);
  DbgVariable *getExistingAbstractVariable(const DIVariable &DV);
  void createAbstractVariable(const DIVariable &DV, LexicalScope *Scope);
  void ensureAbstractVariableIsCreated(const DIVariable &Var,
                                       const MDNode *Scope);
  void ensureAbstractVariableIsCreatedIfScoped(const DIVariable &Var,
                                               const MDNode *Scope);

  /// \brief Construct a DIE for this abstract scope.
  void constructAbstractSubprogramScopeDIE(LexicalScope *Scope);
<<<<<<< HEAD

  /// \brief Emit initial Dwarf sections with a label at the start of each one.
  void emitSectionLabels();
=======
>>>>>>> 969bfdfe

  /// \brief Compute the size and offset of a DIE given an incoming Offset.
  unsigned computeSizeAndOffset(DIE *Die, unsigned Offset);

  /// \brief Compute the size and offset of all the DIEs.
  void computeSizeAndOffsets();

  /// \brief Collect info for variables that were optimized out.
  void collectDeadVariables();

  void finishVariableDefinitions();

  void finishSubprogramDefinitions();

  /// \brief Finish off debug information after all functions have been
  /// processed.
  void finalizeModuleInfo();

  /// \brief Emit the debug info section.
  void emitDebugInfo();

  /// \brief Emit the abbreviation section.
  void emitAbbreviations();

  /// \brief Emit a specified accelerator table.
  void emitAccel(DwarfAccelTable &Accel, const MCSection *Section,
                 StringRef TableName);

  /// \brief Emit a specified accelerator table.
  void emitAccel(DwarfAccelTable &Accel, const MCSection *Section,
                 StringRef TableName, StringRef SymName);

  /// \brief Emit visible names into a hashed accelerator table section.
  void emitAccelNames();

  /// \brief Emit objective C classes and categories into a hashed
  /// accelerator table section.
  void emitAccelObjC();

  /// \brief Emit namespace dies into a hashed accelerator table.
  void emitAccelNamespaces();

  /// \brief Emit type dies into a hashed accelerator table.
  void emitAccelTypes();

  /// \brief Emit visible names into a debug pubnames section.
  /// \param GnuStyle determines whether or not we want to emit
  /// additional information into the table ala newer gcc for gdb
  /// index.
  void emitDebugPubNames(bool GnuStyle = false);

  /// \brief Emit visible types into a debug pubtypes section.
  /// \param GnuStyle determines whether or not we want to emit
  /// additional information into the table ala newer gcc for gdb
  /// index.
  void emitDebugPubTypes(bool GnuStyle = false);

  void emitDebugPubSection(
      bool GnuStyle, const MCSection *PSec, StringRef Name,
      const StringMap<const DIE *> &(DwarfCompileUnit::*Accessor)() const);

  /// \brief Emit visible names into a debug str section.
  void emitDebugStr();

  /// \brief Emit visible names into a debug loc section.
  void emitDebugLoc();

  /// \brief Emit visible names into a debug loc dwo section.
  void emitDebugLocDWO();

  /// \brief Emit visible names into a debug aranges section.
  void emitDebugARanges();

  /// \brief Emit visible names into a debug ranges section.
  void emitDebugRanges();

  /// \brief Emit inline info using custom format.
  void emitDebugInlineInfo();

  /// DWARF 5 Experimental Split Dwarf Emitters

  /// \brief Initialize common features of skeleton units.
  void initSkeletonUnit(const DwarfUnit &U, DIE &Die,
                        std::unique_ptr<DwarfUnit> NewU);

  /// \brief Construct the split debug info compile unit for the debug info
  /// section.
  DwarfCompileUnit &constructSkeletonCU(const DwarfCompileUnit &CU);

  /// \brief Construct the split debug info compile unit for the debug info
  /// section.
  DwarfTypeUnit &constructSkeletonTU(DwarfTypeUnit &TU);

  /// \brief Emit the debug info dwo section.
  void emitDebugInfoDWO();

  /// \brief Emit the debug abbrev dwo section.
  void emitDebugAbbrevDWO();

  /// \brief Emit the debug line dwo section.
  void emitDebugLineDWO();

  /// \brief Emit the debug str dwo section.
  void emitDebugStrDWO();

  /// Flags to let the linker know we have emitted new style pubnames. Only
  /// emit it here if we don't have a skeleton CU for split dwarf.
  void addGnuPubAttributes(DwarfUnit &U, DIE &D) const;

  /// \brief Create new DwarfCompileUnit for the given metadata node with tag
  /// DW_TAG_compile_unit.
  DwarfCompileUnit &constructDwarfCompileUnit(DICompileUnit DIUnit);

  /// \brief Construct imported_module or imported_declaration DIE.
  void constructAndAddImportedEntityDIE(DwarfCompileUnit &TheCU,
                                        const MDNode *N);

  /// \brief Register a source line with debug info. Returns the unique
  /// label that was emitted and which provides correspondence to the
  /// source line list.
  void recordSourceLine(unsigned Line, unsigned Col, const MDNode *Scope,
                        unsigned Flags);

  /// \brief Indentify instructions that are marking the beginning of or
  /// ending of a scope.
  void identifyScopeMarkers();

  /// \brief Populate LexicalScope entries with variables' info.
  void collectVariableInfo(DwarfCompileUnit &TheCU, DISubprogram SP,
                           SmallPtrSetImpl<const MDNode *> &ProcessedVars);

  /// \brief Build the location list for all DBG_VALUEs in the
  /// function that describe the same variable.
  void buildLocationList(SmallVectorImpl<DebugLocEntry> &DebugLoc,
                         const DbgValueHistoryMap::InstrRanges &Ranges);

  /// \brief Collect variable information from the side table maintained
  /// by MMI.
  void collectVariableInfoFromMMITable(SmallPtrSetImpl<const MDNode *> &P);

  /// \brief Ensure that a label will be emitted before MI.
  void requestLabelBeforeInsn(const MachineInstr *MI) {
    LabelsBeforeInsn.insert(std::make_pair(MI, nullptr));
  }

  /// \brief Ensure that a label will be emitted after MI.
  void requestLabelAfterInsn(const MachineInstr *MI) {
    LabelsAfterInsn.insert(std::make_pair(MI, nullptr));
  }

public:
  //===--------------------------------------------------------------------===//
  // Main entry points.
  //
  DwarfDebug(AsmPrinter *A, Module *M);

  ~DwarfDebug() override;

  /// \brief Emit all Dwarf sections that should come prior to the
  /// content.
  void beginModule();

  /// \brief Emit all Dwarf sections that should come after the content.
  void endModule() override;

  /// \brief Gather pre-function debug information.
  void beginFunction(const MachineFunction *MF) override;

  /// \brief Gather and emit post-function debug information.
  void endFunction(const MachineFunction *MF) override;

  /// \brief Process beginning of an instruction.
  void beginInstruction(const MachineInstr *MI) override;

  /// \brief Process end of an instruction.
  void endInstruction() override;

  /// \brief Add a DIE to the set of types that we're going to pull into
  /// type units.
  void addDwarfTypeUnitType(DwarfCompileUnit &CU, StringRef Identifier,
                            DIE &Die, DICompositeType CTy);

  /// \brief Add a label so that arange data can be generated for it.
  void addArangeLabel(SymbolCU SCU) { ArangeLabels.push_back(SCU); }

  /// \brief For symbols that have a size designated (e.g. common symbols),
  /// this tracks that size.
  void setSymbolSize(const MCSymbol *Sym, uint64_t Size) override {
    SymSize[Sym] = Size;
  }

  /// \brief Returns whether to use DW_OP_GNU_push_tls_address, instead of the
  /// standard DW_OP_form_tls_address opcode
  bool useGNUTLSOpcode() const { return UseGNUTLSOpcode; }

  // Experimental DWARF5 features.

  /// \brief Returns whether or not to emit tables that dwarf consumers can
  /// use to accelerate lookup.
  bool useDwarfAccelTables() const { return HasDwarfAccelTables; }

  /// \brief Returns whether or not to change the current debug info for the
  /// split dwarf proposal support.
  bool useSplitDwarf() const { return HasSplitDwarf; }

  /// Returns the Dwarf Version.
  unsigned getDwarfVersion() const { return DwarfVersion; }

<<<<<<< HEAD
  /// Returns the section symbol for the .debug_loc section.
  MCSymbol *getDebugLocSym() const { return DwarfDebugLocSectionSym; }

  /// Returns the section symbol for the .debug_str section.
  MCSymbol *getDebugStrSym() const { return DwarfStrSectionSym; }

  /// Returns the section symbol for the .debug_ranges section.
  MCSymbol *getRangeSectionSym() const { return DwarfDebugRangeSectionSym; }

=======
>>>>>>> 969bfdfe
  /// Returns the previous CU that was being updated
  const DwarfCompileUnit *getPrevCU() const { return PrevCU; }
  void setPrevCU(const DwarfCompileUnit *PrevCU) { this->PrevCU = PrevCU; }

  /// Returns the entries for the .debug_loc section.
  const SmallVectorImpl<DebugLocList> &
  getDebugLocEntries() const {
    return DotDebugLocEntries;
  }

  /// \brief Emit an entry for the debug loc section. This can be used to
  /// handle an entry that's going to be emitted into the debug loc section.
  void emitDebugLocEntry(ByteStreamer &Streamer,
                         const DebugLocEntry &Entry);
  /// \brief emit a single value for the debug loc section.
  void emitDebugLocValue(ByteStreamer &Streamer,
                         const DebugLocEntry::Value &Value,
                         unsigned PieceOffsetInBits = 0);
  /// Emits an optimal (=sorted) sequence of DW_OP_pieces.
  void emitLocPieces(ByteStreamer &Streamer,
                     const DITypeIdentifierMap &Map,
                     ArrayRef<DebugLocEntry::Value> Values);

  /// Emit the location for a debug loc entry, including the size header.
  void emitDebugLocEntryLocation(const DebugLocEntry &Entry);

  /// Find the MDNode for the given reference.
  template <typename T> T resolve(DIRef<T> Ref) const {
    return Ref.resolve(TypeIdentifierMap);
  }

  /// \brief Return the TypeIdentifierMap.
  const DITypeIdentifierMap &getTypeIdentifierMap() const {
    return TypeIdentifierMap;
  }

  /// Find the DwarfCompileUnit for the given CU Die.
  DwarfCompileUnit *lookupUnit(const DIE *CU) const {
    return CUDieMap.lookup(CU);
  }
  /// isSubprogramContext - Return true if Context is either a subprogram
  /// or another context nested inside a subprogram.
  bool isSubprogramContext(const MDNode *Context);

  void addSubprogramNames(DISubprogram SP, DIE &Die);

  AddressPool &getAddressPool() { return AddrPool; }

  void addAccelName(StringRef Name, const DIE &Die);

  void addAccelObjC(StringRef Name, const DIE &Die);

  void addAccelNamespace(StringRef Name, const DIE &Die);

  void addAccelType(StringRef Name, const DIE &Die, char Flags);

  const MachineFunction *getCurrentFunction() const { return CurFn; }
<<<<<<< HEAD
  const MCSymbol *getFunctionBeginSym() const { return FunctionBeginSym; }
  const MCSymbol *getFunctionEndSym() const { return FunctionEndSym; }
=======
>>>>>>> 969bfdfe

  iterator_range<ImportedEntityMap::const_iterator>
  findImportedEntitiesForScope(const MDNode *Scope) const {
    return make_range(std::equal_range(
        ScopesWithImportedEntities.begin(), ScopesWithImportedEntities.end(),
        std::pair<const MDNode *, const MDNode *>(Scope, nullptr),
        less_first()));
  }

  /// \brief A helper function to check whether the DIE for a given Scope is
  /// going to be null.
  bool isLexicalScopeDIENull(LexicalScope *Scope);

  /// \brief Return Label preceding the instruction.
  MCSymbol *getLabelBeforeInsn(const MachineInstr *MI);

  /// \brief Return Label immediately following the instruction.
  MCSymbol *getLabelAfterInsn(const MachineInstr *MI);

<<<<<<< HEAD
  // FIXME: Consider rolling ranges up into DwarfDebug since we use a single
  // range_base anyway, so there's no need to keep them as separate per-CU range
  // lists. (though one day we might end up with a range.dwo section, in which
  // case it'd go to DwarfFile)
  unsigned getNextRangeNumber() { return GlobalRangeCount++; }

=======
>>>>>>> 969bfdfe
  // FIXME: Sink these functions down into DwarfFile/Dwarf*Unit.

  SmallPtrSet<const MDNode *, 16> &getProcessedSPNodes() {
    return ProcessedSPNodes;
  }
};
} // End of namespace llvm

#endif<|MERGE_RESOLUTION|>--- conflicted
+++ resolved
@@ -74,52 +74,27 @@
 /// - Variables that are described by multiple MMI table entries have multiple
 ///   expressions and frame indices.
 class DbgVariable {
-<<<<<<< HEAD
-  DIVariable Var;             // Variable Descriptor.
-  DIExpression Expr;          // Complex address location expression.
-  DIE *TheDIE;                // Variable DIE.
-  unsigned DotDebugLocOffset; // Offset in DotDebugLocEntries.
-  const MachineInstr *MInsn;  // DBG_VALUE instruction of the variable.
-  int FrameIndex;
-=======
   DIVariable Var;             /// Variable Descriptor.
   SmallVector<DIExpression, 1> Expr; /// Complex address location expression.
   DIE *TheDIE;                /// Variable DIE.
   unsigned DotDebugLocOffset; /// Offset in DotDebugLocEntries.
   const MachineInstr *MInsn;  /// DBG_VALUE instruction of the variable.
   SmallVector<int, 1> FrameIndex; /// Frame index of the variable.
->>>>>>> 969bfdfe
   DwarfDebug *DD;
 
 public:
   /// Construct a DbgVariable from a DIVariable.
-<<<<<<< HEAD
-  DbgVariable(DIVariable V, DIExpression E, DwarfDebug *DD)
-      : Var(V), Expr(E), TheDIE(nullptr), DotDebugLocOffset(~0U),
-        MInsn(nullptr), FrameIndex(~0), DD(DD) {
-    assert(Var.Verify() && Expr.Verify());
-=======
     DbgVariable(DIVariable V, DIExpression E, DwarfDebug *DD, int FI = ~0)
     : Var(V), Expr(1, E), TheDIE(nullptr), DotDebugLocOffset(~0U),
       MInsn(nullptr), DD(DD) {
     FrameIndex.push_back(FI);
     assert(Var.Verify());
     assert(!E || E->isValid());
->>>>>>> 969bfdfe
   }
 
   /// Construct a DbgVariable from a DEBUG_VALUE.
   /// AbstractVar may be NULL.
   DbgVariable(const MachineInstr *DbgValue, DwarfDebug *DD)
-<<<<<<< HEAD
-      : Var(DbgValue->getDebugVariable()), Expr(DbgValue->getDebugExpression()),
-        TheDIE(nullptr), DotDebugLocOffset(~0U), MInsn(DbgValue),
-        FrameIndex(~0), DD(DD) {}
-
-  // Accessors.
-  DIVariable getVariable() const { return Var; }
-  DIExpression getExpression() const { return Expr; }
-=======
       : Var(DbgValue->getDebugVariable()),
         Expr(1, DbgValue->getDebugExpression()), TheDIE(nullptr),
         DotDebugLocOffset(~0U), MInsn(DbgValue), DD(DD) {
@@ -129,7 +104,6 @@
   // Accessors.
   DIVariable getVariable() const { return Var; }
   const ArrayRef<DIExpression> getExpression() const { return Expr; }
->>>>>>> 969bfdfe
   void setDIE(DIE &D) { TheDIE = &D; }
   DIE *getDIE() const { return TheDIE; }
   void setDotDebugLocOffset(unsigned O) { DotDebugLocOffset = O; }
@@ -181,22 +155,11 @@
 
   bool variableHasComplexAddress() const {
     assert(Var.isVariable() && "Invalid complex DbgVariable!");
-<<<<<<< HEAD
-    return Expr.getNumElements() > 0;
-  }
-  bool isBlockByrefVariable() const;
-  unsigned getNumAddrElements() const {
-    assert(Var.isVariable() && "Invalid complex DbgVariable!");
-    return Expr.getNumElements();
-  }
-  uint64_t getAddrElement(unsigned i) const { return Expr.getElement(i); }
-=======
     assert(Expr.size() == 1 &&
            "variableHasComplexAddress() invoked on multi-FI variable");
     return Expr.back().getNumElements() > 0;
   }
   bool isBlockByrefVariable() const;
->>>>>>> 969bfdfe
   DIType getType() const;
 
 private:
@@ -239,13 +202,6 @@
   // Size of each symbol emitted (for those symbols that have a specific size).
   DenseMap<const MCSymbol *, uint64_t> SymSize;
 
-<<<<<<< HEAD
-  // Provides a unique id per text section.
-  typedef DenseMap<const MCSection *, SmallVector<SymbolCU, 8> > SectionMapType;
-  SectionMapType SectionMap;
-
-=======
->>>>>>> 969bfdfe
   LexicalScopes LScopes;
 
   // Collection of abstract variables.
@@ -351,10 +307,7 @@
   // True iff there are multiple CUs in this module.
   bool SingleCU;
   bool IsDarwin;
-<<<<<<< HEAD
-=======
   bool IsPS4;
->>>>>>> 969bfdfe
 
   AddressPool AddrPool;
 
@@ -383,12 +336,6 @@
 
   /// \brief Construct a DIE for this abstract scope.
   void constructAbstractSubprogramScopeDIE(LexicalScope *Scope);
-<<<<<<< HEAD
-
-  /// \brief Emit initial Dwarf sections with a label at the start of each one.
-  void emitSectionLabels();
-=======
->>>>>>> 969bfdfe
 
   /// \brief Compute the size and offset of a DIE given an incoming Offset.
   unsigned computeSizeAndOffset(DIE *Die, unsigned Offset);
@@ -416,10 +363,6 @@
   /// \brief Emit a specified accelerator table.
   void emitAccel(DwarfAccelTable &Accel, const MCSection *Section,
                  StringRef TableName);
-
-  /// \brief Emit a specified accelerator table.
-  void emitAccel(DwarfAccelTable &Accel, const MCSection *Section,
-                 StringRef TableName, StringRef SymName);
 
   /// \brief Emit visible names into a hashed accelerator table section.
   void emitAccelNames();
@@ -597,18 +540,6 @@
   /// Returns the Dwarf Version.
   unsigned getDwarfVersion() const { return DwarfVersion; }
 
-<<<<<<< HEAD
-  /// Returns the section symbol for the .debug_loc section.
-  MCSymbol *getDebugLocSym() const { return DwarfDebugLocSectionSym; }
-
-  /// Returns the section symbol for the .debug_str section.
-  MCSymbol *getDebugStrSym() const { return DwarfStrSectionSym; }
-
-  /// Returns the section symbol for the .debug_ranges section.
-  MCSymbol *getRangeSectionSym() const { return DwarfDebugRangeSectionSym; }
-
-=======
->>>>>>> 969bfdfe
   /// Returns the previous CU that was being updated
   const DwarfCompileUnit *getPrevCU() const { return PrevCU; }
   void setPrevCU(const DwarfCompileUnit *PrevCU) { this->PrevCU = PrevCU; }
@@ -666,11 +597,6 @@
   void addAccelType(StringRef Name, const DIE &Die, char Flags);
 
   const MachineFunction *getCurrentFunction() const { return CurFn; }
-<<<<<<< HEAD
-  const MCSymbol *getFunctionBeginSym() const { return FunctionBeginSym; }
-  const MCSymbol *getFunctionEndSym() const { return FunctionEndSym; }
-=======
->>>>>>> 969bfdfe
 
   iterator_range<ImportedEntityMap::const_iterator>
   findImportedEntitiesForScope(const MDNode *Scope) const {
@@ -690,15 +616,6 @@
   /// \brief Return Label immediately following the instruction.
   MCSymbol *getLabelAfterInsn(const MachineInstr *MI);
 
-<<<<<<< HEAD
-  // FIXME: Consider rolling ranges up into DwarfDebug since we use a single
-  // range_base anyway, so there's no need to keep them as separate per-CU range
-  // lists. (though one day we might end up with a range.dwo section, in which
-  // case it'd go to DwarfFile)
-  unsigned getNextRangeNumber() { return GlobalRangeCount++; }
-
-=======
->>>>>>> 969bfdfe
   // FIXME: Sink these functions down into DwarfFile/Dwarf*Unit.
 
   SmallPtrSet<const MDNode *, 16> &getProcessedSPNodes() {
