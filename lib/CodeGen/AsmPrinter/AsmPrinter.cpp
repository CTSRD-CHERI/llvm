--- conflicted
+++ resolved
@@ -2185,11 +2185,7 @@
     return emitGlobalConstantFP(CFP, AP);
 
   if (isa<ConstantPointerNull>(CV)) {
-<<<<<<< HEAD
-    AP.OutStreamer.EmitZeros(Size);
-=======
-    AP.OutStreamer->EmitIntValue(0, Size);
->>>>>>> 787b9b4e
+    AP.OutStreamer->EmitZeros(Size);
     return;
   }
 
