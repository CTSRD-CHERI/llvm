//===- AsmPrinter.cpp - Common AsmPrinter code ----------------------------===//
//
//                     The LLVM Compiler Infrastructure
//
// This file is distributed under the University of Illinois Open Source
// License. See LICENSE.TXT for details.
//
//===----------------------------------------------------------------------===//
//
// This file implements the AsmPrinter class.
//
//===----------------------------------------------------------------------===//

#include "llvm/CodeGen/AsmPrinter.h"
#include "AsmPrinterHandler.h"
#include "CodeViewDebug.h"
#include "DwarfDebug.h"
#include "DwarfException.h"
#include "WinCFGuard.h"
#include "WinException.h"
#include "llvm/ADT/APFloat.h"
#include "llvm/ADT/APInt.h"
#include "llvm/ADT/DenseMap.h"
#include "llvm/ADT/STLExtras.h"
#include "llvm/ADT/SmallPtrSet.h"
#include "llvm/ADT/SmallString.h"
#include "llvm/ADT/SmallVector.h"
#include "llvm/ADT/Statistic.h"
#include "llvm/ADT/StringRef.h"
#include "llvm/ADT/Triple.h"
#include "llvm/ADT/Twine.h"
#include "llvm/Analysis/ConstantFolding.h"
#include "llvm/Analysis/EHPersonalities.h"
#include "llvm/Analysis/ObjectUtils.h"
#include "llvm/Analysis/OptimizationRemarkEmitter.h"
#include "llvm/BinaryFormat/Dwarf.h"
#include "llvm/BinaryFormat/ELF.h"
#include "llvm/CodeGen/GCMetadata.h"
#include "llvm/CodeGen/GCMetadataPrinter.h"
#include "llvm/CodeGen/GCStrategy.h"
#include "llvm/CodeGen/MachineBasicBlock.h"
#include "llvm/CodeGen/MachineConstantPool.h"
#include "llvm/CodeGen/MachineFrameInfo.h"
#include "llvm/CodeGen/MachineFunction.h"
#include "llvm/CodeGen/MachineFunctionPass.h"
#include "llvm/CodeGen/MachineInstr.h"
#include "llvm/CodeGen/MachineInstrBundle.h"
#include "llvm/CodeGen/MachineJumpTableInfo.h"
#include "llvm/CodeGen/MachineLoopInfo.h"
#include "llvm/CodeGen/MachineMemOperand.h"
#include "llvm/CodeGen/MachineModuleInfo.h"
#include "llvm/CodeGen/MachineModuleInfoImpls.h"
#include "llvm/CodeGen/MachineOperand.h"
#include "llvm/CodeGen/MachineOptimizationRemarkEmitter.h"
#include "llvm/CodeGen/TargetFrameLowering.h"
#include "llvm/CodeGen/TargetInstrInfo.h"
#include "llvm/CodeGen/TargetLowering.h"
#include "llvm/CodeGen/TargetLoweringObjectFile.h"
#include "llvm/CodeGen/TargetOpcodes.h"
#include "llvm/CodeGen/TargetRegisterInfo.h"
#include "llvm/CodeGen/TargetSubtargetInfo.h"
#include "llvm/IR/BasicBlock.h"
#include "llvm/IR/Comdat.h"
#include "llvm/IR/Constant.h"
#include "llvm/IR/Constants.h"
#include "llvm/IR/DataLayout.h"
#include "llvm/IR/DebugInfoMetadata.h"
#include "llvm/IR/DerivedTypes.h"
#include "llvm/IR/Function.h"
#include "llvm/IR/GlobalAlias.h"
#include "llvm/IR/GlobalIFunc.h"
#include "llvm/IR/GlobalIndirectSymbol.h"
#include "llvm/IR/GlobalObject.h"
#include "llvm/IR/GlobalValue.h"
#include "llvm/IR/GlobalVariable.h"
#include "llvm/IR/Instruction.h"
#include "llvm/IR/Mangler.h"
#include "llvm/IR/Metadata.h"
#include "llvm/IR/Module.h"
#include "llvm/IR/Operator.h"
#include "llvm/IR/Type.h"
#include "llvm/IR/Value.h"
#include "llvm/MC/MCAsmInfo.h"
#include "llvm/MC/MCCodePadder.h"
#include "llvm/MC/MCContext.h"
#include "llvm/MC/MCDirectives.h"
#include "llvm/MC/MCDwarf.h"
#include "llvm/MC/MCExpr.h"
#include "llvm/MC/MCInst.h"
#include "llvm/MC/MCSection.h"
#include "llvm/MC/MCSectionELF.h"
#include "llvm/MC/MCSectionMachO.h"
#include "llvm/MC/MCStreamer.h"
#include "llvm/MC/MCSubtargetInfo.h"
#include "llvm/MC/MCSymbol.h"
#include "llvm/MC/MCSymbolELF.h"
#include "llvm/MC/MCTargetOptions.h"
#include "llvm/MC/MCValue.h"
#include "llvm/MC/SectionKind.h"
#include "llvm/Pass.h"
#include "llvm/Support/Casting.h"
#include "llvm/Support/CommandLine.h"
#include "llvm/Support/Compiler.h"
#include "llvm/Support/ErrorHandling.h"
#include "llvm/Support/Format.h"
#include "llvm/Support/MathExtras.h"
#include "llvm/Support/Path.h"
#include "llvm/Support/TargetRegistry.h"
#include "llvm/Support/Timer.h"
#include "llvm/Support/raw_ostream.h"
#include "llvm/Target/TargetMachine.h"
#include "llvm/Target/TargetOptions.h"
#include <algorithm>
#include <cassert>
#include <cinttypes>
#include <cstdint>
#include <iterator>
#include <limits>
#include <memory>
#include <string>
#include <utility>
#include <vector>

using namespace llvm;

#define DEBUG_TYPE "asm-printer"

static const char *const DWARFGroupName = "dwarf";
static const char *const DWARFGroupDescription = "DWARF Emission";
static const char *const DbgTimerName = "emit";
static const char *const DbgTimerDescription = "Debug Info Emission";
static const char *const EHTimerName = "write_exception";
static const char *const EHTimerDescription = "DWARF Exception Writer";
static const char *const CFGuardName = "Control Flow Guard";
static const char *const CFGuardDescription = "Control Flow Guard Tables";
static const char *const CodeViewLineTablesGroupName = "linetables";
static const char *const CodeViewLineTablesGroupDescription =
  "CodeView Line Tables";

STATISTIC(EmittedInsts, "Number of machine instrs printed");

static cl::opt<bool>
    PrintSchedule("print-schedule", cl::Hidden, cl::init(false),
                  cl::desc("Print 'sched: [latency:throughput]' in .s output"));

char AsmPrinter::ID = 0;

using gcp_map_type = DenseMap<GCStrategy *, std::unique_ptr<GCMetadataPrinter>>;

static gcp_map_type &getGCMap(void *&P) {
  if (!P)
    P = new gcp_map_type();
  return *(gcp_map_type*)P;
}

/// getGVAlignmentLog2 - Return the alignment to use for the specified global
/// value in log2 form.  This rounds up to the preferred alignment if possible
/// and legal.
static unsigned getGVAlignmentLog2(const GlobalValue *GV, const DataLayout &DL,
                                   unsigned InBits = 0) {
  unsigned NumBits = 0;
  if (const GlobalVariable *GVar = dyn_cast<GlobalVariable>(GV))
    NumBits = DL.getPreferredAlignmentLog(GVar);

  // If InBits is specified, round it to it.
  if (InBits > NumBits)
    NumBits = InBits;

  // If the GV has a specified alignment, take it into account.
  if (GV->getAlignment() == 0)
    return NumBits;

  unsigned GVAlign = Log2_32(GV->getAlignment());

  // If the GVAlign is larger than NumBits, or if we are required to obey
  // NumBits because the GV has an assigned section, obey it.
  if (GVAlign > NumBits || GV->hasSection())
    NumBits = GVAlign;
  return NumBits;
}

AsmPrinter::AsmPrinter(TargetMachine &tm, std::unique_ptr<MCStreamer> Streamer)
    : MachineFunctionPass(ID), TM(tm), MAI(tm.getMCAsmInfo()),
      OutContext(Streamer->getContext()), OutStreamer(std::move(Streamer)) {
  VerboseAsm = OutStreamer->isVerboseAsm();
}

AsmPrinter::~AsmPrinter() {
  assert(!DD && Handlers.empty() && "Debug/EH info didn't get finalized");

  if (GCMetadataPrinters) {
    gcp_map_type &GCMap = getGCMap(GCMetadataPrinters);

    delete &GCMap;
    GCMetadataPrinters = nullptr;
  }
}

bool AsmPrinter::isPositionIndependent() const {
  return TM.isPositionIndependent();
}

/// getFunctionNumber - Return a unique ID for the current function.
unsigned AsmPrinter::getFunctionNumber() const {
  return MF->getFunctionNumber();
}

const TargetLoweringObjectFile &AsmPrinter::getObjFileLowering() const {
  return *TM.getObjFileLowering();
}

const DataLayout &AsmPrinter::getDataLayout() const {
  return MMI->getModule()->getDataLayout();
}

// Do not use the cached DataLayout because some client use it without a Module
// (llvm-dsymutil, llvm-dwarfdump).
unsigned AsmPrinter::getPointerSize() const { return TM.getPointerSize(); }

const MCSubtargetInfo &AsmPrinter::getSubtargetInfo() const {
  assert(MF && "getSubtargetInfo requires a valid MachineFunction!");
  return MF->getSubtarget<MCSubtargetInfo>();
}

void AsmPrinter::EmitToStreamer(MCStreamer &S, const MCInst &Inst) {
  S.EmitInstruction(Inst, getSubtargetInfo());
}

/// getCurrentSection() - Return the current section we are emitting to.
const MCSection *AsmPrinter::getCurrentSection() const {
  return OutStreamer->getCurrentSectionOnly();
}

void AsmPrinter::getAnalysisUsage(AnalysisUsage &AU) const {
  AU.setPreservesAll();
  MachineFunctionPass::getAnalysisUsage(AU);
  AU.addRequired<MachineModuleInfo>();
  AU.addRequired<MachineOptimizationRemarkEmitterPass>();
  AU.addRequired<GCModuleInfo>();
  AU.addRequired<MachineLoopInfo>();
}

bool AsmPrinter::doInitialization(Module &M) {
  MMI = getAnalysisIfAvailable<MachineModuleInfo>();

  // Initialize TargetLoweringObjectFile.
  const_cast<TargetLoweringObjectFile&>(getObjFileLowering())
    .Initialize(OutContext, TM);

  OutStreamer->InitSections(false);

  // Emit the version-min deplyment target directive if needed.
  //
  // FIXME: If we end up with a collection of these sorts of Darwin-specific
  // or ELF-specific things, it may make sense to have a platform helper class
  // that will work with the target helper class. For now keep it here, as the
  // alternative is duplicated code in each of the target asm printers that
  // use the directive, where it would need the same conditionalization
  // anyway.
  const Triple &Target = TM.getTargetTriple();
  OutStreamer->EmitVersionForTarget(Target);

  // Allow the target to emit any magic that it wants at the start of the file.
  EmitStartOfAsmFile(M);

  // Very minimal debug info. It is ignored if we emit actual debug info. If we
  // don't, this at least helps the user find where a global came from.
  if (MAI->hasSingleParameterDotFile()) {
    // .file "foo.c"
    OutStreamer->EmitFileDirective(
        llvm::sys::path::filename(M.getSourceFileName()));
  }

  GCModuleInfo *MI = getAnalysisIfAvailable<GCModuleInfo>();
  assert(MI && "AsmPrinter didn't require GCModuleInfo?");
  for (auto &I : *MI)
    if (GCMetadataPrinter *MP = GetOrCreateGCPrinter(*I))
      MP->beginAssembly(M, *MI, *this);

  // Emit module-level inline asm if it exists.
  if (!M.getModuleInlineAsm().empty()) {
    // We're at the module level. Construct MCSubtarget from the default CPU
    // and target triple.
    std::unique_ptr<MCSubtargetInfo> STI(TM.getTarget().createMCSubtargetInfo(
        TM.getTargetTriple().str(), TM.getTargetCPU(),
        TM.getTargetFeatureString()));
    OutStreamer->AddComment("Start of file scope inline assembly");
    OutStreamer->AddBlankLine();
    EmitInlineAsm(M.getModuleInlineAsm()+"\n",
                  OutContext.getSubtargetCopy(*STI), TM.Options.MCOptions);
    OutStreamer->AddComment("End of file scope inline assembly");
    OutStreamer->AddBlankLine();
  }

  if (MAI->doesSupportDebugInformation()) {
    bool EmitCodeView = MMI->getModule()->getCodeViewFlag();
    if (EmitCodeView && (TM.getTargetTriple().isKnownWindowsMSVCEnvironment() ||
                         TM.getTargetTriple().isWindowsItaniumEnvironment())) {
      Handlers.push_back(HandlerInfo(new CodeViewDebug(this),
                                     DbgTimerName, DbgTimerDescription,
                                     CodeViewLineTablesGroupName,
                                     CodeViewLineTablesGroupDescription));
    }
    if (!EmitCodeView || MMI->getModule()->getDwarfVersion()) {
      DD = new DwarfDebug(this, &M);
      DD->beginModule();
      Handlers.push_back(HandlerInfo(DD, DbgTimerName, DbgTimerDescription,
                                     DWARFGroupName, DWARFGroupDescription));
    }
  }

  switch (MAI->getExceptionHandlingType()) {
  case ExceptionHandling::SjLj:
  case ExceptionHandling::DwarfCFI:
  case ExceptionHandling::ARM:
    isCFIMoveForDebugging = true;
    if (MAI->getExceptionHandlingType() != ExceptionHandling::DwarfCFI)
      break;
    for (auto &F: M.getFunctionList()) {
      // If the module contains any function with unwind data,
      // .eh_frame has to be emitted.
      // Ignore functions that won't get emitted.
      if (!F.isDeclarationForLinker() && F.needsUnwindTableEntry()) {
        isCFIMoveForDebugging = false;
        break;
      }
    }
    break;
  default:
    isCFIMoveForDebugging = false;
    break;
  }

  EHStreamer *ES = nullptr;
  switch (MAI->getExceptionHandlingType()) {
  case ExceptionHandling::None:
    break;
  case ExceptionHandling::SjLj:
  case ExceptionHandling::DwarfCFI:
    ES = new DwarfCFIException(this);
    break;
  case ExceptionHandling::ARM:
    ES = new ARMException(this);
    break;
  case ExceptionHandling::WinEH:
    switch (MAI->getWinEHEncodingType()) {
    default: llvm_unreachable("unsupported unwinding information encoding");
    case WinEH::EncodingType::Invalid:
      break;
    case WinEH::EncodingType::X86:
    case WinEH::EncodingType::Itanium:
      ES = new WinException(this);
      break;
    }
    break;
  }
  if (ES)
    Handlers.push_back(HandlerInfo(ES, EHTimerName, EHTimerDescription,
                                   DWARFGroupName, DWARFGroupDescription));

  if (mdconst::extract_or_null<ConstantInt>(
          MMI->getModule()->getModuleFlag("cfguard")))
    Handlers.push_back(HandlerInfo(new WinCFGuard(this), CFGuardName,
                                   CFGuardDescription, DWARFGroupName,
                                   DWARFGroupDescription));

  return false;
}

static bool canBeHidden(const GlobalValue *GV, const MCAsmInfo &MAI) {
  if (!MAI.hasWeakDefCanBeHiddenDirective())
    return false;

  return canBeOmittedFromSymbolTable(GV);
}

void AsmPrinter::EmitLinkage(const GlobalValue *GV, MCSymbol *GVSym) const {
  GlobalValue::LinkageTypes Linkage = GV->getLinkage();
  switch (Linkage) {
  case GlobalValue::CommonLinkage:
  case GlobalValue::LinkOnceAnyLinkage:
  case GlobalValue::LinkOnceODRLinkage:
  case GlobalValue::WeakAnyLinkage:
  case GlobalValue::WeakODRLinkage:
    if (MAI->hasWeakDefDirective()) {
      // .globl _foo
      OutStreamer->EmitSymbolAttribute(GVSym, MCSA_Global);

      if (!canBeHidden(GV, *MAI))
        // .weak_definition _foo
        OutStreamer->EmitSymbolAttribute(GVSym, MCSA_WeakDefinition);
      else
        OutStreamer->EmitSymbolAttribute(GVSym, MCSA_WeakDefAutoPrivate);
    } else if (MAI->hasLinkOnceDirective()) {
      // .globl _foo
      OutStreamer->EmitSymbolAttribute(GVSym, MCSA_Global);
      //NOTE: linkonce is handled by the section the symbol was assigned to.
    } else {
      // .weak _foo
      OutStreamer->EmitSymbolAttribute(GVSym, MCSA_Weak);
    }
    return;
  case GlobalValue::ExternalLinkage:
    // If external, declare as a global symbol: .globl _foo
    OutStreamer->EmitSymbolAttribute(GVSym, MCSA_Global);
    return;
  case GlobalValue::PrivateLinkage:
  case GlobalValue::InternalLinkage:
    return;
  case GlobalValue::AppendingLinkage:
  case GlobalValue::AvailableExternallyLinkage:
  case GlobalValue::ExternalWeakLinkage:
    llvm_unreachable("Should never emit this");
  }
  llvm_unreachable("Unknown linkage type!");
}

void AsmPrinter::getNameWithPrefix(SmallVectorImpl<char> &Name,
                                   const GlobalValue *GV) const {
  TM.getNameWithPrefix(Name, GV, getObjFileLowering().getMangler());
}

MCSymbol *AsmPrinter::getSymbol(const GlobalValue *GV) const {
  return TM.getSymbol(GV);
}

/// EmitGlobalVariable - Emit the specified global variable to the .s file.
void AsmPrinter::EmitGlobalVariable(const GlobalVariable *GV) {
  bool IsEmuTLSVar = TM.Options.EmulatedTLS && GV->isThreadLocal();
  assert(!(IsEmuTLSVar && GV->hasCommonLinkage()) &&
         "No emulated TLS variables in the common section");

  // Never emit TLS variable xyz in emulated TLS model.
  // The initialization value is in __emutls_t.xyz instead of xyz.
  if (IsEmuTLSVar)
    return;

  if (GV->hasInitializer()) {
    // Check to see if this is a special global used by LLVM, if so, emit it.
    if (EmitSpecialLLVMGlobal(GV))
      return;

    // Skip the emission of global equivalents. The symbol can be emitted later
    // on by emitGlobalGOTEquivs in case it turns out to be needed.
    if (GlobalGOTEquivs.count(getSymbol(GV)))
      return;

    if (isVerbose()) {
      // When printing the control variable __emutls_v.*,
      // we don't need to print the original TLS variable name.
      GV->printAsOperand(OutStreamer->GetCommentOS(),
                     /*PrintType=*/false, GV->getParent());
      OutStreamer->GetCommentOS() << '\n';
    }
  }

  MCSymbol *GVSym = getSymbol(GV);
  MCSymbol *EmittedSym = GVSym;

  // getOrCreateEmuTLSControlSym only creates the symbol with name and default
  // attributes.
  // GV's or GVSym's attributes will be used for the EmittedSym.
  EmitVisibility(EmittedSym, GV->getVisibility(), !GV->isDeclaration());

  if (!GV->hasInitializer())   // External globals require no extra code.
    return;

  GVSym->redefineIfPossible();
  if (GVSym->isDefined() || GVSym->isVariable())
    report_fatal_error("symbol '" + Twine(GVSym->getName()) +
                       "' is already defined");

  if (MAI->hasDotTypeDotSizeDirective())
    OutStreamer->EmitSymbolAttribute(EmittedSym, MCSA_ELF_TypeObject);

  SectionKind GVKind = TargetLoweringObjectFile::getKindForGlobal(GV, TM);

  const DataLayout &DL = GV->getParent()->getDataLayout();
  uint64_t Size = DL.getTypeAllocSize(GV->getType()->getElementType());

  // If the alignment is specified, we *must* obey it.  Overaligning a global
  // with a specified alignment is a prompt way to break globals emitted to
  // sections and expected to be contiguous (e.g. ObjC metadata).
  unsigned AlignLog = getGVAlignmentLog2(GV, DL);

  for (const HandlerInfo &HI : Handlers) {
    NamedRegionTimer T(HI.TimerName, HI.TimerDescription,
                       HI.TimerGroupName, HI.TimerGroupDescription,
                       TimePassesIsEnabled);
    HI.Handler->setSymbolSize(GVSym, Size);
  }

  // Handle common symbols
  if (GVKind.isCommon()) {
    if (Size == 0) Size = 1;   // .comm Foo, 0 is undefined, avoid it.
    unsigned Align = 1 << AlignLog;
    if (!getObjFileLowering().getCommDirectiveSupportsAlignment())
      Align = 0;

    // .comm _foo, 42, 4
    OutStreamer->EmitCommonSymbol(GVSym, Size, Align);
    return;
  }

  // Determine to which section this global should be emitted.
  MCSection *TheSection = getObjFileLowering().SectionForGlobal(GV, GVKind, TM);

  // If we have a bss global going to a section that supports the
  // zerofill directive, do so here.
  if (GVKind.isBSS() && MAI->hasMachoZeroFillDirective() &&
      TheSection->isVirtualSection()) {
    if (Size == 0)
      Size = 1; // zerofill of 0 bytes is undefined.
    unsigned Align = 1 << AlignLog;
    EmitLinkage(GV, GVSym);
    // .zerofill __DATA, __bss, _foo, 400, 5
    OutStreamer->EmitZerofill(TheSection, GVSym, Size, Align);
    return;
  }

  // If this is a BSS local symbol and we are emitting in the BSS
  // section use .lcomm/.comm directive.
  if (GVKind.isBSSLocal() &&
      getObjFileLowering().getBSSSection() == TheSection) {
    if (Size == 0)
      Size = 1; // .comm Foo, 0 is undefined, avoid it.
    unsigned Align = 1 << AlignLog;

    // Use .lcomm only if it supports user-specified alignment.
    // Otherwise, while it would still be correct to use .lcomm in some
    // cases (e.g. when Align == 1), the external assembler might enfore
    // some -unknown- default alignment behavior, which could cause
    // spurious differences between external and integrated assembler.
    // Prefer to simply fall back to .local / .comm in this case.
    if (MAI->getLCOMMDirectiveAlignmentType() != LCOMM::NoAlignment) {
      // .lcomm _foo, 42
      OutStreamer->EmitLocalCommonSymbol(GVSym, Size, Align);
      return;
    }

    if (!getObjFileLowering().getCommDirectiveSupportsAlignment())
      Align = 0;

    // .local _foo
    OutStreamer->EmitSymbolAttribute(GVSym, MCSA_Local);
    // .comm _foo, 42, 4
    OutStreamer->EmitCommonSymbol(GVSym, Size, Align);
    return;
  }

  // Handle thread local data for mach-o which requires us to output an
  // additional structure of data and mangle the original symbol so that we
  // can reference it later.
  //
  // TODO: This should become an "emit thread local global" method on TLOF.
  // All of this macho specific stuff should be sunk down into TLOFMachO and
  // stuff like "TLSExtraDataSection" should no longer be part of the parent
  // TLOF class.  This will also make it more obvious that stuff like
  // MCStreamer::EmitTBSSSymbol is macho specific and only called from macho
  // specific code.
  if (GVKind.isThreadLocal() && MAI->hasMachoTBSSDirective()) {
    // Emit the .tbss symbol
    MCSymbol *MangSym =
        OutContext.getOrCreateSymbol(GVSym->getName() + Twine("$tlv$init"));

    if (GVKind.isThreadBSS()) {
      TheSection = getObjFileLowering().getTLSBSSSection();
      OutStreamer->EmitTBSSSymbol(TheSection, MangSym, Size, 1 << AlignLog);
    } else if (GVKind.isThreadData()) {
      OutStreamer->SwitchSection(TheSection);

      EmitAlignment(AlignLog, GV);
      OutStreamer->EmitLabel(MangSym);

      EmitGlobalConstant(GV->getParent()->getDataLayout(),
                         GV->getInitializer());
    }

    OutStreamer->AddBlankLine();

    // Emit the variable struct for the runtime.
    MCSection *TLVSect = getObjFileLowering().getTLSExtraDataSection();

    OutStreamer->SwitchSection(TLVSect);
    // Emit the linkage here.
    EmitLinkage(GV, GVSym);
    OutStreamer->EmitLabel(GVSym);

    // Three pointers in size:
    //   - __tlv_bootstrap - used to make sure support exists
    //   - spare pointer, used when mapped by the runtime
    //   - pointer to mangled symbol above with initializer
    unsigned PtrSize = DL.getPointerTypeSize(GV->getType());
    OutStreamer->EmitSymbolValue(GetExternalSymbolSymbol("_tlv_bootstrap"),
                                PtrSize);
    OutStreamer->EmitIntValue(0, PtrSize);
    OutStreamer->EmitSymbolValue(MangSym, PtrSize);

    OutStreamer->AddBlankLine();
    return;
  }

  MCSymbol *EmittedInitSym = GVSym;

  OutStreamer->SwitchSection(TheSection);

  EmitLinkage(GV, EmittedInitSym);
  EmitAlignment(AlignLog, GV);

  OutStreamer->EmitLabel(EmittedInitSym);

  EmitGlobalConstant(GV->getParent()->getDataLayout(), GV->getInitializer());

  if (MAI->hasDotTypeDotSizeDirective())
    // .size foo, 42
    OutStreamer->emitELFSize(EmittedInitSym,
                             MCConstantExpr::create(Size, OutContext));

  OutStreamer->AddBlankLine();
}

/// Emit the directive and value for debug thread local expression
///
/// \p Value - The value to emit.
/// \p Size - The size of the integer (in bytes) to emit.
void AsmPrinter::EmitDebugThreadLocal(const MCExpr *Value,
                                      unsigned Size) const {
  OutStreamer->EmitValue(Value, Size);
}

/// EmitFunctionHeader - This method emits the header for the current
/// function.
void AsmPrinter::EmitFunctionHeader() {
  const Function &F = MF->getFunction();

  if (isVerbose())
    OutStreamer->GetCommentOS()
        << "-- Begin function "
        << GlobalValue::dropLLVMManglingEscape(F.getName()) << '\n';

  // Print out constants referenced by the function
  EmitConstantPool();

  // Print the 'header' of function.
  OutStreamer->SwitchSection(getObjFileLowering().SectionForGlobal(&F, TM));
  EmitVisibility(CurrentFnSym, F.getVisibility());

  EmitLinkage(&F, CurrentFnSym);
  if (MAI->hasFunctionAlignment())
    EmitAlignment(MF->getAlignment(), &F);

  if (MAI->hasDotTypeDotSizeDirective())
    OutStreamer->EmitSymbolAttribute(CurrentFnSym, MCSA_ELF_TypeFunction);

  if (isVerbose()) {
    F.printAsOperand(OutStreamer->GetCommentOS(),
                   /*PrintType=*/false, F.getParent());
    OutStreamer->GetCommentOS() << '\n';
  }

  // Emit the prefix data.
  if (F.hasPrefixData()) {
    if (MAI->hasSubsectionsViaSymbols()) {
      // Preserving prefix data on platforms which use subsections-via-symbols
      // is a bit tricky. Here we introduce a symbol for the prefix data
      // and use the .alt_entry attribute to mark the function's real entry point
      // as an alternative entry point to the prefix-data symbol.
      MCSymbol *PrefixSym = OutContext.createLinkerPrivateTempSymbol();
      OutStreamer->EmitLabel(PrefixSym);

      EmitGlobalConstant(F.getParent()->getDataLayout(), F.getPrefixData());

      // Emit an .alt_entry directive for the actual function symbol.
      OutStreamer->EmitSymbolAttribute(CurrentFnSym, MCSA_AltEntry);
    } else {
      EmitGlobalConstant(F.getParent()->getDataLayout(), F.getPrefixData());
    }
  }

  // Emit the CurrentFnSym.  This is a virtual function to allow targets to
  // do their wild and crazy things as required.
  EmitFunctionEntryLabel();

  // If the function had address-taken blocks that got deleted, then we have
  // references to the dangling symbols.  Emit them at the start of the function
  // so that we don't get references to undefined symbols.
  std::vector<MCSymbol*> DeadBlockSyms;
  MMI->takeDeletedSymbolsForFunction(&F, DeadBlockSyms);
  for (unsigned i = 0, e = DeadBlockSyms.size(); i != e; ++i) {
    OutStreamer->AddComment("Address taken block that was later removed");
    OutStreamer->EmitLabel(DeadBlockSyms[i]);
  }

  if (CurrentFnBegin) {
    if (MAI->useAssignmentForEHBegin()) {
      MCSymbol *CurPos = OutContext.createTempSymbol();
      OutStreamer->EmitLabel(CurPos);
      OutStreamer->EmitAssignment(CurrentFnBegin,
                                 MCSymbolRefExpr::create(CurPos, OutContext));
    } else {
      OutStreamer->EmitLabel(CurrentFnBegin);
    }
  }

  // Emit pre-function debug and/or EH information.
  for (const HandlerInfo &HI : Handlers) {
    NamedRegionTimer T(HI.TimerName, HI.TimerDescription, HI.TimerGroupName,
                       HI.TimerGroupDescription, TimePassesIsEnabled);
    HI.Handler->beginFunction(MF);
  }

  // Emit the prologue data.
  if (F.hasPrologueData())
    EmitGlobalConstant(F.getParent()->getDataLayout(), F.getPrologueData());
}

/// EmitFunctionEntryLabel - Emit the label that is the entrypoint for the
/// function.  This can be overridden by targets as required to do custom stuff.
void AsmPrinter::EmitFunctionEntryLabel() {
  CurrentFnSym->redefineIfPossible();

  // The function label could have already been emitted if two symbols end up
  // conflicting due to asm renaming.  Detect this and emit an error.
  if (CurrentFnSym->isVariable())
    report_fatal_error("'" + Twine(CurrentFnSym->getName()) +
                       "' is a protected alias");
  if (CurrentFnSym->isDefined())
    report_fatal_error("'" + Twine(CurrentFnSym->getName()) +
                       "' label emitted multiple times to assembly file");

  return OutStreamer->EmitLabel(CurrentFnSym);
}

/// emitComments - Pretty-print comments for instructions.
/// It returns true iff the sched comment was emitted.
///   Otherwise it returns false.
static bool emitComments(const MachineInstr &MI, raw_ostream &CommentOS,
                         AsmPrinter *AP) {
  const MachineFunction *MF = MI.getMF();
  const TargetInstrInfo *TII = MF->getSubtarget().getInstrInfo();

  // Check for spills and reloads
  int FI;

  const MachineFrameInfo &MFI = MF->getFrameInfo();
  bool Commented = false;

  // We assume a single instruction only has a spill or reload, not
  // both.
  const MachineMemOperand *MMO;
  if (TII->isLoadFromStackSlotPostFE(MI, FI)) {
    if (MFI.isSpillSlotObjectIndex(FI)) {
      MMO = *MI.memoperands_begin();
      CommentOS << MMO->getSize() << "-byte Reload";
      Commented = true;
    }
  } else if (TII->hasLoadFromStackSlot(MI, MMO, FI)) {
    if (MFI.isSpillSlotObjectIndex(FI)) {
      CommentOS << MMO->getSize() << "-byte Folded Reload";
      Commented = true;
    }
  } else if (TII->isStoreToStackSlotPostFE(MI, FI)) {
    if (MFI.isSpillSlotObjectIndex(FI)) {
      MMO = *MI.memoperands_begin();
      CommentOS << MMO->getSize() << "-byte Spill";
      Commented = true;
    }
  } else if (TII->hasStoreToStackSlot(MI, MMO, FI)) {
    if (MFI.isSpillSlotObjectIndex(FI)) {
      CommentOS << MMO->getSize() << "-byte Folded Spill";
      Commented = true;
    }
  }

  // Check for spill-induced copies
  if (MI.getAsmPrinterFlag(MachineInstr::ReloadReuse)) {
    Commented = true;
    CommentOS << " Reload Reuse";
  }

  if (Commented) {
    if (AP->EnablePrintSchedInfo) {
      // If any comment was added above and we need sched info comment then add
      // this new comment just after the above comment w/o "\n" between them.
      CommentOS << " " << MF->getSubtarget().getSchedInfoStr(MI) << "\n";
      return true;
    }
    CommentOS << "\n";
  }
  return false;
}

/// emitImplicitDef - This method emits the specified machine instruction
/// that is an implicit def.
void AsmPrinter::emitImplicitDef(const MachineInstr *MI) const {
  unsigned RegNo = MI->getOperand(0).getReg();

  SmallString<128> Str;
  raw_svector_ostream OS(Str);
  OS << "implicit-def: "
     << printReg(RegNo, MF->getSubtarget().getRegisterInfo());

  OutStreamer->AddComment(OS.str());
  OutStreamer->AddBlankLine();
}

static void emitKill(const MachineInstr *MI, AsmPrinter &AP) {
  std::string Str;
  raw_string_ostream OS(Str);
  OS << "kill:";
  for (unsigned i = 0, e = MI->getNumOperands(); i != e; ++i) {
    const MachineOperand &Op = MI->getOperand(i);
    assert(Op.isReg() && "KILL instruction must have only register operands");
    OS << ' ' << (Op.isDef() ? "def " : "killed ")
       << printReg(Op.getReg(), AP.MF->getSubtarget().getRegisterInfo());
  }
  AP.OutStreamer->AddComment(OS.str());
  AP.OutStreamer->AddBlankLine();
}

/// emitDebugValueComment - This method handles the target-independent form
/// of DBG_VALUE, returning true if it was able to do so.  A false return
/// means the target will need to handle MI in EmitInstruction.
static bool emitDebugValueComment(const MachineInstr *MI, AsmPrinter &AP) {
  // This code handles only the 4-operand target-independent form.
  if (MI->getNumOperands() != 4)
    return false;

  SmallString<128> Str;
  raw_svector_ostream OS(Str);
  OS << "DEBUG_VALUE: ";

  const DILocalVariable *V = MI->getDebugVariable();
  if (auto *SP = dyn_cast<DISubprogram>(V->getScope())) {
    StringRef Name = SP->getName();
    if (!Name.empty())
      OS << Name << ":";
  }
  OS << V->getName();
  OS << " <- ";

  // The second operand is only an offset if it's an immediate.
  bool MemLoc = MI->getOperand(0).isReg() && MI->getOperand(1).isImm();
  int64_t Offset = MemLoc ? MI->getOperand(1).getImm() : 0;
  const DIExpression *Expr = MI->getDebugExpression();
  if (Expr->getNumElements()) {
    OS << '[';
    bool NeedSep = false;
    for (auto Op : Expr->expr_ops()) {
      if (NeedSep)
        OS << ", ";
      else
        NeedSep = true;
      OS << dwarf::OperationEncodingString(Op.getOp());
      for (unsigned I = 0; I < Op.getNumArgs(); ++I)
        OS << ' ' << Op.getArg(I);
    }
    OS << "] ";
  }

  // Register or immediate value. Register 0 means undef.
  if (MI->getOperand(0).isFPImm()) {
    APFloat APF = APFloat(MI->getOperand(0).getFPImm()->getValueAPF());
    if (MI->getOperand(0).getFPImm()->getType()->isFloatTy()) {
      OS << (double)APF.convertToFloat();
    } else if (MI->getOperand(0).getFPImm()->getType()->isDoubleTy()) {
      OS << APF.convertToDouble();
    } else {
      // There is no good way to print long double.  Convert a copy to
      // double.  Ah well, it's only a comment.
      bool ignored;
      APF.convert(APFloat::IEEEdouble(), APFloat::rmNearestTiesToEven,
                  &ignored);
      OS << "(long double) " << APF.convertToDouble();
    }
  } else if (MI->getOperand(0).isImm()) {
    OS << MI->getOperand(0).getImm();
  } else if (MI->getOperand(0).isCImm()) {
    MI->getOperand(0).getCImm()->getValue().print(OS, false /*isSigned*/);
  } else {
    unsigned Reg;
    if (MI->getOperand(0).isReg()) {
      Reg = MI->getOperand(0).getReg();
    } else {
      assert(MI->getOperand(0).isFI() && "Unknown operand type");
      const TargetFrameLowering *TFI = AP.MF->getSubtarget().getFrameLowering();
      Offset += TFI->getFrameIndexReference(*AP.MF,
                                            MI->getOperand(0).getIndex(), Reg);
      MemLoc = true;
    }
    if (Reg == 0) {
      // Suppress offset, it is not meaningful here.
      OS << "undef";
      // NOTE: Want this comment at start of line, don't emit with AddComment.
      AP.OutStreamer->emitRawComment(OS.str());
      return true;
    }
    if (MemLoc)
      OS << '[';
    OS << printReg(Reg, AP.MF->getSubtarget().getRegisterInfo());
  }

  if (MemLoc)
    OS << '+' << Offset << ']';

  // NOTE: Want this comment at start of line, don't emit with AddComment.
  AP.OutStreamer->emitRawComment(OS.str());
  return true;
}

AsmPrinter::CFIMoveType AsmPrinter::needsCFIMoves() const {
  if (MAI->getExceptionHandlingType() == ExceptionHandling::DwarfCFI &&
      MF->getFunction().needsUnwindTableEntry())
    return CFI_M_EH;

  if (MMI->hasDebugInfo())
    return CFI_M_Debug;

  return CFI_M_None;
}

bool AsmPrinter::needsSEHMoves() {
  return MAI->usesWindowsCFI() && MF->getFunction().needsUnwindTableEntry();
}

void AsmPrinter::emitCFIInstruction(const MachineInstr &MI) {
  ExceptionHandling ExceptionHandlingType = MAI->getExceptionHandlingType();
  if (ExceptionHandlingType != ExceptionHandling::DwarfCFI &&
      ExceptionHandlingType != ExceptionHandling::ARM)
    return;

  if (needsCFIMoves() == CFI_M_None)
    return;

  // If there is no "real" instruction following this CFI instruction, skip
  // emitting it; it would be beyond the end of the function's FDE range.
  auto *MBB = MI.getParent();
  auto I = std::next(MI.getIterator());
  while (I != MBB->end() && I->isTransient())
    ++I;
  if (I == MBB->instr_end() &&
      MBB->getReverseIterator() == MBB->getParent()->rbegin())
    return;

  const std::vector<MCCFIInstruction> &Instrs = MF->getFrameInstructions();
  unsigned CFIIndex = MI.getOperand(0).getCFIIndex();
  const MCCFIInstruction &CFI = Instrs[CFIIndex];
  emitCFIInstruction(CFI);
}

void AsmPrinter::emitFrameAlloc(const MachineInstr &MI) {
  // The operands are the MCSymbol and the frame offset of the allocation.
  MCSymbol *FrameAllocSym = MI.getOperand(0).getMCSymbol();
  int FrameOffset = MI.getOperand(1).getImm();

  // Emit a symbol assignment.
  OutStreamer->EmitAssignment(FrameAllocSym,
                             MCConstantExpr::create(FrameOffset, OutContext));
}

void AsmPrinter::emitStackSizeSection(const MachineFunction &MF) {
  if (!MF.getTarget().Options.EmitStackSizeSection)
    return;

  MCSection *StackSizeSection = getObjFileLowering().getStackSizesSection();
  if (!StackSizeSection)
    return;

  const MachineFrameInfo &FrameInfo = MF.getFrameInfo();
  // Don't emit functions with dynamic stack allocations.
  if (FrameInfo.hasVarSizedObjects())
    return;

  OutStreamer->PushSection();
  OutStreamer->SwitchSection(StackSizeSection);

  const MCSymbol *FunctionSymbol = getSymbol(&MF.getFunction());
  uint64_t StackSize = FrameInfo.getStackSize();
  OutStreamer->EmitSymbolValue(FunctionSymbol, TM.getPointerSize());
  OutStreamer->EmitULEB128IntValue(StackSize);

  OutStreamer->PopSection();
}

static bool needFuncLabelsForEHOrDebugInfo(const MachineFunction &MF,
                                           MachineModuleInfo *MMI) {
  if (!MF.getLandingPads().empty() || MF.hasEHFunclets() || MMI->hasDebugInfo())
    return true;

  // We might emit an EH table that uses function begin and end labels even if
  // we don't have any landingpads.
  if (!MF.getFunction().hasPersonalityFn())
    return false;
  return !isNoOpWithoutInvoke(
      classifyEHPersonality(MF.getFunction().getPersonalityFn()));
}

/// EmitFunctionBody - This method emits the body and trailer for a
/// function.
void AsmPrinter::EmitFunctionBody() {
  EmitFunctionHeader();

  // Emit target-specific gunk before the function body.
  EmitFunctionBodyStart();

  bool ShouldPrintDebugScopes = MMI->hasDebugInfo();

  // Print out code for the function.
  bool HasAnyRealCode = false;
  int NumInstsInFunction = 0;
  for (auto &MBB : *MF) {
    // Print a label for the basic block.
    EmitBasicBlockStart(MBB);
    for (auto &MI : MBB) {
      // Print the assembly for the instruction.
      if (!MI.isPosition() && !MI.isImplicitDef() && !MI.isKill() &&
          !MI.isDebugValue()) {
        HasAnyRealCode = true;
        ++NumInstsInFunction;
      }

      if (ShouldPrintDebugScopes) {
        for (const HandlerInfo &HI : Handlers) {
          NamedRegionTimer T(HI.TimerName, HI.TimerDescription,
                             HI.TimerGroupName, HI.TimerGroupDescription,
                             TimePassesIsEnabled);
          HI.Handler->beginInstruction(&MI);
        }
      }

      if (isVerbose() && emitComments(MI, OutStreamer->GetCommentOS(), this)) {
        MachineInstr *MIP = const_cast<MachineInstr *>(&MI);
        MIP->setAsmPrinterFlag(MachineInstr::NoSchedComment);
      }

      switch (MI.getOpcode()) {
      case TargetOpcode::CFI_INSTRUCTION:
        emitCFIInstruction(MI);
        break;
      case TargetOpcode::LOCAL_ESCAPE:
        emitFrameAlloc(MI);
        break;
      case TargetOpcode::EH_LABEL:
      case TargetOpcode::GC_LABEL:
        OutStreamer->EmitLabel(MI.getOperand(0).getMCSymbol());
        break;
      case TargetOpcode::INLINEASM:
        EmitInlineAsm(&MI);
        break;
      case TargetOpcode::DBG_VALUE:
        if (isVerbose()) {
          if (!emitDebugValueComment(&MI, *this))
            EmitInstruction(&MI);
        }
        break;
      case TargetOpcode::IMPLICIT_DEF:
        if (isVerbose()) emitImplicitDef(&MI);
        break;
      case TargetOpcode::KILL:
        if (isVerbose()) emitKill(&MI, *this);
        break;
      default:
        EmitInstruction(&MI);
        break;
      }

      if (ShouldPrintDebugScopes) {
        for (const HandlerInfo &HI : Handlers) {
          NamedRegionTimer T(HI.TimerName, HI.TimerDescription,
                             HI.TimerGroupName, HI.TimerGroupDescription,
                             TimePassesIsEnabled);
          HI.Handler->endInstruction();
        }
      }
    }

    EmitBasicBlockEnd(MBB);
  }

  EmittedInsts += NumInstsInFunction;
  MachineOptimizationRemarkAnalysis R(DEBUG_TYPE, "InstructionCount",
                                      MF->getFunction().getSubprogram(),
                                      &MF->front());
  R << ore::NV("NumInstructions", NumInstsInFunction)
    << " instructions in function";
  ORE->emit(R);

  // If the function is empty and the object file uses .subsections_via_symbols,
  // then we need to emit *something* to the function body to prevent the
  // labels from collapsing together.  Just emit a noop.
  // Similarly, don't emit empty functions on Windows either. It can lead to
  // duplicate entries (two functions with the same RVA) in the Guard CF Table
  // after linking, causing the kernel not to load the binary:
  // https://developercommunity.visualstudio.com/content/problem/45366/vc-linker-creates-invalid-dll-with-clang-cl.html
  // FIXME: Hide this behind some API in e.g. MCAsmInfo or MCTargetStreamer.
  const Triple &TT = TM.getTargetTriple();
  if (!HasAnyRealCode && (MAI->hasSubsectionsViaSymbols() ||
                          (TT.isOSWindows() && TT.isOSBinFormatCOFF()))) {
    MCInst Noop;
    MF->getSubtarget().getInstrInfo()->getNoop(Noop);

    // Targets can opt-out of emitting the noop here by leaving the opcode
    // unspecified.
    if (Noop.getOpcode()) {
      OutStreamer->AddComment("avoids zero-length function");
      OutStreamer->EmitInstruction(Noop, getSubtargetInfo());
    }
  }

  const Function &F = MF->getFunction();
  for (const auto &BB : F) {
    if (!BB.hasAddressTaken())
      continue;
    MCSymbol *Sym = GetBlockAddressSymbol(&BB);
    if (Sym->isDefined())
      continue;
    OutStreamer->AddComment("Address of block that was removed by CodeGen");
    OutStreamer->EmitLabel(Sym);
  }

  // Emit target-specific gunk after the function body.
  EmitFunctionBodyEnd();

  if (needFuncLabelsForEHOrDebugInfo(*MF, MMI) ||
      MAI->hasDotTypeDotSizeDirective()) {
    // Create a symbol for the end of function.
    CurrentFnEnd = createTempSymbol("func_end");
    OutStreamer->EmitLabel(CurrentFnEnd);
  }

  // If the target wants a .size directive for the size of the function, emit
  // it.
  if (MAI->hasDotTypeDotSizeDirective()) {
    // We can get the size as difference between the function label and the
    // temp label.
    const MCExpr *SizeExp = MCBinaryExpr::createSub(
        MCSymbolRefExpr::create(CurrentFnEnd, OutContext),
        MCSymbolRefExpr::create(CurrentFnSymForSize, OutContext), OutContext);
    OutStreamer->emitELFSize(CurrentFnSym, SizeExp);
  }

  for (const HandlerInfo &HI : Handlers) {
    NamedRegionTimer T(HI.TimerName, HI.TimerDescription, HI.TimerGroupName,
                       HI.TimerGroupDescription, TimePassesIsEnabled);
    HI.Handler->markFunctionEnd();
  }

  // Print out jump tables referenced by the function.
  EmitJumpTableInfo();

  // Emit post-function debug and/or EH information.
  for (const HandlerInfo &HI : Handlers) {
    NamedRegionTimer T(HI.TimerName, HI.TimerDescription, HI.TimerGroupName,
                       HI.TimerGroupDescription, TimePassesIsEnabled);
    HI.Handler->endFunction(MF);
  }

  // Emit section containing stack size metadata.
  emitStackSizeSection(*MF);

  if (isVerbose())
    OutStreamer->GetCommentOS() << "-- End function\n";

  OutStreamer->AddBlankLine();
}

/// \brief Compute the number of Global Variables that uses a Constant.
static unsigned getNumGlobalVariableUses(const Constant *C) {
  if (!C)
    return 0;

  if (isa<GlobalVariable>(C))
    return 1;

  unsigned NumUses = 0;
  for (auto *CU : C->users())
    NumUses += getNumGlobalVariableUses(dyn_cast<Constant>(CU));

  return NumUses;
}

/// \brief Only consider global GOT equivalents if at least one user is a
/// cstexpr inside an initializer of another global variables. Also, don't
/// handle cstexpr inside instructions. During global variable emission,
/// candidates are skipped and are emitted later in case at least one cstexpr
/// isn't replaced by a PC relative GOT entry access.
static bool isGOTEquivalentCandidate(const GlobalVariable *GV,
                                     unsigned &NumGOTEquivUsers) {
  // Global GOT equivalents are unnamed private globals with a constant
  // pointer initializer to another global symbol. They must point to a
  // GlobalVariable or Function, i.e., as GlobalValue.
  if (!GV->hasGlobalUnnamedAddr() || !GV->hasInitializer() ||
      !GV->isConstant() || !GV->isDiscardableIfUnused() ||
      !dyn_cast<GlobalValue>(GV->getOperand(0)))
    return false;

  // To be a got equivalent, at least one of its users need to be a constant
  // expression used by another global variable.
  for (auto *U : GV->users())
    NumGOTEquivUsers += getNumGlobalVariableUses(dyn_cast<Constant>(U));

  return NumGOTEquivUsers > 0;
}

/// \brief Unnamed constant global variables solely contaning a pointer to
/// another globals variable is equivalent to a GOT table entry; it contains the
/// the address of another symbol. Optimize it and replace accesses to these
/// "GOT equivalents" by using the GOT entry for the final global instead.
/// Compute GOT equivalent candidates among all global variables to avoid
/// emitting them if possible later on, after it use is replaced by a GOT entry
/// access.
void AsmPrinter::computeGlobalGOTEquivs(Module &M) {
  if (!getObjFileLowering().supportIndirectSymViaGOTPCRel())
    return;

  for (const auto &G : M.globals()) {
    unsigned NumGOTEquivUsers = 0;
    if (!isGOTEquivalentCandidate(&G, NumGOTEquivUsers))
      continue;

    const MCSymbol *GOTEquivSym = getSymbol(&G);
    GlobalGOTEquivs[GOTEquivSym] = std::make_pair(&G, NumGOTEquivUsers);
  }
}

/// \brief Constant expressions using GOT equivalent globals may not be eligible
/// for PC relative GOT entry conversion, in such cases we need to emit such
/// globals we previously omitted in EmitGlobalVariable.
void AsmPrinter::emitGlobalGOTEquivs() {
  if (!getObjFileLowering().supportIndirectSymViaGOTPCRel())
    return;

  SmallVector<const GlobalVariable *, 8> FailedCandidates;
  for (auto &I : GlobalGOTEquivs) {
    const GlobalVariable *GV = I.second.first;
    unsigned Cnt = I.second.second;
    if (Cnt)
      FailedCandidates.push_back(GV);
  }
  GlobalGOTEquivs.clear();

  for (auto *GV : FailedCandidates)
    EmitGlobalVariable(GV);
}

void AsmPrinter::emitGlobalIndirectSymbol(Module &M,
                                          const GlobalIndirectSymbol& GIS) {
  MCSymbol *Name = getSymbol(&GIS);

  if (GIS.hasExternalLinkage() || !MAI->getWeakRefDirective())
    OutStreamer->EmitSymbolAttribute(Name, MCSA_Global);
  else if (GIS.hasWeakLinkage() || GIS.hasLinkOnceLinkage())
    OutStreamer->EmitSymbolAttribute(Name, MCSA_WeakReference);
  else
    assert(GIS.hasLocalLinkage() && "Invalid alias or ifunc linkage");

  // Set the symbol type to function if the alias has a function type.
  // This affects codegen when the aliasee is not a function.
  if (GIS.getType()->getPointerElementType()->isFunctionTy()) {
    OutStreamer->EmitSymbolAttribute(Name, MCSA_ELF_TypeFunction);
    if (isa<GlobalIFunc>(GIS))
      OutStreamer->EmitSymbolAttribute(Name, MCSA_ELF_TypeIndFunction);
  }

  EmitVisibility(Name, GIS.getVisibility());

  const MCExpr *Expr = lowerConstant(GIS.getIndirectSymbol());

  if (isa<GlobalAlias>(&GIS) && MAI->hasAltEntry() && isa<MCBinaryExpr>(Expr))
    OutStreamer->EmitSymbolAttribute(Name, MCSA_AltEntry);

  // Emit the directives as assignments aka .set:
  OutStreamer->EmitAssignment(Name, Expr);

  if (auto *GA = dyn_cast<GlobalAlias>(&GIS)) {
    // If the aliasee does not correspond to a symbol in the output, i.e. the
    // alias is not of an object or the aliased object is private, then set the
    // size of the alias symbol from the type of the alias. We don't do this in
    // other situations as the alias and aliasee having differing types but same
    // size may be intentional.
    const GlobalObject *BaseObject = GA->getBaseObject();
    if (MAI->hasDotTypeDotSizeDirective() && GA->getValueType()->isSized() &&
        (!BaseObject || BaseObject->hasPrivateLinkage())) {
      const DataLayout &DL = M.getDataLayout();
      uint64_t Size = DL.getTypeAllocSize(GA->getValueType());
      OutStreamer->emitELFSize(Name, MCConstantExpr::create(Size, OutContext));
    }
  }
}

bool AsmPrinter::doFinalization(Module &M) {
  // Set the MachineFunction to nullptr so that we can catch attempted
  // accesses to MF specific features at the module level and so that
  // we can conditionalize accesses based on whether or not it is nullptr.
  MF = nullptr;

  // Gather all GOT equivalent globals in the module. We really need two
  // passes over the globals: one to compute and another to avoid its emission
  // in EmitGlobalVariable, otherwise we would not be able to handle cases
  // where the got equivalent shows up before its use.
  computeGlobalGOTEquivs(M);

  // Emit global variables.
  for (const auto &G : M.globals())
    EmitGlobalVariable(&G);

  // Emit remaining GOT equivalent globals.
  emitGlobalGOTEquivs();

  // Emit visibility info for declarations
  for (const Function &F : M) {
    if (!F.isDeclarationForLinker())
      continue;
    GlobalValue::VisibilityTypes V = F.getVisibility();
    if (V == GlobalValue::DefaultVisibility)
      continue;

    MCSymbol *Name = getSymbol(&F);
    EmitVisibility(Name, V, false);
  }

  const TargetLoweringObjectFile &TLOF = getObjFileLowering();

  TLOF.emitModuleMetadata(*OutStreamer, M, TM);

  if (TM.getTargetTriple().isOSBinFormatELF()) {
    MachineModuleInfoELF &MMIELF = MMI->getObjFileInfo<MachineModuleInfoELF>();

    // Output stubs for external and common global variables.
    MachineModuleInfoELF::SymbolListTy Stubs = MMIELF.GetGVStubList();
    if (!Stubs.empty()) {
      OutStreamer->SwitchSection(TLOF.getDataSection());
      const DataLayout &DL = M.getDataLayout();

      for (const auto &Stub : Stubs) {
        OutStreamer->EmitLabel(Stub.first);
        OutStreamer->EmitSymbolValue(Stub.second.getPointer(),
                                     DL.getPointerSize());
      }
    }
  }

  // Finalize debug and EH information.
  for (const HandlerInfo &HI : Handlers) {
    NamedRegionTimer T(HI.TimerName, HI.TimerDescription, HI.TimerGroupName,
                       HI.TimerGroupDescription, TimePassesIsEnabled);
    HI.Handler->endModule();
    delete HI.Handler;
  }
  Handlers.clear();
  DD = nullptr;

  // If the target wants to know about weak references, print them all.
  if (MAI->getWeakRefDirective()) {
    // FIXME: This is not lazy, it would be nice to only print weak references
    // to stuff that is actually used.  Note that doing so would require targets
    // to notice uses in operands (due to constant exprs etc).  This should
    // happen with the MC stuff eventually.

    // Print out module-level global objects here.
    for (const auto &GO : M.global_objects()) {
      if (!GO.hasExternalWeakLinkage())
        continue;
      OutStreamer->EmitSymbolAttribute(getSymbol(&GO), MCSA_WeakReference);
    }
  }

  OutStreamer->AddBlankLine();

  // Print aliases in topological order, that is, for each alias a = b,
  // b must be printed before a.
  // This is because on some targets (e.g. PowerPC) linker expects aliases in
  // such an order to generate correct TOC information.
  SmallVector<const GlobalAlias *, 16> AliasStack;
  SmallPtrSet<const GlobalAlias *, 16> AliasVisited;
  for (const auto &Alias : M.aliases()) {
    for (const GlobalAlias *Cur = &Alias; Cur;
         Cur = dyn_cast<GlobalAlias>(Cur->getAliasee())) {
      if (!AliasVisited.insert(Cur).second)
        break;
      AliasStack.push_back(Cur);
    }
    for (const GlobalAlias *AncestorAlias : llvm::reverse(AliasStack))
      emitGlobalIndirectSymbol(M, *AncestorAlias);
    AliasStack.clear();
  }
  for (const auto &IFunc : M.ifuncs())
    emitGlobalIndirectSymbol(M, IFunc);

  GCModuleInfo *MI = getAnalysisIfAvailable<GCModuleInfo>();
  assert(MI && "AsmPrinter didn't require GCModuleInfo?");
  for (GCModuleInfo::iterator I = MI->end(), E = MI->begin(); I != E; )
    if (GCMetadataPrinter *MP = GetOrCreateGCPrinter(**--I))
      MP->finishAssembly(M, *MI, *this);

  // Emit llvm.ident metadata in an '.ident' directive.
  EmitModuleIdents(M);

  // Emit __morestack address if needed for indirect calls.
  if (MMI->usesMorestackAddr()) {
    unsigned Align = 1;
    MCSection *ReadOnlySection = getObjFileLowering().getSectionForConstant(
        getDataLayout(), SectionKind::getReadOnly(),
        /*C=*/nullptr, Align);
    OutStreamer->SwitchSection(ReadOnlySection);

    MCSymbol *AddrSymbol =
        OutContext.getOrCreateSymbol(StringRef("__morestack_addr"));
    OutStreamer->EmitLabel(AddrSymbol);

    unsigned PtrSize = MAI->getCodePointerSize();
    OutStreamer->EmitSymbolValue(GetExternalSymbolSymbol("__morestack"),
                                 PtrSize);
  }

  // Emit .note.GNU-split-stack and .note.GNU-no-split-stack sections if
  // split-stack is used.
  if (TM.getTargetTriple().isOSBinFormatELF() && MMI->hasSplitStack()) {
    OutStreamer->SwitchSection(
        OutContext.getELFSection(".note.GNU-split-stack", ELF::SHT_PROGBITS, 0));
    if (MMI->hasNosplitStack())
      OutStreamer->SwitchSection(
          OutContext.getELFSection(".note.GNU-no-split-stack", ELF::SHT_PROGBITS, 0));
  }

  // If we don't have any trampolines, then we don't require stack memory
  // to be executable. Some targets have a directive to declare this.
  Function *InitTrampolineIntrinsic = M.getFunction("llvm.init.trampoline");
  if (!InitTrampolineIntrinsic || InitTrampolineIntrinsic->use_empty())
    if (MCSection *S = MAI->getNonexecutableStackSection(OutContext))
      OutStreamer->SwitchSection(S);

  if (TM.getTargetTriple().isOSBinFormatCOFF()) {
    // Emit /EXPORT: flags for each exported global as necessary.
    const auto &TLOF = getObjFileLowering();
    std::string Flags;

    for (const GlobalValue &GV : M.global_values()) {
      raw_string_ostream OS(Flags);
      TLOF.emitLinkerFlagsForGlobal(OS, &GV);
      OS.flush();
      if (!Flags.empty()) {
        OutStreamer->SwitchSection(TLOF.getDrectveSection());
        OutStreamer->EmitBytes(Flags);
      }
      Flags.clear();
    }

    // Emit /INCLUDE: flags for each used global as necessary.
    if (const auto *LU = M.getNamedGlobal("llvm.used")) {
      assert(LU->hasInitializer() &&
             "expected llvm.used to have an initializer");
      assert(isa<ArrayType>(LU->getValueType()) &&
             "expected llvm.used to be an array type");
      if (const auto *A = cast<ConstantArray>(LU->getInitializer())) {
        for (const Value *Op : A->operands()) {
          const auto *GV =
              cast<GlobalValue>(Op->stripPointerCastsNoFollowAliases());
          // Global symbols with internal or private linkage are not visible to
          // the linker, and thus would cause an error when the linker tried to
          // preserve the symbol due to the `/include:` directive.
          if (GV->hasLocalLinkage())
            continue;

          raw_string_ostream OS(Flags);
          TLOF.emitLinkerFlagsForUsed(OS, GV);
          OS.flush();

          if (!Flags.empty()) {
            OutStreamer->SwitchSection(TLOF.getDrectveSection());
            OutStreamer->EmitBytes(Flags);
          }
          Flags.clear();
        }
      }
    }
  }

  // Allow the target to emit any magic that it wants at the end of the file,
  // after everything else has gone out.
  EmitEndOfAsmFile(M);

  MMI = nullptr;

  OutStreamer->Finish();
  OutStreamer->reset();

  return false;
}

MCSymbol *AsmPrinter::getCurExceptionSym() {
  if (!CurExceptionSym)
    CurExceptionSym = createTempSymbol("exception");
  return CurExceptionSym;
}

void AsmPrinter::SetupMachineFunction(MachineFunction &MF) {
  this->MF = &MF;
  // Get the function symbol.
  CurrentFnSym = getSymbol(&MF.getFunction());
  CurrentFnSymForSize = CurrentFnSym;
  CurrentFnBegin = nullptr;
  CurExceptionSym = nullptr;
  bool NeedsLocalForSize = MAI->needsLocalForSize();
  if (needFuncLabelsForEHOrDebugInfo(MF, MMI) || NeedsLocalForSize) {
    CurrentFnBegin = createTempSymbol("func_begin");
    if (NeedsLocalForSize)
      CurrentFnSymForSize = CurrentFnBegin;
  }

  ORE = &getAnalysis<MachineOptimizationRemarkEmitterPass>().getORE();
  LI = &getAnalysis<MachineLoopInfo>();

  const TargetSubtargetInfo &STI = MF.getSubtarget();
  EnablePrintSchedInfo = PrintSchedule.getNumOccurrences()
                             ? PrintSchedule
                             : STI.supportPrintSchedInfo();
}

namespace {

// Keep track the alignment, constpool entries per Section.
  struct SectionCPs {
    MCSection *S;
    unsigned Alignment;
    SmallVector<unsigned, 4> CPEs;

    SectionCPs(MCSection *s, unsigned a) : S(s), Alignment(a) {}
  };

} // end anonymous namespace

/// EmitConstantPool - Print to the current output stream assembly
/// representations of the constants in the constant pool MCP. This is
/// used to print out constants which have been "spilled to memory" by
/// the code generator.
void AsmPrinter::EmitConstantPool() {
  const MachineConstantPool *MCP = MF->getConstantPool();
  const std::vector<MachineConstantPoolEntry> &CP = MCP->getConstants();
  if (CP.empty()) return;

  // Calculate sections for constant pool entries. We collect entries to go into
  // the same section together to reduce amount of section switch statements.
  SmallVector<SectionCPs, 4> CPSections;
  for (unsigned i = 0, e = CP.size(); i != e; ++i) {
    const MachineConstantPoolEntry &CPE = CP[i];
    unsigned Align = CPE.getAlignment();

    SectionKind Kind = CPE.getSectionKind(&getDataLayout());

    const Constant *C = nullptr;
    if (!CPE.isMachineConstantPoolEntry())
      C = CPE.Val.ConstVal;

    MCSection *S = getObjFileLowering().getSectionForConstant(getDataLayout(),
                                                              Kind, C, Align);

    // The number of sections are small, just do a linear search from the
    // last section to the first.
    bool Found = false;
    unsigned SecIdx = CPSections.size();
    while (SecIdx != 0) {
      if (CPSections[--SecIdx].S == S) {
        Found = true;
        break;
      }
    }
    if (!Found) {
      SecIdx = CPSections.size();
      CPSections.push_back(SectionCPs(S, Align));
    }

    if (Align > CPSections[SecIdx].Alignment)
      CPSections[SecIdx].Alignment = Align;
    CPSections[SecIdx].CPEs.push_back(i);
  }

  // Now print stuff into the calculated sections.
  const MCSection *CurSection = nullptr;
  unsigned Offset = 0;
  for (unsigned i = 0, e = CPSections.size(); i != e; ++i) {
    for (unsigned j = 0, ee = CPSections[i].CPEs.size(); j != ee; ++j) {
      unsigned CPI = CPSections[i].CPEs[j];
      MCSymbol *Sym = GetCPISymbol(CPI);
      if (!Sym->isUndefined())
        continue;

      if (CurSection != CPSections[i].S) {
        OutStreamer->SwitchSection(CPSections[i].S);
        EmitAlignment(Log2_32(CPSections[i].Alignment));
        CurSection = CPSections[i].S;
        Offset = 0;
      }

      MachineConstantPoolEntry CPE = CP[CPI];

      // Emit inter-object padding for alignment.
      unsigned AlignMask = CPE.getAlignment() - 1;
      unsigned NewOffset = (Offset + AlignMask) & ~AlignMask;
      OutStreamer->EmitZeros(NewOffset - Offset);

      Type *Ty = CPE.getType();
      Offset = NewOffset + getDataLayout().getTypeAllocSize(Ty);

      OutStreamer->EmitLabel(Sym);
      if (CPE.isMachineConstantPoolEntry())
        EmitMachineConstantPoolValue(CPE.Val.MachineCPVal);
      else
        EmitGlobalConstant(getDataLayout(), CPE.Val.ConstVal);
    }
  }
}

/// EmitJumpTableInfo - Print assembly representations of the jump tables used
/// by the current function to the current output stream.
void AsmPrinter::EmitJumpTableInfo() {
  const DataLayout &DL = MF->getDataLayout();
  const MachineJumpTableInfo *MJTI = MF->getJumpTableInfo();
  if (!MJTI) return;
  if (MJTI->getEntryKind() == MachineJumpTableInfo::EK_Inline) return;
  const std::vector<MachineJumpTableEntry> &JT = MJTI->getJumpTables();
  if (JT.empty()) return;

  // Pick the directive to use to print the jump table entries, and switch to
  // the appropriate section.
  const Function &F = MF->getFunction();
  const TargetLoweringObjectFile &TLOF = getObjFileLowering();
  bool JTInDiffSection = !TLOF.shouldPutJumpTableInFunctionSection(
      MJTI->getEntryKind() == MachineJumpTableInfo::EK_LabelDifference32,
      F);
  if (JTInDiffSection) {
    // Drop it in the readonly section.
    MCSection *ReadOnlySection = TLOF.getSectionForJumpTable(F, TM);
    OutStreamer->SwitchSection(ReadOnlySection);
  }

  EmitAlignment(Log2_32(MJTI->getEntryAlignment(DL)));

  // Jump tables in code sections are marked with a data_region directive
  // where that's supported.
  if (!JTInDiffSection)
    OutStreamer->EmitDataRegion(MCDR_DataRegionJT32);

  for (unsigned JTI = 0, e = JT.size(); JTI != e; ++JTI) {
    const std::vector<MachineBasicBlock*> &JTBBs = JT[JTI].MBBs;

    // If this jump table was deleted, ignore it.
    if (JTBBs.empty()) continue;

    // For the EK_LabelDifference32 entry, if using .set avoids a relocation,
    /// emit a .set directive for each unique entry.
    if (MJTI->getEntryKind() == MachineJumpTableInfo::EK_LabelDifference32 &&
        MAI->doesSetDirectiveSuppressReloc()) {
      SmallPtrSet<const MachineBasicBlock*, 16> EmittedSets;
      const TargetLowering *TLI = MF->getSubtarget().getTargetLowering();
      const MCExpr *Base = TLI->getPICJumpTableRelocBaseExpr(MF,JTI,OutContext);
      for (unsigned ii = 0, ee = JTBBs.size(); ii != ee; ++ii) {
        const MachineBasicBlock *MBB = JTBBs[ii];
        if (!EmittedSets.insert(MBB).second)
          continue;

        // .set LJTSet, LBB32-base
        const MCExpr *LHS =
          MCSymbolRefExpr::create(MBB->getSymbol(), OutContext);
        OutStreamer->EmitAssignment(GetJTSetSymbol(JTI, MBB->getNumber()),
                                    MCBinaryExpr::createSub(LHS, Base,
                                                            OutContext));
      }
    }

    // On some targets (e.g. Darwin) we want to emit two consecutive labels
    // before each jump table.  The first label is never referenced, but tells
    // the assembler and linker the extents of the jump table object.  The
    // second label is actually referenced by the code.
    if (JTInDiffSection && DL.hasLinkerPrivateGlobalPrefix())
      // FIXME: This doesn't have to have any specific name, just any randomly
      // named and numbered 'l' label would work.  Simplify GetJTISymbol.
      OutStreamer->EmitLabel(GetJTISymbol(JTI, true));

    auto JTSym = GetJTISymbol(JTI);
    OutStreamer->EmitLabel(JTSym);

    for (unsigned ii = 0, ee = JTBBs.size(); ii != ee; ++ii)
      EmitJumpTableEntry(MJTI, JTBBs[ii], JTI);

    if (MAI->hasDotTypeDotSizeDirective()) {
      auto JTEnd = createTempSymbol(JTSym->getName() + "_end");
      OutStreamer->EmitLabel(JTEnd);
      const MCExpr *SizeExp = MCBinaryExpr::createSub(
        MCSymbolRefExpr::create(JTEnd, OutContext),
        MCSymbolRefExpr::create(JTSym, OutContext), OutContext);
      OutStreamer->emitELFSize(JTSym, SizeExp);
    }
  }
  if (!JTInDiffSection)
    OutStreamer->EmitDataRegion(MCDR_DataRegionEnd);
}

/// EmitJumpTableEntry - Emit a jump table entry for the specified MBB to the
/// current stream.
void AsmPrinter::EmitJumpTableEntry(const MachineJumpTableInfo *MJTI,
                                    const MachineBasicBlock *MBB,
                                    unsigned UID) const {
  assert(MBB && MBB->getNumber() >= 0 && "Invalid basic block");
  const MCExpr *Value = nullptr;
  switch (MJTI->getEntryKind()) {
  case MachineJumpTableInfo::EK_Inline:
    llvm_unreachable("Cannot emit EK_Inline jump table entry");
  case MachineJumpTableInfo::EK_Custom32:
    Value = MF->getSubtarget().getTargetLowering()->LowerCustomJumpTableEntry(
        MJTI, MBB, UID, OutContext);
    break;
  case MachineJumpTableInfo::EK_BlockAddress:
    // EK_BlockAddress - Each entry is a plain address of block, e.g.:
    //     .word LBB123
    Value = MCSymbolRefExpr::create(MBB->getSymbol(), OutContext);
    break;
  case MachineJumpTableInfo::EK_GPRel32BlockAddress: {
    // EK_GPRel32BlockAddress - Each entry is an address of block, encoded
    // with a relocation as gp-relative, e.g.:
    //     .gprel32 LBB123
    MCSymbol *MBBSym = MBB->getSymbol();
    OutStreamer->EmitGPRel32Value(MCSymbolRefExpr::create(MBBSym, OutContext));
    return;
  }

  case MachineJumpTableInfo::EK_GPRel64BlockAddress: {
    // EK_GPRel64BlockAddress - Each entry is an address of block, encoded
    // with a relocation as gp-relative, e.g.:
    //     .gpdword LBB123
    MCSymbol *MBBSym = MBB->getSymbol();
    OutStreamer->EmitGPRel64Value(MCSymbolRefExpr::create(MBBSym, OutContext));
    return;
  }

  case MachineJumpTableInfo::EK_LabelDifference32: {
    // Each entry is the address of the block minus the address of the jump
    // table. This is used for PIC jump tables where gprel32 is not supported.
    // e.g.:
    //      .word LBB123 - LJTI1_2
    // If the .set directive avoids relocations, this is emitted as:
    //      .set L4_5_set_123, LBB123 - LJTI1_2
    //      .word L4_5_set_123
    if (MAI->doesSetDirectiveSuppressReloc()) {
      Value = MCSymbolRefExpr::create(GetJTSetSymbol(UID, MBB->getNumber()),
                                      OutContext);
      break;
    }
    Value = MCSymbolRefExpr::create(MBB->getSymbol(), OutContext);
    const TargetLowering *TLI = MF->getSubtarget().getTargetLowering();
    const MCExpr *Base = TLI->getPICJumpTableRelocBaseExpr(MF, UID, OutContext);
    Value = MCBinaryExpr::createSub(Value, Base, OutContext);
    break;
  }
  }

  assert(Value && "Unknown entry kind!");

  unsigned EntrySize = MJTI->getEntrySize(getDataLayout());
  OutStreamer->EmitValue(Value, EntrySize);
}

/// EmitSpecialLLVMGlobal - Check to see if the specified global is a
/// special global used by LLVM.  If so, emit it and return true, otherwise
/// do nothing and return false.
bool AsmPrinter::EmitSpecialLLVMGlobal(const GlobalVariable *GV) {
  if (GV->getName() == "llvm.used") {
    if (MAI->hasNoDeadStrip())    // No need to emit this at all.
      EmitLLVMUsedList(cast<ConstantArray>(GV->getInitializer()));
    return true;
  }

  // Ignore debug and non-emitted data.  This handles llvm.compiler.used.
  if (GV->getSection() == "llvm.metadata" ||
      GV->hasAvailableExternallyLinkage())
    return true;

  if (!GV->hasAppendingLinkage()) return false;

  assert(GV->hasInitializer() && "Not a special LLVM global!");

  if (GV->getName() == "llvm.global_ctors") {
    EmitXXStructorList(GV->getParent()->getDataLayout(), GV->getInitializer(),
                       /* isCtor */ true);

    return true;
  }

  if (GV->getName() == "llvm.global_dtors") {
    EmitXXStructorList(GV->getParent()->getDataLayout(), GV->getInitializer(),
                       /* isCtor */ false);

    return true;
  }

  report_fatal_error("unknown special variable");
}

/// EmitLLVMUsedList - For targets that define a MAI::UsedDirective, mark each
/// global in the specified llvm.used list for which emitUsedDirectiveFor
/// is true, as being used with this directive.
void AsmPrinter::EmitLLVMUsedList(const ConstantArray *InitList) {
  // Should be an array of 'i8*'.
  for (unsigned i = 0, e = InitList->getNumOperands(); i != e; ++i) {
    const GlobalValue *GV =
      dyn_cast<GlobalValue>(InitList->getOperand(i)->stripPointerCasts());
    if (GV)
      OutStreamer->EmitSymbolAttribute(getSymbol(GV), MCSA_NoDeadStrip);
  }
}

namespace {

struct Structor {
  int Priority = 0;
  Constant *Func = nullptr;
  GlobalValue *ComdatKey = nullptr;

  Structor() = default;
};

} // end anonymous namespace

/// EmitXXStructorList - Emit the ctor or dtor list taking into account the init
/// priority.
void AsmPrinter::EmitXXStructorList(const DataLayout &DL, const Constant *List,
                                    bool isCtor) {
  // Should be an array of '{ int, void ()* }' structs.  The first value is the
  // init priority.
  if (!isa<ConstantArray>(List)) return;

  // Sanity check the structors list.
  const ConstantArray *InitList = dyn_cast<ConstantArray>(List);
  if (!InitList) return; // Not an array!
  StructType *ETy = dyn_cast<StructType>(InitList->getType()->getElementType());
  // FIXME: Only allow the 3-field form in LLVM 4.0.
  if (!ETy || ETy->getNumElements() < 2 || ETy->getNumElements() > 3)
    return; // Not an array of two or three elements!
  if (!isa<IntegerType>(ETy->getTypeAtIndex(0U)) ||
      !isa<PointerType>(ETy->getTypeAtIndex(1U))) return; // Not (int, ptr).
  if (ETy->getNumElements() == 3 && !isa<PointerType>(ETy->getTypeAtIndex(2U)))
    return; // Not (int, ptr, ptr).

  // Gather the structors in a form that's convenient for sorting by priority.
  SmallVector<Structor, 8> Structors;
  for (Value *O : InitList->operands()) {
    ConstantStruct *CS = dyn_cast<ConstantStruct>(O);
    if (!CS) continue; // Malformed.
    if (CS->getOperand(1)->isNullValue())
      break;  // Found a null terminator, skip the rest.
    ConstantInt *Priority = dyn_cast<ConstantInt>(CS->getOperand(0));
    if (!Priority) continue; // Malformed.
    Structors.push_back(Structor());
    Structor &S = Structors.back();
    S.Priority = Priority->getLimitedValue(65535);
    S.Func = CS->getOperand(1);
    if (ETy->getNumElements() == 3 && !CS->getOperand(2)->isNullValue())
      S.ComdatKey =
          dyn_cast<GlobalValue>(CS->getOperand(2)->stripPointerCasts());
  }

  // Emit the function pointers in the target-specific order
  unsigned Align = Log2_32(DL.getPointerPrefAlignment());
  std::stable_sort(Structors.begin(), Structors.end(),
                   [](const Structor &L,
                      const Structor &R) { return L.Priority < R.Priority; });
  for (Structor &S : Structors) {
    const TargetLoweringObjectFile &Obj = getObjFileLowering();
    const MCSymbol *KeySym = nullptr;
    if (GlobalValue *GV = S.ComdatKey) {
      if (GV->isDeclarationForLinker())
        // If the associated variable is not defined in this module
        // (it might be available_externally, or have been an
        // available_externally definition that was dropped by the
        // EliminateAvailableExternally pass), some other TU
        // will provide its dynamic initializer.
        continue;

      KeySym = getSymbol(GV);
    }
    MCSection *OutputSection =
        (isCtor ? Obj.getStaticCtorSection(S.Priority, KeySym)
                : Obj.getStaticDtorSection(S.Priority, KeySym));
    OutStreamer->SwitchSection(OutputSection);
    if (OutStreamer->getCurrentSection() != OutStreamer->getPreviousSection())
      EmitAlignment(Align);
    EmitXXStructor(DL, S.Func);
  }
}

void AsmPrinter::EmitModuleIdents(Module &M) {
  if (!MAI->hasIdentDirective())
    return;

  if (const NamedMDNode *NMD = M.getNamedMetadata("llvm.ident")) {
    for (unsigned i = 0, e = NMD->getNumOperands(); i != e; ++i) {
      const MDNode *N = NMD->getOperand(i);
      assert(N->getNumOperands() == 1 &&
             "llvm.ident metadata entry can have only one operand");
      const MDString *S = cast<MDString>(N->getOperand(0));
      OutStreamer->EmitIdent(S->getString());
    }
  }
}

//===--------------------------------------------------------------------===//
// Emission and print routines
//

/// EmitInt8 - Emit a byte directive and value.
///
void AsmPrinter::EmitInt8(int Value) const {
  OutStreamer->EmitIntValue(Value, 1);
}

/// EmitInt16 - Emit a short directive and value.
void AsmPrinter::EmitInt16(int Value) const {
  OutStreamer->EmitIntValue(Value, 2);
}

/// EmitInt32 - Emit a long directive and value.
void AsmPrinter::EmitInt32(int Value) const {
  OutStreamer->EmitIntValue(Value, 4);
}

/// Emit something like ".long Hi-Lo" where the size in bytes of the directive
/// is specified by Size and Hi/Lo specify the labels. This implicitly uses
/// .set if it avoids relocations.
void AsmPrinter::EmitLabelDifference(const MCSymbol *Hi, const MCSymbol *Lo,
                                     unsigned Size) const {
  OutStreamer->emitAbsoluteSymbolDiff(Hi, Lo, Size);
}

/// EmitLabelPlusOffset - Emit something like ".long Label+Offset"
/// where the size in bytes of the directive is specified by Size and Label
/// specifies the label.  This implicitly uses .set if it is available.
void AsmPrinter::EmitLabelPlusOffset(const MCSymbol *Label, uint64_t Offset,
                                     unsigned Size,
                                     bool IsSectionRelative) const {
  if (MAI->needsDwarfSectionOffsetDirective() && IsSectionRelative) {
    OutStreamer->EmitCOFFSecRel32(Label, Offset);
    if (Size > 4)
      OutStreamer->EmitZeros(Size - 4);
    return;
  }

  // Emit Label+Offset (or just Label if Offset is zero)
  const MCExpr *Expr = MCSymbolRefExpr::create(Label, OutContext);
  if (Offset)
    Expr = MCBinaryExpr::createAdd(
        Expr, MCConstantExpr::create(Offset, OutContext), OutContext);

  OutStreamer->EmitValue(Expr, Size);
}

//===----------------------------------------------------------------------===//

// EmitAlignment - Emit an alignment directive to the specified power of
// two boundary.  For example, if you pass in 3 here, you will get an 8
// byte alignment.  If a global value is specified, and if that global has
// an explicit alignment requested, it will override the alignment request
// if required for correctness.
void AsmPrinter::EmitAlignment(unsigned NumBits, const GlobalObject *GV) const {
  if (GV)
    NumBits = getGVAlignmentLog2(GV, GV->getParent()->getDataLayout(), NumBits);

  if (NumBits == 0) return;   // 1-byte aligned: no need to emit alignment.

  assert(NumBits <
             static_cast<unsigned>(std::numeric_limits<unsigned>::digits) &&
         "undefined behavior");
  if (getCurrentSection()->getKind().isText())
    OutStreamer->EmitCodeAlignment(1u << NumBits);
  else
    OutStreamer->EmitValueToAlignment(1u << NumBits);
}

//===----------------------------------------------------------------------===//
// Constant emission.
//===----------------------------------------------------------------------===//

const MCExpr *AsmPrinter::lowerConstant(const Constant *CV) {
  MCContext &Ctx = OutContext;

  if (CV->isNullValue() || isa<UndefValue>(CV))
    return MCConstantExpr::create(0, Ctx);

  if (const ConstantInt *CI = dyn_cast<ConstantInt>(CV))
    return MCConstantExpr::create(CI->getZExtValue(), Ctx);

  if (const GlobalValue *GV = dyn_cast<GlobalValue>(CV))
    return MCSymbolRefExpr::create(getSymbol(GV), Ctx);

  if (const BlockAddress *BA = dyn_cast<BlockAddress>(CV))
    return MCSymbolRefExpr::create(GetBlockAddressSymbol(BA), Ctx);

  const ConstantExpr *CE = dyn_cast<ConstantExpr>(CV);
  if (!CE) {
    llvm_unreachable("Unknown constant value to lower!");
  }

  switch (CE->getOpcode()) {
  default:
    // If the code isn't optimized, there may be outstanding folding
    // opportunities. Attempt to fold the expression using DataLayout as a
    // last resort before giving up.
    if (Constant *C = ConstantFoldConstant(CE, getDataLayout()))
      if (C != CE)
        return lowerConstant(C);

    // Otherwise report the problem to the user.
    {
      std::string S;
      raw_string_ostream OS(S);
      OS << "Unsupported expression in static initializer: ";
      CE->printAsOperand(OS, /*PrintType=*/false,
                     !MF ? nullptr : MF->getFunction().getParent());
      report_fatal_error(OS.str());
    }

  case Instruction::AddrSpaceCast: {
    return lowerConstant(CE->getOperand(0));
  }

  case Instruction::GetElementPtr: {
    // Generate a symbolic expression for the byte address
    APInt OffsetAI(getDataLayout().getPointerBaseSizeInBits(CE->getType()), 0);
    cast<GEPOperator>(CE)->accumulateConstantOffset(getDataLayout(), OffsetAI);

    const MCExpr *Base = lowerConstant(CE->getOperand(0));
    if (!OffsetAI)
      return Base;

    int64_t Offset = OffsetAI.getSExtValue();
    return MCBinaryExpr::createAdd(Base, MCConstantExpr::create(Offset, Ctx),
                                   Ctx);
  }

  case Instruction::Trunc:
    // We emit the value and depend on the assembler to truncate the generated
    // expression properly.  This is important for differences between
    // blockaddress labels.  Since the two labels are in the same function, it
    // is reasonable to treat their delta as a 32-bit value.
    LLVM_FALLTHROUGH;
  case Instruction::BitCast:
    return lowerConstant(CE->getOperand(0));

  case Instruction::IntToPtr: {
    const DataLayout &DL = getDataLayout();

    // Handle casts to pointers by changing them into casts to the appropriate
    // integer type.  This promotes constant folding and simplifies this code.
    Constant *Op = CE->getOperand(0);
    Op = ConstantExpr::getIntegerCast(Op, DL.getIntPtrType(CV->getType()),
                                      false/*ZExt*/);
    return lowerConstant(Op);
  }

  case Instruction::PtrToInt: {
    const DataLayout &DL = getDataLayout();

    // Support only foldable casts to/from pointers that can be eliminated by
    // changing the pointer to the appropriately sized integer type.
    Constant *Op = CE->getOperand(0);
    Type *Ty = CE->getType();

    const MCExpr *OpExpr = lowerConstant(Op);

    // We can emit the pointer value into this slot if the slot is an
    // integer slot equal to the size of the pointer.
    if (DL.getTypeAllocSize(Ty) == DL.getTypeAllocSize(Op->getType()))
      return OpExpr;
    if (Op->getType()->isPtrOrPtrVectorTy() &&
        DL.getTypeAllocSize(Ty) == DL.getPointerBaseSize(Op->getType()->getPointerAddressSpace()))
      return OpExpr;
    assert(!DL.isFatPointer(Op->getType()) && "Fat pointer should not be masked when lowering constant.");

    // Otherwise the pointer is smaller than the resultant integer, mask off
    // the high bits so we are sure to get a proper truncation if the input is
    // a constant expr.
    unsigned InBits = DL.getTypeAllocSizeInBits(Op->getType());
    const MCExpr *MaskExpr = MCConstantExpr::create(~0ULL >> (64-InBits), Ctx);

    return MCBinaryExpr::createAnd(OpExpr, MaskExpr, Ctx);
  }

  case Instruction::Sub: {
    GlobalValue *LHSGV;
    APInt LHSOffset;
    if (IsConstantOffsetFromGlobal(CE->getOperand(0), LHSGV, LHSOffset,
                                   getDataLayout(), false)) {
      GlobalValue *RHSGV;
      APInt RHSOffset;
      if (IsConstantOffsetFromGlobal(CE->getOperand(1), RHSGV, RHSOffset,
                                     getDataLayout(), false)) {
        const MCExpr *RelocExpr =
            getObjFileLowering().lowerRelativeReference(LHSGV, RHSGV, TM);
        if (!RelocExpr)
          RelocExpr = MCBinaryExpr::createSub(
              MCSymbolRefExpr::create(getSymbol(LHSGV), Ctx),
              MCSymbolRefExpr::create(getSymbol(RHSGV), Ctx), Ctx);
        int64_t Addend = (LHSOffset - RHSOffset).getSExtValue();
        if (Addend != 0)
          RelocExpr = MCBinaryExpr::createAdd(
              RelocExpr, MCConstantExpr::create(Addend, Ctx), Ctx);
        return RelocExpr;
      }
    }
  }
  // else fallthrough
  LLVM_FALLTHROUGH;

  // The MC library also has a right-shift operator, but it isn't consistently
  // signed or unsigned between different targets.
  case Instruction::Add:
  case Instruction::Mul:
  case Instruction::SDiv:
  case Instruction::SRem:
  case Instruction::Shl:
  case Instruction::And:
  case Instruction::Or:
  case Instruction::Xor: {
    const MCExpr *LHS = lowerConstant(CE->getOperand(0));
    const MCExpr *RHS = lowerConstant(CE->getOperand(1));
    switch (CE->getOpcode()) {
    default: llvm_unreachable("Unknown binary operator constant cast expr");
    case Instruction::Add: return MCBinaryExpr::createAdd(LHS, RHS, Ctx);
    case Instruction::Sub: return MCBinaryExpr::createSub(LHS, RHS, Ctx);
    case Instruction::Mul: return MCBinaryExpr::createMul(LHS, RHS, Ctx);
    case Instruction::SDiv: return MCBinaryExpr::createDiv(LHS, RHS, Ctx);
    case Instruction::SRem: return MCBinaryExpr::createMod(LHS, RHS, Ctx);
    case Instruction::Shl: return MCBinaryExpr::createShl(LHS, RHS, Ctx);
    case Instruction::And: return MCBinaryExpr::createAnd(LHS, RHS, Ctx);
    case Instruction::Or:  return MCBinaryExpr::createOr (LHS, RHS, Ctx);
    case Instruction::Xor: return MCBinaryExpr::createXor(LHS, RHS, Ctx);
    }
  }
  }
}

static void emitGlobalConstantImpl(const DataLayout &DL, const Constant *C,
                                   AsmPrinter &AP,
                                   const Constant *BaseCV = nullptr,
                                   uint64_t Offset = 0);

static void emitGlobalConstantFP(const ConstantFP *CFP, AsmPrinter &AP);

/// isRepeatedByteSequence - Determine whether the given value is
/// composed of a repeated sequence of identical bytes and return the
/// byte value.  If it is not a repeated sequence, return -1.
static int isRepeatedByteSequence(const ConstantDataSequential *V) {
  StringRef Data = V->getRawDataValues();
  assert(!Data.empty() && "Empty aggregates should be CAZ node");
  char C = Data[0];
  for (unsigned i = 1, e = Data.size(); i != e; ++i)
    if (Data[i] != C) return -1;
  return static_cast<uint8_t>(C); // Ensure 255 is not returned as -1.
}

/// isRepeatedByteSequence - Determine whether the given value is
/// composed of a repeated sequence of identical bytes and return the
/// byte value.  If it is not a repeated sequence, return -1.
static int isRepeatedByteSequence(const Value *V, const DataLayout &DL) {
  if (const ConstantInt *CI = dyn_cast<ConstantInt>(V)) {
    uint64_t Size = DL.getTypeAllocSizeInBits(V->getType());
    assert(Size % 8 == 0);

    // Extend the element to take zero padding into account.
    APInt Value = CI->getValue().zextOrSelf(Size);
    if (!Value.isSplat(8))
      return -1;

    return Value.zextOrTrunc(8).getZExtValue();
  }
  if (const ConstantArray *CA = dyn_cast<ConstantArray>(V)) {
    // Make sure all array elements are sequences of the same repeated
    // byte.
    assert(CA->getNumOperands() != 0 && "Should be a CAZ");
    Constant *Op0 = CA->getOperand(0);
    int Byte = isRepeatedByteSequence(Op0, DL);
    if (Byte == -1)
      return -1;

    // All array elements must be equal.
    for (unsigned i = 1, e = CA->getNumOperands(); i != e; ++i)
      if (CA->getOperand(i) != Op0)
        return -1;
    return Byte;
  }

  if (const ConstantDataSequential *CDS = dyn_cast<ConstantDataSequential>(V))
    return isRepeatedByteSequence(CDS);

  return -1;
}

static void emitGlobalConstantDataSequential(const DataLayout &DL,
                                             const ConstantDataSequential *CDS,
                                             AsmPrinter &AP) {
  // See if we can aggregate this into a .fill, if so, emit it as such.
  int Value = isRepeatedByteSequence(CDS, DL);
  if (Value != -1) {
    uint64_t Bytes = DL.getTypeAllocSize(CDS->getType());
    // Don't emit a 1-byte object as a .fill.
    if (Bytes > 1)
      return AP.OutStreamer->emitFill(Bytes, Value);
  }

  // If this can be emitted with .ascii/.asciz, emit it as such.
  if (CDS->isString())
    return AP.OutStreamer->EmitBytes(CDS->getAsString());

  // Otherwise, emit the values in successive locations.
  unsigned ElementByteSize = CDS->getElementByteSize();
  if (isa<IntegerType>(CDS->getElementType())) {
    for (unsigned i = 0, e = CDS->getNumElements(); i != e; ++i) {
      if (AP.isVerbose())
        AP.OutStreamer->GetCommentOS() << format("0x%" PRIx64 "\n",
                                                 CDS->getElementAsInteger(i));
      AP.OutStreamer->EmitIntValue(CDS->getElementAsInteger(i),
                                   ElementByteSize);
    }
  } else {
    for (unsigned I = 0, E = CDS->getNumElements(); I != E; ++I)
      emitGlobalConstantFP(cast<ConstantFP>(CDS->getElementAsConstant(I)), AP);
  }

  unsigned Size = DL.getTypeAllocSize(CDS->getType());
  unsigned EmittedSize = DL.getTypeAllocSize(CDS->getType()->getElementType()) *
                        CDS->getNumElements();
  if (unsigned Padding = Size - EmittedSize)
    AP.OutStreamer->EmitZeros(Padding);
}

static void emitGlobalConstantArray(const DataLayout &DL,
                                    const ConstantArray *CA, AsmPrinter &AP,
                                    const Constant *BaseCV, uint64_t Offset) {
  // See if we can aggregate some values.  Make sure it can be
  // represented as a series of bytes of the constant value.
  int Value = isRepeatedByteSequence(CA, DL);

  if (Value != -1) {
    uint64_t Bytes = DL.getTypeAllocSize(CA->getType());
    AP.OutStreamer->emitFill(Bytes, Value);
  }
  else {
    for (unsigned i = 0, e = CA->getNumOperands(); i != e; ++i) {
      emitGlobalConstantImpl(DL, CA->getOperand(i), AP, BaseCV, Offset);
      Offset += DL.getTypeAllocSize(CA->getOperand(i)->getType());
    }
  }
}

static void emitGlobalConstantVector(const DataLayout &DL,
                                     const ConstantVector *CV, AsmPrinter &AP) {
  for (unsigned i = 0, e = CV->getType()->getNumElements(); i != e; ++i)
    emitGlobalConstantImpl(DL, CV->getOperand(i), AP);

  unsigned Size = DL.getTypeAllocSize(CV->getType());
  unsigned EmittedSize = DL.getTypeAllocSize(CV->getType()->getElementType()) *
                         CV->getType()->getNumElements();
  if (unsigned Padding = Size - EmittedSize)
    AP.OutStreamer->EmitZeros(Padding);
}

static void emitGlobalConstantStruct(const DataLayout &DL,
                                     const ConstantStruct *CS, AsmPrinter &AP,
                                     const Constant *BaseCV, uint64_t Offset) {
  // Print the fields in successive locations. Pad to align if needed!
  unsigned Size = DL.getTypeAllocSize(CS->getType());
  const StructLayout *Layout = DL.getStructLayout(CS->getType());
  uint64_t SizeSoFar = 0;
  for (unsigned i = 0, e = CS->getNumOperands(); i != e; ++i) {
    const Constant *Field = CS->getOperand(i);

    // Print the actual field value.
    emitGlobalConstantImpl(DL, Field, AP, BaseCV, Offset + SizeSoFar);

    // Check if padding is needed and insert one or more 0s.
    uint64_t FieldSize = DL.getTypeAllocSize(Field->getType());
    uint64_t PadSize = ((i == e-1 ? Size : Layout->getElementOffset(i+1))
                        - Layout->getElementOffset(i)) - FieldSize;
    SizeSoFar += FieldSize + PadSize;

    // Insert padding - this may include padding to increase the size of the
    // current field up to the ABI size (if the struct is not packed) as well
    // as padding to ensure that the next field starts at the right offset.
    AP.OutStreamer->EmitZeros(PadSize);
  }
  assert(SizeSoFar == Layout->getSizeInBytes() &&
         "Layout of constant struct may be incorrect!");
}

static void emitGlobalConstantFP(const ConstantFP *CFP, AsmPrinter &AP) {
  APInt API = CFP->getValueAPF().bitcastToAPInt();

  // First print a comment with what we think the original floating-point value
  // should have been.
  if (AP.isVerbose()) {
    SmallString<8> StrVal;
    CFP->getValueAPF().toString(StrVal);

    if (CFP->getType())
      CFP->getType()->print(AP.OutStreamer->GetCommentOS());
    else
      AP.OutStreamer->GetCommentOS() << "Printing <null> Type";
    AP.OutStreamer->GetCommentOS() << ' ' << StrVal << '\n';
  }

  // Now iterate through the APInt chunks, emitting them in endian-correct
  // order, possibly with a smaller chunk at beginning/end (e.g. for x87 80-bit
  // floats).
  unsigned NumBytes = API.getBitWidth() / 8;
  unsigned TrailingBytes = NumBytes % sizeof(uint64_t);
  const uint64_t *p = API.getRawData();

  // PPC's long double has odd notions of endianness compared to how LLVM
  // handles it: p[0] goes first for *big* endian on PPC.
  if (AP.getDataLayout().isBigEndian() && !CFP->getType()->isPPC_FP128Ty()) {
    int Chunk = API.getNumWords() - 1;

    if (TrailingBytes)
      AP.OutStreamer->EmitIntValue(p[Chunk--], TrailingBytes);

    for (; Chunk >= 0; --Chunk)
      AP.OutStreamer->EmitIntValue(p[Chunk], sizeof(uint64_t));
  } else {
    unsigned Chunk;
    for (Chunk = 0; Chunk < NumBytes / sizeof(uint64_t); ++Chunk)
      AP.OutStreamer->EmitIntValue(p[Chunk], sizeof(uint64_t));

    if (TrailingBytes)
      AP.OutStreamer->EmitIntValue(p[Chunk], TrailingBytes);
  }

  // Emit the tail padding for the long double.
  const DataLayout &DL = AP.getDataLayout();
  AP.OutStreamer->EmitZeros(DL.getTypeAllocSize(CFP->getType()) -
                            DL.getTypeStoreSize(CFP->getType()));
}

static void emitGlobalConstantLargeInt(const ConstantInt *CI, AsmPrinter &AP) {
  const DataLayout &DL = AP.getDataLayout();
  unsigned BitWidth = CI->getBitWidth();

  // Copy the value as we may massage the layout for constants whose bit width
  // is not a multiple of 64-bits.
  APInt Realigned(CI->getValue());
  uint64_t ExtraBits = 0;
  unsigned ExtraBitsSize = BitWidth & 63;

  if (ExtraBitsSize) {
    // The bit width of the data is not a multiple of 64-bits.
    // The extra bits are expected to be at the end of the chunk of the memory.
    // Little endian:
    // * Nothing to be done, just record the extra bits to emit.
    // Big endian:
    // * Record the extra bits to emit.
    // * Realign the raw data to emit the chunks of 64-bits.
    if (DL.isBigEndian()) {
      // Basically the structure of the raw data is a chunk of 64-bits cells:
      //    0        1         BitWidth / 64
      // [chunk1][chunk2] ... [chunkN].
      // The most significant chunk is chunkN and it should be emitted first.
      // However, due to the alignment issue chunkN contains useless bits.
      // Realign the chunks so that they contain only useless information:
      // ExtraBits     0       1       (BitWidth / 64) - 1
      //       chu[nk1 chu][nk2 chu] ... [nkN-1 chunkN]
      ExtraBits = Realigned.getRawData()[0] &
        (((uint64_t)-1) >> (64 - ExtraBitsSize));
      Realigned.lshrInPlace(ExtraBitsSize);
    } else
      ExtraBits = Realigned.getRawData()[BitWidth / 64];
  }

  // We don't expect assemblers to support integer data directives
  // for more than 64 bits, so we emit the data in at most 64-bit
  // quantities at a time.
  const uint64_t *RawData = Realigned.getRawData();
  for (unsigned i = 0, e = BitWidth / 64; i != e; ++i) {
    uint64_t Val = DL.isBigEndian() ? RawData[e - i - 1] : RawData[i];
    AP.OutStreamer->EmitIntValue(Val, 8);
  }

  if (ExtraBitsSize) {
    // Emit the extra bits after the 64-bits chunks.

    // Emit a directive that fills the expected size.
    uint64_t Size = AP.getDataLayout().getTypeAllocSize(CI->getType());
    Size -= (BitWidth / 64) * 8;
    assert(Size && Size * 8 >= ExtraBitsSize &&
           (ExtraBits & (((uint64_t)-1) >> (64 - ExtraBitsSize)))
           == ExtraBits && "Directive too small for extra bits.");
    AP.OutStreamer->EmitIntValue(ExtraBits, Size);
  }
}

/// \brief Transform a not absolute MCExpr containing a reference to a GOT
/// equivalent global, by a target specific GOT pc relative access to the
/// final symbol.
static void handleIndirectSymViaGOTPCRel(AsmPrinter &AP, const MCExpr **ME,
                                         const Constant *BaseCst,
                                         uint64_t Offset) {
  // The global @foo below illustrates a global that uses a got equivalent.
  //
  //  @bar = global i32 42
  //  @gotequiv = private unnamed_addr constant i32* @bar
  //  @foo = i32 trunc (i64 sub (i64 ptrtoint (i32** @gotequiv to i64),
  //                             i64 ptrtoint (i32* @foo to i64))
  //                        to i32)
  //
  // The cstexpr in @foo is converted into the MCExpr `ME`, where we actually
  // check whether @foo is suitable to use a GOTPCREL. `ME` is usually in the
  // form:
  //
  //  foo = cstexpr, where
  //    cstexpr := <gotequiv> - "." + <cst>
  //    cstexpr := <gotequiv> - (<foo> - <offset from @foo base>) + <cst>
  //
  // After canonicalization by evaluateAsRelocatable `ME` turns into:
  //
  //  cstexpr := <gotequiv> - <foo> + gotpcrelcst, where
  //    gotpcrelcst := <offset from @foo base> + <cst>
  MCValue MV;
  if (!(*ME)->evaluateAsRelocatable(MV, nullptr, nullptr) || MV.isAbsolute())
    return;
  const MCSymbolRefExpr *SymA = MV.getSymA();
  if (!SymA)
    return;

  // Check that GOT equivalent symbol is cached.
  const MCSymbol *GOTEquivSym = &SymA->getSymbol();
  if (!AP.GlobalGOTEquivs.count(GOTEquivSym))
    return;

  const GlobalValue *BaseGV = dyn_cast_or_null<GlobalValue>(BaseCst);
  if (!BaseGV)
    return;

  // Check for a valid base symbol
  const MCSymbol *BaseSym = AP.getSymbol(BaseGV);
  const MCSymbolRefExpr *SymB = MV.getSymB();

  if (!SymB || BaseSym != &SymB->getSymbol())
    return;

  // Make sure to match:
  //
  //    gotpcrelcst := <offset from @foo base> + <cst>
  //
  // If gotpcrelcst is positive it means that we can safely fold the pc rel
  // displacement into the GOTPCREL. We can also can have an extra offset <cst>
  // if the target knows how to encode it.
  int64_t GOTPCRelCst = Offset + MV.getConstant();
  if (GOTPCRelCst < 0)
    return;
  if (!AP.getObjFileLowering().supportGOTPCRelWithOffset() && GOTPCRelCst != 0)
    return;

  // Emit the GOT PC relative to replace the got equivalent global, i.e.:
  //
  //  bar:
  //    .long 42
  //  gotequiv:
  //    .quad bar
  //  foo:
  //    .long gotequiv - "." + <cst>
  //
  // is replaced by the target specific equivalent to:
  //
  //  bar:
  //    .long 42
  //  foo:
  //    .long bar@GOTPCREL+<gotpcrelcst>
  AsmPrinter::GOTEquivUsePair Result = AP.GlobalGOTEquivs[GOTEquivSym];
  const GlobalVariable *GV = Result.first;
  int NumUses = (int)Result.second;
  const GlobalValue *FinalGV = dyn_cast<GlobalValue>(GV->getOperand(0));
  const MCSymbol *FinalSym = AP.getSymbol(FinalGV);
  *ME = AP.getObjFileLowering().getIndirectSymViaGOTPCRel(
      FinalSym, MV, Offset, AP.MMI, *AP.OutStreamer);

  // Update GOT equivalent usage information
  --NumUses;
  if (NumUses >= 0)
    AP.GlobalGOTEquivs[GOTEquivSym] = std::make_pair(GV, NumUses);
}

static void emitGlobalConstantCHERICap(const DataLayout &DL, const Constant *CV,
                                       AsmPrinter &AP) {
  const uint64_t CapWidth = DL.getPointerTypeSize(CV->getType());
  assert(CapWidth == 32 || CapWidth == 16);
  // Handle (void *)5 etc as an untagged capability with base/length/perms 0,
  // and offset 5.
  const MCExpr *Expr = AP.lowerConstant(CV);
<<<<<<< HEAD
=======
  // FIXME: we shouldn't care about the format of the cheri capability here
  // Probably better to emit a .chericap 0x123456 and let the linker fill it in?
>>>>>>> 52b84de9
  if (const MCConstantExpr *CE = dyn_cast<MCConstantExpr>(Expr)) {
    AP.OutStreamer->EmitIntValue(0, 8);
    AP.OutStreamer->EmitIntValue(CE->getValue(), 8);
    if (CapWidth > 16) {
      AP.OutStreamer->EmitIntValue(0, 8);
      AP.OutStreamer->EmitIntValue(0, 8);
    }
    return;
  }

  GlobalValue *GV;
  APInt Addend;
  // XXXAR: The legacy path still exists to allow comparing performance vs the
  // __cap_relocs path for benchmarking
<<<<<<< HEAD
  if (IsConstantOffsetFromGlobal(const_cast<Constant *>(CV), GV, Addend, DL, true)) {
=======
  if (IsConstantOffsetFromGlobal(const_cast<Constant *>(CV), GV, Addend, DL,
                                 true)) {
>>>>>>> 52b84de9
    if (AP.OutStreamer->getTargetStreamer()->useLegacyCapRelocs())
      AP.OutStreamer->EmitLegacyCHERICapability(Expr, CapWidth);
    else
      AP.OutStreamer->EmitCHERICapability(AP.getSymbol(GV),
                                          Addend.getSExtValue(), CapWidth);
    return;
  }
<<<<<<< HEAD
  llvm_unreachable("Tried to emit a capability which is neither a constant nor a global+offset");
=======
  llvm_unreachable("Tried to emit a capability which is neither a constant nor "
                   "a global+offset");
>>>>>>> 52b84de9
}

static void emitGlobalConstantImpl(const DataLayout &DL, const Constant *CV,
                                   AsmPrinter &AP, const Constant *BaseCV,
                                   uint64_t Offset) {
  uint64_t Size = DL.getTypeAllocSize(CV->getType());

  // Globals with sub-elements such as combinations of arrays and structs
  // are handled recursively by emitGlobalConstantImpl. Keep track of the
  // constant symbol base and the current position with BaseCV and Offset.
  if (!BaseCV && CV->hasOneUse())
    BaseCV = dyn_cast<Constant>(CV->user_back());

  if (isa<ConstantAggregateZero>(CV) || isa<UndefValue>(CV))
    return AP.OutStreamer->EmitZeros(Size);

  if (const ConstantInt *CI = dyn_cast<ConstantInt>(CV)) {
    switch (Size) {
    case 1:
    case 2:
    case 4:
    case 8:
      if (AP.isVerbose())
        AP.OutStreamer->GetCommentOS() << format("0x%" PRIx64 "\n",
                                                 CI->getZExtValue());
      AP.OutStreamer->EmitIntValue(CI->getZExtValue(), Size);
      return;
    default:
      emitGlobalConstantLargeInt(CI, AP);
      return;
    }
  }

  if (const ConstantFP *CFP = dyn_cast<ConstantFP>(CV))
    return emitGlobalConstantFP(CFP, AP);

  if (isa<ConstantPointerNull>(CV)) {
    if (Size > 8)
      AP.OutStreamer->EmitZeros(Size);
    else
      AP.OutStreamer->EmitIntValue(0, Size);
    return;
  }

  if (const ConstantDataSequential *CDS = dyn_cast<ConstantDataSequential>(CV))
    return emitGlobalConstantDataSequential(DL, CDS, AP);

  if (const ConstantArray *CVA = dyn_cast<ConstantArray>(CV))
    return emitGlobalConstantArray(DL, CVA, AP, BaseCV, Offset);

  if (const ConstantStruct *CVS = dyn_cast<ConstantStruct>(CV))
    return emitGlobalConstantStruct(DL, CVS, AP, BaseCV, Offset);

  if (const ConstantExpr *CE = dyn_cast<ConstantExpr>(CV)) {
    // Look through bitcasts, which might not be able to be MCExpr'ized (e.g. of
    // vectors).
    if (CE->getOpcode() == Instruction::BitCast)
      return emitGlobalConstantImpl(DL, CE->getOperand(0), AP);

    if (Size > 8) {
      // If the constant expression's size is greater than 64-bits, then we have
      // to emit the value in chunks. Try to constant fold the value and emit it
      // that way.
      Constant *New = ConstantFoldConstant(CE, DL);
      if (New && New != CE)
        return emitGlobalConstantImpl(DL, New, AP);
    }
  }

  if (const ConstantVector *V = dyn_cast<ConstantVector>(CV))
    return emitGlobalConstantVector(DL, V, AP);

  if (CV->getType()->isPointerTy() && DL.isFatPointer(CV->getType()))
    return emitGlobalConstantCHERICap(DL, CV, AP);

  // Otherwise, it must be a ConstantExpr.  Lower it to an MCExpr, then emit it
  // thread the streamer with EmitValue.
  const MCExpr *ME = AP.lowerConstant(CV);

  // Since lowerConstant already folded and got rid of all IR pointer and
  // integer casts, detect GOT equivalent accesses by looking into the MCExpr
  // directly.
  if (AP.getObjFileLowering().supportIndirectSymViaGOTPCRel())
    handleIndirectSymViaGOTPCRel(AP, &ME, BaseCV, Offset);

  AP.OutStreamer->EmitValue(ME, Size);
}

/// EmitGlobalConstant - Print a general LLVM constant to the .s file.
void AsmPrinter::EmitGlobalConstant(const DataLayout &DL, const Constant *CV) {
  uint64_t Size = DL.getTypeAllocSize(CV->getType());
  if (Size)
    emitGlobalConstantImpl(DL, CV, *this);
  else if (MAI->hasSubsectionsViaSymbols()) {
    // If the global has zero size, emit a single byte so that two labels don't
    // look like they are at the same location.
    OutStreamer->EmitIntValue(0, 1);
  }
}

void AsmPrinter::EmitMachineConstantPoolValue(MachineConstantPoolValue *MCPV) {
  // Target doesn't support this yet!
  llvm_unreachable("Target does not support EmitMachineConstantPoolValue");
}

void AsmPrinter::printOffset(int64_t Offset, raw_ostream &OS) const {
  if (Offset > 0)
    OS << '+' << Offset;
  else if (Offset < 0)
    OS << Offset;
}

//===----------------------------------------------------------------------===//
// Symbol Lowering Routines.
//===----------------------------------------------------------------------===//

MCSymbol *AsmPrinter::createTempSymbol(const Twine &Name) const {
  return OutContext.createTempSymbol(Name, true);
}

MCSymbol *AsmPrinter::GetBlockAddressSymbol(const BlockAddress *BA) const {
  return MMI->getAddrLabelSymbol(BA->getBasicBlock());
}

MCSymbol *AsmPrinter::GetBlockAddressSymbol(const BasicBlock *BB) const {
  return MMI->getAddrLabelSymbol(BB);
}

/// GetCPISymbol - Return the symbol for the specified constant pool entry.
MCSymbol *AsmPrinter::GetCPISymbol(unsigned CPID) const {
  const DataLayout &DL = getDataLayout();
  return OutContext.getOrCreateSymbol(Twine(DL.getPrivateGlobalPrefix()) +
                                      "CPI" + Twine(getFunctionNumber()) + "_" +
                                      Twine(CPID));
}

/// GetJTISymbol - Return the symbol for the specified jump table entry.
MCSymbol *AsmPrinter::GetJTISymbol(unsigned JTID, bool isLinkerPrivate) const {
  return MF->getJTISymbol(JTID, OutContext, isLinkerPrivate);
}

/// GetJTSetSymbol - Return the symbol for the specified jump table .set
/// FIXME: privatize to AsmPrinter.
MCSymbol *AsmPrinter::GetJTSetSymbol(unsigned UID, unsigned MBBID) const {
  const DataLayout &DL = getDataLayout();
  return OutContext.getOrCreateSymbol(Twine(DL.getPrivateGlobalPrefix()) +
                                      Twine(getFunctionNumber()) + "_" +
                                      Twine(UID) + "_set_" + Twine(MBBID));
}

MCSymbol *AsmPrinter::getSymbolWithGlobalValueBase(const GlobalValue *GV,
                                                   StringRef Suffix) const {
  return getObjFileLowering().getSymbolWithGlobalValueBase(GV, Suffix, TM);
}

/// Return the MCSymbol for the specified ExternalSymbol.
MCSymbol *AsmPrinter::GetExternalSymbolSymbol(StringRef Sym) const {
  SmallString<60> NameStr;
  Mangler::getNameWithPrefix(NameStr, Sym, getDataLayout());
  return OutContext.getOrCreateSymbol(NameStr);
}

/// PrintParentLoopComment - Print comments about parent loops of this one.
static void PrintParentLoopComment(raw_ostream &OS, const MachineLoop *Loop,
                                   unsigned FunctionNumber) {
  if (!Loop) return;
  PrintParentLoopComment(OS, Loop->getParentLoop(), FunctionNumber);
  OS.indent(Loop->getLoopDepth()*2)
    << "Parent Loop BB" << FunctionNumber << "_"
    << Loop->getHeader()->getNumber()
    << " Depth=" << Loop->getLoopDepth() << '\n';
}

/// PrintChildLoopComment - Print comments about child loops within
/// the loop for this basic block, with nesting.
static void PrintChildLoopComment(raw_ostream &OS, const MachineLoop *Loop,
                                  unsigned FunctionNumber) {
  // Add child loop information
  for (const MachineLoop *CL : *Loop) {
    OS.indent(CL->getLoopDepth()*2)
      << "Child Loop BB" << FunctionNumber << "_"
      << CL->getHeader()->getNumber() << " Depth " << CL->getLoopDepth()
      << '\n';
    PrintChildLoopComment(OS, CL, FunctionNumber);
  }
}

/// emitBasicBlockLoopComments - Pretty-print comments for basic blocks.
static void emitBasicBlockLoopComments(const MachineBasicBlock &MBB,
                                       const MachineLoopInfo *LI,
                                       const AsmPrinter &AP) {
  // Add loop depth information
  const MachineLoop *Loop = LI->getLoopFor(&MBB);
  if (!Loop) return;

  MachineBasicBlock *Header = Loop->getHeader();
  assert(Header && "No header for loop");

  // If this block is not a loop header, just print out what is the loop header
  // and return.
  if (Header != &MBB) {
    AP.OutStreamer->AddComment("  in Loop: Header=BB" +
                               Twine(AP.getFunctionNumber())+"_" +
                               Twine(Loop->getHeader()->getNumber())+
                               " Depth="+Twine(Loop->getLoopDepth()));
    return;
  }

  // Otherwise, it is a loop header.  Print out information about child and
  // parent loops.
  raw_ostream &OS = AP.OutStreamer->GetCommentOS();

  PrintParentLoopComment(OS, Loop->getParentLoop(), AP.getFunctionNumber());

  OS << "=>";
  OS.indent(Loop->getLoopDepth()*2-2);

  OS << "This ";
  if (Loop->empty())
    OS << "Inner ";
  OS << "Loop Header: Depth=" + Twine(Loop->getLoopDepth()) << '\n';

  PrintChildLoopComment(OS, Loop, AP.getFunctionNumber());
}

void AsmPrinter::setupCodePaddingContext(const MachineBasicBlock &MBB,
                                         MCCodePaddingContext &Context) const {
  assert(MF != nullptr && "Machine function must be valid");
  assert(LI != nullptr && "Loop info must be valid");
  Context.IsPaddingActive = !MF->hasInlineAsm() &&
                            !MF->getFunction().optForSize() &&
                            TM.getOptLevel() != CodeGenOpt::None;
  const MachineLoop *CurrentLoop = LI->getLoopFor(&MBB);
  Context.IsBasicBlockInsideInnermostLoop =
      CurrentLoop != nullptr && CurrentLoop->getSubLoops().empty();
  Context.IsBasicBlockReachableViaFallthrough =
      std::find(MBB.pred_begin(), MBB.pred_end(), MBB.getPrevNode()) !=
      MBB.pred_end();
  Context.IsBasicBlockReachableViaBranch =
      MBB.pred_size() > 0 && !isBlockOnlyReachableByFallthrough(&MBB);
}

/// EmitBasicBlockStart - This method prints the label for the specified
/// MachineBasicBlock, an alignment (if present) and a comment describing
/// it if appropriate.
void AsmPrinter::EmitBasicBlockStart(const MachineBasicBlock &MBB) const {
  // End the previous funclet and start a new one.
  if (MBB.isEHFuncletEntry()) {
    for (const HandlerInfo &HI : Handlers) {
      HI.Handler->endFunclet();
      HI.Handler->beginFunclet(MBB);
    }
  }

  // Emit an alignment directive for this block, if needed.
  if (unsigned Align = MBB.getAlignment())
    EmitAlignment(Align);
  MCCodePaddingContext Context;
  setupCodePaddingContext(MBB, Context);
  OutStreamer->EmitCodePaddingBasicBlockStart(Context);

  // If the block has its address taken, emit any labels that were used to
  // reference the block.  It is possible that there is more than one label
  // here, because multiple LLVM BB's may have been RAUW'd to this block after
  // the references were generated.
  if (MBB.hasAddressTaken()) {
    const BasicBlock *BB = MBB.getBasicBlock();
    if (isVerbose())
      OutStreamer->AddComment("Block address taken");

    // MBBs can have their address taken as part of CodeGen without having
    // their corresponding BB's address taken in IR
    if (BB->hasAddressTaken())
      for (MCSymbol *Sym : MMI->getAddrLabelSymbolToEmit(BB))
        OutStreamer->EmitLabel(Sym);
  }

  // Print some verbose block comments.
  if (isVerbose()) {
    if (const BasicBlock *BB = MBB.getBasicBlock()) {
      if (BB->hasName()) {
        BB->printAsOperand(OutStreamer->GetCommentOS(),
                           /*PrintType=*/false, BB->getModule());
        OutStreamer->GetCommentOS() << '\n';
      }
    }
    emitBasicBlockLoopComments(MBB, LI, *this);
  }

  // Print the main label for the block.
  if (MBB.pred_empty() ||
      (isBlockOnlyReachableByFallthrough(&MBB) && !MBB.isEHFuncletEntry())) {
    if (isVerbose()) {
      // NOTE: Want this comment at start of line, don't emit with AddComment.
      OutStreamer->emitRawComment(" %bb." + Twine(MBB.getNumber()) + ":",
                                  false);
    }
  } else {
    OutStreamer->EmitLabel(MBB.getSymbol());
  }
}

void AsmPrinter::EmitBasicBlockEnd(const MachineBasicBlock &MBB) {
  MCCodePaddingContext Context;
  setupCodePaddingContext(MBB, Context);
  OutStreamer->EmitCodePaddingBasicBlockEnd(Context);
}

void AsmPrinter::EmitVisibility(MCSymbol *Sym, unsigned Visibility,
                                bool IsDefinition) const {
  MCSymbolAttr Attr = MCSA_Invalid;

  switch (Visibility) {
  default: break;
  case GlobalValue::HiddenVisibility:
    if (IsDefinition)
      Attr = MAI->getHiddenVisibilityAttr();
    else
      Attr = MAI->getHiddenDeclarationVisibilityAttr();
    break;
  case GlobalValue::ProtectedVisibility:
    Attr = MAI->getProtectedVisibilityAttr();
    break;
  }

  if (Attr != MCSA_Invalid)
    OutStreamer->EmitSymbolAttribute(Sym, Attr);
}

/// isBlockOnlyReachableByFallthough - Return true if the basic block has
/// exactly one predecessor and the control transfer mechanism between
/// the predecessor and this block is a fall-through.
bool AsmPrinter::
isBlockOnlyReachableByFallthrough(const MachineBasicBlock *MBB) const {
  // If this is a landing pad, it isn't a fall through.  If it has no preds,
  // then nothing falls through to it.
  if (MBB->isEHPad() || MBB->pred_empty())
    return false;

  // If there isn't exactly one predecessor, it can't be a fall through.
  if (MBB->pred_size() > 1)
    return false;

  // The predecessor has to be immediately before this block.
  MachineBasicBlock *Pred = *MBB->pred_begin();
  if (!Pred->isLayoutSuccessor(MBB))
    return false;

  // If the block is completely empty, then it definitely does fall through.
  if (Pred->empty())
    return true;

  // Check the terminators in the previous blocks
  for (const auto &MI : Pred->terminators()) {
    // If it is not a simple branch, we are in a table somewhere.
    if (!MI.isBranch() || MI.isIndirectBranch())
      return false;

    // If we are the operands of one of the branches, this is not a fall
    // through. Note that targets with delay slots will usually bundle
    // terminators with the delay slot instruction.
    for (ConstMIBundleOperands OP(MI); OP.isValid(); ++OP) {
      if (OP->isJTI())
        return false;
      if (OP->isMBB() && OP->getMBB() == MBB)
        return false;
    }
  }

  return true;
}

GCMetadataPrinter *AsmPrinter::GetOrCreateGCPrinter(GCStrategy &S) {
  if (!S.usesMetadata())
    return nullptr;

  assert(!S.useStatepoints() && "statepoints do not currently support custom"
         " stackmap formats, please see the documentation for a description of"
         " the default format.  If you really need a custom serialized format,"
         " please file a bug");

  gcp_map_type &GCMap = getGCMap(GCMetadataPrinters);
  gcp_map_type::iterator GCPI = GCMap.find(&S);
  if (GCPI != GCMap.end())
    return GCPI->second.get();

  auto Name = S.getName();

  for (GCMetadataPrinterRegistry::iterator
         I = GCMetadataPrinterRegistry::begin(),
         E = GCMetadataPrinterRegistry::end(); I != E; ++I)
    if (Name == I->getName()) {
      std::unique_ptr<GCMetadataPrinter> GMP = I->instantiate();
      GMP->S = &S;
      auto IterBool = GCMap.insert(std::make_pair(&S, std::move(GMP)));
      return IterBool.first->second.get();
    }

  report_fatal_error("no GCMetadataPrinter registered for GC: " + Twine(Name));
}

/// Pin vtable to this file.
AsmPrinterHandler::~AsmPrinterHandler() = default;

void AsmPrinterHandler::markFunctionEnd() {}

// In the binary's "xray_instr_map" section, an array of these function entries
// describes each instrumentation point.  When XRay patches your code, the index
// into this table will be given to your handler as a patch point identifier.
void AsmPrinter::XRayFunctionEntry::emit(int Bytes, MCStreamer *Out,
                                         const MCSymbol *CurrentFnSym) const {
  Out->EmitSymbolValue(Sled, Bytes);
  Out->EmitSymbolValue(CurrentFnSym, Bytes);
  auto Kind8 = static_cast<uint8_t>(Kind);
  Out->EmitBinaryData(StringRef(reinterpret_cast<const char *>(&Kind8), 1));
  Out->EmitBinaryData(
      StringRef(reinterpret_cast<const char *>(&AlwaysInstrument), 1));
  Out->EmitBinaryData(StringRef(reinterpret_cast<const char *>(&Version), 1));
  auto Padding = (4 * Bytes) - ((2 * Bytes) + 3);
  assert(Padding >= 0 && "Instrumentation map entry > 4 * Word Size");
  Out->EmitZeros(Padding);
}

void AsmPrinter::emitXRayTable() {
  if (Sleds.empty())
    return;

  auto PrevSection = OutStreamer->getCurrentSectionOnly();
  const Function &F = MF->getFunction();
  MCSection *InstMap = nullptr;
  MCSection *FnSledIndex = nullptr;
  if (MF->getSubtarget().getTargetTriple().isOSBinFormatELF()) {
    auto Associated = dyn_cast<MCSymbolELF>(CurrentFnSym);
    assert(Associated != nullptr);
    auto Flags = ELF::SHF_WRITE | ELF::SHF_ALLOC | ELF::SHF_LINK_ORDER;
    std::string GroupName;
    if (F.hasComdat()) {
      Flags |= ELF::SHF_GROUP;
      GroupName = F.getComdat()->getName();
    }

    auto UniqueID = ++XRayFnUniqueID;
    InstMap =
        OutContext.getELFSection("xray_instr_map", ELF::SHT_PROGBITS, Flags, 0,
                                 GroupName, UniqueID, Associated);
    FnSledIndex =
        OutContext.getELFSection("xray_fn_idx", ELF::SHT_PROGBITS, Flags, 0,
                                 GroupName, UniqueID, Associated);
  } else if (MF->getSubtarget().getTargetTriple().isOSBinFormatMachO()) {
    InstMap = OutContext.getMachOSection("__DATA", "xray_instr_map", 0,
                                         SectionKind::getReadOnlyWithRel());
    FnSledIndex = OutContext.getMachOSection("__DATA", "xray_fn_idx", 0,
                                             SectionKind::getReadOnlyWithRel());
  } else {
    llvm_unreachable("Unsupported target");
  }

  auto WordSizeBytes = MAI->getCodePointerSize();

  // Now we switch to the instrumentation map section. Because this is done
  // per-function, we are able to create an index entry that will represent the
  // range of sleds associated with a function.
  MCSymbol *SledsStart = OutContext.createTempSymbol("xray_sleds_start", true);
  OutStreamer->SwitchSection(InstMap);
  OutStreamer->EmitLabel(SledsStart);
  for (const auto &Sled : Sleds)
    Sled.emit(WordSizeBytes, OutStreamer.get(), CurrentFnSym);
  MCSymbol *SledsEnd = OutContext.createTempSymbol("xray_sleds_end", true);
  OutStreamer->EmitLabel(SledsEnd);

  // We then emit a single entry in the index per function. We use the symbols
  // that bound the instrumentation map as the range for a specific function.
  // Each entry here will be 2 * word size aligned, as we're writing down two
  // pointers. This should work for both 32-bit and 64-bit platforms.
  OutStreamer->SwitchSection(FnSledIndex);
  OutStreamer->EmitCodeAlignment(2 * WordSizeBytes);
  OutStreamer->EmitSymbolValue(SledsStart, WordSizeBytes, false);
  OutStreamer->EmitSymbolValue(SledsEnd, WordSizeBytes, false);
  OutStreamer->SwitchSection(PrevSection);
  Sleds.clear();
}

void AsmPrinter::recordSled(MCSymbol *Sled, const MachineInstr &MI,
                            SledKind Kind, uint8_t Version) {
  const Function &F = MI.getMF()->getFunction();
  auto Attr = F.getFnAttribute("function-instrument");
  bool LogArgs = F.hasFnAttribute("xray-log-args");
  bool AlwaysInstrument =
    Attr.isStringAttribute() && Attr.getValueAsString() == "xray-always";
  if (Kind == SledKind::FUNCTION_ENTER && LogArgs)
    Kind = SledKind::LOG_ARGS_ENTER;
  Sleds.emplace_back(XRayFunctionEntry{Sled, CurrentFnSym, Kind,
                                       AlwaysInstrument, &F, Version});
}

uint16_t AsmPrinter::getDwarfVersion() const {
  return OutStreamer->getContext().getDwarfVersion();
}

void AsmPrinter::setDwarfVersion(uint16_t Version) {
  OutStreamer->getContext().setDwarfVersion(Version);
}<|MERGE_RESOLUTION|>--- conflicted
+++ resolved
@@ -2493,11 +2493,8 @@
   // Handle (void *)5 etc as an untagged capability with base/length/perms 0,
   // and offset 5.
   const MCExpr *Expr = AP.lowerConstant(CV);
-<<<<<<< HEAD
-=======
   // FIXME: we shouldn't care about the format of the cheri capability here
   // Probably better to emit a .chericap 0x123456 and let the linker fill it in?
->>>>>>> 52b84de9
   if (const MCConstantExpr *CE = dyn_cast<MCConstantExpr>(Expr)) {
     AP.OutStreamer->EmitIntValue(0, 8);
     AP.OutStreamer->EmitIntValue(CE->getValue(), 8);
@@ -2512,12 +2509,8 @@
   APInt Addend;
   // XXXAR: The legacy path still exists to allow comparing performance vs the
   // __cap_relocs path for benchmarking
-<<<<<<< HEAD
-  if (IsConstantOffsetFromGlobal(const_cast<Constant *>(CV), GV, Addend, DL, true)) {
-=======
   if (IsConstantOffsetFromGlobal(const_cast<Constant *>(CV), GV, Addend, DL,
                                  true)) {
->>>>>>> 52b84de9
     if (AP.OutStreamer->getTargetStreamer()->useLegacyCapRelocs())
       AP.OutStreamer->EmitLegacyCHERICapability(Expr, CapWidth);
     else
@@ -2525,12 +2518,8 @@
                                           Addend.getSExtValue(), CapWidth);
     return;
   }
-<<<<<<< HEAD
-  llvm_unreachable("Tried to emit a capability which is neither a constant nor a global+offset");
-=======
   llvm_unreachable("Tried to emit a capability which is neither a constant nor "
                    "a global+offset");
->>>>>>> 52b84de9
 }
 
 static void emitGlobalConstantImpl(const DataLayout &DL, const Constant *CV,
