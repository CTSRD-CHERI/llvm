//===-- llvm/CodeGen/DwarfFile.cpp - Dwarf Debug Framework ----------------===//
//
//                     The LLVM Compiler Infrastructure
//
// This file is distributed under the University of Illinois Open Source
// License. See LICENSE.TXT for details.
//
//===----------------------------------------------------------------------===//

#include "DwarfFile.h"
#include "DwarfDebug.h"
#include "DwarfUnit.h"
#include "llvm/ADT/STLExtras.h"
#include "llvm/IR/DataLayout.h"
#include "llvm/MC/MCStreamer.h"
#include "llvm/Support/LEB128.h"
#include "llvm/Target/TargetLoweringObjectFile.h"

namespace llvm {
DwarfFile::DwarfFile(AsmPrinter *AP, DwarfDebug &DD, StringRef Pref,
                     BumpPtrAllocator &DA)
    : Asm(AP), DD(DD), StrPool(DA, *Asm, Pref) {}

DwarfFile::~DwarfFile() {}

// Define a unique number for the abbreviation.
//
void DwarfFile::assignAbbrevNumber(DIEAbbrev &Abbrev) {
  // Check the set for priors.
  DIEAbbrev *InSet = AbbreviationsSet.GetOrInsertNode(&Abbrev);

  // If it's newly added.
  if (InSet == &Abbrev) {
    // Add to abbreviation list.
    Abbreviations.push_back(&Abbrev);

    // Assign the vector position + 1 as its number.
    Abbrev.setNumber(Abbreviations.size());
  } else {
    // Assign existing abbreviation number.
    Abbrev.setNumber(InSet->getNumber());
  }
}

void DwarfFile::addUnit(std::unique_ptr<DwarfUnit> U) {
  CUs.push_back(std::move(U));
}

// Emit the various dwarf units to the unit section USection with
// the abbreviations going into ASection.
<<<<<<< HEAD
void DwarfFile::emitUnits(const MCSymbol *ASectionSym) {
=======
void DwarfFile::emitUnits(bool UseOffsets) {
>>>>>>> 969bfdfe
  for (const auto &TheU : CUs) {
    DIE &Die = TheU->getUnitDie();
    const MCSection *USection = TheU->getSection();
    Asm->OutStreamer.SwitchSection(USection);

<<<<<<< HEAD
    TheU->emitHeader(ASectionSym);

    DD.emitDIE(Die);
=======
    TheU->emitHeader(UseOffsets);

    Asm->emitDwarfDIE(Die);
>>>>>>> 969bfdfe
  }
}

// Compute the size and offset for each DIE.
void DwarfFile::computeSizeAndOffsets() {
  // Offset from the first CU in the debug info section is 0 initially.
  unsigned SecOffset = 0;

  // Iterate over each compile unit and set the size and offsets for each
  // DIE within each compile unit. All offsets are CU relative.
  for (const auto &TheU : CUs) {
    TheU->setDebugInfoOffset(SecOffset);

    // CU-relative offset is reset to 0 here.
    unsigned Offset = sizeof(int32_t) +      // Length of Unit Info
                      TheU->getHeaderSize(); // Unit-specific headers

    // EndOffset here is CU-relative, after laying out
    // all of the CU DIE.
    unsigned EndOffset = computeSizeAndOffset(TheU->getUnitDie(), Offset);
    SecOffset += EndOffset;
  }
}
// Compute the size and offset of a DIE. The offset is relative to start of the
// CU. It returns the offset after laying out the DIE.
unsigned DwarfFile::computeSizeAndOffset(DIE &Die, unsigned Offset) {
  // Record the abbreviation.
  assignAbbrevNumber(Die.getAbbrev());

  // Get the abbreviation for this DIE.
  const DIEAbbrev &Abbrev = Die.getAbbrev();

  // Set DIE offset
  Die.setOffset(Offset);

  // Start the size with the size of abbreviation code.
  Offset += getULEB128Size(Die.getAbbrevNumber());

  const SmallVectorImpl<DIEValue *> &Values = Die.getValues();
  const SmallVectorImpl<DIEAbbrevData> &AbbrevData = Abbrev.getData();

  // Size the DIE attribute values.
  for (unsigned i = 0, N = Values.size(); i < N; ++i)
    // Size attribute value.
    Offset += Values[i]->SizeOf(Asm, AbbrevData[i].getForm());

  // Get the children.
  const auto &Children = Die.getChildren();

  // Size the DIE children if any.
  if (!Children.empty()) {
    assert(Abbrev.hasChildren() && "Children flag not set");

    for (auto &Child : Children)
      Offset = computeSizeAndOffset(*Child, Offset);

    // End of children marker.
    Offset += sizeof(int8_t);
  }

  Die.setSize(Offset - Die.getOffset());
  return Offset;
}

void DwarfFile::emitAbbrevs(const MCSection *Section) {
  // Check to see if it is worth the effort.
  if (!Abbreviations.empty()) {
    // Start the debug abbrev section.
    Asm->OutStreamer.SwitchSection(Section);
    Asm->emitDwarfAbbrevs(Abbreviations);
  }
}

// Emit strings into a string section.
void DwarfFile::emitStrings(const MCSection *StrSection,
                            const MCSection *OffsetSection) {
  StrPool.emit(*Asm, StrSection, OffsetSection);
}

<<<<<<< HEAD
void DwarfFile::addScopeVariable(LexicalScope *LS, DbgVariable *Var) {
=======
bool DwarfFile::addScopeVariable(LexicalScope *LS, DbgVariable *Var) {
>>>>>>> 969bfdfe
  SmallVectorImpl<DbgVariable *> &Vars = ScopeVariables[LS];
  DIVariable DV = Var->getVariable();
  // Variables with positive arg numbers are parameters.
  if (unsigned ArgNum = DV.getArgNumber()) {
    // Keep all parameters in order at the start of the variable list to ensure
    // function types are correct (no out-of-order parameters)
    //
    // This could be improved by only doing it for optimized builds (unoptimized
    // builds have the right order to begin with), searching from the back (this
    // would catch the unoptimized case quickly), or doing a binary search
    // rather than linear search.
    auto I = Vars.begin();
    while (I != Vars.end()) {
      unsigned CurNum = (*I)->getVariable().getArgNumber();
      // A local (non-parameter) variable has been found, insert immediately
      // before it.
      if (CurNum == 0)
        break;
      // A later indexed parameter has been found, insert immediately before it.
      if (CurNum > ArgNum)
        break;
<<<<<<< HEAD
      // FIXME: There are still some cases where two inlined functions are
      // conflated together (two calls to the same function at the same
      // location (eg: via a macro, or without column info, etc)) and then
      // their arguments are conflated as well.
      assert((LS->getParent() || CurNum != ArgNum) &&
             "Duplicate argument for top level (non-inlined) function");
      ++I;
    }
    Vars.insert(I, Var);
    return;
  }

  Vars.push_back(Var);
=======
      if (CurNum == ArgNum) {
        (*I)->addMMIEntry(*Var);
        return false;
      }
      ++I;
    }
    Vars.insert(I, Var);
    return true;
  }

  Vars.push_back(Var);
  return true;
>>>>>>> 969bfdfe
}
}<|MERGE_RESOLUTION|>--- conflicted
+++ resolved
@@ -17,9 +17,8 @@
 #include "llvm/Target/TargetLoweringObjectFile.h"
 
 namespace llvm {
-DwarfFile::DwarfFile(AsmPrinter *AP, DwarfDebug &DD, StringRef Pref,
-                     BumpPtrAllocator &DA)
-    : Asm(AP), DD(DD), StrPool(DA, *Asm, Pref) {}
+DwarfFile::DwarfFile(AsmPrinter *AP, StringRef Pref, BumpPtrAllocator &DA)
+    : Asm(AP), StrPool(DA, *Asm, Pref) {}
 
 DwarfFile::~DwarfFile() {}
 
@@ -48,25 +47,15 @@
 
 // Emit the various dwarf units to the unit section USection with
 // the abbreviations going into ASection.
-<<<<<<< HEAD
-void DwarfFile::emitUnits(const MCSymbol *ASectionSym) {
-=======
 void DwarfFile::emitUnits(bool UseOffsets) {
->>>>>>> 969bfdfe
   for (const auto &TheU : CUs) {
     DIE &Die = TheU->getUnitDie();
     const MCSection *USection = TheU->getSection();
     Asm->OutStreamer.SwitchSection(USection);
 
-<<<<<<< HEAD
-    TheU->emitHeader(ASectionSym);
-
-    DD.emitDIE(Die);
-=======
     TheU->emitHeader(UseOffsets);
 
     Asm->emitDwarfDIE(Die);
->>>>>>> 969bfdfe
   }
 }
 
@@ -146,11 +135,7 @@
   StrPool.emit(*Asm, StrSection, OffsetSection);
 }
 
-<<<<<<< HEAD
-void DwarfFile::addScopeVariable(LexicalScope *LS, DbgVariable *Var) {
-=======
 bool DwarfFile::addScopeVariable(LexicalScope *LS, DbgVariable *Var) {
->>>>>>> 969bfdfe
   SmallVectorImpl<DbgVariable *> &Vars = ScopeVariables[LS];
   DIVariable DV = Var->getVariable();
   // Variables with positive arg numbers are parameters.
@@ -172,21 +157,6 @@
       // A later indexed parameter has been found, insert immediately before it.
       if (CurNum > ArgNum)
         break;
-<<<<<<< HEAD
-      // FIXME: There are still some cases where two inlined functions are
-      // conflated together (two calls to the same function at the same
-      // location (eg: via a macro, or without column info, etc)) and then
-      // their arguments are conflated as well.
-      assert((LS->getParent() || CurNum != ArgNum) &&
-             "Duplicate argument for top level (non-inlined) function");
-      ++I;
-    }
-    Vars.insert(I, Var);
-    return;
-  }
-
-  Vars.push_back(Var);
-=======
       if (CurNum == ArgNum) {
         (*I)->addMMIEntry(*Var);
         return false;
@@ -199,6 +169,5 @@
 
   Vars.push_back(Var);
   return true;
->>>>>>> 969bfdfe
 }
 }