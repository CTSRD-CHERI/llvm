--- conflicted
+++ resolved
@@ -190,9 +190,6 @@
     return;
   assert(FI.End && "Don't know where the function ends?");
 
-<<<<<<< HEAD
-  const StringRef FuncName = getDISubprogram(GV).getDisplayName();
-=======
   StringRef GVName = GV->getName();
   StringRef FuncName;
   if (DISubprogram SP = getDISubprogram(GV))
@@ -204,7 +201,6 @@
   // the symbols subsection until Clang gives us what we need.
   if (GVName.startswith("\01?"))
     FuncName = GVName.substr(1);
->>>>>>> 969bfdfe
   // Emit a symbol subsection, required by VS2012+ to find function boundaries.
   MCSymbol *SymbolsBegin = Asm->MMI->getContext().CreateTempSymbol(),
            *SymbolsEnd = Asm->MMI->getContext().CreateTempSymbol();
@@ -229,11 +225,7 @@
     Asm->OutStreamer.EmitCOFFSecRel32(Fn);
     Asm->OutStreamer.EmitCOFFSectionIndex(Fn);
     Asm->EmitInt8(0);
-<<<<<<< HEAD
-    // Emit the function name as a null-terminated string.
-=======
     // Emit the function display name as a null-terminated string.
->>>>>>> 969bfdfe
     Asm->OutStreamer.EmitBytes(FuncName);
     Asm->EmitInt8(0);
     Asm->OutStreamer.EmitLabel(ProcSegmentEnd);
