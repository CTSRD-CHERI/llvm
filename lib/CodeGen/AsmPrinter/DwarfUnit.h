//===-- llvm/CodeGen/DwarfUnit.h - Dwarf Compile Unit ---*- C++ -*--===//
//
//                     The LLVM Compiler Infrastructure
//
// This file is distributed under the University of Illinois Open Source
// License. See LICENSE.TXT for details.
//
//===----------------------------------------------------------------------===//
//
// This file contains support for writing dwarf compile unit.
//
//===----------------------------------------------------------------------===//

#ifndef LLVM_LIB_CODEGEN_ASMPRINTER_DWARFUNIT_H
#define LLVM_LIB_CODEGEN_ASMPRINTER_DWARFUNIT_H

#include "DwarfDebug.h"
#include "llvm/ADT/DenseMap.h"
#include "llvm/ADT/Optional.h"
#include "llvm/ADT/StringMap.h"
#include "llvm/CodeGen/AsmPrinter.h"
#include "llvm/CodeGen/DIE.h"
#include "llvm/IR/DIBuilder.h"
#include "llvm/IR/DebugInfo.h"
#include "llvm/MC/MCDwarf.h"
#include "llvm/MC/MCExpr.h"
#include "llvm/MC/MCSection.h"

namespace llvm {

class MachineLocation;
class MachineOperand;
class ConstantInt;
class ConstantFP;
class DbgVariable;
class DwarfCompileUnit;

// Data structure to hold a range for range lists.
class RangeSpan {
public:
  RangeSpan(MCSymbol *S, MCSymbol *E) : Start(S), End(E) {}
  const MCSymbol *getStart() const { return Start; }
  const MCSymbol *getEnd() const { return End; }
  void setEnd(const MCSymbol *E) { End = E; }

private:
  const MCSymbol *Start, *End;
};

class RangeSpanList {
private:
  // Index for locating within the debug_range section this particular span.
  MCSymbol *RangeSym;
  // List of ranges.
  SmallVector<RangeSpan, 2> Ranges;

public:
  RangeSpanList(MCSymbol *Sym, SmallVector<RangeSpan, 2> Ranges)
      : RangeSym(Sym), Ranges(std::move(Ranges)) {}
  MCSymbol *getSym() const { return RangeSym; }
  const SmallVectorImpl<RangeSpan> &getRanges() const { return Ranges; }
  void addRange(RangeSpan Range) { Ranges.push_back(Range); }
};

//===----------------------------------------------------------------------===//
/// Unit - This dwarf writer support class manages information associated
/// with a source file.
class DwarfUnit {
protected:
  /// UniqueID - a numeric ID unique among all CUs in the module
  unsigned UniqueID;

  /// Node - MDNode for the compile unit.
  DICompileUnit CUNode;

  /// Unit debug information entry.
  DIE UnitDie;

  /// Offset of the UnitDie from beginning of debug info section.
  unsigned DebugInfoOffset;

  /// Asm - Target of Dwarf emission.
  AsmPrinter *Asm;

  // Holders for some common dwarf information.
  DwarfDebug *DD;
  DwarfFile *DU;

  /// IndexTyDie - An anonymous type for index type.  Owned by UnitDie.
  DIE *IndexTyDie;

  /// MDNodeToDieMap - Tracks the mapping of unit level debug information
  /// variables to debug information entries.
  DenseMap<const MDNode *, DIE *> MDNodeToDieMap;

  /// MDNodeToDIEEntryMap - Tracks the mapping of unit level debug information
  /// descriptors to debug information entries using a DIEEntry proxy.
  DenseMap<const MDNode *, DIEEntry *> MDNodeToDIEEntryMap;

  /// DIEBlocks - A list of all the DIEBlocks in use.
  std::vector<DIEBlock *> DIEBlocks;
  
  /// DIELocs - A list of all the DIELocs in use.
  std::vector<DIELoc *> DIELocs;

  /// ContainingTypeMap - This map is used to keep track of subprogram DIEs that
  /// need DW_AT_containing_type attribute. This attribute points to a DIE that
  /// corresponds to the MDNode mapped with the subprogram DIE.
  DenseMap<DIE *, const MDNode *> ContainingTypeMap;

  // DIEValueAllocator - All DIEValues are allocated through this allocator.
  BumpPtrAllocator DIEValueAllocator;

  // DIEIntegerOne - A preallocated DIEValue because 1 is used frequently.
  DIEInteger *DIEIntegerOne;

  /// The section this unit will be emitted in.
  const MCSection *Section;

  DwarfUnit(unsigned UID, dwarf::Tag, DICompileUnit CU, AsmPrinter *A,
            DwarfDebug *DW, DwarfFile *DWU);

<<<<<<< HEAD
  void initSection(const MCSection *Section);
=======
>>>>>>> 969bfdfe

  /// Add a string attribute data and value.
  void addLocalString(DIE &Die, dwarf::Attribute Attribute, StringRef Str);

  void addIndexedString(DIE &Die, dwarf::Attribute Attribute, StringRef Str);

  bool applySubprogramDefinitionAttributes(DISubprogram SP, DIE &SPDie);

public:
  virtual ~DwarfUnit();

<<<<<<< HEAD
=======
  void initSection(const MCSection *Section);

>>>>>>> 969bfdfe
  const MCSection *getSection() const {
    assert(Section);
    return Section;
  }

  // Accessors.
  AsmPrinter* getAsmPrinter() const { return Asm; }
  unsigned getUniqueID() const { return UniqueID; }
  uint16_t getLanguage() const { return CUNode.getLanguage(); }
  DICompileUnit getCUNode() const { return CUNode; }
  DIE &getUnitDie() { return UnitDie; }

  unsigned getDebugInfoOffset() const { return DebugInfoOffset; }
  void setDebugInfoOffset(unsigned DbgInfoOff) { DebugInfoOffset = DbgInfoOff; }

  /// hasContent - Return true if this compile unit has something to write out.
  bool hasContent() const { return !UnitDie.getChildren().empty(); }

  /// getParentContextString - Get a string containing the language specific
  /// context for a global name.
  std::string getParentContextString(DIScope Context) const;

  /// Add a new global name to the compile unit.
  virtual void addGlobalName(StringRef Name, DIE &Die, DIScope Context) {}

  /// Add a new global type to the compile unit.
  virtual void addGlobalType(DIType Ty, const DIE &Die, DIScope Context) {}

  /// addAccelNamespace - Add a new name to the namespace accelerator table.
  void addAccelNamespace(StringRef Name, const DIE &Die);

  /// getDIE - Returns the debug information entry map slot for the
  /// specified debug variable. We delegate the request to DwarfDebug
  /// when the MDNode can be part of the type system, since DIEs for
  /// the type system can be shared across CUs and the mappings are
  /// kept in DwarfDebug.
  DIE *getDIE(DIDescriptor D) const;

  /// getDIELoc - Returns a fresh newly allocated DIELoc.
  DIELoc *getDIELoc() { return new (DIEValueAllocator) DIELoc(); }

  /// insertDIE - Insert DIE into the map. We delegate the request to DwarfDebug
  /// when the MDNode can be part of the type system, since DIEs for
  /// the type system can be shared across CUs and the mappings are
  /// kept in DwarfDebug.
  void insertDIE(DIDescriptor Desc, DIE *D);

  /// addFlag - Add a flag that is true to the DIE.
  void addFlag(DIE &Die, dwarf::Attribute Attribute);

  /// addUInt - Add an unsigned integer attribute data and value.
  void addUInt(DIE &Die, dwarf::Attribute Attribute, Optional<dwarf::Form> Form,
               uint64_t Integer);

  void addUInt(DIE &Block, dwarf::Form Form, uint64_t Integer);

  /// addSInt - Add an signed integer attribute data and value.
  void addSInt(DIE &Die, dwarf::Attribute Attribute, Optional<dwarf::Form> Form,
               int64_t Integer);

  void addSInt(DIELoc &Die, Optional<dwarf::Form> Form, int64_t Integer);

  /// addString - Add a string attribute data and value.
  void addString(DIE &Die, dwarf::Attribute Attribute, StringRef Str);

  /// addLabel - Add a Dwarf label attribute data and value.
  void addLabel(DIE &Die, dwarf::Attribute Attribute, dwarf::Form Form,
                const MCSymbol *Label);

  void addLabel(DIELoc &Die, dwarf::Form Form, const MCSymbol *Label);

  /// addSectionOffset - Add an offset into a section attribute data and value.
  ///
  void addSectionOffset(DIE &Die, dwarf::Attribute Attribute, uint64_t Integer);

  /// addOpAddress - Add a dwarf op address data and value using the
  /// form given and an op of either DW_FORM_addr or DW_FORM_GNU_addr_index.
  void addOpAddress(DIELoc &Die, const MCSymbol *Label);

  /// addLabelDelta - Add a label delta attribute data and value.
  void addLabelDelta(DIE &Die, dwarf::Attribute Attribute, const MCSymbol *Hi,
                     const MCSymbol *Lo);

  /// addDIEEntry - Add a DIE attribute data and value.
  void addDIEEntry(DIE &Die, dwarf::Attribute Attribute, DIE &Entry);

  /// addDIEEntry - Add a DIE attribute data and value.
  void addDIEEntry(DIE &Die, dwarf::Attribute Attribute, DIEEntry *Entry);

  void addDIETypeSignature(DIE &Die, const DwarfTypeUnit &Type);

  /// addBlock - Add block data.
  void addBlock(DIE &Die, dwarf::Attribute Attribute, DIELoc *Block);

  /// addBlock - Add block data.
  void addBlock(DIE &Die, dwarf::Attribute Attribute, DIEBlock *Block);

  /// addSourceLine - Add location information to specified debug information
  /// entry.
  void addSourceLine(DIE &Die, unsigned Line, StringRef File,
                     StringRef Directory);
  void addSourceLine(DIE &Die, DIVariable V);
  void addSourceLine(DIE &Die, DIGlobalVariable G);
  void addSourceLine(DIE &Die, DISubprogram SP);
  void addSourceLine(DIE &Die, DIType Ty);
  void addSourceLine(DIE &Die, DINameSpace NS);
  void addSourceLine(DIE &Die, DIObjCProperty Ty);

  /// addConstantValue - Add constant value entry in variable DIE.
  void addConstantValue(DIE &Die, const MachineOperand &MO, DIType Ty);
  void addConstantValue(DIE &Die, const ConstantInt *CI, DIType Ty);
  void addConstantValue(DIE &Die, const APInt &Val, DIType Ty);
  void addConstantValue(DIE &Die, const APInt &Val, bool Unsigned);
  void addConstantValue(DIE &Die, bool Unsigned, uint64_t Val);

  /// addConstantFPValue - Add constant value entry in variable DIE.
  void addConstantFPValue(DIE &Die, const MachineOperand &MO);
  void addConstantFPValue(DIE &Die, const ConstantFP *CFP);

  /// \brief Add a linkage name, if it isn't empty.
  void addLinkageName(DIE &Die, StringRef LinkageName);

  /// addTemplateParams - Add template parameters in buffer.
  void addTemplateParams(DIE &Buffer, DIArray TParams);

  /// \brief Add register operand.
  /// \returns false if the register does not exist, e.g., because it was never
  /// materialized.
  bool addRegisterOpPiece(DIELoc &TheDie, unsigned Reg,
                          unsigned SizeInBits = 0, unsigned OffsetInBits = 0);

<<<<<<< HEAD
  /// addRegisterOffset - Add register offset.
  void addRegisterOffset(DIELoc &TheDie, unsigned Reg, int64_t Offset);
=======
  /// \brief Add register offset.
  /// \returns false if the register does not exist, e.g., because it was never
  /// materialized.
  bool addRegisterOffset(DIELoc &TheDie, unsigned Reg, int64_t Offset);
>>>>>>> 969bfdfe

  // FIXME: Should be reformulated in terms of addComplexAddress.
  /// addBlockByrefAddress - Start with the address based on the location
  /// provided, and generate the DWARF information necessary to find the
  /// actual Block variable (navigating the Block struct) based on the
  /// starting location.  Add the DWARF information to the die.  Obsolete,
  /// please use addComplexAddress instead.
  void addBlockByrefAddress(const DbgVariable &DV, DIE &Die,
                            dwarf::Attribute Attribute,
                            const MachineLocation &Location);

  /// addType - Add a new type attribute to the specified entity. This takes
  /// and attribute parameter because DW_AT_friend attributes are also
  /// type references.
  void addType(DIE &Entity, DIType Ty,
               dwarf::Attribute Attribute = dwarf::DW_AT_type);

  /// getOrCreateNameSpace - Create a DIE for DINameSpace.
  DIE *getOrCreateNameSpace(DINameSpace NS);

  /// getOrCreateSubprogramDIE - Create new DIE using SP.
  DIE *getOrCreateSubprogramDIE(DISubprogram SP, bool Minimal = false);

  void applySubprogramAttributes(DISubprogram SP, DIE &SPDie,
                                 bool Minimal = false);

  /// getOrCreateTypeDIE - Find existing DIE or create new DIE for the
  /// given DIType.
  DIE *getOrCreateTypeDIE(const MDNode *N);

  /// getOrCreateContextDIE - Get context owner's DIE.
  DIE *createTypeDIE(DICompositeType Ty);

  /// getOrCreateContextDIE - Get context owner's DIE.
  DIE *getOrCreateContextDIE(DIScope Context);

  /// constructContainingTypeDIEs - Construct DIEs for types that contain
  /// vtables.
  void constructContainingTypeDIEs();

  /// constructSubprogramArguments - Construct function argument DIEs.
  void constructSubprogramArguments(DIE &Buffer, DITypeArray Args);

  /// Create a DIE with the given Tag, add the DIE to its parent, and
  /// call insertDIE if MD is not null.
  DIE &createAndAddDIE(unsigned Tag, DIE &Parent,
                       DIDescriptor N = DIDescriptor());

  /// Compute the size of a header for this unit, not including the initial
  /// length field.
  virtual unsigned getHeaderSize() const {
    return sizeof(int16_t) + // DWARF version number
           sizeof(int32_t) + // Offset Into Abbrev. Section
           sizeof(int8_t);   // Pointer Size (in bytes)
  }

  /// Emit the header for this unit, not including the initial length field.
  virtual void emitHeader(bool UseOffsets);

  virtual DwarfCompileUnit &getCU() = 0;

  /// constructTypeDIE - Construct type DIE from DICompositeType.
  void constructTypeDIE(DIE &Buffer, DICompositeType CTy);

protected:
  /// getOrCreateStaticMemberDIE - Create new static data member DIE.
  DIE *getOrCreateStaticMemberDIE(DIDerivedType DT);

  /// Look up the source ID with the given directory and source file names. If
  /// none currently exists, create a new ID and insert it in the line table.
  virtual unsigned getOrCreateSourceID(StringRef File, StringRef Directory) = 0;

  /// resolve - Look in the DwarfDebug map for the MDNode that
  /// corresponds to the reference.
  template <typename T> T resolve(DIRef<T> Ref) const {
    return DD->resolve(Ref);
  }

private:
  /// constructTypeDIE - Construct basic type die from DIBasicType.
  void constructTypeDIE(DIE &Buffer, DIBasicType BTy);

  /// constructTypeDIE - Construct derived type die from DIDerivedType.
  void constructTypeDIE(DIE &Buffer, DIDerivedType DTy);

  /// constructSubrangeDIE - Construct subrange DIE from DISubrange.
  void constructSubrangeDIE(DIE &Buffer, DISubrange SR, DIE *IndexTy);

  /// constructArrayTypeDIE - Construct array type DIE from DICompositeType.
  void constructArrayTypeDIE(DIE &Buffer, DICompositeType CTy);

  /// constructEnumTypeDIE - Construct enum type DIE from DIEnumerator.
  void constructEnumTypeDIE(DIE &Buffer, DICompositeType CTy);

  /// constructMemberDIE - Construct member DIE from DIDerivedType.
  void constructMemberDIE(DIE &Buffer, DIDerivedType DT);

  /// constructTemplateTypeParameterDIE - Construct new DIE for the given
  /// DITemplateTypeParameter.
  void constructTemplateTypeParameterDIE(DIE &Buffer,
                                         DITemplateTypeParameter TP);

  /// constructTemplateValueParameterDIE - Construct new DIE for the given
  /// DITemplateValueParameter.
  void constructTemplateValueParameterDIE(DIE &Buffer,
                                          DITemplateValueParameter TVP);

  /// getLowerBoundDefault - Return the default lower bound for an array. If the
  /// DWARF version doesn't handle the language, return -1.
  int64_t getDefaultLowerBound() const;

  /// getDIEEntry - Returns the debug information entry for the specified
  /// debug variable.
  DIEEntry *getDIEEntry(const MDNode *N) const {
    return MDNodeToDIEEntryMap.lookup(N);
  }

  /// insertDIEEntry - Insert debug information entry into the map.
  void insertDIEEntry(const MDNode *N, DIEEntry *E) {
    MDNodeToDIEEntryMap.insert(std::make_pair(N, E));
  }

  // getIndexTyDie - Get an anonymous type for index type.
  DIE *getIndexTyDie();

  // setIndexTyDie - Set D as anonymous type for index which can be reused
  // later.
  void setIndexTyDie(DIE *D) { IndexTyDie = D; }

  /// createDIEEntry - Creates a new DIEEntry to be a proxy for a debug
  /// information entry.
  DIEEntry *createDIEEntry(DIE &Entry);

  /// If this is a named finished type then include it in the list of types for
  /// the accelerator tables.
  void updateAcceleratorTables(DIScope Context, DIType Ty, const DIE &TyDIE);

  virtual bool isDwoUnit() const = 0;
};

class DwarfTypeUnit : public DwarfUnit {
  uint64_t TypeSignature;
  const DIE *Ty;
  DwarfCompileUnit &CU;
  MCDwarfDwoLineTable *SplitLineTable;

  unsigned getOrCreateSourceID(StringRef File, StringRef Directory) override;
  bool isDwoUnit() const override;

public:
  DwarfTypeUnit(unsigned UID, DwarfCompileUnit &CU, AsmPrinter *A,
                DwarfDebug *DW, DwarfFile *DWU,
                MCDwarfDwoLineTable *SplitLineTable = nullptr);

  void setTypeSignature(uint64_t Signature) { TypeSignature = Signature; }
  uint64_t getTypeSignature() const { return TypeSignature; }
  void setType(const DIE *Ty) { this->Ty = Ty; }

  /// Emit the header for this unit, not including the initial length field.
  void emitHeader(bool UseOffsets) override;
  unsigned getHeaderSize() const override {
    return DwarfUnit::getHeaderSize() + sizeof(uint64_t) + // Type Signature
           sizeof(uint32_t);                               // Type DIE Offset
  }
<<<<<<< HEAD
  using DwarfUnit::initSection;
=======
>>>>>>> 969bfdfe
  DwarfCompileUnit &getCU() override { return CU; }
};
} // end llvm namespace
#endif<|MERGE_RESOLUTION|>--- conflicted
+++ resolved
@@ -120,10 +120,6 @@
   DwarfUnit(unsigned UID, dwarf::Tag, DICompileUnit CU, AsmPrinter *A,
             DwarfDebug *DW, DwarfFile *DWU);
 
-<<<<<<< HEAD
-  void initSection(const MCSection *Section);
-=======
->>>>>>> 969bfdfe
 
   /// Add a string attribute data and value.
   void addLocalString(DIE &Die, dwarf::Attribute Attribute, StringRef Str);
@@ -135,11 +131,8 @@
 public:
   virtual ~DwarfUnit();
 
-<<<<<<< HEAD
-=======
   void initSection(const MCSection *Section);
 
->>>>>>> 969bfdfe
   const MCSection *getSection() const {
     assert(Section);
     return Section;
@@ -271,15 +264,10 @@
   bool addRegisterOpPiece(DIELoc &TheDie, unsigned Reg,
                           unsigned SizeInBits = 0, unsigned OffsetInBits = 0);
 
-<<<<<<< HEAD
-  /// addRegisterOffset - Add register offset.
-  void addRegisterOffset(DIELoc &TheDie, unsigned Reg, int64_t Offset);
-=======
   /// \brief Add register offset.
   /// \returns false if the register does not exist, e.g., because it was never
   /// materialized.
   bool addRegisterOffset(DIELoc &TheDie, unsigned Reg, int64_t Offset);
->>>>>>> 969bfdfe
 
   // FIXME: Should be reformulated in terms of addComplexAddress.
   /// addBlockByrefAddress - Start with the address based on the location
@@ -444,10 +432,6 @@
     return DwarfUnit::getHeaderSize() + sizeof(uint64_t) + // Type Signature
            sizeof(uint32_t);                               // Type DIE Offset
   }
-<<<<<<< HEAD
-  using DwarfUnit::initSection;
-=======
->>>>>>> 969bfdfe
   DwarfCompileUnit &getCU() override { return CU; }
 };
 } // end llvm namespace
