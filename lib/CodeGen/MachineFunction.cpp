--- conflicted
+++ resolved
@@ -54,11 +54,7 @@
 
 MachineFunction::MachineFunction(const Function *F, const TargetMachine &TM,
                                  unsigned FunctionNum, MachineModuleInfo &mmi)
-<<<<<<< HEAD
-    : Fn(F), Target(TM), STI(TM.getSubtargetImpl()), Ctx(mmi.getContext()),
-=======
     : Fn(F), Target(TM), STI(TM.getSubtargetImpl(*F)), Ctx(mmi.getContext()),
->>>>>>> 969bfdfe
       MMI(mmi) {
   if (STI->getRegisterInfo())
     RegInfo = new (Allocator) MachineRegisterInfo(this);
@@ -78,12 +74,7 @@
   Alignment = STI->getTargetLowering()->getMinFunctionAlignment();
 
   // FIXME: Shouldn't use pref alignment if explicit alignment is set on Fn.
-<<<<<<< HEAD
-  if (!Fn->getAttributes().hasAttribute(AttributeSet::FunctionIndex,
-                                        Attribute::OptimizeForSize))
-=======
   if (!Fn->hasFnAttribute(Attribute::OptimizeForSize))
->>>>>>> 969bfdfe
     Alignment = std::max(Alignment,
                          STI->getTargetLowering()->getPrefFunctionAlignment());
 
