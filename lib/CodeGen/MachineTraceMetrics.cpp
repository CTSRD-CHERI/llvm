//===- lib/CodeGen/MachineTraceMetrics.cpp ----------------------*- C++ -*-===//
//
//                     The LLVM Compiler Infrastructure
//
// This file is distributed under the University of Illinois Open Source
// License. See LICENSE.TXT for details.
//
//===----------------------------------------------------------------------===//

#include "llvm/CodeGen/MachineTraceMetrics.h"
#include "llvm/ADT/PostOrderIterator.h"
#include "llvm/ADT/SparseSet.h"
#include "llvm/CodeGen/MachineBasicBlock.h"
#include "llvm/CodeGen/MachineBranchProbabilityInfo.h"
#include "llvm/CodeGen/MachineLoopInfo.h"
#include "llvm/CodeGen/MachineRegisterInfo.h"
#include "llvm/CodeGen/Passes.h"
#include "llvm/MC/MCSubtargetInfo.h"
#include "llvm/Support/Debug.h"
#include "llvm/Support/Format.h"
#include "llvm/Support/raw_ostream.h"
#include "llvm/Target/TargetInstrInfo.h"
#include "llvm/Target/TargetRegisterInfo.h"
#include "llvm/Target/TargetSubtargetInfo.h"

using namespace llvm;

#define DEBUG_TYPE "machine-trace-metrics"

char MachineTraceMetrics::ID = 0;
char &llvm::MachineTraceMetricsID = MachineTraceMetrics::ID;

INITIALIZE_PASS_BEGIN(MachineTraceMetrics,
                  "machine-trace-metrics", "Machine Trace Metrics", false, true)
INITIALIZE_PASS_DEPENDENCY(MachineBranchProbabilityInfo)
INITIALIZE_PASS_DEPENDENCY(MachineLoopInfo)
INITIALIZE_PASS_END(MachineTraceMetrics,
                  "machine-trace-metrics", "Machine Trace Metrics", false, true)

MachineTraceMetrics::MachineTraceMetrics()
  : MachineFunctionPass(ID), MF(nullptr), TII(nullptr), TRI(nullptr),
    MRI(nullptr), Loops(nullptr) {
  std::fill(std::begin(Ensembles), std::end(Ensembles), nullptr);
}

void MachineTraceMetrics::getAnalysisUsage(AnalysisUsage &AU) const {
  AU.setPreservesAll();
  AU.addRequired<MachineBranchProbabilityInfo>();
  AU.addRequired<MachineLoopInfo>();
  MachineFunctionPass::getAnalysisUsage(AU);
}

bool MachineTraceMetrics::runOnMachineFunction(MachineFunction &Func) {
  MF = &Func;
  const TargetSubtargetInfo &ST = MF->getSubtarget();
  TII = ST.getInstrInfo();
  TRI = ST.getRegisterInfo();
  MRI = &MF->getRegInfo();
  Loops = &getAnalysis<MachineLoopInfo>();
<<<<<<< HEAD
  const TargetSubtargetInfo &ST =
    MF->getTarget().getSubtarget<TargetSubtargetInfo>();
=======
>>>>>>> 969bfdfe
  SchedModel.init(ST.getSchedModel(), &ST, TII);
  BlockInfo.resize(MF->getNumBlockIDs());
  ProcResourceCycles.resize(MF->getNumBlockIDs() *
                            SchedModel.getNumProcResourceKinds());
  return false;
}

void MachineTraceMetrics::releaseMemory() {
  MF = nullptr;
  BlockInfo.clear();
  for (unsigned i = 0; i != TS_NumStrategies; ++i) {
    delete Ensembles[i];
    Ensembles[i] = nullptr;
  }
}

//===----------------------------------------------------------------------===//
//                          Fixed block information
//===----------------------------------------------------------------------===//
//
// The number of instructions in a basic block and the CPU resources used by
// those instructions don't depend on any given trace strategy.

/// Compute the resource usage in basic block MBB.
const MachineTraceMetrics::FixedBlockInfo*
MachineTraceMetrics::getResources(const MachineBasicBlock *MBB) {
  assert(MBB && "No basic block");
  FixedBlockInfo *FBI = &BlockInfo[MBB->getNumber()];
  if (FBI->hasResources())
    return FBI;

  // Compute resource usage in the block.
  FBI->HasCalls = false;
  unsigned InstrCount = 0;

  // Add up per-processor resource cycles as well.
  unsigned PRKinds = SchedModel.getNumProcResourceKinds();
  SmallVector<unsigned, 32> PRCycles(PRKinds);

  for (const auto &MI : *MBB) {
    if (MI.isTransient())
      continue;
    ++InstrCount;
    if (MI.isCall())
      FBI->HasCalls = true;

    // Count processor resources used.
    if (!SchedModel.hasInstrSchedModel())
      continue;
    const MCSchedClassDesc *SC = SchedModel.resolveSchedClass(&MI);
    if (!SC->isValid())
      continue;

    for (TargetSchedModel::ProcResIter
         PI = SchedModel.getWriteProcResBegin(SC),
         PE = SchedModel.getWriteProcResEnd(SC); PI != PE; ++PI) {
      assert(PI->ProcResourceIdx < PRKinds && "Bad processor resource kind");
      PRCycles[PI->ProcResourceIdx] += PI->Cycles;
    }
  }
  FBI->InstrCount = InstrCount;

  // Scale the resource cycles so they are comparable.
  unsigned PROffset = MBB->getNumber() * PRKinds;
  for (unsigned K = 0; K != PRKinds; ++K)
    ProcResourceCycles[PROffset + K] =
      PRCycles[K] * SchedModel.getResourceFactor(K);

  return FBI;
}

ArrayRef<unsigned>
MachineTraceMetrics::getProcResourceCycles(unsigned MBBNum) const {
  assert(BlockInfo[MBBNum].hasResources() &&
         "getResources() must be called before getProcResourceCycles()");
  unsigned PRKinds = SchedModel.getNumProcResourceKinds();
  assert((MBBNum+1) * PRKinds <= ProcResourceCycles.size());
  return makeArrayRef(ProcResourceCycles.data() + MBBNum * PRKinds, PRKinds);
}


//===----------------------------------------------------------------------===//
//                         Ensemble utility functions
//===----------------------------------------------------------------------===//

MachineTraceMetrics::Ensemble::Ensemble(MachineTraceMetrics *ct)
  : MTM(*ct) {
  BlockInfo.resize(MTM.BlockInfo.size());
  unsigned PRKinds = MTM.SchedModel.getNumProcResourceKinds();
  ProcResourceDepths.resize(MTM.BlockInfo.size() * PRKinds);
  ProcResourceHeights.resize(MTM.BlockInfo.size() * PRKinds);
}

// Virtual destructor serves as an anchor.
MachineTraceMetrics::Ensemble::~Ensemble() {}

const MachineLoop*
MachineTraceMetrics::Ensemble::getLoopFor(const MachineBasicBlock *MBB) const {
  return MTM.Loops->getLoopFor(MBB);
}

// Update resource-related information in the TraceBlockInfo for MBB.
// Only update resources related to the trace above MBB.
void MachineTraceMetrics::Ensemble::
computeDepthResources(const MachineBasicBlock *MBB) {
  TraceBlockInfo *TBI = &BlockInfo[MBB->getNumber()];
  unsigned PRKinds = MTM.SchedModel.getNumProcResourceKinds();
  unsigned PROffset = MBB->getNumber() * PRKinds;

  // Compute resources from trace above. The top block is simple.
  if (!TBI->Pred) {
    TBI->InstrDepth = 0;
    TBI->Head = MBB->getNumber();
    std::fill(ProcResourceDepths.begin() + PROffset,
              ProcResourceDepths.begin() + PROffset + PRKinds, 0);
    return;
  }

  // Compute from the block above. A post-order traversal ensures the
  // predecessor is always computed first.
  unsigned PredNum = TBI->Pred->getNumber();
  TraceBlockInfo *PredTBI = &BlockInfo[PredNum];
  assert(PredTBI->hasValidDepth() && "Trace above has not been computed yet");
  const FixedBlockInfo *PredFBI = MTM.getResources(TBI->Pred);
  TBI->InstrDepth = PredTBI->InstrDepth + PredFBI->InstrCount;
  TBI->Head = PredTBI->Head;

  // Compute per-resource depths.
  ArrayRef<unsigned> PredPRDepths = getProcResourceDepths(PredNum);
  ArrayRef<unsigned> PredPRCycles = MTM.getProcResourceCycles(PredNum);
  for (unsigned K = 0; K != PRKinds; ++K)
    ProcResourceDepths[PROffset + K] = PredPRDepths[K] + PredPRCycles[K];
}

// Update resource-related information in the TraceBlockInfo for MBB.
// Only update resources related to the trace below MBB.
void MachineTraceMetrics::Ensemble::
computeHeightResources(const MachineBasicBlock *MBB) {
  TraceBlockInfo *TBI = &BlockInfo[MBB->getNumber()];
  unsigned PRKinds = MTM.SchedModel.getNumProcResourceKinds();
  unsigned PROffset = MBB->getNumber() * PRKinds;

  // Compute resources for the current block.
  TBI->InstrHeight = MTM.getResources(MBB)->InstrCount;
  ArrayRef<unsigned> PRCycles = MTM.getProcResourceCycles(MBB->getNumber());

  // The trace tail is done.
  if (!TBI->Succ) {
    TBI->Tail = MBB->getNumber();
    std::copy(PRCycles.begin(), PRCycles.end(),
              ProcResourceHeights.begin() + PROffset);
    return;
  }

  // Compute from the block below. A post-order traversal ensures the
  // predecessor is always computed first.
  unsigned SuccNum = TBI->Succ->getNumber();
  TraceBlockInfo *SuccTBI = &BlockInfo[SuccNum];
  assert(SuccTBI->hasValidHeight() && "Trace below has not been computed yet");
  TBI->InstrHeight += SuccTBI->InstrHeight;
  TBI->Tail = SuccTBI->Tail;

  // Compute per-resource heights.
  ArrayRef<unsigned> SuccPRHeights = getProcResourceHeights(SuccNum);
  for (unsigned K = 0; K != PRKinds; ++K)
    ProcResourceHeights[PROffset + K] = SuccPRHeights[K] + PRCycles[K];
}

// Check if depth resources for MBB are valid and return the TBI.
// Return NULL if the resources have been invalidated.
const MachineTraceMetrics::TraceBlockInfo*
MachineTraceMetrics::Ensemble::
getDepthResources(const MachineBasicBlock *MBB) const {
  const TraceBlockInfo *TBI = &BlockInfo[MBB->getNumber()];
  return TBI->hasValidDepth() ? TBI : nullptr;
}

// Check if height resources for MBB are valid and return the TBI.
// Return NULL if the resources have been invalidated.
const MachineTraceMetrics::TraceBlockInfo*
MachineTraceMetrics::Ensemble::
getHeightResources(const MachineBasicBlock *MBB) const {
  const TraceBlockInfo *TBI = &BlockInfo[MBB->getNumber()];
  return TBI->hasValidHeight() ? TBI : nullptr;
}

/// Get an array of processor resource depths for MBB. Indexed by processor
/// resource kind, this array contains the scaled processor resources consumed
/// by all blocks preceding MBB in its trace. It does not include instructions
/// in MBB.
///
/// Compare TraceBlockInfo::InstrDepth.
ArrayRef<unsigned>
MachineTraceMetrics::Ensemble::
getProcResourceDepths(unsigned MBBNum) const {
  unsigned PRKinds = MTM.SchedModel.getNumProcResourceKinds();
  assert((MBBNum+1) * PRKinds <= ProcResourceDepths.size());
  return makeArrayRef(ProcResourceDepths.data() + MBBNum * PRKinds, PRKinds);
}

/// Get an array of processor resource heights for MBB. Indexed by processor
/// resource kind, this array contains the scaled processor resources consumed
/// by this block and all blocks following it in its trace.
///
/// Compare TraceBlockInfo::InstrHeight.
ArrayRef<unsigned>
MachineTraceMetrics::Ensemble::
getProcResourceHeights(unsigned MBBNum) const {
  unsigned PRKinds = MTM.SchedModel.getNumProcResourceKinds();
  assert((MBBNum+1) * PRKinds <= ProcResourceHeights.size());
  return makeArrayRef(ProcResourceHeights.data() + MBBNum * PRKinds, PRKinds);
}

//===----------------------------------------------------------------------===//
//                         Trace Selection Strategies
//===----------------------------------------------------------------------===//
//
// A trace selection strategy is implemented as a sub-class of Ensemble. The
// trace through a block B is computed by two DFS traversals of the CFG
// starting from B. One upwards, and one downwards. During the upwards DFS,
// pickTracePred() is called on the post-ordered blocks. During the downwards
// DFS, pickTraceSucc() is called in a post-order.
//

// We never allow traces that leave loops, but we do allow traces to enter
// nested loops. We also never allow traces to contain back-edges.
//
// This means that a loop header can never appear above the center block of a
// trace, except as the trace head. Below the center block, loop exiting edges
// are banned.
//
// Return true if an edge from the From loop to the To loop is leaving a loop.
// Either of To and From can be null.
static bool isExitingLoop(const MachineLoop *From, const MachineLoop *To) {
  return From && !From->contains(To);
}

// MinInstrCountEnsemble - Pick the trace that executes the least number of
// instructions.
namespace {
class MinInstrCountEnsemble : public MachineTraceMetrics::Ensemble {
  const char *getName() const override { return "MinInstr"; }
  const MachineBasicBlock *pickTracePred(const MachineBasicBlock*) override;
  const MachineBasicBlock *pickTraceSucc(const MachineBasicBlock*) override;

public:
  MinInstrCountEnsemble(MachineTraceMetrics *mtm)
    : MachineTraceMetrics::Ensemble(mtm) {}
};
}

// Select the preferred predecessor for MBB.
const MachineBasicBlock*
MinInstrCountEnsemble::pickTracePred(const MachineBasicBlock *MBB) {
  if (MBB->pred_empty())
    return nullptr;
  const MachineLoop *CurLoop = getLoopFor(MBB);
  // Don't leave loops, and never follow back-edges.
  if (CurLoop && MBB == CurLoop->getHeader())
    return nullptr;
  unsigned CurCount = MTM.getResources(MBB)->InstrCount;
  const MachineBasicBlock *Best = nullptr;
  unsigned BestDepth = 0;
  for (MachineBasicBlock::const_pred_iterator
       I = MBB->pred_begin(), E = MBB->pred_end(); I != E; ++I) {
    const MachineBasicBlock *Pred = *I;
    const MachineTraceMetrics::TraceBlockInfo *PredTBI =
      getDepthResources(Pred);
    // Ignore cycles that aren't natural loops.
    if (!PredTBI)
      continue;
    // Pick the predecessor that would give this block the smallest InstrDepth.
    unsigned Depth = PredTBI->InstrDepth + CurCount;
    if (!Best || Depth < BestDepth)
      Best = Pred, BestDepth = Depth;
  }
  return Best;
}

// Select the preferred successor for MBB.
const MachineBasicBlock*
MinInstrCountEnsemble::pickTraceSucc(const MachineBasicBlock *MBB) {
  if (MBB->pred_empty())
    return nullptr;
  const MachineLoop *CurLoop = getLoopFor(MBB);
  const MachineBasicBlock *Best = nullptr;
  unsigned BestHeight = 0;
  for (MachineBasicBlock::const_succ_iterator
       I = MBB->succ_begin(), E = MBB->succ_end(); I != E; ++I) {
    const MachineBasicBlock *Succ = *I;
    // Don't consider back-edges.
    if (CurLoop && Succ == CurLoop->getHeader())
      continue;
    // Don't consider successors exiting CurLoop.
    if (isExitingLoop(CurLoop, getLoopFor(Succ)))
      continue;
    const MachineTraceMetrics::TraceBlockInfo *SuccTBI =
      getHeightResources(Succ);
    // Ignore cycles that aren't natural loops.
    if (!SuccTBI)
      continue;
    // Pick the successor that would give this block the smallest InstrHeight.
    unsigned Height = SuccTBI->InstrHeight;
    if (!Best || Height < BestHeight)
      Best = Succ, BestHeight = Height;
  }
  return Best;
}

// Get an Ensemble sub-class for the requested trace strategy.
MachineTraceMetrics::Ensemble *
MachineTraceMetrics::getEnsemble(MachineTraceMetrics::Strategy strategy) {
  assert(strategy < TS_NumStrategies && "Invalid trace strategy enum");
  Ensemble *&E = Ensembles[strategy];
  if (E)
    return E;

  // Allocate new Ensemble on demand.
  switch (strategy) {
  case TS_MinInstrCount: return (E = new MinInstrCountEnsemble(this));
  default: llvm_unreachable("Invalid trace strategy enum");
  }
}

void MachineTraceMetrics::invalidate(const MachineBasicBlock *MBB) {
  DEBUG(dbgs() << "Invalidate traces through BB#" << MBB->getNumber() << '\n');
  BlockInfo[MBB->getNumber()].invalidate();
  for (unsigned i = 0; i != TS_NumStrategies; ++i)
    if (Ensembles[i])
      Ensembles[i]->invalidate(MBB);
}

void MachineTraceMetrics::verifyAnalysis() const {
  if (!MF)
    return;
#ifndef NDEBUG
  assert(BlockInfo.size() == MF->getNumBlockIDs() && "Outdated BlockInfo size");
  for (unsigned i = 0; i != TS_NumStrategies; ++i)
    if (Ensembles[i])
      Ensembles[i]->verify();
#endif
}

//===----------------------------------------------------------------------===//
//                               Trace building
//===----------------------------------------------------------------------===//
//
// Traces are built by two CFG traversals. To avoid recomputing too much, use a
// set abstraction that confines the search to the current loop, and doesn't
// revisit blocks.

namespace {
struct LoopBounds {
  MutableArrayRef<MachineTraceMetrics::TraceBlockInfo> Blocks;
  SmallPtrSet<const MachineBasicBlock*, 8> Visited;
  const MachineLoopInfo *Loops;
  bool Downward;
  LoopBounds(MutableArrayRef<MachineTraceMetrics::TraceBlockInfo> blocks,
             const MachineLoopInfo *loops)
    : Blocks(blocks), Loops(loops), Downward(false) {}
};
}

// Specialize po_iterator_storage in order to prune the post-order traversal so
// it is limited to the current loop and doesn't traverse the loop back edges.
namespace llvm {
template<>
class po_iterator_storage<LoopBounds, true> {
  LoopBounds &LB;
public:
  po_iterator_storage(LoopBounds &lb) : LB(lb) {}
  void finishPostorder(const MachineBasicBlock*) {}

  bool insertEdge(const MachineBasicBlock *From, const MachineBasicBlock *To) {
    // Skip already visited To blocks.
    MachineTraceMetrics::TraceBlockInfo &TBI = LB.Blocks[To->getNumber()];
    if (LB.Downward ? TBI.hasValidHeight() : TBI.hasValidDepth())
      return false;
    // From is null once when To is the trace center block.
    if (From) {
      if (const MachineLoop *FromLoop = LB.Loops->getLoopFor(From)) {
        // Don't follow backedges, don't leave FromLoop when going upwards.
        if ((LB.Downward ? To : From) == FromLoop->getHeader())
          return false;
        // Don't leave FromLoop.
        if (isExitingLoop(FromLoop, LB.Loops->getLoopFor(To)))
          return false;
      }
    }
    // To is a new block. Mark the block as visited in case the CFG has cycles
    // that MachineLoopInfo didn't recognize as a natural loop.
    return LB.Visited.insert(To).second;
  }
};
}

/// Compute the trace through MBB.
void MachineTraceMetrics::Ensemble::computeTrace(const MachineBasicBlock *MBB) {
  DEBUG(dbgs() << "Computing " << getName() << " trace through BB#"
               << MBB->getNumber() << '\n');
  // Set up loop bounds for the backwards post-order traversal.
  LoopBounds Bounds(BlockInfo, MTM.Loops);

  // Run an upwards post-order search for the trace start.
  Bounds.Downward = false;
  Bounds.Visited.clear();
  typedef ipo_ext_iterator<const MachineBasicBlock*, LoopBounds> UpwardPO;
  for (UpwardPO I = ipo_ext_begin(MBB, Bounds), E = ipo_ext_end(MBB, Bounds);
       I != E; ++I) {
    DEBUG(dbgs() << "  pred for BB#" << I->getNumber() << ": ");
    TraceBlockInfo &TBI = BlockInfo[I->getNumber()];
    // All the predecessors have been visited, pick the preferred one.
    TBI.Pred = pickTracePred(*I);
    DEBUG({
      if (TBI.Pred)
        dbgs() << "BB#" << TBI.Pred->getNumber() << '\n';
      else
        dbgs() << "null\n";
    });
    // The trace leading to I is now known, compute the depth resources.
    computeDepthResources(*I);
  }

  // Run a downwards post-order search for the trace end.
  Bounds.Downward = true;
  Bounds.Visited.clear();
  typedef po_ext_iterator<const MachineBasicBlock*, LoopBounds> DownwardPO;
  for (DownwardPO I = po_ext_begin(MBB, Bounds), E = po_ext_end(MBB, Bounds);
       I != E; ++I) {
    DEBUG(dbgs() << "  succ for BB#" << I->getNumber() << ": ");
    TraceBlockInfo &TBI = BlockInfo[I->getNumber()];
    // All the successors have been visited, pick the preferred one.
    TBI.Succ = pickTraceSucc(*I);
    DEBUG({
      if (TBI.Succ)
        dbgs() << "BB#" << TBI.Succ->getNumber() << '\n';
      else
        dbgs() << "null\n";
    });
    // The trace leaving I is now known, compute the height resources.
    computeHeightResources(*I);
  }
}

/// Invalidate traces through BadMBB.
void
MachineTraceMetrics::Ensemble::invalidate(const MachineBasicBlock *BadMBB) {
  SmallVector<const MachineBasicBlock*, 16> WorkList;
  TraceBlockInfo &BadTBI = BlockInfo[BadMBB->getNumber()];

  // Invalidate height resources of blocks above MBB.
  if (BadTBI.hasValidHeight()) {
    BadTBI.invalidateHeight();
    WorkList.push_back(BadMBB);
    do {
      const MachineBasicBlock *MBB = WorkList.pop_back_val();
      DEBUG(dbgs() << "Invalidate BB#" << MBB->getNumber() << ' ' << getName()
            << " height.\n");
      // Find any MBB predecessors that have MBB as their preferred successor.
      // They are the only ones that need to be invalidated.
      for (MachineBasicBlock::const_pred_iterator
           I = MBB->pred_begin(), E = MBB->pred_end(); I != E; ++I) {
        TraceBlockInfo &TBI = BlockInfo[(*I)->getNumber()];
        if (!TBI.hasValidHeight())
          continue;
        if (TBI.Succ == MBB) {
          TBI.invalidateHeight();
          WorkList.push_back(*I);
          continue;
        }
        // Verify that TBI.Succ is actually a *I successor.
        assert((!TBI.Succ || (*I)->isSuccessor(TBI.Succ)) && "CFG changed");
      }
    } while (!WorkList.empty());
  }

  // Invalidate depth resources of blocks below MBB.
  if (BadTBI.hasValidDepth()) {
    BadTBI.invalidateDepth();
    WorkList.push_back(BadMBB);
    do {
      const MachineBasicBlock *MBB = WorkList.pop_back_val();
      DEBUG(dbgs() << "Invalidate BB#" << MBB->getNumber() << ' ' << getName()
            << " depth.\n");
      // Find any MBB successors that have MBB as their preferred predecessor.
      // They are the only ones that need to be invalidated.
      for (MachineBasicBlock::const_succ_iterator
           I = MBB->succ_begin(), E = MBB->succ_end(); I != E; ++I) {
        TraceBlockInfo &TBI = BlockInfo[(*I)->getNumber()];
        if (!TBI.hasValidDepth())
          continue;
        if (TBI.Pred == MBB) {
          TBI.invalidateDepth();
          WorkList.push_back(*I);
          continue;
        }
        // Verify that TBI.Pred is actually a *I predecessor.
        assert((!TBI.Pred || (*I)->isPredecessor(TBI.Pred)) && "CFG changed");
      }
    } while (!WorkList.empty());
  }

  // Clear any per-instruction data. We only have to do this for BadMBB itself
  // because the instructions in that block may change. Other blocks may be
  // invalidated, but their instructions will stay the same, so there is no
  // need to erase the Cycle entries. They will be overwritten when we
  // recompute.
  for (const auto &I : *BadMBB)
    Cycles.erase(&I);
}

void MachineTraceMetrics::Ensemble::verify() const {
#ifndef NDEBUG
  assert(BlockInfo.size() == MTM.MF->getNumBlockIDs() &&
         "Outdated BlockInfo size");
  for (unsigned Num = 0, e = BlockInfo.size(); Num != e; ++Num) {
    const TraceBlockInfo &TBI = BlockInfo[Num];
    if (TBI.hasValidDepth() && TBI.Pred) {
      const MachineBasicBlock *MBB = MTM.MF->getBlockNumbered(Num);
      assert(MBB->isPredecessor(TBI.Pred) && "CFG doesn't match trace");
      assert(BlockInfo[TBI.Pred->getNumber()].hasValidDepth() &&
             "Trace is broken, depth should have been invalidated.");
      const MachineLoop *Loop = getLoopFor(MBB);
      assert(!(Loop && MBB == Loop->getHeader()) && "Trace contains backedge");
    }
    if (TBI.hasValidHeight() && TBI.Succ) {
      const MachineBasicBlock *MBB = MTM.MF->getBlockNumbered(Num);
      assert(MBB->isSuccessor(TBI.Succ) && "CFG doesn't match trace");
      assert(BlockInfo[TBI.Succ->getNumber()].hasValidHeight() &&
             "Trace is broken, height should have been invalidated.");
      const MachineLoop *Loop = getLoopFor(MBB);
      const MachineLoop *SuccLoop = getLoopFor(TBI.Succ);
      assert(!(Loop && Loop == SuccLoop && TBI.Succ == Loop->getHeader()) &&
             "Trace contains backedge");
    }
  }
#endif
}

//===----------------------------------------------------------------------===//
//                             Data Dependencies
//===----------------------------------------------------------------------===//
//
// Compute the depth and height of each instruction based on data dependencies
// and instruction latencies. These cycle numbers assume that the CPU can issue
// an infinite number of instructions per cycle as long as their dependencies
// are ready.

// A data dependency is represented as a defining MI and operand numbers on the
// defining and using MI.
namespace {
struct DataDep {
  const MachineInstr *DefMI;
  unsigned DefOp;
  unsigned UseOp;

  DataDep(const MachineInstr *DefMI, unsigned DefOp, unsigned UseOp)
    : DefMI(DefMI), DefOp(DefOp), UseOp(UseOp) {}

  /// Create a DataDep from an SSA form virtual register.
  DataDep(const MachineRegisterInfo *MRI, unsigned VirtReg, unsigned UseOp)
    : UseOp(UseOp) {
    assert(TargetRegisterInfo::isVirtualRegister(VirtReg));
    MachineRegisterInfo::def_iterator DefI = MRI->def_begin(VirtReg);
    assert(!DefI.atEnd() && "Register has no defs");
    DefMI = DefI->getParent();
    DefOp = DefI.getOperandNo();
    assert((++DefI).atEnd() && "Register has multiple defs");
  }
};
}

// Get the input data dependencies that must be ready before UseMI can issue.
// Return true if UseMI has any physreg operands.
static bool getDataDeps(const MachineInstr *UseMI,
                        SmallVectorImpl<DataDep> &Deps,
                        const MachineRegisterInfo *MRI) {
  bool HasPhysRegs = false;
  for (ConstMIOperands MO(UseMI); MO.isValid(); ++MO) {
    if (!MO->isReg())
      continue;
    unsigned Reg = MO->getReg();
    if (!Reg)
      continue;
    if (TargetRegisterInfo::isPhysicalRegister(Reg)) {
      HasPhysRegs = true;
      continue;
    }
    // Collect virtual register reads.
    if (MO->readsReg())
      Deps.push_back(DataDep(MRI, Reg, MO.getOperandNo()));
  }
  return HasPhysRegs;
}

// Get the input data dependencies of a PHI instruction, using Pred as the
// preferred predecessor.
// This will add at most one dependency to Deps.
static void getPHIDeps(const MachineInstr *UseMI,
                       SmallVectorImpl<DataDep> &Deps,
                       const MachineBasicBlock *Pred,
                       const MachineRegisterInfo *MRI) {
  // No predecessor at the beginning of a trace. Ignore dependencies.
  if (!Pred)
    return;
  assert(UseMI->isPHI() && UseMI->getNumOperands() % 2 && "Bad PHI");
  for (unsigned i = 1; i != UseMI->getNumOperands(); i += 2) {
    if (UseMI->getOperand(i + 1).getMBB() == Pred) {
      unsigned Reg = UseMI->getOperand(i).getReg();
      Deps.push_back(DataDep(MRI, Reg, i));
      return;
    }
  }
}

// Keep track of physreg data dependencies by recording each live register unit.
// Associate each regunit with an instruction operand. Depending on the
// direction instructions are scanned, it could be the operand that defined the
// regunit, or the highest operand to read the regunit.
namespace {
struct LiveRegUnit {
  unsigned RegUnit;
  unsigned Cycle;
  const MachineInstr *MI;
  unsigned Op;

  unsigned getSparseSetIndex() const { return RegUnit; }

  LiveRegUnit(unsigned RU) : RegUnit(RU), Cycle(0), MI(nullptr), Op(0) {}
};
}

// Identify physreg dependencies for UseMI, and update the live regunit
// tracking set when scanning instructions downwards.
static void updatePhysDepsDownwards(const MachineInstr *UseMI,
                                    SmallVectorImpl<DataDep> &Deps,
                                    SparseSet<LiveRegUnit> &RegUnits,
                                    const TargetRegisterInfo *TRI) {
  SmallVector<unsigned, 8> Kills;
  SmallVector<unsigned, 8> LiveDefOps;

  for (ConstMIOperands MO(UseMI); MO.isValid(); ++MO) {
    if (!MO->isReg())
      continue;
    unsigned Reg = MO->getReg();
    if (!TargetRegisterInfo::isPhysicalRegister(Reg))
      continue;
    // Track live defs and kills for updating RegUnits.
    if (MO->isDef()) {
      if (MO->isDead())
        Kills.push_back(Reg);
      else
        LiveDefOps.push_back(MO.getOperandNo());
    } else if (MO->isKill())
      Kills.push_back(Reg);
    // Identify dependencies.
    if (!MO->readsReg())
      continue;
    for (MCRegUnitIterator Units(Reg, TRI); Units.isValid(); ++Units) {
      SparseSet<LiveRegUnit>::iterator I = RegUnits.find(*Units);
      if (I == RegUnits.end())
        continue;
      Deps.push_back(DataDep(I->MI, I->Op, MO.getOperandNo()));
      break;
    }
  }

  // Update RegUnits to reflect live registers after UseMI.
  // First kills.
  for (unsigned i = 0, e = Kills.size(); i != e; ++i)
    for (MCRegUnitIterator Units(Kills[i], TRI); Units.isValid(); ++Units)
      RegUnits.erase(*Units);

  // Second, live defs.
  for (unsigned i = 0, e = LiveDefOps.size(); i != e; ++i) {
    unsigned DefOp = LiveDefOps[i];
    for (MCRegUnitIterator Units(UseMI->getOperand(DefOp).getReg(), TRI);
         Units.isValid(); ++Units) {
      LiveRegUnit &LRU = RegUnits[*Units];
      LRU.MI = UseMI;
      LRU.Op = DefOp;
    }
  }
}

/// The length of the critical path through a trace is the maximum of two path
/// lengths:
///
/// 1. The maximum height+depth over all instructions in the trace center block.
///
/// 2. The longest cross-block dependency chain. For small blocks, it is
///    possible that the critical path through the trace doesn't include any
///    instructions in the block.
///
/// This function computes the second number from the live-in list of the
/// center block.
unsigned MachineTraceMetrics::Ensemble::
computeCrossBlockCriticalPath(const TraceBlockInfo &TBI) {
  assert(TBI.HasValidInstrDepths && "Missing depth info");
  assert(TBI.HasValidInstrHeights && "Missing height info");
  unsigned MaxLen = 0;
  for (unsigned i = 0, e = TBI.LiveIns.size(); i != e; ++i) {
    const LiveInReg &LIR = TBI.LiveIns[i];
    if (!TargetRegisterInfo::isVirtualRegister(LIR.Reg))
      continue;
    const MachineInstr *DefMI = MTM.MRI->getVRegDef(LIR.Reg);
    // Ignore dependencies outside the current trace.
    const TraceBlockInfo &DefTBI = BlockInfo[DefMI->getParent()->getNumber()];
    if (!DefTBI.isUsefulDominator(TBI))
      continue;
    unsigned Len = LIR.Height + Cycles[DefMI].Depth;
    MaxLen = std::max(MaxLen, Len);
  }
  return MaxLen;
}

/// Compute instruction depths for all instructions above or in MBB in its
/// trace. This assumes that the trace through MBB has already been computed.
void MachineTraceMetrics::Ensemble::
computeInstrDepths(const MachineBasicBlock *MBB) {
  // The top of the trace may already be computed, and HasValidInstrDepths
  // implies Head->HasValidInstrDepths, so we only need to start from the first
  // block in the trace that needs to be recomputed.
  SmallVector<const MachineBasicBlock*, 8> Stack;
  do {
    TraceBlockInfo &TBI = BlockInfo[MBB->getNumber()];
    assert(TBI.hasValidDepth() && "Incomplete trace");
    if (TBI.HasValidInstrDepths)
      break;
    Stack.push_back(MBB);
    MBB = TBI.Pred;
  } while (MBB);

  // FIXME: If MBB is non-null at this point, it is the last pre-computed block
  // in the trace. We should track any live-out physregs that were defined in
  // the trace. This is quite rare in SSA form, typically created by CSE
  // hoisting a compare.
  SparseSet<LiveRegUnit> RegUnits;
  RegUnits.setUniverse(MTM.TRI->getNumRegUnits());

  // Go through trace blocks in top-down order, stopping after the center block.
  SmallVector<DataDep, 8> Deps;
  while (!Stack.empty()) {
    MBB = Stack.pop_back_val();
    DEBUG(dbgs() << "\nDepths for BB#" << MBB->getNumber() << ":\n");
    TraceBlockInfo &TBI = BlockInfo[MBB->getNumber()];
    TBI.HasValidInstrDepths = true;
    TBI.CriticalPath = 0;

    // Print out resource depths here as well.
    DEBUG({
      dbgs() << format("%7u Instructions\n", TBI.InstrDepth);
      ArrayRef<unsigned> PRDepths = getProcResourceDepths(MBB->getNumber());
      for (unsigned K = 0; K != PRDepths.size(); ++K)
        if (PRDepths[K]) {
          unsigned Factor = MTM.SchedModel.getResourceFactor(K);
          dbgs() << format("%6uc @ ", MTM.getCycles(PRDepths[K]))
                 << MTM.SchedModel.getProcResource(K)->Name << " ("
                 << PRDepths[K]/Factor << " ops x" << Factor << ")\n";
        }
    });

    // Also compute the critical path length through MBB when possible.
    if (TBI.HasValidInstrHeights)
      TBI.CriticalPath = computeCrossBlockCriticalPath(TBI);

    for (const auto &UseMI : *MBB) {
      // Collect all data dependencies.
      Deps.clear();
      if (UseMI.isPHI())
        getPHIDeps(&UseMI, Deps, TBI.Pred, MTM.MRI);
      else if (getDataDeps(&UseMI, Deps, MTM.MRI))
        updatePhysDepsDownwards(&UseMI, Deps, RegUnits, MTM.TRI);

      // Filter and process dependencies, computing the earliest issue cycle.
      unsigned Cycle = 0;
      for (unsigned i = 0, e = Deps.size(); i != e; ++i) {
        const DataDep &Dep = Deps[i];
        const TraceBlockInfo&DepTBI =
          BlockInfo[Dep.DefMI->getParent()->getNumber()];
        // Ignore dependencies from outside the current trace.
        if (!DepTBI.isUsefulDominator(TBI))
          continue;
        assert(DepTBI.HasValidInstrDepths && "Inconsistent dependency");
        unsigned DepCycle = Cycles.lookup(Dep.DefMI).Depth;
        // Add latency if DefMI is a real instruction. Transients get latency 0.
        if (!Dep.DefMI->isTransient())
          DepCycle += MTM.SchedModel
            .computeOperandLatency(Dep.DefMI, Dep.DefOp, &UseMI, Dep.UseOp);
        Cycle = std::max(Cycle, DepCycle);
      }
      // Remember the instruction depth.
      InstrCycles &MICycles = Cycles[&UseMI];
      MICycles.Depth = Cycle;

      if (!TBI.HasValidInstrHeights) {
        DEBUG(dbgs() << Cycle << '\t' << UseMI);
        continue;
      }
      // Update critical path length.
      TBI.CriticalPath = std::max(TBI.CriticalPath, Cycle + MICycles.Height);
      DEBUG(dbgs() << TBI.CriticalPath << '\t' << Cycle << '\t' << UseMI);
    }
  }
}

// Identify physreg dependencies for MI when scanning instructions upwards.
// Return the issue height of MI after considering any live regunits.
// Height is the issue height computed from virtual register dependencies alone.
static unsigned updatePhysDepsUpwards(const MachineInstr *MI, unsigned Height,
                                      SparseSet<LiveRegUnit> &RegUnits,
                                      const TargetSchedModel &SchedModel,
                                      const TargetInstrInfo *TII,
                                      const TargetRegisterInfo *TRI) {
  SmallVector<unsigned, 8> ReadOps;
  for (ConstMIOperands MO(MI); MO.isValid(); ++MO) {
    if (!MO->isReg())
      continue;
    unsigned Reg = MO->getReg();
    if (!TargetRegisterInfo::isPhysicalRegister(Reg))
      continue;
    if (MO->readsReg())
      ReadOps.push_back(MO.getOperandNo());
    if (!MO->isDef())
      continue;
    // This is a def of Reg. Remove corresponding entries from RegUnits, and
    // update MI Height to consider the physreg dependencies.
    for (MCRegUnitIterator Units(Reg, TRI); Units.isValid(); ++Units) {
      SparseSet<LiveRegUnit>::iterator I = RegUnits.find(*Units);
      if (I == RegUnits.end())
        continue;
      unsigned DepHeight = I->Cycle;
      if (!MI->isTransient()) {
        // We may not know the UseMI of this dependency, if it came from the
        // live-in list. SchedModel can handle a NULL UseMI.
        DepHeight += SchedModel
          .computeOperandLatency(MI, MO.getOperandNo(), I->MI, I->Op);
      }
      Height = std::max(Height, DepHeight);
      // This regunit is dead above MI.
      RegUnits.erase(I);
    }
  }

  // Now we know the height of MI. Update any regunits read.
  for (unsigned i = 0, e = ReadOps.size(); i != e; ++i) {
    unsigned Reg = MI->getOperand(ReadOps[i]).getReg();
    for (MCRegUnitIterator Units(Reg, TRI); Units.isValid(); ++Units) {
      LiveRegUnit &LRU = RegUnits[*Units];
      // Set the height to the highest reader of the unit.
      if (LRU.Cycle <= Height && LRU.MI != MI) {
        LRU.Cycle = Height;
        LRU.MI = MI;
        LRU.Op = ReadOps[i];
      }
    }
  }

  return Height;
}


typedef DenseMap<const MachineInstr *, unsigned> MIHeightMap;

// Push the height of DefMI upwards if required to match UseMI.
// Return true if this is the first time DefMI was seen.
static bool pushDepHeight(const DataDep &Dep,
                          const MachineInstr *UseMI, unsigned UseHeight,
                          MIHeightMap &Heights,
                          const TargetSchedModel &SchedModel,
                          const TargetInstrInfo *TII) {
  // Adjust height by Dep.DefMI latency.
  if (!Dep.DefMI->isTransient())
    UseHeight += SchedModel.computeOperandLatency(Dep.DefMI, Dep.DefOp,
                                                  UseMI, Dep.UseOp);

  // Update Heights[DefMI] to be the maximum height seen.
  MIHeightMap::iterator I;
  bool New;
  std::tie(I, New) = Heights.insert(std::make_pair(Dep.DefMI, UseHeight));
  if (New)
    return true;

  // DefMI has been pushed before. Give it the max height.
  if (I->second < UseHeight)
    I->second = UseHeight;
  return false;
}

/// Assuming that the virtual register defined by DefMI:DefOp was used by
/// Trace.back(), add it to the live-in lists of all the blocks in Trace. Stop
/// when reaching the block that contains DefMI.
void MachineTraceMetrics::Ensemble::
addLiveIns(const MachineInstr *DefMI, unsigned DefOp,
           ArrayRef<const MachineBasicBlock*> Trace) {
  assert(!Trace.empty() && "Trace should contain at least one block");
  unsigned Reg = DefMI->getOperand(DefOp).getReg();
  assert(TargetRegisterInfo::isVirtualRegister(Reg));
  const MachineBasicBlock *DefMBB = DefMI->getParent();

  // Reg is live-in to all blocks in Trace that follow DefMBB.
  for (unsigned i = Trace.size(); i; --i) {
    const MachineBasicBlock *MBB = Trace[i-1];
    if (MBB == DefMBB)
      return;
    TraceBlockInfo &TBI = BlockInfo[MBB->getNumber()];
    // Just add the register. The height will be updated later.
    TBI.LiveIns.push_back(Reg);
  }
}

/// Compute instruction heights in the trace through MBB. This updates MBB and
/// the blocks below it in the trace. It is assumed that the trace has already
/// been computed.
void MachineTraceMetrics::Ensemble::
computeInstrHeights(const MachineBasicBlock *MBB) {
  // The bottom of the trace may already be computed.
  // Find the blocks that need updating.
  SmallVector<const MachineBasicBlock*, 8> Stack;
  do {
    TraceBlockInfo &TBI = BlockInfo[MBB->getNumber()];
    assert(TBI.hasValidHeight() && "Incomplete trace");
    if (TBI.HasValidInstrHeights)
      break;
    Stack.push_back(MBB);
    TBI.LiveIns.clear();
    MBB = TBI.Succ;
  } while (MBB);

  // As we move upwards in the trace, keep track of instructions that are
  // required by deeper trace instructions. Map MI -> height required so far.
  MIHeightMap Heights;

  // For physregs, the def isn't known when we see the use.
  // Instead, keep track of the highest use of each regunit.
  SparseSet<LiveRegUnit> RegUnits;
  RegUnits.setUniverse(MTM.TRI->getNumRegUnits());

  // If the bottom of the trace was already precomputed, initialize heights
  // from its live-in list.
  // MBB is the highest precomputed block in the trace.
  if (MBB) {
    TraceBlockInfo &TBI = BlockInfo[MBB->getNumber()];
    for (unsigned i = 0, e = TBI.LiveIns.size(); i != e; ++i) {
      LiveInReg LI = TBI.LiveIns[i];
      if (TargetRegisterInfo::isVirtualRegister(LI.Reg)) {
        // For virtual registers, the def latency is included.
        unsigned &Height = Heights[MTM.MRI->getVRegDef(LI.Reg)];
        if (Height < LI.Height)
          Height = LI.Height;
      } else {
        // For register units, the def latency is not included because we don't
        // know the def yet.
        RegUnits[LI.Reg].Cycle = LI.Height;
      }
    }
  }

  // Go through the trace blocks in bottom-up order.
  SmallVector<DataDep, 8> Deps;
  for (;!Stack.empty(); Stack.pop_back()) {
    MBB = Stack.back();
    DEBUG(dbgs() << "Heights for BB#" << MBB->getNumber() << ":\n");
    TraceBlockInfo &TBI = BlockInfo[MBB->getNumber()];
    TBI.HasValidInstrHeights = true;
    TBI.CriticalPath = 0;

    DEBUG({
      dbgs() << format("%7u Instructions\n", TBI.InstrHeight);
      ArrayRef<unsigned> PRHeights = getProcResourceHeights(MBB->getNumber());
      for (unsigned K = 0; K != PRHeights.size(); ++K)
        if (PRHeights[K]) {
          unsigned Factor = MTM.SchedModel.getResourceFactor(K);
          dbgs() << format("%6uc @ ", MTM.getCycles(PRHeights[K]))
                 << MTM.SchedModel.getProcResource(K)->Name << " ("
                 << PRHeights[K]/Factor << " ops x" << Factor << ")\n";
        }
    });

    // Get dependencies from PHIs in the trace successor.
    const MachineBasicBlock *Succ = TBI.Succ;
    // If MBB is the last block in the trace, and it has a back-edge to the
    // loop header, get loop-carried dependencies from PHIs in the header. For
    // that purpose, pretend that all the loop header PHIs have height 0.
    if (!Succ)
      if (const MachineLoop *Loop = getLoopFor(MBB))
        if (MBB->isSuccessor(Loop->getHeader()))
          Succ = Loop->getHeader();

    if (Succ) {
      for (const auto &PHI : *Succ) {
        if (!PHI.isPHI())
          break;
        Deps.clear();
        getPHIDeps(&PHI, Deps, MBB, MTM.MRI);
        if (!Deps.empty()) {
          // Loop header PHI heights are all 0.
          unsigned Height = TBI.Succ ? Cycles.lookup(&PHI).Height : 0;
          DEBUG(dbgs() << "pred\t" << Height << '\t' << PHI);
          if (pushDepHeight(Deps.front(), &PHI, Height,
                            Heights, MTM.SchedModel, MTM.TII))
            addLiveIns(Deps.front().DefMI, Deps.front().DefOp, Stack);
        }
      }
    }

    // Go through the block backwards.
    for (MachineBasicBlock::const_iterator BI = MBB->end(), BB = MBB->begin();
         BI != BB;) {
      const MachineInstr *MI = --BI;

      // Find the MI height as determined by virtual register uses in the
      // trace below.
      unsigned Cycle = 0;
      MIHeightMap::iterator HeightI = Heights.find(MI);
      if (HeightI != Heights.end()) {
        Cycle = HeightI->second;
        // We won't be seeing any more MI uses.
        Heights.erase(HeightI);
      }

      // Don't process PHI deps. They depend on the specific predecessor, and
      // we'll get them when visiting the predecessor.
      Deps.clear();
      bool HasPhysRegs = !MI->isPHI() && getDataDeps(MI, Deps, MTM.MRI);

      // There may also be regunit dependencies to include in the height.
      if (HasPhysRegs)
        Cycle = updatePhysDepsUpwards(MI, Cycle, RegUnits,
                                      MTM.SchedModel, MTM.TII, MTM.TRI);

      // Update the required height of any virtual registers read by MI.
      for (unsigned i = 0, e = Deps.size(); i != e; ++i)
        if (pushDepHeight(Deps[i], MI, Cycle, Heights, MTM.SchedModel, MTM.TII))
          addLiveIns(Deps[i].DefMI, Deps[i].DefOp, Stack);

      InstrCycles &MICycles = Cycles[MI];
      MICycles.Height = Cycle;
      if (!TBI.HasValidInstrDepths) {
        DEBUG(dbgs() << Cycle << '\t' << *MI);
        continue;
      }
      // Update critical path length.
      TBI.CriticalPath = std::max(TBI.CriticalPath, Cycle + MICycles.Depth);
      DEBUG(dbgs() << TBI.CriticalPath << '\t' << Cycle << '\t' << *MI);
    }

    // Update virtual live-in heights. They were added by addLiveIns() with a 0
    // height because the final height isn't known until now.
    DEBUG(dbgs() << "BB#" << MBB->getNumber() <<  " Live-ins:");
    for (unsigned i = 0, e = TBI.LiveIns.size(); i != e; ++i) {
      LiveInReg &LIR = TBI.LiveIns[i];
      const MachineInstr *DefMI = MTM.MRI->getVRegDef(LIR.Reg);
      LIR.Height = Heights.lookup(DefMI);
      DEBUG(dbgs() << ' ' << PrintReg(LIR.Reg) << '@' << LIR.Height);
    }

    // Transfer the live regunits to the live-in list.
    for (SparseSet<LiveRegUnit>::const_iterator
         RI = RegUnits.begin(), RE = RegUnits.end(); RI != RE; ++RI) {
      TBI.LiveIns.push_back(LiveInReg(RI->RegUnit, RI->Cycle));
      DEBUG(dbgs() << ' ' << PrintRegUnit(RI->RegUnit, MTM.TRI)
                   << '@' << RI->Cycle);
    }
    DEBUG(dbgs() << '\n');

    if (!TBI.HasValidInstrDepths)
      continue;
    // Add live-ins to the critical path length.
    TBI.CriticalPath = std::max(TBI.CriticalPath,
                                computeCrossBlockCriticalPath(TBI));
    DEBUG(dbgs() << "Critical path: " << TBI.CriticalPath << '\n');
  }
}

MachineTraceMetrics::Trace
MachineTraceMetrics::Ensemble::getTrace(const MachineBasicBlock *MBB) {
  // FIXME: Check cache tags, recompute as needed.
  computeTrace(MBB);
  computeInstrDepths(MBB);
  computeInstrHeights(MBB);
  return Trace(*this, BlockInfo[MBB->getNumber()]);
}

unsigned
MachineTraceMetrics::Trace::getInstrSlack(const MachineInstr *MI) const {
  assert(MI && "Not an instruction.");
  assert(getBlockNum() == unsigned(MI->getParent()->getNumber()) &&
         "MI must be in the trace center block");
  InstrCycles Cyc = getInstrCycles(MI);
  return getCriticalPath() - (Cyc.Depth + Cyc.Height);
}

unsigned
MachineTraceMetrics::Trace::getPHIDepth(const MachineInstr *PHI) const {
  const MachineBasicBlock *MBB = TE.MTM.MF->getBlockNumbered(getBlockNum());
  SmallVector<DataDep, 1> Deps;
  getPHIDeps(PHI, Deps, MBB, TE.MTM.MRI);
  assert(Deps.size() == 1 && "PHI doesn't have MBB as a predecessor");
  DataDep &Dep = Deps.front();
  unsigned DepCycle = getInstrCycles(Dep.DefMI).Depth;
  // Add latency if DefMI is a real instruction. Transients get latency 0.
  if (!Dep.DefMI->isTransient())
    DepCycle += TE.MTM.SchedModel
      .computeOperandLatency(Dep.DefMI, Dep.DefOp, PHI, Dep.UseOp);
  return DepCycle;
}

/// When bottom is set include instructions in current block in estimate.
unsigned MachineTraceMetrics::Trace::getResourceDepth(bool Bottom) const {
  // Find the limiting processor resource.
  // Numbers have been pre-scaled to be comparable.
  unsigned PRMax = 0;
  ArrayRef<unsigned> PRDepths = TE.getProcResourceDepths(getBlockNum());
  if (Bottom) {
    ArrayRef<unsigned> PRCycles = TE.MTM.getProcResourceCycles(getBlockNum());
    for (unsigned K = 0; K != PRDepths.size(); ++K)
      PRMax = std::max(PRMax, PRDepths[K] + PRCycles[K]);
  } else {
    for (unsigned K = 0; K != PRDepths.size(); ++K)
      PRMax = std::max(PRMax, PRDepths[K]);
  }
  // Convert to cycle count.
  PRMax = TE.MTM.getCycles(PRMax);

  /// All instructions before current block
  unsigned Instrs = TBI.InstrDepth;
  // plus instructions in current block
  if (Bottom)
    Instrs += TE.MTM.BlockInfo[getBlockNum()].InstrCount;
  if (unsigned IW = TE.MTM.SchedModel.getIssueWidth())
    Instrs /= IW;
  // Assume issue width 1 without a schedule model.
  return std::max(Instrs, PRMax);
}

unsigned MachineTraceMetrics::Trace::getResourceLength(
    ArrayRef<const MachineBasicBlock *> Extrablocks,
    ArrayRef<const MCSchedClassDesc *> ExtraInstrs,
    ArrayRef<const MCSchedClassDesc *> RemoveInstrs) const {
  // Add up resources above and below the center block.
  ArrayRef<unsigned> PRDepths = TE.getProcResourceDepths(getBlockNum());
  ArrayRef<unsigned> PRHeights = TE.getProcResourceHeights(getBlockNum());
  unsigned PRMax = 0;

  // Capture computing cycles from extra instructions
  auto extraCycles = [this](ArrayRef<const MCSchedClassDesc *> Instrs,
                            unsigned ResourceIdx)
                         ->unsigned {
    unsigned Cycles = 0;
    for (unsigned I = 0; I != Instrs.size(); ++I) {
      const MCSchedClassDesc *SC = Instrs[I];
      if (!SC->isValid())
        continue;
      for (TargetSchedModel::ProcResIter
               PI = TE.MTM.SchedModel.getWriteProcResBegin(SC),
               PE = TE.MTM.SchedModel.getWriteProcResEnd(SC);
           PI != PE; ++PI) {
        if (PI->ProcResourceIdx != ResourceIdx)
          continue;
        Cycles +=
            (PI->Cycles * TE.MTM.SchedModel.getResourceFactor(ResourceIdx));
      }
    }
    return Cycles;
  };

  for (unsigned K = 0; K != PRDepths.size(); ++K) {
    unsigned PRCycles = PRDepths[K] + PRHeights[K];
    for (unsigned I = 0; I != Extrablocks.size(); ++I)
      PRCycles += TE.MTM.getProcResourceCycles(Extrablocks[I]->getNumber())[K];
    PRCycles += extraCycles(ExtraInstrs, K);
    PRCycles -= extraCycles(RemoveInstrs, K);
    PRMax = std::max(PRMax, PRCycles);
  }
  // Convert to cycle count.
  PRMax = TE.MTM.getCycles(PRMax);

  // Instrs: #instructions in current trace outside current block.
  unsigned Instrs = TBI.InstrDepth + TBI.InstrHeight;
  // Add instruction count from the extra blocks.
  for (unsigned i = 0, e = Extrablocks.size(); i != e; ++i)
    Instrs += TE.MTM.getResources(Extrablocks[i])->InstrCount;
  Instrs += ExtraInstrs.size();
  Instrs -= RemoveInstrs.size();
  if (unsigned IW = TE.MTM.SchedModel.getIssueWidth())
    Instrs /= IW;
  // Assume issue width 1 without a schedule model.
  return std::max(Instrs, PRMax);
}

bool MachineTraceMetrics::Trace::isDepInTrace(const MachineInstr *DefMI,
                                              const MachineInstr *UseMI) const {
  if (DefMI->getParent() == UseMI->getParent())
    return true;

  const TraceBlockInfo &DepTBI = TE.BlockInfo[DefMI->getParent()->getNumber()];
  const TraceBlockInfo &TBI = TE.BlockInfo[UseMI->getParent()->getNumber()];

  return DepTBI.isUsefulDominator(TBI);
}

void MachineTraceMetrics::Ensemble::print(raw_ostream &OS) const {
  OS << getName() << " ensemble:\n";
  for (unsigned i = 0, e = BlockInfo.size(); i != e; ++i) {
    OS << "  BB#" << i << '\t';
    BlockInfo[i].print(OS);
    OS << '\n';
  }
}

void MachineTraceMetrics::TraceBlockInfo::print(raw_ostream &OS) const {
  if (hasValidDepth()) {
    OS << "depth=" << InstrDepth;
    if (Pred)
      OS << " pred=BB#" << Pred->getNumber();
    else
      OS << " pred=null";
    OS << " head=BB#" << Head;
    if (HasValidInstrDepths)
      OS << " +instrs";
  } else
    OS << "depth invalid";
  OS << ", ";
  if (hasValidHeight()) {
    OS << "height=" << InstrHeight;
    if (Succ)
      OS << " succ=BB#" << Succ->getNumber();
    else
      OS << " succ=null";
    OS << " tail=BB#" << Tail;
    if (HasValidInstrHeights)
      OS << " +instrs";
  } else
    OS << "height invalid";
  if (HasValidInstrDepths && HasValidInstrHeights)
    OS << ", crit=" << CriticalPath;
}

void MachineTraceMetrics::Trace::print(raw_ostream &OS) const {
  unsigned MBBNum = &TBI - &TE.BlockInfo[0];

  OS << TE.getName() << " trace BB#" << TBI.Head << " --> BB#" << MBBNum
     << " --> BB#" << TBI.Tail << ':';
  if (TBI.hasValidHeight() && TBI.hasValidDepth())
    OS << ' ' << getInstrCount() << " instrs.";
  if (TBI.HasValidInstrDepths && TBI.HasValidInstrHeights)
    OS << ' ' << TBI.CriticalPath << " cycles.";

  const MachineTraceMetrics::TraceBlockInfo *Block = &TBI;
  OS << "\nBB#" << MBBNum;
  while (Block->hasValidDepth() && Block->Pred) {
    unsigned Num = Block->Pred->getNumber();
    OS << " <- BB#" << Num;
    Block = &TE.BlockInfo[Num];
  }

  Block = &TBI;
  OS << "\n    ";
  while (Block->hasValidHeight() && Block->Succ) {
    unsigned Num = Block->Succ->getNumber();
    OS << " -> BB#" << Num;
    Block = &TE.BlockInfo[Num];
  }
  OS << '\n';
}<|MERGE_RESOLUTION|>--- conflicted
+++ resolved
@@ -57,11 +57,6 @@
   TRI = ST.getRegisterInfo();
   MRI = &MF->getRegInfo();
   Loops = &getAnalysis<MachineLoopInfo>();
-<<<<<<< HEAD
-  const TargetSubtargetInfo &ST =
-    MF->getTarget().getSubtarget<TargetSubtargetInfo>();
-=======
->>>>>>> 969bfdfe
   SchedModel.init(ST.getSchedModel(), &ST, TII);
   BlockInfo.resize(MF->getNumBlockIDs());
   ProcResourceCycles.resize(MF->getNumBlockIDs() *
