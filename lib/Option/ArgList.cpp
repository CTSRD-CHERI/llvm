--- conflicted
+++ resolved
@@ -63,8 +63,6 @@
   return nullptr;
 }
 
-<<<<<<< HEAD
-=======
 Arg *ArgList::getLastArgNoClaim(OptSpecifier Id0, OptSpecifier Id1,
                                 OptSpecifier Id2) const {
   // FIXME: Make search efficient?
@@ -85,7 +83,6 @@
   return nullptr;
 }
 
->>>>>>> 969bfdfe
 Arg *ArgList::getLastArg(OptSpecifier Id) const {
   Arg *Res = nullptr;
   for (const_iterator it = begin(), ie = end(); it != ie; ++it) {
