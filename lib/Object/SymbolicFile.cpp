--- conflicted
+++ resolved
@@ -40,10 +40,7 @@
   case sys::fs::file_magic::macho_universal_binary:
   case sys::fs::file_magic::windows_resource:
     return object_error::invalid_file_type;
-<<<<<<< HEAD
-=======
   case sys::fs::file_magic::elf:
->>>>>>> 969bfdfe
   case sys::fs::file_magic::elf_executable:
   case sys::fs::file_magic::elf_shared_object:
   case sys::fs::file_magic::elf_core:
@@ -56,10 +53,7 @@
   case sys::fs::file_magic::macho_bundle:
   case sys::fs::file_magic::macho_dynamically_linked_shared_lib_stub:
   case sys::fs::file_magic::macho_dsym_companion:
-<<<<<<< HEAD
-=======
   case sys::fs::file_magic::macho_kext_bundle:
->>>>>>> 969bfdfe
   case sys::fs::file_magic::coff_import_library:
   case sys::fs::file_magic::pecoff_executable:
     return ObjectFile::createObjectFile(Object, Type);
@@ -76,11 +70,7 @@
     if (!BCData)
       return std::move(Obj);
 
-<<<<<<< HEAD
-    return IRObjectFile::createIRObjectFile(
-=======
     return IRObjectFile::create(
->>>>>>> 969bfdfe
         MemoryBufferRef(BCData->getBuffer(), Object.getBufferIdentifier()),
         *Context);
   }
