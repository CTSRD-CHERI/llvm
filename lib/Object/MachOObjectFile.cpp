//===- MachOObjectFile.cpp - Mach-O object file binding ---------*- C++ -*-===//
//
//                     The LLVM Compiler Infrastructure
//
// This file is distributed under the University of Illinois Open Source
// License. See LICENSE.TXT for details.
//
//===----------------------------------------------------------------------===//
//
// This file defines the MachOObjectFile class, which binds the MachOObject
// class to the generic ObjectFile wrapper.
//
//===----------------------------------------------------------------------===//

#include "llvm/Object/MachO.h"
#include "llvm/ADT/STLExtras.h"
#include "llvm/ADT/StringSwitch.h"
#include "llvm/ADT/Triple.h"
#include "llvm/Support/DataExtractor.h"
#include "llvm/Support/Debug.h"
#include "llvm/Support/Format.h"
#include "llvm/Support/Host.h"
#include "llvm/Support/LEB128.h"
#include "llvm/Support/MachO.h"
#include "llvm/Support/MemoryBuffer.h"
#include "llvm/Support/raw_ostream.h"
#include <cctype>
#include <cstring>
#include <limits>

using namespace llvm;
using namespace object;

namespace {
  struct section_base {
    char sectname[16];
    char segname[16];
  };
}

template <typename T>
static T getStruct(const MachOObjectFile *O, const char *P) {
  // Don't read before the beginning or past the end of the file
  if (P < O->getData().begin() || P + sizeof(T) > O->getData().end())
    report_fatal_error("Malformed MachO file.");

  T Cmd;
  memcpy(&Cmd, P, sizeof(T));
  if (O->isLittleEndian() != sys::IsLittleEndianHost)
    MachO::swapStruct(Cmd);
  return Cmd;
}

template <typename SegmentCmd>
static uint32_t getSegmentLoadCommandNumSections(const SegmentCmd &S,
                                                 uint32_t Cmdsize) {
  const unsigned SectionSize = sizeof(SegmentCmd);
  if (S.nsects > std::numeric_limits<uint32_t>::max() / SectionSize ||
      S.nsects * SectionSize > Cmdsize - sizeof(S))
    report_fatal_error(
        "Number of sections too large for size of load command.");
  return S.nsects;
}

static uint32_t
getSegmentLoadCommandNumSections(const MachOObjectFile *O,
                                 const MachOObjectFile::LoadCommandInfo &L) {
  if (O->is64Bit())
    return getSegmentLoadCommandNumSections(O->getSegment64LoadCommand(L),
                                            L.C.cmdsize);

  return getSegmentLoadCommandNumSections(O->getSegmentLoadCommand(L),
                                          L.C.cmdsize);
}

static bool isPageZeroSegment(const MachOObjectFile *O,
                              const MachOObjectFile::LoadCommandInfo &L) {
  if (O->is64Bit()) {
    MachO::segment_command_64 S = O->getSegment64LoadCommand(L);
    return StringRef("__PAGEZERO").equals(S.segname);
  }
  MachO::segment_command S = O->getSegmentLoadCommand(L);
  return StringRef("__PAGEZERO").equals(S.segname);
}

<<<<<<< HEAD
static bool isPageZeroSegment(const MachOObjectFile *O,
                              const MachOObjectFile::LoadCommandInfo &L) {
  if (O->is64Bit()) {
    MachO::segment_command_64 S = O->getSegment64LoadCommand(L);
    return StringRef("__PAGEZERO").equals(S.segname);
  }
  MachO::segment_command S = O->getSegmentLoadCommand(L);
  return StringRef("__PAGEZERO").equals(S.segname);
}

=======
>>>>>>> 969bfdfe

static const char *
getSectionPtr(const MachOObjectFile *O, MachOObjectFile::LoadCommandInfo L,
              unsigned Sec) {
  uintptr_t CommandAddr = reinterpret_cast<uintptr_t>(L.Ptr);

  bool Is64 = O->is64Bit();
  unsigned SegmentLoadSize = Is64 ? sizeof(MachO::segment_command_64) :
                                    sizeof(MachO::segment_command);
  unsigned SectionSize = Is64 ? sizeof(MachO::section_64) :
                                sizeof(MachO::section);

  uintptr_t SectionAddr = CommandAddr + SegmentLoadSize + Sec * SectionSize;
  return reinterpret_cast<const char*>(SectionAddr);
}

static const char *getPtr(const MachOObjectFile *O, size_t Offset) {
  return O->getData().substr(Offset, 1).data();
}

static MachO::nlist_base
getSymbolTableEntryBase(const MachOObjectFile *O, DataRefImpl DRI) {
  const char *P = reinterpret_cast<const char *>(DRI.p);
  return getStruct<MachO::nlist_base>(O, P);
}

static StringRef parseSegmentOrSectionName(const char *P) {
  if (P[15] == 0)
    // Null terminated.
    return P;
  // Not null terminated, so this is a 16 char string.
  return StringRef(P, 16);
}

// Helper to advance a section or symbol iterator multiple increments at a time.
template<class T>
static void advance(T &it, size_t Val) {
  while (Val--)
    ++it;
}

static unsigned getCPUType(const MachOObjectFile *O) {
  return O->getHeader().cputype;
}

static void printRelocationTargetName(const MachOObjectFile *O,
                                      const MachO::any_relocation_info &RE,
                                      raw_string_ostream &fmt) {
  bool IsScattered = O->isRelocationScattered(RE);

  // Target of a scattered relocation is an address.  In the interest of
  // generating pretty output, scan through the symbol table looking for a
  // symbol that aligns with that address.  If we find one, print it.
  // Otherwise, we just print the hex address of the target.
  if (IsScattered) {
    uint32_t Val = O->getPlainRelocationSymbolNum(RE);

    for (const SymbolRef &Symbol : O->symbols()) {
      std::error_code ec;
      uint64_t Addr;
      StringRef Name;

      if ((ec = Symbol.getAddress(Addr)))
        report_fatal_error(ec.message());
      if (Addr != Val)
        continue;
      if ((ec = Symbol.getName(Name)))
        report_fatal_error(ec.message());
      fmt << Name;
      return;
    }

    // If we couldn't find a symbol that this relocation refers to, try
    // to find a section beginning instead.
    for (const SectionRef &Section : O->sections()) {
      std::error_code ec;

      StringRef Name;
      uint64_t Addr = Section.getAddress();
      if (Addr != Val)
        continue;
      if ((ec = Section.getName(Name)))
        report_fatal_error(ec.message());
      fmt << Name;
      return;
    }

    fmt << format("0x%x", Val);
    return;
  }

  StringRef S;
  bool isExtern = O->getPlainRelocationExternal(RE);
  uint64_t Val = O->getPlainRelocationSymbolNum(RE);

  if (isExtern) {
    symbol_iterator SI = O->symbol_begin();
    advance(SI, Val);
    SI->getName(S);
  } else {
    section_iterator SI = O->section_begin();
    // Adjust for the fact that sections are 1-indexed.
    advance(SI, Val - 1);
    SI->getName(S);
  }

  fmt << S;
}

static uint32_t
getPlainRelocationAddress(const MachO::any_relocation_info &RE) {
  return RE.r_word0;
}

static unsigned
getScatteredRelocationAddress(const MachO::any_relocation_info &RE) {
  return RE.r_word0 & 0xffffff;
}

static bool getPlainRelocationPCRel(const MachOObjectFile *O,
                                    const MachO::any_relocation_info &RE) {
  if (O->isLittleEndian())
    return (RE.r_word1 >> 24) & 1;
  return (RE.r_word1 >> 7) & 1;
}

static bool
getScatteredRelocationPCRel(const MachOObjectFile *O,
                            const MachO::any_relocation_info &RE) {
  return (RE.r_word0 >> 30) & 1;
}

static unsigned getPlainRelocationLength(const MachOObjectFile *O,
                                         const MachO::any_relocation_info &RE) {
  if (O->isLittleEndian())
    return (RE.r_word1 >> 25) & 3;
  return (RE.r_word1 >> 5) & 3;
}

static unsigned
getScatteredRelocationLength(const MachO::any_relocation_info &RE) {
  return (RE.r_word0 >> 28) & 3;
}

static unsigned getPlainRelocationType(const MachOObjectFile *O,
                                       const MachO::any_relocation_info &RE) {
  if (O->isLittleEndian())
    return RE.r_word1 >> 28;
  return RE.r_word1 & 0xf;
}

static uint32_t getSectionFlags(const MachOObjectFile *O,
                                DataRefImpl Sec) {
  if (O->is64Bit()) {
    MachO::section_64 Sect = O->getSection64(Sec);
    return Sect.flags;
  }
  MachO::section Sect = O->getSection(Sec);
  return Sect.flags;
}

MachOObjectFile::MachOObjectFile(MemoryBufferRef Object, bool IsLittleEndian,
                                 bool Is64bits, std::error_code &EC)
    : ObjectFile(getMachOType(IsLittleEndian, Is64bits), Object),
      SymtabLoadCmd(nullptr), DysymtabLoadCmd(nullptr),
<<<<<<< HEAD
      DataInCodeLoadCmd(nullptr), DyldInfoLoadCmd(nullptr),
      UuidLoadCmd(nullptr), HasPageZeroSegment(false) {
=======
      DataInCodeLoadCmd(nullptr), LinkOptHintsLoadCmd(nullptr),
      DyldInfoLoadCmd(nullptr), UuidLoadCmd(nullptr),
      HasPageZeroSegment(false) {
>>>>>>> 969bfdfe
  uint32_t LoadCommandCount = this->getHeader().ncmds;
  if (LoadCommandCount == 0)
    return;

  MachO::LoadCommandType SegmentLoadType = is64Bit() ?
    MachO::LC_SEGMENT_64 : MachO::LC_SEGMENT;

  MachOObjectFile::LoadCommandInfo Load = getFirstLoadCommandInfo();
  for (unsigned I = 0; ; ++I) {
    if (Load.C.cmd == MachO::LC_SYMTAB) {
      // Multiple symbol tables
      if (SymtabLoadCmd) {
        EC = object_error::parse_failed;
        return;
      }
      SymtabLoadCmd = Load.Ptr;
    } else if (Load.C.cmd == MachO::LC_DYSYMTAB) {
      // Multiple dynamic symbol tables
      if (DysymtabLoadCmd) {
        EC = object_error::parse_failed;
        return;
      }
      DysymtabLoadCmd = Load.Ptr;
    } else if (Load.C.cmd == MachO::LC_DATA_IN_CODE) {
      // Multiple data in code tables
      if (DataInCodeLoadCmd) {
        EC = object_error::parse_failed;
        return;
      }
      DataInCodeLoadCmd = Load.Ptr;
<<<<<<< HEAD
    } else if (Load.C.cmd == MachO::LC_DYLD_INFO || 
               Load.C.cmd == MachO::LC_DYLD_INFO_ONLY) {
      assert(!DyldInfoLoadCmd && "Multiple dyldinfo load commands");
      DyldInfoLoadCmd = Load.Ptr;
    } else if (Load.C.cmd == MachO::LC_UUID) {
      assert(!UuidLoadCmd && "Multiple UUID load commands");
=======
    } else if (Load.C.cmd == MachO::LC_LINKER_OPTIMIZATION_HINT) {
      // Multiple linker optimization hint tables
      if (LinkOptHintsLoadCmd) {
        EC = object_error::parse_failed;
        return;
      }
      LinkOptHintsLoadCmd = Load.Ptr;
    } else if (Load.C.cmd == MachO::LC_DYLD_INFO || 
               Load.C.cmd == MachO::LC_DYLD_INFO_ONLY) {
      // Multiple dyldinfo load commands
      if (DyldInfoLoadCmd) {
        EC = object_error::parse_failed;
        return;
      }
      DyldInfoLoadCmd = Load.Ptr;
    } else if (Load.C.cmd == MachO::LC_UUID) {
      // Multiple UUID load commands
      if (UuidLoadCmd) {
        EC = object_error::parse_failed;
        return;
      }
>>>>>>> 969bfdfe
      UuidLoadCmd = Load.Ptr;
    } else if (Load.C.cmd == SegmentLoadType) {
      const unsigned SegmentLoadSize = this->is64Bit()
                                           ? sizeof(MachO::segment_command_64)
                                           : sizeof(MachO::segment_command);
      if (Load.C.cmdsize < SegmentLoadSize)
        report_fatal_error("Segment load command size is too small.");

      uint32_t NumSections = getSegmentLoadCommandNumSections(this, Load);
      for (unsigned J = 0; J < NumSections; ++J) {
        const char *Sec = getSectionPtr(this, Load, J);
        Sections.push_back(Sec);
      }
      if (isPageZeroSegment(this, Load))
        HasPageZeroSegment = true;
    } else if (Load.C.cmd == MachO::LC_LOAD_DYLIB ||
               Load.C.cmd == MachO::LC_LOAD_WEAK_DYLIB ||
               Load.C.cmd == MachO::LC_LAZY_LOAD_DYLIB ||
               Load.C.cmd == MachO::LC_REEXPORT_DYLIB ||
               Load.C.cmd == MachO::LC_LOAD_UPWARD_DYLIB) {
      Libraries.push_back(Load.Ptr);
    }

    if (I == LoadCommandCount - 1)
      break;
    else
      Load = getNextLoadCommandInfo(Load);
  }
}

void MachOObjectFile::moveSymbolNext(DataRefImpl &Symb) const {
  unsigned SymbolTableEntrySize = is64Bit() ?
    sizeof(MachO::nlist_64) :
    sizeof(MachO::nlist);
  Symb.p += SymbolTableEntrySize;
}

std::error_code MachOObjectFile::getSymbolName(DataRefImpl Symb,
                                               StringRef &Res) const {
  StringRef StringTable = getStringTableData();
  MachO::nlist_base Entry = getSymbolTableEntryBase(this, Symb);
  const char *Start = &StringTable.data()[Entry.n_strx];
  if (Start < getData().begin() || Start >= getData().end())
    report_fatal_error(
        "Symbol name entry points before beginning or past end of file.");
  Res = StringRef(Start);
  return object_error::success;
}

unsigned MachOObjectFile::getSectionType(SectionRef Sec) const {
  DataRefImpl DRI = Sec.getRawDataRefImpl();
  uint32_t Flags = getSectionFlags(this, DRI);
  return Flags & MachO::SECTION_TYPE;
}

// getIndirectName() returns the name of the alias'ed symbol who's string table
// index is in the n_value field.
std::error_code MachOObjectFile::getIndirectName(DataRefImpl Symb,
                                                 StringRef &Res) const {
  StringRef StringTable = getStringTableData();
  uint64_t NValue;
  if (is64Bit()) {
    MachO::nlist_64 Entry = getSymbol64TableEntry(Symb);
    NValue = Entry.n_value;
    if ((Entry.n_type & MachO::N_TYPE) != MachO::N_INDR)
      return object_error::parse_failed;
  } else {
    MachO::nlist Entry = getSymbolTableEntry(Symb);
    NValue = Entry.n_value;
    if ((Entry.n_type & MachO::N_TYPE) != MachO::N_INDR)
      return object_error::parse_failed;
  }
  if (NValue >= StringTable.size())
    return object_error::parse_failed;
  const char *Start = &StringTable.data()[NValue];
  Res = StringRef(Start);
  return object_error::success;
}

std::error_code MachOObjectFile::getSymbolAddress(DataRefImpl Symb,
                                                  uint64_t &Res) const {
  if (is64Bit()) {
    MachO::nlist_64 Entry = getSymbol64TableEntry(Symb);
    if ((Entry.n_type & MachO::N_TYPE) == MachO::N_UNDF &&
        Entry.n_value == 0)
      Res = UnknownAddressOrSize;
    else
      Res = Entry.n_value;
  } else {
    MachO::nlist Entry = getSymbolTableEntry(Symb);
    if ((Entry.n_type & MachO::N_TYPE) == MachO::N_UNDF &&
        Entry.n_value == 0)
      Res = UnknownAddressOrSize;
    else
      Res = Entry.n_value;
  }
  return object_error::success;
}

std::error_code MachOObjectFile::getSymbolAlignment(DataRefImpl DRI,
                                                    uint32_t &Result) const {
  uint32_t flags = getSymbolFlags(DRI);
  if (flags & SymbolRef::SF_Common) {
    MachO::nlist_base Entry = getSymbolTableEntryBase(this, DRI);
    Result = 1 << MachO::GET_COMM_ALIGN(Entry.n_desc);
  } else {
    Result = 0;
  }
  return object_error::success;
}

std::error_code MachOObjectFile::getSymbolSize(DataRefImpl DRI,
                                               uint64_t &Result) const {
  uint64_t BeginOffset;
  uint64_t EndOffset = 0;
  uint8_t SectionIndex;

  MachO::nlist_base Entry = getSymbolTableEntryBase(this, DRI);
  uint64_t Value;
  getSymbolAddress(DRI, Value);
  if (Value == UnknownAddressOrSize) {
    Result = UnknownAddressOrSize;
    return object_error::success;
  }

  BeginOffset = Value;

  SectionIndex = Entry.n_sect;
  if (!SectionIndex) {
    uint32_t flags = getSymbolFlags(DRI);
    if (flags & SymbolRef::SF_Common)
      Result = Value;
    else
      Result = UnknownAddressOrSize;
    return object_error::success;
  }
  // Unfortunately symbols are unsorted so we need to touch all
  // symbols from load command
  for (const SymbolRef &Symbol : symbols()) {
    DataRefImpl DRI = Symbol.getRawDataRefImpl();
    Entry = getSymbolTableEntryBase(this, DRI);
    getSymbolAddress(DRI, Value);
    if (Value == UnknownAddressOrSize)
      continue;
    if (Entry.n_sect == SectionIndex && Value > BeginOffset)
      if (!EndOffset || Value < EndOffset)
        EndOffset = Value;
  }
  if (!EndOffset) {
    DataRefImpl Sec;
    Sec.d.a = SectionIndex-1;
    uint64_t Size = getSectionSize(Sec);
    EndOffset = getSectionAddress(Sec);
    EndOffset += Size;
  }
  Result = EndOffset - BeginOffset;
  return object_error::success;
}

std::error_code MachOObjectFile::getSymbolType(DataRefImpl Symb,
                                               SymbolRef::Type &Res) const {
  MachO::nlist_base Entry = getSymbolTableEntryBase(this, Symb);
  uint8_t n_type = Entry.n_type;

  Res = SymbolRef::ST_Other;

  // If this is a STAB debugging symbol, we can do nothing more.
  if (n_type & MachO::N_STAB) {
    Res = SymbolRef::ST_Debug;
    return object_error::success;
  }

  switch (n_type & MachO::N_TYPE) {
    case MachO::N_UNDF :
      Res = SymbolRef::ST_Unknown;
      break;
    case MachO::N_SECT :
      Res = SymbolRef::ST_Function;
      break;
  }
  return object_error::success;
}

uint32_t MachOObjectFile::getSymbolFlags(DataRefImpl DRI) const {
  MachO::nlist_base Entry = getSymbolTableEntryBase(this, DRI);

  uint8_t MachOType = Entry.n_type;
  uint16_t MachOFlags = Entry.n_desc;

  uint32_t Result = SymbolRef::SF_None;

  if ((MachOType & MachO::N_TYPE) == MachO::N_UNDF)
    Result |= SymbolRef::SF_Undefined;

  if ((MachOType & MachO::N_TYPE) == MachO::N_INDR)
    Result |= SymbolRef::SF_Indirect;

  if (MachOType & MachO::N_STAB)
    Result |= SymbolRef::SF_FormatSpecific;

  if (MachOType & MachO::N_EXT) {
    Result |= SymbolRef::SF_Global;
    if ((MachOType & MachO::N_TYPE) == MachO::N_UNDF) {
      uint64_t Value;
      getSymbolAddress(DRI, Value);
      if (Value && Value != UnknownAddressOrSize)
        Result |= SymbolRef::SF_Common;
    }

    if (!(MachOType & MachO::N_PEXT))
      Result |= SymbolRef::SF_Exported;
  }

  if (MachOFlags & (MachO::N_WEAK_REF | MachO::N_WEAK_DEF))
    Result |= SymbolRef::SF_Weak;

  if (MachOFlags & (MachO::N_ARM_THUMB_DEF))
    Result |= SymbolRef::SF_Thumb;

  if ((MachOType & MachO::N_TYPE) == MachO::N_ABS)
    Result |= SymbolRef::SF_Absolute;

  return Result;
}

std::error_code MachOObjectFile::getSymbolSection(DataRefImpl Symb,
                                                  section_iterator &Res) const {
  MachO::nlist_base Entry = getSymbolTableEntryBase(this, Symb);
  uint8_t index = Entry.n_sect;

  if (index == 0) {
    Res = section_end();
  } else {
    DataRefImpl DRI;
    DRI.d.a = index - 1;
    Res = section_iterator(SectionRef(DRI, this));
  }

  return object_error::success;
}

void MachOObjectFile::moveSectionNext(DataRefImpl &Sec) const {
  Sec.d.a++;
}

std::error_code MachOObjectFile::getSectionName(DataRefImpl Sec,
                                                StringRef &Result) const {
  ArrayRef<char> Raw = getSectionRawName(Sec);
  Result = parseSegmentOrSectionName(Raw.data());
  return object_error::success;
}

uint64_t MachOObjectFile::getSectionAddress(DataRefImpl Sec) const {
  if (is64Bit())
    return getSection64(Sec).addr;
  return getSection(Sec).addr;
}

uint64_t MachOObjectFile::getSectionSize(DataRefImpl Sec) const {
  if (is64Bit())
    return getSection64(Sec).size;
  return getSection(Sec).size;
}

std::error_code MachOObjectFile::getSectionContents(DataRefImpl Sec,
                                                    StringRef &Res) const {
  uint32_t Offset;
  uint64_t Size;

  if (is64Bit()) {
    MachO::section_64 Sect = getSection64(Sec);
    Offset = Sect.offset;
    Size = Sect.size;
  } else {
    MachO::section Sect = getSection(Sec);
    Offset = Sect.offset;
    Size = Sect.size;
  }

  Res = this->getData().substr(Offset, Size);
  return object_error::success;
}

uint64_t MachOObjectFile::getSectionAlignment(DataRefImpl Sec) const {
  uint32_t Align;
  if (is64Bit()) {
    MachO::section_64 Sect = getSection64(Sec);
    Align = Sect.align;
  } else {
    MachO::section Sect = getSection(Sec);
    Align = Sect.align;
  }

  return uint64_t(1) << Align;
}

bool MachOObjectFile::isSectionText(DataRefImpl Sec) const {
  uint32_t Flags = getSectionFlags(this, Sec);
  return Flags & MachO::S_ATTR_PURE_INSTRUCTIONS;
}

bool MachOObjectFile::isSectionData(DataRefImpl Sec) const {
  uint32_t Flags = getSectionFlags(this, Sec);
  unsigned SectionType = Flags & MachO::SECTION_TYPE;
  return !(Flags & MachO::S_ATTR_PURE_INSTRUCTIONS) &&
         !(SectionType == MachO::S_ZEROFILL ||
           SectionType == MachO::S_GB_ZEROFILL);
}

bool MachOObjectFile::isSectionBSS(DataRefImpl Sec) const {
  uint32_t Flags = getSectionFlags(this, Sec);
  unsigned SectionType = Flags & MachO::SECTION_TYPE;
  return !(Flags & MachO::S_ATTR_PURE_INSTRUCTIONS) &&
         (SectionType == MachO::S_ZEROFILL ||
          SectionType == MachO::S_GB_ZEROFILL);
}

<<<<<<< HEAD
bool MachOObjectFile::isSectionRequiredForExecution(DataRefImpl Sect) const {
  // FIXME: Unimplemented.
  return true;
}

bool MachOObjectFile::isSectionVirtual(DataRefImpl Sec) const {
  // FIXME: Unimplemented.
  return false;
}

bool MachOObjectFile::isSectionZeroInit(DataRefImpl Sec) const {
  uint32_t Flags = getSectionFlags(this, Sec);
  unsigned SectionType = Flags & MachO::SECTION_TYPE;
  return SectionType == MachO::S_ZEROFILL ||
         SectionType == MachO::S_GB_ZEROFILL;
}

bool MachOObjectFile::isSectionReadOnlyData(DataRefImpl Sec) const {
  // Consider using the code from isSectionText to look for __const sections.
  // Alternately, emit S_ATTR_PURE_INSTRUCTIONS and/or S_ATTR_SOME_INSTRUCTIONS
  // to use section attributes to distinguish code from data.

  // FIXME: Unimplemented.
  return false;
}

=======
bool MachOObjectFile::isSectionVirtual(DataRefImpl Sec) const {
  // FIXME: Unimplemented.
  return false;
}

>>>>>>> 969bfdfe
bool MachOObjectFile::sectionContainsSymbol(DataRefImpl Sec,
                                            DataRefImpl Symb) const {
  SymbolRef::Type ST;
  this->getSymbolType(Symb, ST);
  if (ST == SymbolRef::ST_Unknown)
    return false;

  uint64_t SectBegin = getSectionAddress(Sec);
  uint64_t SectEnd = getSectionSize(Sec);
  SectEnd += SectBegin;

  uint64_t SymAddr;
  getSymbolAddress(Symb, SymAddr);
  return (SymAddr >= SectBegin) && (SymAddr < SectEnd);
}

relocation_iterator MachOObjectFile::section_rel_begin(DataRefImpl Sec) const {
  DataRefImpl Ret;
  Ret.d.a = Sec.d.a;
  Ret.d.b = 0;
  return relocation_iterator(RelocationRef(Ret, this));
}

relocation_iterator
MachOObjectFile::section_rel_end(DataRefImpl Sec) const {
  uint32_t Num;
  if (is64Bit()) {
    MachO::section_64 Sect = getSection64(Sec);
    Num = Sect.nreloc;
  } else {
    MachO::section Sect = getSection(Sec);
    Num = Sect.nreloc;
  }

  DataRefImpl Ret;
  Ret.d.a = Sec.d.a;
  Ret.d.b = Num;
  return relocation_iterator(RelocationRef(Ret, this));
}

void MachOObjectFile::moveRelocationNext(DataRefImpl &Rel) const {
  ++Rel.d.b;
}

std::error_code MachOObjectFile::getRelocationAddress(DataRefImpl Rel,
                                                      uint64_t &Res) const {
  uint64_t Offset;
  getRelocationOffset(Rel, Offset);

  DataRefImpl Sec;
  Sec.d.a = Rel.d.a;
  uint64_t SecAddress = getSectionAddress(Sec);
  Res = SecAddress + Offset;
  return object_error::success;
}

std::error_code MachOObjectFile::getRelocationOffset(DataRefImpl Rel,
                                                     uint64_t &Res) const {
  assert(getHeader().filetype == MachO::MH_OBJECT &&
         "Only implemented for MH_OBJECT");
  MachO::any_relocation_info RE = getRelocation(Rel);
  Res = getAnyRelocationAddress(RE);
  return object_error::success;
}

symbol_iterator
MachOObjectFile::getRelocationSymbol(DataRefImpl Rel) const {
  MachO::any_relocation_info RE = getRelocation(Rel);
  if (isRelocationScattered(RE))
    return symbol_end();

  uint32_t SymbolIdx = getPlainRelocationSymbolNum(RE);
  bool isExtern = getPlainRelocationExternal(RE);
  if (!isExtern)
    return symbol_end();

  MachO::symtab_command S = getSymtabLoadCommand();
  unsigned SymbolTableEntrySize = is64Bit() ?
    sizeof(MachO::nlist_64) :
    sizeof(MachO::nlist);
  uint64_t Offset = S.symoff + SymbolIdx * SymbolTableEntrySize;
  DataRefImpl Sym;
  Sym.p = reinterpret_cast<uintptr_t>(getPtr(this, Offset));
  return symbol_iterator(SymbolRef(Sym, this));
}

std::error_code MachOObjectFile::getRelocationType(DataRefImpl Rel,
                                                   uint64_t &Res) const {
  MachO::any_relocation_info RE = getRelocation(Rel);
  Res = getAnyRelocationType(RE);
  return object_error::success;
}

std::error_code
MachOObjectFile::getRelocationTypeName(DataRefImpl Rel,
                                       SmallVectorImpl<char> &Result) const {
  StringRef res;
  uint64_t RType;
  getRelocationType(Rel, RType);

  unsigned Arch = this->getArch();

  switch (Arch) {
    case Triple::x86: {
      static const char *const Table[] =  {
        "GENERIC_RELOC_VANILLA",
        "GENERIC_RELOC_PAIR",
        "GENERIC_RELOC_SECTDIFF",
        "GENERIC_RELOC_PB_LA_PTR",
        "GENERIC_RELOC_LOCAL_SECTDIFF",
        "GENERIC_RELOC_TLV" };

      if (RType > 5)
        res = "Unknown";
      else
        res = Table[RType];
      break;
    }
    case Triple::x86_64: {
      static const char *const Table[] =  {
        "X86_64_RELOC_UNSIGNED",
        "X86_64_RELOC_SIGNED",
        "X86_64_RELOC_BRANCH",
        "X86_64_RELOC_GOT_LOAD",
        "X86_64_RELOC_GOT",
        "X86_64_RELOC_SUBTRACTOR",
        "X86_64_RELOC_SIGNED_1",
        "X86_64_RELOC_SIGNED_2",
        "X86_64_RELOC_SIGNED_4",
        "X86_64_RELOC_TLV" };

      if (RType > 9)
        res = "Unknown";
      else
        res = Table[RType];
      break;
    }
    case Triple::arm: {
      static const char *const Table[] =  {
        "ARM_RELOC_VANILLA",
        "ARM_RELOC_PAIR",
        "ARM_RELOC_SECTDIFF",
        "ARM_RELOC_LOCAL_SECTDIFF",
        "ARM_RELOC_PB_LA_PTR",
        "ARM_RELOC_BR24",
        "ARM_THUMB_RELOC_BR22",
        "ARM_THUMB_32BIT_BRANCH",
        "ARM_RELOC_HALF",
        "ARM_RELOC_HALF_SECTDIFF" };

      if (RType > 9)
        res = "Unknown";
      else
        res = Table[RType];
      break;
    }
    case Triple::aarch64: {
      static const char *const Table[] = {
        "ARM64_RELOC_UNSIGNED",           "ARM64_RELOC_SUBTRACTOR",
        "ARM64_RELOC_BRANCH26",           "ARM64_RELOC_PAGE21",
        "ARM64_RELOC_PAGEOFF12",          "ARM64_RELOC_GOT_LOAD_PAGE21",
        "ARM64_RELOC_GOT_LOAD_PAGEOFF12", "ARM64_RELOC_POINTER_TO_GOT",
        "ARM64_RELOC_TLVP_LOAD_PAGE21",   "ARM64_RELOC_TLVP_LOAD_PAGEOFF12",
        "ARM64_RELOC_ADDEND"
      };

      if (RType >= array_lengthof(Table))
        res = "Unknown";
      else
        res = Table[RType];
      break;
    }
    case Triple::ppc: {
      static const char *const Table[] =  {
        "PPC_RELOC_VANILLA",
        "PPC_RELOC_PAIR",
        "PPC_RELOC_BR14",
        "PPC_RELOC_BR24",
        "PPC_RELOC_HI16",
        "PPC_RELOC_LO16",
        "PPC_RELOC_HA16",
        "PPC_RELOC_LO14",
        "PPC_RELOC_SECTDIFF",
        "PPC_RELOC_PB_LA_PTR",
        "PPC_RELOC_HI16_SECTDIFF",
        "PPC_RELOC_LO16_SECTDIFF",
        "PPC_RELOC_HA16_SECTDIFF",
        "PPC_RELOC_JBSR",
        "PPC_RELOC_LO14_SECTDIFF",
        "PPC_RELOC_LOCAL_SECTDIFF" };

      if (RType > 15)
        res = "Unknown";
      else
        res = Table[RType];
      break;
    }
    case Triple::UnknownArch:
      res = "Unknown";
      break;
  }
  Result.append(res.begin(), res.end());
  return object_error::success;
}

std::error_code
MachOObjectFile::getRelocationValueString(DataRefImpl Rel,
                                          SmallVectorImpl<char> &Result) const {
  MachO::any_relocation_info RE = getRelocation(Rel);

  unsigned Arch = this->getArch();

  std::string fmtbuf;
  raw_string_ostream fmt(fmtbuf);
  unsigned Type = this->getAnyRelocationType(RE);
  bool IsPCRel = this->getAnyRelocationPCRel(RE);

  // Determine any addends that should be displayed with the relocation.
  // These require decoding the relocation type, which is triple-specific.

  // X86_64 has entirely custom relocation types.
  if (Arch == Triple::x86_64) {
    bool isPCRel = getAnyRelocationPCRel(RE);

    switch (Type) {
      case MachO::X86_64_RELOC_GOT_LOAD:
      case MachO::X86_64_RELOC_GOT: {
        printRelocationTargetName(this, RE, fmt);
        fmt << "@GOT";
        if (isPCRel) fmt << "PCREL";
        break;
      }
      case MachO::X86_64_RELOC_SUBTRACTOR: {
        DataRefImpl RelNext = Rel;
        moveRelocationNext(RelNext);
        MachO::any_relocation_info RENext = getRelocation(RelNext);

        // X86_64_RELOC_SUBTRACTOR must be followed by a relocation of type
        // X86_64_RELOC_UNSIGNED.
        // NOTE: Scattered relocations don't exist on x86_64.
        unsigned RType = getAnyRelocationType(RENext);
        if (RType != MachO::X86_64_RELOC_UNSIGNED)
          report_fatal_error("Expected X86_64_RELOC_UNSIGNED after "
                             "X86_64_RELOC_SUBTRACTOR.");

        // The X86_64_RELOC_UNSIGNED contains the minuend symbol;
        // X86_64_RELOC_SUBTRACTOR contains the subtrahend.
        printRelocationTargetName(this, RENext, fmt);
        fmt << "-";
        printRelocationTargetName(this, RE, fmt);
        break;
      }
      case MachO::X86_64_RELOC_TLV:
        printRelocationTargetName(this, RE, fmt);
        fmt << "@TLV";
        if (isPCRel) fmt << "P";
        break;
      case MachO::X86_64_RELOC_SIGNED_1:
        printRelocationTargetName(this, RE, fmt);
        fmt << "-1";
        break;
      case MachO::X86_64_RELOC_SIGNED_2:
        printRelocationTargetName(this, RE, fmt);
        fmt << "-2";
        break;
      case MachO::X86_64_RELOC_SIGNED_4:
        printRelocationTargetName(this, RE, fmt);
        fmt << "-4";
        break;
      default:
        printRelocationTargetName(this, RE, fmt);
        break;
    }
  // X86 and ARM share some relocation types in common.
  } else if (Arch == Triple::x86 || Arch == Triple::arm ||
             Arch == Triple::ppc) {
    // Generic relocation types...
    switch (Type) {
      case MachO::GENERIC_RELOC_PAIR: // prints no info
        return object_error::success;
      case MachO::GENERIC_RELOC_SECTDIFF: {
        DataRefImpl RelNext = Rel;
        moveRelocationNext(RelNext);
        MachO::any_relocation_info RENext = getRelocation(RelNext);

        // X86 sect diff's must be followed by a relocation of type
        // GENERIC_RELOC_PAIR.
        unsigned RType = getAnyRelocationType(RENext);

        if (RType != MachO::GENERIC_RELOC_PAIR)
          report_fatal_error("Expected GENERIC_RELOC_PAIR after "
                             "GENERIC_RELOC_SECTDIFF.");

        printRelocationTargetName(this, RE, fmt);
        fmt << "-";
        printRelocationTargetName(this, RENext, fmt);
        break;
      }
    }

    if (Arch == Triple::x86 || Arch == Triple::ppc) {
      switch (Type) {
        case MachO::GENERIC_RELOC_LOCAL_SECTDIFF: {
          DataRefImpl RelNext = Rel;
          moveRelocationNext(RelNext);
          MachO::any_relocation_info RENext = getRelocation(RelNext);

          // X86 sect diff's must be followed by a relocation of type
          // GENERIC_RELOC_PAIR.
          unsigned RType = getAnyRelocationType(RENext);
          if (RType != MachO::GENERIC_RELOC_PAIR)
            report_fatal_error("Expected GENERIC_RELOC_PAIR after "
                               "GENERIC_RELOC_LOCAL_SECTDIFF.");

          printRelocationTargetName(this, RE, fmt);
          fmt << "-";
          printRelocationTargetName(this, RENext, fmt);
          break;
        }
        case MachO::GENERIC_RELOC_TLV: {
          printRelocationTargetName(this, RE, fmt);
          fmt << "@TLV";
          if (IsPCRel) fmt << "P";
          break;
        }
        default:
          printRelocationTargetName(this, RE, fmt);
      }
    } else { // ARM-specific relocations
      switch (Type) {
        case MachO::ARM_RELOC_HALF:
        case MachO::ARM_RELOC_HALF_SECTDIFF: {
          // Half relocations steal a bit from the length field to encode
          // whether this is an upper16 or a lower16 relocation.
          bool isUpper = getAnyRelocationLength(RE) >> 1;

          if (isUpper)
            fmt << ":upper16:(";
          else
            fmt << ":lower16:(";
          printRelocationTargetName(this, RE, fmt);

          DataRefImpl RelNext = Rel;
          moveRelocationNext(RelNext);
          MachO::any_relocation_info RENext = getRelocation(RelNext);

          // ARM half relocs must be followed by a relocation of type
          // ARM_RELOC_PAIR.
          unsigned RType = getAnyRelocationType(RENext);
          if (RType != MachO::ARM_RELOC_PAIR)
            report_fatal_error("Expected ARM_RELOC_PAIR after "
                               "ARM_RELOC_HALF");

          // NOTE: The half of the target virtual address is stashed in the
          // address field of the secondary relocation, but we can't reverse
          // engineer the constant offset from it without decoding the movw/movt
          // instruction to find the other half in its immediate field.

          // ARM_RELOC_HALF_SECTDIFF encodes the second section in the
          // symbol/section pointer of the follow-on relocation.
          if (Type == MachO::ARM_RELOC_HALF_SECTDIFF) {
            fmt << "-";
            printRelocationTargetName(this, RENext, fmt);
          }

          fmt << ")";
          break;
        }
        default: {
          printRelocationTargetName(this, RE, fmt);
        }
      }
    }
  } else
    printRelocationTargetName(this, RE, fmt);

  fmt.flush();
  Result.append(fmtbuf.begin(), fmtbuf.end());
  return object_error::success;
}

std::error_code MachOObjectFile::getRelocationHidden(DataRefImpl Rel,
                                                     bool &Result) const {
  unsigned Arch = getArch();
  uint64_t Type;
  getRelocationType(Rel, Type);

  Result = false;

  // On arches that use the generic relocations, GENERIC_RELOC_PAIR
  // is always hidden.
  if (Arch == Triple::x86 || Arch == Triple::arm || Arch == Triple::ppc) {
    if (Type == MachO::GENERIC_RELOC_PAIR) Result = true;
  } else if (Arch == Triple::x86_64) {
    // On x86_64, X86_64_RELOC_UNSIGNED is hidden only when it follows
    // an X86_64_RELOC_SUBTRACTOR.
    if (Type == MachO::X86_64_RELOC_UNSIGNED && Rel.d.a > 0) {
      DataRefImpl RelPrev = Rel;
      RelPrev.d.a--;
      uint64_t PrevType;
      getRelocationType(RelPrev, PrevType);
      if (PrevType == MachO::X86_64_RELOC_SUBTRACTOR)
        Result = true;
    }
  }

  return object_error::success;
}

//
// guessLibraryShortName() is passed a name of a dynamic library and returns a
// guess on what the short name is.  Then name is returned as a substring of the
// StringRef Name passed in.  The name of the dynamic library is recognized as
// a framework if it has one of the two following forms:
//      Foo.framework/Versions/A/Foo
//      Foo.framework/Foo
// Where A and Foo can be any string.  And may contain a trailing suffix
// starting with an underbar.  If the Name is recognized as a framework then
// isFramework is set to true else it is set to false.  If the Name has a
// suffix then Suffix is set to the substring in Name that contains the suffix
// else it is set to a NULL StringRef.
//
// The Name of the dynamic library is recognized as a library name if it has
// one of the two following forms:
//      libFoo.A.dylib
//      libFoo.dylib
// The library may have a suffix trailing the name Foo of the form:
//      libFoo_profile.A.dylib
//      libFoo_profile.dylib
//
// The Name of the dynamic library is also recognized as a library name if it
// has the following form:
//      Foo.qtx
//
// If the Name of the dynamic library is none of the forms above then a NULL
// StringRef is returned.
//
StringRef MachOObjectFile::guessLibraryShortName(StringRef Name,
                                                 bool &isFramework,
                                                 StringRef &Suffix) {
  StringRef Foo, F, DotFramework, V, Dylib, Lib, Dot, Qtx;
  size_t a, b, c, d, Idx;

  isFramework = false;
  Suffix = StringRef();

  // Pull off the last component and make Foo point to it
  a = Name.rfind('/');
  if (a == Name.npos || a == 0)
    goto guess_library;
  Foo = Name.slice(a+1, Name.npos);

  // Look for a suffix starting with a '_'
  Idx = Foo.rfind('_');
  if (Idx != Foo.npos && Foo.size() >= 2) {
    Suffix = Foo.slice(Idx, Foo.npos);
    Foo = Foo.slice(0, Idx);
  }

  // First look for the form Foo.framework/Foo
  b = Name.rfind('/', a);
  if (b == Name.npos)
    Idx = 0;
  else
    Idx = b+1;
  F = Name.slice(Idx, Idx + Foo.size());
  DotFramework = Name.slice(Idx + Foo.size(),
                            Idx + Foo.size() + sizeof(".framework/")-1);
  if (F == Foo && DotFramework == ".framework/") {
    isFramework = true;
    return Foo;
  }

  // Next look for the form Foo.framework/Versions/A/Foo
  if (b == Name.npos)
    goto guess_library;
  c =  Name.rfind('/', b);
  if (c == Name.npos || c == 0)
    goto guess_library;
  V = Name.slice(c+1, Name.npos);
  if (!V.startswith("Versions/"))
    goto guess_library;
  d =  Name.rfind('/', c);
  if (d == Name.npos)
    Idx = 0;
  else
    Idx = d+1;
  F = Name.slice(Idx, Idx + Foo.size());
  DotFramework = Name.slice(Idx + Foo.size(),
                            Idx + Foo.size() + sizeof(".framework/")-1);
  if (F == Foo && DotFramework == ".framework/") {
    isFramework = true;
    return Foo;
  }

guess_library:
  // pull off the suffix after the "." and make a point to it
  a = Name.rfind('.');
  if (a == Name.npos || a == 0)
    return StringRef();
  Dylib = Name.slice(a, Name.npos);
  if (Dylib != ".dylib")
    goto guess_qtx;

  // First pull off the version letter for the form Foo.A.dylib if any.
  if (a >= 3) {
    Dot = Name.slice(a-2, a-1);
    if (Dot == ".")
      a = a - 2;
  }

  b = Name.rfind('/', a);
  if (b == Name.npos)
    b = 0;
  else
    b = b+1;
  // ignore any suffix after an underbar like Foo_profile.A.dylib
  Idx = Name.find('_', b);
  if (Idx != Name.npos && Idx != b) {
    Lib = Name.slice(b, Idx);
    Suffix = Name.slice(Idx, a);
  }
  else
    Lib = Name.slice(b, a);
  // There are incorrect library names of the form:
  // libATS.A_profile.dylib so check for these.
  if (Lib.size() >= 3) {
    Dot = Lib.slice(Lib.size()-2, Lib.size()-1);
    if (Dot == ".")
      Lib = Lib.slice(0, Lib.size()-2);
  }
  return Lib;

guess_qtx:
  Qtx = Name.slice(a, Name.npos);
  if (Qtx != ".qtx")
    return StringRef();
  b = Name.rfind('/', a);
  if (b == Name.npos)
    Lib = Name.slice(0, a);
  else
    Lib = Name.slice(b+1, a);
  // There are library names of the form: QT.A.qtx so check for these.
  if (Lib.size() >= 3) {
    Dot = Lib.slice(Lib.size()-2, Lib.size()-1);
    if (Dot == ".")
      Lib = Lib.slice(0, Lib.size()-2);
  }
  return Lib;
}

// getLibraryShortNameByIndex() is used to get the short name of the library
// for an undefined symbol in a linked Mach-O binary that was linked with the
// normal two-level namespace default (that is MH_TWOLEVEL in the header).
// It is passed the index (0 - based) of the library as translated from
// GET_LIBRARY_ORDINAL (1 - based).
std::error_code MachOObjectFile::getLibraryShortNameByIndex(unsigned Index,
                                                         StringRef &Res) const {
  if (Index >= Libraries.size())
    return object_error::parse_failed;

  // If the cache of LibrariesShortNames is not built up do that first for
  // all the Libraries.
  if (LibrariesShortNames.size() == 0) {
    for (unsigned i = 0; i < Libraries.size(); i++) {
      MachO::dylib_command D =
        getStruct<MachO::dylib_command>(this, Libraries[i]);
      if (D.dylib.name >= D.cmdsize)
        return object_error::parse_failed;
      const char *P = (const char *)(Libraries[i]) + D.dylib.name;
      StringRef Name = StringRef(P);
      if (D.dylib.name+Name.size() >= D.cmdsize)
        return object_error::parse_failed;
      StringRef Suffix;
      bool isFramework;
      StringRef shortName = guessLibraryShortName(Name, isFramework, Suffix);
      if (shortName.empty())
        LibrariesShortNames.push_back(Name);
      else
        LibrariesShortNames.push_back(shortName);
    }
  }

  Res = LibrariesShortNames[Index];
  return object_error::success;
}

basic_symbol_iterator MachOObjectFile::symbol_begin_impl() const {
  return getSymbolByIndex(0);
}

basic_symbol_iterator MachOObjectFile::symbol_end_impl() const {
  DataRefImpl DRI;
  if (!SymtabLoadCmd)
    return basic_symbol_iterator(SymbolRef(DRI, this));

  MachO::symtab_command Symtab = getSymtabLoadCommand();
  unsigned SymbolTableEntrySize = is64Bit() ?
    sizeof(MachO::nlist_64) :
    sizeof(MachO::nlist);
  unsigned Offset = Symtab.symoff +
    Symtab.nsyms * SymbolTableEntrySize;
  DRI.p = reinterpret_cast<uintptr_t>(getPtr(this, Offset));
  return basic_symbol_iterator(SymbolRef(DRI, this));
}

basic_symbol_iterator MachOObjectFile::getSymbolByIndex(unsigned Index) const {
  DataRefImpl DRI;
  if (!SymtabLoadCmd)
    return basic_symbol_iterator(SymbolRef(DRI, this));

  MachO::symtab_command Symtab = getSymtabLoadCommand();
  if (Index >= Symtab.nsyms)
    report_fatal_error("Requested symbol index is out of range.");
  unsigned SymbolTableEntrySize =
    is64Bit() ? sizeof(MachO::nlist_64) : sizeof(MachO::nlist);
  DRI.p = reinterpret_cast<uintptr_t>(getPtr(this, Symtab.symoff));
  DRI.p += Index * SymbolTableEntrySize;
  return basic_symbol_iterator(SymbolRef(DRI, this));
}

section_iterator MachOObjectFile::section_begin() const {
  DataRefImpl DRI;
  return section_iterator(SectionRef(DRI, this));
}

section_iterator MachOObjectFile::section_end() const {
  DataRefImpl DRI;
  DRI.d.a = Sections.size();
  return section_iterator(SectionRef(DRI, this));
}

uint8_t MachOObjectFile::getBytesInAddress() const {
  return is64Bit() ? 8 : 4;
}

StringRef MachOObjectFile::getFileFormatName() const {
  unsigned CPUType = getCPUType(this);
  if (!is64Bit()) {
    switch (CPUType) {
    case llvm::MachO::CPU_TYPE_I386:
      return "Mach-O 32-bit i386";
    case llvm::MachO::CPU_TYPE_ARM:
      return "Mach-O arm";
    case llvm::MachO::CPU_TYPE_POWERPC:
      return "Mach-O 32-bit ppc";
    default:
      return "Mach-O 32-bit unknown";
    }
  }

  switch (CPUType) {
  case llvm::MachO::CPU_TYPE_X86_64:
    return "Mach-O 64-bit x86-64";
  case llvm::MachO::CPU_TYPE_ARM64:
    return "Mach-O arm64";
  case llvm::MachO::CPU_TYPE_POWERPC64:
    return "Mach-O 64-bit ppc64";
  default:
    return "Mach-O 64-bit unknown";
  }
}

Triple::ArchType MachOObjectFile::getArch(uint32_t CPUType) {
  switch (CPUType) {
  case llvm::MachO::CPU_TYPE_I386:
    return Triple::x86;
  case llvm::MachO::CPU_TYPE_X86_64:
    return Triple::x86_64;
  case llvm::MachO::CPU_TYPE_ARM:
    return Triple::arm;
  case llvm::MachO::CPU_TYPE_ARM64:
    return Triple::aarch64;
  case llvm::MachO::CPU_TYPE_POWERPC:
    return Triple::ppc;
  case llvm::MachO::CPU_TYPE_POWERPC64:
    return Triple::ppc64;
  default:
    return Triple::UnknownArch;
  }
}

Triple MachOObjectFile::getArch(uint32_t CPUType, uint32_t CPUSubType,
                                const char **McpuDefault) {
  if (McpuDefault)
    *McpuDefault = nullptr;

  switch (CPUType) {
  case MachO::CPU_TYPE_I386:
    switch (CPUSubType & ~MachO::CPU_SUBTYPE_MASK) {
    case MachO::CPU_SUBTYPE_I386_ALL:
      return Triple("i386-apple-darwin");
    default:
      return Triple();
    }
  case MachO::CPU_TYPE_X86_64:
    switch (CPUSubType & ~MachO::CPU_SUBTYPE_MASK) {
    case MachO::CPU_SUBTYPE_X86_64_ALL:
      return Triple("x86_64-apple-darwin");
    case MachO::CPU_SUBTYPE_X86_64_H:
      return Triple("x86_64h-apple-darwin");
    default:
      return Triple();
    }
  case MachO::CPU_TYPE_ARM:
    switch (CPUSubType & ~MachO::CPU_SUBTYPE_MASK) {
    case MachO::CPU_SUBTYPE_ARM_V4T:
      return Triple("armv4t-apple-darwin");
    case MachO::CPU_SUBTYPE_ARM_V5TEJ:
      return Triple("armv5e-apple-darwin");
    case MachO::CPU_SUBTYPE_ARM_XSCALE:
      return Triple("xscale-apple-darwin");
    case MachO::CPU_SUBTYPE_ARM_V6:
      return Triple("armv6-apple-darwin");
    case MachO::CPU_SUBTYPE_ARM_V6M:
      if (McpuDefault)
        *McpuDefault = "cortex-m0";
      return Triple("armv6m-apple-darwin");
    case MachO::CPU_SUBTYPE_ARM_V7:
      return Triple("armv7-apple-darwin");
    case MachO::CPU_SUBTYPE_ARM_V7EM:
      if (McpuDefault)
        *McpuDefault = "cortex-m4";
      return Triple("armv7em-apple-darwin");
    case MachO::CPU_SUBTYPE_ARM_V7K:
      return Triple("armv7k-apple-darwin");
    case MachO::CPU_SUBTYPE_ARM_V7M:
      if (McpuDefault)
        *McpuDefault = "cortex-m3";
      return Triple("armv7m-apple-darwin");
    case MachO::CPU_SUBTYPE_ARM_V7S:
      return Triple("armv7s-apple-darwin");
    default:
      return Triple();
    }
  case MachO::CPU_TYPE_ARM64:
    switch (CPUSubType & ~MachO::CPU_SUBTYPE_MASK) {
    case MachO::CPU_SUBTYPE_ARM64_ALL:
      return Triple("arm64-apple-darwin");
    default:
      return Triple();
    }
  case MachO::CPU_TYPE_POWERPC:
    switch (CPUSubType & ~MachO::CPU_SUBTYPE_MASK) {
    case MachO::CPU_SUBTYPE_POWERPC_ALL:
      return Triple("ppc-apple-darwin");
    default:
      return Triple();
    }
  case MachO::CPU_TYPE_POWERPC64:
    switch (CPUSubType & ~MachO::CPU_SUBTYPE_MASK) {
    case MachO::CPU_SUBTYPE_POWERPC_ALL:
      return Triple("ppc64-apple-darwin");
    default:
      return Triple();
    }
  default:
    return Triple();
  }
}

Triple MachOObjectFile::getThumbArch(uint32_t CPUType, uint32_t CPUSubType,
                                     const char **McpuDefault) {
  if (McpuDefault)
    *McpuDefault = nullptr;

  switch (CPUType) {
  case MachO::CPU_TYPE_ARM:
    switch (CPUSubType & ~MachO::CPU_SUBTYPE_MASK) {
    case MachO::CPU_SUBTYPE_ARM_V4T:
      return Triple("thumbv4t-apple-darwin");
    case MachO::CPU_SUBTYPE_ARM_V5TEJ:
      return Triple("thumbv5e-apple-darwin");
    case MachO::CPU_SUBTYPE_ARM_XSCALE:
      return Triple("xscale-apple-darwin");
    case MachO::CPU_SUBTYPE_ARM_V6:
      return Triple("thumbv6-apple-darwin");
    case MachO::CPU_SUBTYPE_ARM_V6M:
      if (McpuDefault)
        *McpuDefault = "cortex-m0";
      return Triple("thumbv6m-apple-darwin");
    case MachO::CPU_SUBTYPE_ARM_V7:
      return Triple("thumbv7-apple-darwin");
    case MachO::CPU_SUBTYPE_ARM_V7EM:
      if (McpuDefault)
        *McpuDefault = "cortex-m4";
      return Triple("thumbv7em-apple-darwin");
    case MachO::CPU_SUBTYPE_ARM_V7K:
      return Triple("thumbv7k-apple-darwin");
    case MachO::CPU_SUBTYPE_ARM_V7M:
      if (McpuDefault)
        *McpuDefault = "cortex-m3";
      return Triple("thumbv7m-apple-darwin");
    case MachO::CPU_SUBTYPE_ARM_V7S:
      return Triple("thumbv7s-apple-darwin");
    default:
      return Triple();
    }
  default:
    return Triple();
  }
}

Triple MachOObjectFile::getArch(uint32_t CPUType, uint32_t CPUSubType,
                                const char **McpuDefault,
				Triple *ThumbTriple) {
  Triple T = MachOObjectFile::getArch(CPUType, CPUSubType, McpuDefault);
  *ThumbTriple = MachOObjectFile::getThumbArch(CPUType, CPUSubType,
                                               McpuDefault);
  return T;
}

Triple MachOObjectFile::getHostArch() {
  return Triple(sys::getDefaultTargetTriple());
}

bool MachOObjectFile::isValidArch(StringRef ArchFlag) {
  return StringSwitch<bool>(ArchFlag)
      .Case("i386", true)
      .Case("x86_64", true)
      .Case("x86_64h", true)
      .Case("armv4t", true)
      .Case("arm", true)
      .Case("armv5e", true)
      .Case("armv6", true)
      .Case("armv6m", true)
      .Case("armv7em", true)
      .Case("armv7k", true)
      .Case("armv7m", true)
      .Case("armv7s", true)
      .Case("arm64", true)
      .Case("ppc", true)
      .Case("ppc64", true)
      .Default(false);
}

unsigned MachOObjectFile::getArch() const {
  return getArch(getCPUType(this));
}

Triple MachOObjectFile::getArch(const char **McpuDefault,
                                Triple *ThumbTriple) const {
  Triple T;
  if (is64Bit()) {
    MachO::mach_header_64 H_64;
    H_64 = getHeader64();
    T = MachOObjectFile::getArch(H_64.cputype, H_64.cpusubtype, McpuDefault);
    *ThumbTriple = MachOObjectFile::getThumbArch(H_64.cputype, H_64.cpusubtype,
                                                 McpuDefault);
  } else {
    MachO::mach_header H;
    H = getHeader();
    T = MachOObjectFile::getArch(H.cputype, H.cpusubtype, McpuDefault);
    *ThumbTriple = MachOObjectFile::getThumbArch(H.cputype, H.cpusubtype,
                                                 McpuDefault);
  }
  return T;
}

relocation_iterator MachOObjectFile::section_rel_begin(unsigned Index) const {
  DataRefImpl DRI;
  DRI.d.a = Index;
  return section_rel_begin(DRI);
}

relocation_iterator MachOObjectFile::section_rel_end(unsigned Index) const {
  DataRefImpl DRI;
  DRI.d.a = Index;
  return section_rel_end(DRI);
}

dice_iterator MachOObjectFile::begin_dices() const {
  DataRefImpl DRI;
  if (!DataInCodeLoadCmd)
    return dice_iterator(DiceRef(DRI, this));

  MachO::linkedit_data_command DicLC = getDataInCodeLoadCommand();
  DRI.p = reinterpret_cast<uintptr_t>(getPtr(this, DicLC.dataoff));
  return dice_iterator(DiceRef(DRI, this));
}

dice_iterator MachOObjectFile::end_dices() const {
  DataRefImpl DRI;
  if (!DataInCodeLoadCmd)
    return dice_iterator(DiceRef(DRI, this));

  MachO::linkedit_data_command DicLC = getDataInCodeLoadCommand();
  unsigned Offset = DicLC.dataoff + DicLC.datasize;
  DRI.p = reinterpret_cast<uintptr_t>(getPtr(this, Offset));
  return dice_iterator(DiceRef(DRI, this));
}

ExportEntry::ExportEntry(ArrayRef<uint8_t> T) 
  : Trie(T), Malformed(false), Done(false) { }

void ExportEntry::moveToFirst() {
  pushNode(0);
  pushDownUntilBottom();
}

void ExportEntry::moveToEnd() {
  Stack.clear();
  Done = true;
}

bool ExportEntry::operator==(const ExportEntry &Other) const {
  // Common case, one at end, other iterating from begin. 
  if (Done || Other.Done)
    return (Done == Other.Done);
  // Not equal if different stack sizes.
  if (Stack.size() != Other.Stack.size())
    return false;
  // Not equal if different cumulative strings.
  if (!CumulativeString.str().equals(Other.CumulativeString.str()))
    return false;
  // Equal if all nodes in both stacks match.
  for (unsigned i=0; i < Stack.size(); ++i) {
    if (Stack[i].Start != Other.Stack[i].Start)
      return false;
  }
  return true;  
}

uint64_t ExportEntry::readULEB128(const uint8_t *&Ptr) {
  unsigned Count;
  uint64_t Result = decodeULEB128(Ptr, &Count);
  Ptr += Count;
  if (Ptr > Trie.end()) {
    Ptr = Trie.end();
    Malformed = true;
  }
  return Result;
}

StringRef ExportEntry::name() const {
  return CumulativeString.str();
}

uint64_t ExportEntry::flags() const {
  return Stack.back().Flags;
}

uint64_t ExportEntry::address() const {
  return Stack.back().Address;
}

uint64_t ExportEntry::other() const {
  return Stack.back().Other;
}

StringRef ExportEntry::otherName() const {
  const char* ImportName = Stack.back().ImportName;
  if (ImportName)
    return StringRef(ImportName);
  return StringRef();
}

uint32_t ExportEntry::nodeOffset() const {
  return Stack.back().Start - Trie.begin();
}

ExportEntry::NodeState::NodeState(const uint8_t *Ptr) 
  : Start(Ptr), Current(Ptr), Flags(0), Address(0), Other(0), 
    ImportName(nullptr), ChildCount(0), NextChildIndex(0),  
    ParentStringLength(0), IsExportNode(false) {
}

void ExportEntry::pushNode(uint64_t offset) {
  const uint8_t *Ptr = Trie.begin() + offset;
  NodeState State(Ptr);
  uint64_t ExportInfoSize = readULEB128(State.Current);
  State.IsExportNode = (ExportInfoSize != 0);
  const uint8_t* Children = State.Current + ExportInfoSize;
  if (State.IsExportNode) {
    State.Flags = readULEB128(State.Current);
    if (State.Flags & MachO::EXPORT_SYMBOL_FLAGS_REEXPORT) {
      State.Address = 0;
      State.Other = readULEB128(State.Current); // dylib ordinal
      State.ImportName = reinterpret_cast<const char*>(State.Current);
    } else {
      State.Address = readULEB128(State.Current);
      if (State.Flags & MachO::EXPORT_SYMBOL_FLAGS_STUB_AND_RESOLVER)
        State.Other = readULEB128(State.Current); 
    }
  }
  State.ChildCount = *Children;
  State.Current = Children + 1;
  State.NextChildIndex = 0;
  State.ParentStringLength = CumulativeString.size();
  Stack.push_back(State);
}

void ExportEntry::pushDownUntilBottom() {
  while (Stack.back().NextChildIndex < Stack.back().ChildCount) {
    NodeState &Top = Stack.back();
    CumulativeString.resize(Top.ParentStringLength);
    for (;*Top.Current != 0; Top.Current++) {
      char C = *Top.Current;
      CumulativeString.push_back(C);
    }
    Top.Current += 1;
    uint64_t childNodeIndex = readULEB128(Top.Current);
    Top.NextChildIndex += 1;
    pushNode(childNodeIndex);
  }
  if (!Stack.back().IsExportNode) {
    Malformed = true;
    moveToEnd();
  }
}

// We have a trie data structure and need a way to walk it that is compatible
// with the C++ iterator model. The solution is a non-recursive depth first
// traversal where the iterator contains a stack of parent nodes along with a
// string that is the accumulation of all edge strings along the parent chain
// to this point.
//
// There is one "export" node for each exported symbol.  But because some
// symbols may be a prefix of another symbol (e.g. _dup and _dup2), an export
// node may have child nodes too.  
//
// The algorithm for moveNext() is to keep moving down the leftmost unvisited
// child until hitting a node with no children (which is an export node or
// else the trie is malformed). On the way down, each node is pushed on the
// stack ivar.  If there is no more ways down, it pops up one and tries to go
// down a sibling path until a childless node is reached.
void ExportEntry::moveNext() {
  if (Stack.empty() || !Stack.back().IsExportNode) {
    Malformed = true;
    moveToEnd();
    return;
  }

  Stack.pop_back();
  while (!Stack.empty()) {
    NodeState &Top = Stack.back();
    if (Top.NextChildIndex < Top.ChildCount) {
      pushDownUntilBottom();
      // Now at the next export node.
      return;
    } else {
      if (Top.IsExportNode) {
        // This node has no children but is itself an export node.
        CumulativeString.resize(Top.ParentStringLength);
        return;
      }
      Stack.pop_back();
    }
  }
  Done = true;
}

iterator_range<export_iterator> 
MachOObjectFile::exports(ArrayRef<uint8_t> Trie) {
  ExportEntry Start(Trie);
<<<<<<< HEAD
  Start.moveToFirst();
=======
  if (Trie.size() == 0)
    Start.moveToEnd();
  else
    Start.moveToFirst();
>>>>>>> 969bfdfe

  ExportEntry Finish(Trie);
  Finish.moveToEnd();

  return iterator_range<export_iterator>(export_iterator(Start), 
                                         export_iterator(Finish));
}

iterator_range<export_iterator> MachOObjectFile::exports() const {
  return exports(getDyldInfoExportsTrie());
}


MachORebaseEntry::MachORebaseEntry(ArrayRef<uint8_t> Bytes, bool is64Bit)
    : Opcodes(Bytes), Ptr(Bytes.begin()), SegmentOffset(0), SegmentIndex(0),
      RemainingLoopCount(0), AdvanceAmount(0), RebaseType(0),
      PointerSize(is64Bit ? 8 : 4), Malformed(false), Done(false) {}

void MachORebaseEntry::moveToFirst() {
  Ptr = Opcodes.begin();
  moveNext();
}

void MachORebaseEntry::moveToEnd() {
  Ptr = Opcodes.end();
  RemainingLoopCount = 0;
  Done = true;
}

void MachORebaseEntry::moveNext() {
  // If in the middle of some loop, move to next rebasing in loop.
  SegmentOffset += AdvanceAmount;
  if (RemainingLoopCount) {
    --RemainingLoopCount;
    return;
  }
  if (Ptr == Opcodes.end()) {
    Done = true;
    return;
  }
  bool More = true;
  while (More && !Malformed) {
    // Parse next opcode and set up next loop.
    uint8_t Byte = *Ptr++;
    uint8_t ImmValue = Byte & MachO::REBASE_IMMEDIATE_MASK;
    uint8_t Opcode = Byte & MachO::REBASE_OPCODE_MASK;
    switch (Opcode) {
    case MachO::REBASE_OPCODE_DONE:
      More = false;
      Done = true;
      moveToEnd();
      DEBUG_WITH_TYPE("mach-o-rebase", llvm::dbgs() << "REBASE_OPCODE_DONE\n");
      break;
    case MachO::REBASE_OPCODE_SET_TYPE_IMM:
      RebaseType = ImmValue;
      DEBUG_WITH_TYPE(
          "mach-o-rebase",
          llvm::dbgs() << "REBASE_OPCODE_SET_TYPE_IMM: "
                       << "RebaseType=" << (int) RebaseType << "\n");
      break;
    case MachO::REBASE_OPCODE_SET_SEGMENT_AND_OFFSET_ULEB:
      SegmentIndex = ImmValue;
      SegmentOffset = readULEB128();
      DEBUG_WITH_TYPE(
          "mach-o-rebase",
          llvm::dbgs() << "REBASE_OPCODE_SET_SEGMENT_AND_OFFSET_ULEB: "
                       << "SegmentIndex=" << SegmentIndex << ", "
                       << format("SegmentOffset=0x%06X", SegmentOffset)
                       << "\n");
      break;
    case MachO::REBASE_OPCODE_ADD_ADDR_ULEB:
      SegmentOffset += readULEB128();
      DEBUG_WITH_TYPE("mach-o-rebase",
                      llvm::dbgs() << "REBASE_OPCODE_ADD_ADDR_ULEB: "
                                   << format("SegmentOffset=0x%06X",
                                             SegmentOffset) << "\n");
      break;
    case MachO::REBASE_OPCODE_ADD_ADDR_IMM_SCALED:
      SegmentOffset += ImmValue * PointerSize;
      DEBUG_WITH_TYPE("mach-o-rebase",
                      llvm::dbgs() << "REBASE_OPCODE_ADD_ADDR_IMM_SCALED: "
                                   << format("SegmentOffset=0x%06X",
                                             SegmentOffset) << "\n");
      break;
    case MachO::REBASE_OPCODE_DO_REBASE_IMM_TIMES:
      AdvanceAmount = PointerSize;
      RemainingLoopCount = ImmValue - 1;
      DEBUG_WITH_TYPE(
          "mach-o-rebase",
          llvm::dbgs() << "REBASE_OPCODE_DO_REBASE_IMM_TIMES: "
                       << format("SegmentOffset=0x%06X", SegmentOffset)
                       << ", AdvanceAmount=" << AdvanceAmount
                       << ", RemainingLoopCount=" << RemainingLoopCount
                       << "\n");
      return;
    case MachO::REBASE_OPCODE_DO_REBASE_ULEB_TIMES:
      AdvanceAmount = PointerSize;
      RemainingLoopCount = readULEB128() - 1;
      DEBUG_WITH_TYPE(
          "mach-o-rebase",
          llvm::dbgs() << "REBASE_OPCODE_DO_REBASE_ULEB_TIMES: "
                       << format("SegmentOffset=0x%06X", SegmentOffset)
                       << ", AdvanceAmount=" << AdvanceAmount
                       << ", RemainingLoopCount=" << RemainingLoopCount
                       << "\n");
      return;
    case MachO::REBASE_OPCODE_DO_REBASE_ADD_ADDR_ULEB:
      AdvanceAmount = readULEB128() + PointerSize;
      RemainingLoopCount = 0;
      DEBUG_WITH_TYPE(
          "mach-o-rebase",
          llvm::dbgs() << "REBASE_OPCODE_DO_REBASE_ADD_ADDR_ULEB: "
                       << format("SegmentOffset=0x%06X", SegmentOffset)
                       << ", AdvanceAmount=" << AdvanceAmount
                       << ", RemainingLoopCount=" << RemainingLoopCount
                       << "\n");
      return;
    case MachO::REBASE_OPCODE_DO_REBASE_ULEB_TIMES_SKIPPING_ULEB:
      RemainingLoopCount = readULEB128() - 1;
      AdvanceAmount = readULEB128() + PointerSize;
      DEBUG_WITH_TYPE(
          "mach-o-rebase",
          llvm::dbgs() << "REBASE_OPCODE_DO_REBASE_ULEB_TIMES_SKIPPING_ULEB: "
                       << format("SegmentOffset=0x%06X", SegmentOffset)
                       << ", AdvanceAmount=" << AdvanceAmount
                       << ", RemainingLoopCount=" << RemainingLoopCount
                       << "\n");
      return;
    default:
      Malformed = true;
    }
  }
}

uint64_t MachORebaseEntry::readULEB128() {
  unsigned Count;
  uint64_t Result = decodeULEB128(Ptr, &Count);
  Ptr += Count;
  if (Ptr > Opcodes.end()) {
    Ptr = Opcodes.end();
    Malformed = true;
  }
  return Result;
}

uint32_t MachORebaseEntry::segmentIndex() const { return SegmentIndex; }

uint64_t MachORebaseEntry::segmentOffset() const { return SegmentOffset; }

StringRef MachORebaseEntry::typeName() const {
  switch (RebaseType) {
  case MachO::REBASE_TYPE_POINTER:
    return "pointer";
  case MachO::REBASE_TYPE_TEXT_ABSOLUTE32:
    return "text abs32";
  case MachO::REBASE_TYPE_TEXT_PCREL32:
    return "text rel32";
  }
  return "unknown";
}

bool MachORebaseEntry::operator==(const MachORebaseEntry &Other) const {
  assert(Opcodes == Other.Opcodes && "compare iterators of different files");
  return (Ptr == Other.Ptr) &&
         (RemainingLoopCount == Other.RemainingLoopCount) &&
         (Done == Other.Done);
}

iterator_range<rebase_iterator>
MachOObjectFile::rebaseTable(ArrayRef<uint8_t> Opcodes, bool is64) {
  MachORebaseEntry Start(Opcodes, is64);
  Start.moveToFirst();

  MachORebaseEntry Finish(Opcodes, is64);
  Finish.moveToEnd();

  return iterator_range<rebase_iterator>(rebase_iterator(Start),
                                         rebase_iterator(Finish));
}

iterator_range<rebase_iterator> MachOObjectFile::rebaseTable() const {
  return rebaseTable(getDyldInfoRebaseOpcodes(), is64Bit());
}


MachOBindEntry::MachOBindEntry(ArrayRef<uint8_t> Bytes, bool is64Bit,
                               Kind BK)
    : Opcodes(Bytes), Ptr(Bytes.begin()), SegmentOffset(0), SegmentIndex(0),
      Ordinal(0), Flags(0), Addend(0), RemainingLoopCount(0), AdvanceAmount(0),
      BindType(0), PointerSize(is64Bit ? 8 : 4),
      TableKind(BK), Malformed(false), Done(false) {}

void MachOBindEntry::moveToFirst() {
  Ptr = Opcodes.begin();
  moveNext();
}

void MachOBindEntry::moveToEnd() {
  Ptr = Opcodes.end();
  RemainingLoopCount = 0;
  Done = true;
}

void MachOBindEntry::moveNext() {
  // If in the middle of some loop, move to next binding in loop.
  SegmentOffset += AdvanceAmount;
  if (RemainingLoopCount) {
    --RemainingLoopCount;
    return;
  }
  if (Ptr == Opcodes.end()) {
    Done = true;
    return;
  }
  bool More = true;
  while (More && !Malformed) {
    // Parse next opcode and set up next loop.
    uint8_t Byte = *Ptr++;
    uint8_t ImmValue = Byte & MachO::BIND_IMMEDIATE_MASK;
    uint8_t Opcode = Byte & MachO::BIND_OPCODE_MASK;
    int8_t SignExtended;
    const uint8_t *SymStart;
    switch (Opcode) {
    case MachO::BIND_OPCODE_DONE:
      if (TableKind == Kind::Lazy) {
        // Lazying bindings have a DONE opcode between entries.  Need to ignore
        // it to advance to next entry.  But need not if this is last entry.
        bool NotLastEntry = false;
        for (const uint8_t *P = Ptr; P < Opcodes.end(); ++P) {
          if (*P) {
            NotLastEntry = true;
          }
        }
        if (NotLastEntry)
          break;
      }
      More = false;
      Done = true;
      moveToEnd();
      DEBUG_WITH_TYPE("mach-o-bind", llvm::dbgs() << "BIND_OPCODE_DONE\n");
      break;
    case MachO::BIND_OPCODE_SET_DYLIB_ORDINAL_IMM:
      Ordinal = ImmValue;
      DEBUG_WITH_TYPE(
          "mach-o-bind",
          llvm::dbgs() << "BIND_OPCODE_SET_DYLIB_ORDINAL_IMM: "
                       << "Ordinal=" << Ordinal << "\n");
      break;
    case MachO::BIND_OPCODE_SET_DYLIB_ORDINAL_ULEB:
      Ordinal = readULEB128();
      DEBUG_WITH_TYPE(
          "mach-o-bind",
          llvm::dbgs() << "BIND_OPCODE_SET_DYLIB_ORDINAL_ULEB: "
                       << "Ordinal=" << Ordinal << "\n");
      break;
    case MachO::BIND_OPCODE_SET_DYLIB_SPECIAL_IMM:
      if (ImmValue) {
        SignExtended = MachO::BIND_OPCODE_MASK | ImmValue;
        Ordinal = SignExtended;
      } else
        Ordinal = 0;
      DEBUG_WITH_TYPE(
          "mach-o-bind",
          llvm::dbgs() << "BIND_OPCODE_SET_DYLIB_SPECIAL_IMM: "
                       << "Ordinal=" << Ordinal << "\n");
      break;
    case MachO::BIND_OPCODE_SET_SYMBOL_TRAILING_FLAGS_IMM:
      Flags = ImmValue;
      SymStart = Ptr;
      while (*Ptr) {
        ++Ptr;
      }
      SymbolName = StringRef(reinterpret_cast<const char*>(SymStart),
                             Ptr-SymStart);
      ++Ptr;
      DEBUG_WITH_TYPE(
          "mach-o-bind",
          llvm::dbgs() << "BIND_OPCODE_SET_SYMBOL_TRAILING_FLAGS_IMM: "
                       << "SymbolName=" << SymbolName << "\n");
      if (TableKind == Kind::Weak) {
        if (ImmValue & MachO::BIND_SYMBOL_FLAGS_NON_WEAK_DEFINITION)
          return;
      }
      break;
    case MachO::BIND_OPCODE_SET_TYPE_IMM:
      BindType = ImmValue;
      DEBUG_WITH_TYPE(
          "mach-o-bind",
          llvm::dbgs() << "BIND_OPCODE_SET_TYPE_IMM: "
                       << "BindType=" << (int)BindType << "\n");
      break;
    case MachO::BIND_OPCODE_SET_ADDEND_SLEB:
      Addend = readSLEB128();
      if (TableKind == Kind::Lazy)
        Malformed = true;
      DEBUG_WITH_TYPE(
          "mach-o-bind",
          llvm::dbgs() << "BIND_OPCODE_SET_ADDEND_SLEB: "
                       << "Addend=" << Addend << "\n");
      break;
    case MachO::BIND_OPCODE_SET_SEGMENT_AND_OFFSET_ULEB:
      SegmentIndex = ImmValue;
      SegmentOffset = readULEB128();
      DEBUG_WITH_TYPE(
          "mach-o-bind",
          llvm::dbgs() << "BIND_OPCODE_SET_SEGMENT_AND_OFFSET_ULEB: "
                       << "SegmentIndex=" << SegmentIndex << ", "
                       << format("SegmentOffset=0x%06X", SegmentOffset)
                       << "\n");
      break;
    case MachO::BIND_OPCODE_ADD_ADDR_ULEB:
      SegmentOffset += readULEB128();
      DEBUG_WITH_TYPE("mach-o-bind",
                      llvm::dbgs() << "BIND_OPCODE_ADD_ADDR_ULEB: "
                                   << format("SegmentOffset=0x%06X",
                                             SegmentOffset) << "\n");
      break;
    case MachO::BIND_OPCODE_DO_BIND:
      AdvanceAmount = PointerSize;
      RemainingLoopCount = 0;
      DEBUG_WITH_TYPE("mach-o-bind",
                      llvm::dbgs() << "BIND_OPCODE_DO_BIND: "
                                   << format("SegmentOffset=0x%06X",
                                             SegmentOffset) << "\n");
      return;
     case MachO::BIND_OPCODE_DO_BIND_ADD_ADDR_ULEB:
      AdvanceAmount = readULEB128() + PointerSize;
      RemainingLoopCount = 0;
      if (TableKind == Kind::Lazy)
        Malformed = true;
      DEBUG_WITH_TYPE(
          "mach-o-bind",
          llvm::dbgs() << "BIND_OPCODE_DO_BIND_ADD_ADDR_ULEB: "
                       << format("SegmentOffset=0x%06X", SegmentOffset)
                       << ", AdvanceAmount=" << AdvanceAmount
                       << ", RemainingLoopCount=" << RemainingLoopCount
                       << "\n");
      return;
    case MachO::BIND_OPCODE_DO_BIND_ADD_ADDR_IMM_SCALED:
      AdvanceAmount = ImmValue * PointerSize + PointerSize;
      RemainingLoopCount = 0;
      if (TableKind == Kind::Lazy)
        Malformed = true;
      DEBUG_WITH_TYPE("mach-o-bind",
                      llvm::dbgs()
                      << "BIND_OPCODE_DO_BIND_ADD_ADDR_IMM_SCALED: "
                      << format("SegmentOffset=0x%06X",
                                             SegmentOffset) << "\n");
      return;
    case MachO::BIND_OPCODE_DO_BIND_ULEB_TIMES_SKIPPING_ULEB:
      RemainingLoopCount = readULEB128() - 1;
      AdvanceAmount = readULEB128() + PointerSize;
      if (TableKind == Kind::Lazy)
        Malformed = true;
      DEBUG_WITH_TYPE(
          "mach-o-bind",
          llvm::dbgs() << "BIND_OPCODE_DO_BIND_ULEB_TIMES_SKIPPING_ULEB: "
                       << format("SegmentOffset=0x%06X", SegmentOffset)
                       << ", AdvanceAmount=" << AdvanceAmount
                       << ", RemainingLoopCount=" << RemainingLoopCount
                       << "\n");
      return;
    default:
      Malformed = true;
    }
  }
}

uint64_t MachOBindEntry::readULEB128() {
  unsigned Count;
  uint64_t Result = decodeULEB128(Ptr, &Count);
  Ptr += Count;
  if (Ptr > Opcodes.end()) {
    Ptr = Opcodes.end();
    Malformed = true;
  }
  return Result;
}

int64_t MachOBindEntry::readSLEB128() {
  unsigned Count;
  int64_t Result = decodeSLEB128(Ptr, &Count);
  Ptr += Count;
  if (Ptr > Opcodes.end()) {
    Ptr = Opcodes.end();
    Malformed = true;
  }
  return Result;
}


uint32_t MachOBindEntry::segmentIndex() const { return SegmentIndex; }

uint64_t MachOBindEntry::segmentOffset() const { return SegmentOffset; }

StringRef MachOBindEntry::typeName() const {
  switch (BindType) {
  case MachO::BIND_TYPE_POINTER:
    return "pointer";
  case MachO::BIND_TYPE_TEXT_ABSOLUTE32:
    return "text abs32";
  case MachO::BIND_TYPE_TEXT_PCREL32:
    return "text rel32";
  }
  return "unknown";
}

StringRef MachOBindEntry::symbolName() const { return SymbolName; }

int64_t MachOBindEntry::addend() const { return Addend; }

uint32_t MachOBindEntry::flags() const { return Flags; }

int MachOBindEntry::ordinal() const { return Ordinal; }

bool MachOBindEntry::operator==(const MachOBindEntry &Other) const {
  assert(Opcodes == Other.Opcodes && "compare iterators of different files");
  return (Ptr == Other.Ptr) &&
         (RemainingLoopCount == Other.RemainingLoopCount) &&
         (Done == Other.Done);
}

iterator_range<bind_iterator>
MachOObjectFile::bindTable(ArrayRef<uint8_t> Opcodes, bool is64,
                           MachOBindEntry::Kind BKind) {
  MachOBindEntry Start(Opcodes, is64, BKind);
  Start.moveToFirst();

  MachOBindEntry Finish(Opcodes, is64, BKind);
  Finish.moveToEnd();

  return iterator_range<bind_iterator>(bind_iterator(Start),
                                       bind_iterator(Finish));
}

iterator_range<bind_iterator> MachOObjectFile::bindTable() const {
  return bindTable(getDyldInfoBindOpcodes(), is64Bit(),
                   MachOBindEntry::Kind::Regular);
}

iterator_range<bind_iterator> MachOObjectFile::lazyBindTable() const {
  return bindTable(getDyldInfoLazyBindOpcodes(), is64Bit(),
                   MachOBindEntry::Kind::Lazy);
}

iterator_range<bind_iterator> MachOObjectFile::weakBindTable() const {
  return bindTable(getDyldInfoWeakBindOpcodes(), is64Bit(),
                   MachOBindEntry::Kind::Weak);
}

StringRef
MachOObjectFile::getSectionFinalSegmentName(DataRefImpl Sec) const {
  ArrayRef<char> Raw = getSectionRawFinalSegmentName(Sec);
  return parseSegmentOrSectionName(Raw.data());
}

ArrayRef<char>
MachOObjectFile::getSectionRawName(DataRefImpl Sec) const {
  if (Sec.d.a >= Sections.size())
    report_fatal_error("getSectionRawName: Invalid section index");
  const section_base *Base =
    reinterpret_cast<const section_base *>(Sections[Sec.d.a]);
  return makeArrayRef(Base->sectname);
}

ArrayRef<char>
MachOObjectFile::getSectionRawFinalSegmentName(DataRefImpl Sec) const {
  if (Sec.d.a >= Sections.size())
    report_fatal_error("getSectionRawFinalSegmentName: Invalid section index");
  const section_base *Base =
    reinterpret_cast<const section_base *>(Sections[Sec.d.a]);
  return makeArrayRef(Base->segname);
}

bool
MachOObjectFile::isRelocationScattered(const MachO::any_relocation_info &RE)
  const {
  if (getCPUType(this) == MachO::CPU_TYPE_X86_64)
    return false;
  return getPlainRelocationAddress(RE) & MachO::R_SCATTERED;
}

unsigned MachOObjectFile::getPlainRelocationSymbolNum(
    const MachO::any_relocation_info &RE) const {
  if (isLittleEndian())
    return RE.r_word1 & 0xffffff;
  return RE.r_word1 >> 8;
}

bool MachOObjectFile::getPlainRelocationExternal(
    const MachO::any_relocation_info &RE) const {
  if (isLittleEndian())
    return (RE.r_word1 >> 27) & 1;
  return (RE.r_word1 >> 4) & 1;
}

bool MachOObjectFile::getScatteredRelocationScattered(
    const MachO::any_relocation_info &RE) const {
  return RE.r_word0 >> 31;
}

uint32_t MachOObjectFile::getScatteredRelocationValue(
    const MachO::any_relocation_info &RE) const {
  return RE.r_word1;
}

uint32_t MachOObjectFile::getScatteredRelocationType(
    const MachO::any_relocation_info &RE) const {
  return (RE.r_word0 >> 24) & 0xf;
}

unsigned MachOObjectFile::getAnyRelocationAddress(
    const MachO::any_relocation_info &RE) const {
  if (isRelocationScattered(RE))
    return getScatteredRelocationAddress(RE);
  return getPlainRelocationAddress(RE);
}

unsigned MachOObjectFile::getAnyRelocationPCRel(
    const MachO::any_relocation_info &RE) const {
  if (isRelocationScattered(RE))
    return getScatteredRelocationPCRel(this, RE);
  return getPlainRelocationPCRel(this, RE);
}

unsigned MachOObjectFile::getAnyRelocationLength(
    const MachO::any_relocation_info &RE) const {
  if (isRelocationScattered(RE))
    return getScatteredRelocationLength(RE);
  return getPlainRelocationLength(this, RE);
}

unsigned
MachOObjectFile::getAnyRelocationType(
                                   const MachO::any_relocation_info &RE) const {
  if (isRelocationScattered(RE))
    return getScatteredRelocationType(RE);
  return getPlainRelocationType(this, RE);
}

SectionRef
MachOObjectFile::getRelocationSection(
                                   const MachO::any_relocation_info &RE) const {
  if (isRelocationScattered(RE) || getPlainRelocationExternal(RE))
    return *section_end();
  unsigned SecNum = getPlainRelocationSymbolNum(RE) - 1;
  DataRefImpl DRI;
  DRI.d.a = SecNum;
  return SectionRef(DRI, this);
}

MachOObjectFile::LoadCommandInfo
MachOObjectFile::getFirstLoadCommandInfo() const {
  MachOObjectFile::LoadCommandInfo Load;

  unsigned HeaderSize = is64Bit() ? sizeof(MachO::mach_header_64) :
                                    sizeof(MachO::mach_header);
  Load.Ptr = getPtr(this, HeaderSize);
  Load.C = getStruct<MachO::load_command>(this, Load.Ptr);
  if (Load.C.cmdsize < 8)
    report_fatal_error("Load command with size < 8 bytes.");
  return Load;
}

MachOObjectFile::LoadCommandInfo
MachOObjectFile::getNextLoadCommandInfo(const LoadCommandInfo &L) const {
  MachOObjectFile::LoadCommandInfo Next;
  Next.Ptr = L.Ptr + L.C.cmdsize;
  Next.C = getStruct<MachO::load_command>(this, Next.Ptr);
  if (Next.C.cmdsize < 8)
    report_fatal_error("Load command with size < 8 bytes.");
  return Next;
}

MachO::section MachOObjectFile::getSection(DataRefImpl DRI) const {
  // TODO: What if Sections.size() == 0?
  if (DRI.d.a >= Sections.size())
    report_fatal_error("getSection: Invalid section index.");
  return getStruct<MachO::section>(this, Sections[DRI.d.a]);
}

MachO::section_64 MachOObjectFile::getSection64(DataRefImpl DRI) const {
  // TODO: What if Sections.size() == 0?
  if (DRI.d.a >= Sections.size())
    report_fatal_error("getSection64: Invalid section index.");
  return getStruct<MachO::section_64>(this, Sections[DRI.d.a]);
}

MachO::section MachOObjectFile::getSection(const LoadCommandInfo &L,
                                           unsigned Index) const {
  const char *Sec = getSectionPtr(this, L, Index);
  return getStruct<MachO::section>(this, Sec);
}

MachO::section_64 MachOObjectFile::getSection64(const LoadCommandInfo &L,
                                                unsigned Index) const {
  const char *Sec = getSectionPtr(this, L, Index);
  return getStruct<MachO::section_64>(this, Sec);
}

MachO::nlist
MachOObjectFile::getSymbolTableEntry(DataRefImpl DRI) const {
  const char *P = reinterpret_cast<const char *>(DRI.p);
  return getStruct<MachO::nlist>(this, P);
}

MachO::nlist_64
MachOObjectFile::getSymbol64TableEntry(DataRefImpl DRI) const {
  const char *P = reinterpret_cast<const char *>(DRI.p);
  return getStruct<MachO::nlist_64>(this, P);
}

MachO::linkedit_data_command
MachOObjectFile::getLinkeditDataLoadCommand(const LoadCommandInfo &L) const {
  return getStruct<MachO::linkedit_data_command>(this, L.Ptr);
}

MachO::segment_command
MachOObjectFile::getSegmentLoadCommand(const LoadCommandInfo &L) const {
  return getStruct<MachO::segment_command>(this, L.Ptr);
}

MachO::segment_command_64
MachOObjectFile::getSegment64LoadCommand(const LoadCommandInfo &L) const {
  return getStruct<MachO::segment_command_64>(this, L.Ptr);
}

MachO::linker_option_command
MachOObjectFile::getLinkerOptionLoadCommand(const LoadCommandInfo &L) const {
  return getStruct<MachO::linker_option_command>(this, L.Ptr);
}

MachO::version_min_command
MachOObjectFile::getVersionMinLoadCommand(const LoadCommandInfo &L) const {
  return getStruct<MachO::version_min_command>(this, L.Ptr);
}

MachO::dylib_command
MachOObjectFile::getDylibIDLoadCommand(const LoadCommandInfo &L) const {
  return getStruct<MachO::dylib_command>(this, L.Ptr);
}

MachO::dyld_info_command
MachOObjectFile::getDyldInfoLoadCommand(const LoadCommandInfo &L) const {
  return getStruct<MachO::dyld_info_command>(this, L.Ptr);
}

MachO::dylinker_command
MachOObjectFile::getDylinkerCommand(const LoadCommandInfo &L) const {
  return getStruct<MachO::dylinker_command>(this, L.Ptr);
}

MachO::uuid_command
MachOObjectFile::getUuidCommand(const LoadCommandInfo &L) const {
  return getStruct<MachO::uuid_command>(this, L.Ptr);
}

<<<<<<< HEAD
=======
MachO::rpath_command
MachOObjectFile::getRpathCommand(const LoadCommandInfo &L) const {
  return getStruct<MachO::rpath_command>(this, L.Ptr);
}

>>>>>>> 969bfdfe
MachO::source_version_command
MachOObjectFile::getSourceVersionCommand(const LoadCommandInfo &L) const {
  return getStruct<MachO::source_version_command>(this, L.Ptr);
}

MachO::entry_point_command
MachOObjectFile::getEntryPointCommand(const LoadCommandInfo &L) const {
  return getStruct<MachO::entry_point_command>(this, L.Ptr);
}

<<<<<<< HEAD
=======
MachO::encryption_info_command
MachOObjectFile::getEncryptionInfoCommand(const LoadCommandInfo &L) const {
  return getStruct<MachO::encryption_info_command>(this, L.Ptr);
}

MachO::encryption_info_command_64
MachOObjectFile::getEncryptionInfoCommand64(const LoadCommandInfo &L) const {
  return getStruct<MachO::encryption_info_command_64>(this, L.Ptr);
}

MachO::sub_framework_command
MachOObjectFile::getSubFrameworkCommand(const LoadCommandInfo &L) const {
  return getStruct<MachO::sub_framework_command>(this, L.Ptr);
}

MachO::sub_umbrella_command
MachOObjectFile::getSubUmbrellaCommand(const LoadCommandInfo &L) const {
  return getStruct<MachO::sub_umbrella_command>(this, L.Ptr);
}

MachO::sub_library_command
MachOObjectFile::getSubLibraryCommand(const LoadCommandInfo &L) const {
  return getStruct<MachO::sub_library_command>(this, L.Ptr);
}

MachO::sub_client_command
MachOObjectFile::getSubClientCommand(const LoadCommandInfo &L) const {
  return getStruct<MachO::sub_client_command>(this, L.Ptr);
}

MachO::routines_command
MachOObjectFile::getRoutinesCommand(const LoadCommandInfo &L) const {
  return getStruct<MachO::routines_command>(this, L.Ptr);
}

MachO::routines_command_64
MachOObjectFile::getRoutinesCommand64(const LoadCommandInfo &L) const {
  return getStruct<MachO::routines_command_64>(this, L.Ptr);
}

MachO::thread_command
MachOObjectFile::getThreadCommand(const LoadCommandInfo &L) const {
  return getStruct<MachO::thread_command>(this, L.Ptr);
}
>>>>>>> 969bfdfe

MachO::any_relocation_info
MachOObjectFile::getRelocation(DataRefImpl Rel) const {
  DataRefImpl Sec;
  Sec.d.a = Rel.d.a;
  uint32_t Offset;
  if (is64Bit()) {
    MachO::section_64 Sect = getSection64(Sec);
    Offset = Sect.reloff;
  } else {
    MachO::section Sect = getSection(Sec);
    Offset = Sect.reloff;
  }

  auto P = reinterpret_cast<const MachO::any_relocation_info *>(
      getPtr(this, Offset)) + Rel.d.b;
  return getStruct<MachO::any_relocation_info>(
      this, reinterpret_cast<const char *>(P));
}

MachO::data_in_code_entry
MachOObjectFile::getDice(DataRefImpl Rel) const {
  const char *P = reinterpret_cast<const char *>(Rel.p);
  return getStruct<MachO::data_in_code_entry>(this, P);
}

MachO::mach_header MachOObjectFile::getHeader() const {
  return getStruct<MachO::mach_header>(this, getPtr(this, 0));
}

MachO::mach_header_64 MachOObjectFile::getHeader64() const {
  return getStruct<MachO::mach_header_64>(this, getPtr(this, 0));
}

uint32_t MachOObjectFile::getIndirectSymbolTableEntry(
                                             const MachO::dysymtab_command &DLC,
                                             unsigned Index) const {
  uint64_t Offset = DLC.indirectsymoff + Index * sizeof(uint32_t);
  return getStruct<uint32_t>(this, getPtr(this, Offset));
}

MachO::data_in_code_entry
MachOObjectFile::getDataInCodeTableEntry(uint32_t DataOffset,
                                         unsigned Index) const {
  uint64_t Offset = DataOffset + Index * sizeof(MachO::data_in_code_entry);
  return getStruct<MachO::data_in_code_entry>(this, getPtr(this, Offset));
}

MachO::symtab_command MachOObjectFile::getSymtabLoadCommand() const {
  if (SymtabLoadCmd)
    return getStruct<MachO::symtab_command>(this, SymtabLoadCmd);

  // If there is no SymtabLoadCmd return a load command with zero'ed fields.
  MachO::symtab_command Cmd;
  Cmd.cmd = MachO::LC_SYMTAB;
  Cmd.cmdsize = sizeof(MachO::symtab_command);
  Cmd.symoff = 0;
  Cmd.nsyms = 0;
  Cmd.stroff = 0;
  Cmd.strsize = 0;
  return Cmd;
}

MachO::dysymtab_command MachOObjectFile::getDysymtabLoadCommand() const {
  if (DysymtabLoadCmd)
    return getStruct<MachO::dysymtab_command>(this, DysymtabLoadCmd);

  // If there is no DysymtabLoadCmd return a load command with zero'ed fields.
  MachO::dysymtab_command Cmd;
  Cmd.cmd = MachO::LC_DYSYMTAB;
  Cmd.cmdsize = sizeof(MachO::dysymtab_command);
  Cmd.ilocalsym = 0;
  Cmd.nlocalsym = 0;
  Cmd.iextdefsym = 0;
  Cmd.nextdefsym = 0;
  Cmd.iundefsym = 0;
  Cmd.nundefsym = 0;
  Cmd.tocoff = 0;
  Cmd.ntoc = 0;
  Cmd.modtaboff = 0;
  Cmd.nmodtab = 0;
  Cmd.extrefsymoff = 0;
  Cmd.nextrefsyms = 0;
  Cmd.indirectsymoff = 0;
  Cmd.nindirectsyms = 0;
  Cmd.extreloff = 0;
  Cmd.nextrel = 0;
  Cmd.locreloff = 0;
  Cmd.nlocrel = 0;
  return Cmd;
}

MachO::linkedit_data_command
MachOObjectFile::getDataInCodeLoadCommand() const {
  if (DataInCodeLoadCmd)
    return getStruct<MachO::linkedit_data_command>(this, DataInCodeLoadCmd);

  // If there is no DataInCodeLoadCmd return a load command with zero'ed fields.
  MachO::linkedit_data_command Cmd;
  Cmd.cmd = MachO::LC_DATA_IN_CODE;
  Cmd.cmdsize = sizeof(MachO::linkedit_data_command);
  Cmd.dataoff = 0;
  Cmd.datasize = 0;
  return Cmd;
}

<<<<<<< HEAD
=======
MachO::linkedit_data_command
MachOObjectFile::getLinkOptHintsLoadCommand() const {
  if (LinkOptHintsLoadCmd)
    return getStruct<MachO::linkedit_data_command>(this, LinkOptHintsLoadCmd);

  // If there is no LinkOptHintsLoadCmd return a load command with zero'ed
  // fields.
  MachO::linkedit_data_command Cmd;
  Cmd.cmd = MachO::LC_LINKER_OPTIMIZATION_HINT;
  Cmd.cmdsize = sizeof(MachO::linkedit_data_command);
  Cmd.dataoff = 0;
  Cmd.datasize = 0;
  return Cmd;
}

>>>>>>> 969bfdfe
ArrayRef<uint8_t> MachOObjectFile::getDyldInfoRebaseOpcodes() const {
  if (!DyldInfoLoadCmd) 
    return ArrayRef<uint8_t>();

  MachO::dyld_info_command DyldInfo 
                   = getStruct<MachO::dyld_info_command>(this, DyldInfoLoadCmd);
  const uint8_t *Ptr = reinterpret_cast<const uint8_t*>(
                                             getPtr(this, DyldInfo.rebase_off));
  return ArrayRef<uint8_t>(Ptr, DyldInfo.rebase_size);
}

ArrayRef<uint8_t> MachOObjectFile::getDyldInfoBindOpcodes() const {
  if (!DyldInfoLoadCmd) 
    return ArrayRef<uint8_t>();

  MachO::dyld_info_command DyldInfo 
                   = getStruct<MachO::dyld_info_command>(this, DyldInfoLoadCmd);
  const uint8_t *Ptr = reinterpret_cast<const uint8_t*>(
                                               getPtr(this, DyldInfo.bind_off));
  return ArrayRef<uint8_t>(Ptr, DyldInfo.bind_size);
}

ArrayRef<uint8_t> MachOObjectFile::getDyldInfoWeakBindOpcodes() const {
  if (!DyldInfoLoadCmd) 
    return ArrayRef<uint8_t>();

  MachO::dyld_info_command DyldInfo 
                   = getStruct<MachO::dyld_info_command>(this, DyldInfoLoadCmd);
  const uint8_t *Ptr = reinterpret_cast<const uint8_t*>(
                                          getPtr(this, DyldInfo.weak_bind_off));
  return ArrayRef<uint8_t>(Ptr, DyldInfo.weak_bind_size);
}

ArrayRef<uint8_t> MachOObjectFile::getDyldInfoLazyBindOpcodes() const {
  if (!DyldInfoLoadCmd) 
    return ArrayRef<uint8_t>();

  MachO::dyld_info_command DyldInfo 
                   = getStruct<MachO::dyld_info_command>(this, DyldInfoLoadCmd);
  const uint8_t *Ptr = reinterpret_cast<const uint8_t*>(
                                          getPtr(this, DyldInfo.lazy_bind_off));
  return ArrayRef<uint8_t>(Ptr, DyldInfo.lazy_bind_size);
}

ArrayRef<uint8_t> MachOObjectFile::getDyldInfoExportsTrie() const {
  if (!DyldInfoLoadCmd) 
    return ArrayRef<uint8_t>();

  MachO::dyld_info_command DyldInfo 
                   = getStruct<MachO::dyld_info_command>(this, DyldInfoLoadCmd);
  const uint8_t *Ptr = reinterpret_cast<const uint8_t*>(
                                             getPtr(this, DyldInfo.export_off));
  return ArrayRef<uint8_t>(Ptr, DyldInfo.export_size);
}

ArrayRef<uint8_t> MachOObjectFile::getUuid() const {
  if (!UuidLoadCmd)
    return ArrayRef<uint8_t>();
  // Returning a pointer is fine as uuid doesn't need endian swapping.
  const char *Ptr = UuidLoadCmd + offsetof(MachO::uuid_command, uuid);
  return ArrayRef<uint8_t>(reinterpret_cast<const uint8_t *>(Ptr), 16);
}

StringRef MachOObjectFile::getStringTableData() const {
  MachO::symtab_command S = getSymtabLoadCommand();
  return getData().substr(S.stroff, S.strsize);
}

bool MachOObjectFile::is64Bit() const {
  return getType() == getMachOType(false, true) ||
    getType() == getMachOType(true, true);
}

void MachOObjectFile::ReadULEB128s(uint64_t Index,
                                   SmallVectorImpl<uint64_t> &Out) const {
  DataExtractor extractor(ObjectFile::getData(), true, 0);

  uint32_t offset = Index;
  uint64_t data = 0;
  while (uint64_t delta = extractor.getULEB128(&offset)) {
    data += delta;
    Out.push_back(data);
  }
}

bool MachOObjectFile::isRelocatableObject() const {
  return getHeader().filetype == MachO::MH_OBJECT;
}

ErrorOr<std::unique_ptr<MachOObjectFile>>
ObjectFile::createMachOObjectFile(MemoryBufferRef Buffer) {
  StringRef Magic = Buffer.getBuffer().slice(0, 4);
  std::error_code EC;
  std::unique_ptr<MachOObjectFile> Ret;
  if (Magic == "\xFE\xED\xFA\xCE")
    Ret.reset(new MachOObjectFile(Buffer, false, false, EC));
  else if (Magic == "\xCE\xFA\xED\xFE")
    Ret.reset(new MachOObjectFile(Buffer, true, false, EC));
  else if (Magic == "\xFE\xED\xFA\xCF")
    Ret.reset(new MachOObjectFile(Buffer, false, true, EC));
  else if (Magic == "\xCF\xFA\xED\xFE")
    Ret.reset(new MachOObjectFile(Buffer, true, true, EC));
  else
    return object_error::parse_failed;

  if (EC)
    return EC;
  return std::move(Ret);
}
<|MERGE_RESOLUTION|>--- conflicted
+++ resolved
@@ -83,19 +83,6 @@
   return StringRef("__PAGEZERO").equals(S.segname);
 }
 
-<<<<<<< HEAD
-static bool isPageZeroSegment(const MachOObjectFile *O,
-                              const MachOObjectFile::LoadCommandInfo &L) {
-  if (O->is64Bit()) {
-    MachO::segment_command_64 S = O->getSegment64LoadCommand(L);
-    return StringRef("__PAGEZERO").equals(S.segname);
-  }
-  MachO::segment_command S = O->getSegmentLoadCommand(L);
-  return StringRef("__PAGEZERO").equals(S.segname);
-}
-
-=======
->>>>>>> 969bfdfe
 
 static const char *
 getSectionPtr(const MachOObjectFile *O, MachOObjectFile::LoadCommandInfo L,
@@ -261,14 +248,9 @@
                                  bool Is64bits, std::error_code &EC)
     : ObjectFile(getMachOType(IsLittleEndian, Is64bits), Object),
       SymtabLoadCmd(nullptr), DysymtabLoadCmd(nullptr),
-<<<<<<< HEAD
-      DataInCodeLoadCmd(nullptr), DyldInfoLoadCmd(nullptr),
-      UuidLoadCmd(nullptr), HasPageZeroSegment(false) {
-=======
       DataInCodeLoadCmd(nullptr), LinkOptHintsLoadCmd(nullptr),
       DyldInfoLoadCmd(nullptr), UuidLoadCmd(nullptr),
       HasPageZeroSegment(false) {
->>>>>>> 969bfdfe
   uint32_t LoadCommandCount = this->getHeader().ncmds;
   if (LoadCommandCount == 0)
     return;
@@ -299,14 +281,6 @@
         return;
       }
       DataInCodeLoadCmd = Load.Ptr;
-<<<<<<< HEAD
-    } else if (Load.C.cmd == MachO::LC_DYLD_INFO || 
-               Load.C.cmd == MachO::LC_DYLD_INFO_ONLY) {
-      assert(!DyldInfoLoadCmd && "Multiple dyldinfo load commands");
-      DyldInfoLoadCmd = Load.Ptr;
-    } else if (Load.C.cmd == MachO::LC_UUID) {
-      assert(!UuidLoadCmd && "Multiple UUID load commands");
-=======
     } else if (Load.C.cmd == MachO::LC_LINKER_OPTIMIZATION_HINT) {
       // Multiple linker optimization hint tables
       if (LinkOptHintsLoadCmd) {
@@ -328,7 +302,6 @@
         EC = object_error::parse_failed;
         return;
       }
->>>>>>> 969bfdfe
       UuidLoadCmd = Load.Ptr;
     } else if (Load.C.cmd == SegmentLoadType) {
       const unsigned SegmentLoadSize = this->is64Bit()
@@ -646,40 +619,11 @@
           SectionType == MachO::S_GB_ZEROFILL);
 }
 
-<<<<<<< HEAD
-bool MachOObjectFile::isSectionRequiredForExecution(DataRefImpl Sect) const {
-  // FIXME: Unimplemented.
-  return true;
-}
-
 bool MachOObjectFile::isSectionVirtual(DataRefImpl Sec) const {
   // FIXME: Unimplemented.
   return false;
 }
 
-bool MachOObjectFile::isSectionZeroInit(DataRefImpl Sec) const {
-  uint32_t Flags = getSectionFlags(this, Sec);
-  unsigned SectionType = Flags & MachO::SECTION_TYPE;
-  return SectionType == MachO::S_ZEROFILL ||
-         SectionType == MachO::S_GB_ZEROFILL;
-}
-
-bool MachOObjectFile::isSectionReadOnlyData(DataRefImpl Sec) const {
-  // Consider using the code from isSectionText to look for __const sections.
-  // Alternately, emit S_ATTR_PURE_INSTRUCTIONS and/or S_ATTR_SOME_INSTRUCTIONS
-  // to use section attributes to distinguish code from data.
-
-  // FIXME: Unimplemented.
-  return false;
-}
-
-=======
-bool MachOObjectFile::isSectionVirtual(DataRefImpl Sec) const {
-  // FIXME: Unimplemented.
-  return false;
-}
-
->>>>>>> 969bfdfe
 bool MachOObjectFile::sectionContainsSymbol(DataRefImpl Sec,
                                             DataRefImpl Symb) const {
   SymbolRef::Type ST;
@@ -1735,14 +1679,10 @@
 iterator_range<export_iterator> 
 MachOObjectFile::exports(ArrayRef<uint8_t> Trie) {
   ExportEntry Start(Trie);
-<<<<<<< HEAD
-  Start.moveToFirst();
-=======
   if (Trie.size() == 0)
     Start.moveToEnd();
   else
     Start.moveToFirst();
->>>>>>> 969bfdfe
 
   ExportEntry Finish(Trie);
   Finish.moveToEnd();
@@ -2400,14 +2340,11 @@
   return getStruct<MachO::uuid_command>(this, L.Ptr);
 }
 
-<<<<<<< HEAD
-=======
 MachO::rpath_command
 MachOObjectFile::getRpathCommand(const LoadCommandInfo &L) const {
   return getStruct<MachO::rpath_command>(this, L.Ptr);
 }
 
->>>>>>> 969bfdfe
 MachO::source_version_command
 MachOObjectFile::getSourceVersionCommand(const LoadCommandInfo &L) const {
   return getStruct<MachO::source_version_command>(this, L.Ptr);
@@ -2418,8 +2355,6 @@
   return getStruct<MachO::entry_point_command>(this, L.Ptr);
 }
 
-<<<<<<< HEAD
-=======
 MachO::encryption_info_command
 MachOObjectFile::getEncryptionInfoCommand(const LoadCommandInfo &L) const {
   return getStruct<MachO::encryption_info_command>(this, L.Ptr);
@@ -2464,7 +2399,6 @@
 MachOObjectFile::getThreadCommand(const LoadCommandInfo &L) const {
   return getStruct<MachO::thread_command>(this, L.Ptr);
 }
->>>>>>> 969bfdfe
 
 MachO::any_relocation_info
 MachOObjectFile::getRelocation(DataRefImpl Rel) const {
@@ -2571,8 +2505,6 @@
   return Cmd;
 }
 
-<<<<<<< HEAD
-=======
 MachO::linkedit_data_command
 MachOObjectFile::getLinkOptHintsLoadCommand() const {
   if (LinkOptHintsLoadCmd)
@@ -2588,7 +2520,6 @@
   return Cmd;
 }
 
->>>>>>> 969bfdfe
 ArrayRef<uint8_t> MachOObjectFile::getDyldInfoRebaseOpcodes() const {
   if (!DyldInfoLoadCmd) 
     return ArrayRef<uint8_t>();
