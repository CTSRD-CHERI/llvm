//===-- SpecialCaseList.cpp - special case list for sanitizers ------------===//
//
//                     The LLVM Compiler Infrastructure
//
// This file is distributed under the University of Illinois Open Source
// License. See LICENSE.TXT for details.
//
//===----------------------------------------------------------------------===//
//
// This is a utility class for instrumentation passes (like AddressSanitizer
// or ThreadSanitizer) to avoid instrumenting some functions or global
// variables, or to instrument some functions or global variables in a specific
// way, based on a user-supplied list.
//
//===----------------------------------------------------------------------===//

#include "llvm/Support/SpecialCaseList.h"
#include "llvm/ADT/SmallVector.h"
#include "llvm/ADT/StringExtras.h"
#include "llvm/ADT/StringSet.h"
#include "llvm/Support/MemoryBuffer.h"
#include "llvm/Support/Regex.h"
#include <string>
#include <system_error>
#include <utility>

namespace llvm {

/// Represents a set of regular expressions.  Regular expressions which are
/// "literal" (i.e. no regex metacharacters) are stored in Strings, while all
/// others are represented as a single pipe-separated regex in RegEx.  The
/// reason for doing so is efficiency; StringSet is much faster at matching
/// literal strings than Regex.
struct SpecialCaseList::Entry {
  Entry() {}
  Entry(Entry &&Other)
      : Strings(std::move(Other.Strings)), RegEx(std::move(Other.RegEx)) {}

  StringSet<> Strings;
  std::unique_ptr<Regex> RegEx;

  bool match(StringRef Query) const {
    return Strings.count(Query) || (RegEx && RegEx->match(Query));
  }
};

SpecialCaseList::SpecialCaseList() : Entries(), Regexps(), IsCompiled(false) {}

<<<<<<< HEAD
std::unique_ptr<SpecialCaseList> SpecialCaseList::create(StringRef Path,
                                                         std::string &Error) {
  if (Path.empty())
    return std::unique_ptr<SpecialCaseList>(new SpecialCaseList());
  ErrorOr<std::unique_ptr<MemoryBuffer>> FileOrErr =
      MemoryBuffer::getFile(Path);
  if (std::error_code EC = FileOrErr.getError()) {
    Error = (Twine("Can't open file '") + Path + "': " + EC.message()).str();
    return nullptr;
=======
std::unique_ptr<SpecialCaseList>
SpecialCaseList::create(const std::vector<std::string> &Paths,
                        std::string &Error) {
  std::unique_ptr<SpecialCaseList> SCL(new SpecialCaseList());
  for (auto Path : Paths) {
    ErrorOr<std::unique_ptr<MemoryBuffer>> FileOrErr =
        MemoryBuffer::getFile(Path);
    if (std::error_code EC = FileOrErr.getError()) {
      Error = (Twine("can't open file '") + Path + "': " + EC.message()).str();
      return nullptr;
    }
    std::string ParseError;
    if (!SCL->parse(FileOrErr.get().get(), ParseError)) {
      Error = (Twine("error parsing file '") + Path + "': " + ParseError).str();
      return nullptr;
    }
>>>>>>> 969bfdfe
  }
  SCL->compile();
  return SCL;
}

std::unique_ptr<SpecialCaseList> SpecialCaseList::create(const MemoryBuffer *MB,
                                                         std::string &Error) {
  std::unique_ptr<SpecialCaseList> SCL(new SpecialCaseList());
  if (!SCL->parse(MB, Error))
    return nullptr;
<<<<<<< HEAD
  return SCL;
}

std::unique_ptr<SpecialCaseList> SpecialCaseList::createOrDie(StringRef Path) {
  std::string Error;
  if (auto SCL = create(Path, Error))
=======
  SCL->compile();
  return SCL;
}

std::unique_ptr<SpecialCaseList>
SpecialCaseList::createOrDie(const std::vector<std::string> &Paths) {
  std::string Error;
  if (auto SCL = create(Paths, Error))
>>>>>>> 969bfdfe
    return SCL;
  report_fatal_error(Error);
}

bool SpecialCaseList::parse(const MemoryBuffer *MB, std::string &Error) {
  // Iterate through each line in the blacklist file.
  SmallVector<StringRef, 16> Lines;
  SplitString(MB->getBuffer(), Lines, "\n\r");
  int LineNo = 1;
  for (auto I = Lines.begin(), E = Lines.end(); I != E; ++I, ++LineNo) {
    // Ignore empty lines and lines starting with "#"
    if (I->empty() || I->startswith("#"))
      continue;
    // Get our prefix and unparsed regexp.
    std::pair<StringRef, StringRef> SplitLine = I->split(":");
    StringRef Prefix = SplitLine.first;
    if (SplitLine.second.empty()) {
      // Missing ':' in the line.
      Error = (Twine("malformed line ") + Twine(LineNo) + ": '" +
               SplitLine.first + "'").str();
      return false;
    }

    std::pair<StringRef, StringRef> SplitRegexp = SplitLine.second.split("=");
    std::string Regexp = SplitRegexp.first;
    StringRef Category = SplitRegexp.second;

    // See if we can store Regexp in Strings.
    if (Regex::isLiteralERE(Regexp)) {
      Entries[Prefix][Category].Strings.insert(Regexp);
      continue;
    }

    // Replace * with .*
    for (size_t pos = 0; (pos = Regexp.find("*", pos)) != std::string::npos;
         pos += strlen(".*")) {
      Regexp.replace(pos, strlen("*"), ".*");
    }

    // Check that the regexp is valid.
    Regex CheckRE(Regexp);
    std::string REError;
    if (!CheckRE.isValid(REError)) {
      Error = (Twine("malformed regex in line ") + Twine(LineNo) + ": '" +
               SplitLine.second + "': " + REError).str();
      return false;
    }

    // Add this regexp into the proper group by its prefix.
    if (!Regexps[Prefix][Category].empty())
      Regexps[Prefix][Category] += "|";
    Regexps[Prefix][Category] += "^" + Regexp + "$";
  }
  return true;
}

void SpecialCaseList::compile() {
  assert(!IsCompiled && "compile() should only be called once");
  // Iterate through each of the prefixes, and create Regexs for them.
  for (StringMap<StringMap<std::string>>::const_iterator I = Regexps.begin(),
                                                         E = Regexps.end();
       I != E; ++I) {
    for (StringMap<std::string>::const_iterator II = I->second.begin(),
                                                IE = I->second.end();
         II != IE; ++II) {
      Entries[I->getKey()][II->getKey()].RegEx.reset(new Regex(II->getValue()));
    }
  }
  Regexps.clear();
  IsCompiled = true;
}

SpecialCaseList::~SpecialCaseList() {}

bool SpecialCaseList::inSection(StringRef Section, StringRef Query,
                                StringRef Category) const {
<<<<<<< HEAD
=======
  assert(IsCompiled && "SpecialCaseList::compile() was not called!");
>>>>>>> 969bfdfe
  StringMap<StringMap<Entry> >::const_iterator I = Entries.find(Section);
  if (I == Entries.end()) return false;
  StringMap<Entry>::const_iterator II = I->second.find(Category);
  if (II == I->second.end()) return false;

  return II->getValue().match(Query);
}

}  // namespace llvm<|MERGE_RESOLUTION|>--- conflicted
+++ resolved
@@ -46,17 +46,6 @@
 
 SpecialCaseList::SpecialCaseList() : Entries(), Regexps(), IsCompiled(false) {}
 
-<<<<<<< HEAD
-std::unique_ptr<SpecialCaseList> SpecialCaseList::create(StringRef Path,
-                                                         std::string &Error) {
-  if (Path.empty())
-    return std::unique_ptr<SpecialCaseList>(new SpecialCaseList());
-  ErrorOr<std::unique_ptr<MemoryBuffer>> FileOrErr =
-      MemoryBuffer::getFile(Path);
-  if (std::error_code EC = FileOrErr.getError()) {
-    Error = (Twine("Can't open file '") + Path + "': " + EC.message()).str();
-    return nullptr;
-=======
 std::unique_ptr<SpecialCaseList>
 SpecialCaseList::create(const std::vector<std::string> &Paths,
                         std::string &Error) {
@@ -73,7 +62,6 @@
       Error = (Twine("error parsing file '") + Path + "': " + ParseError).str();
       return nullptr;
     }
->>>>>>> 969bfdfe
   }
   SCL->compile();
   return SCL;
@@ -84,14 +72,6 @@
   std::unique_ptr<SpecialCaseList> SCL(new SpecialCaseList());
   if (!SCL->parse(MB, Error))
     return nullptr;
-<<<<<<< HEAD
-  return SCL;
-}
-
-std::unique_ptr<SpecialCaseList> SpecialCaseList::createOrDie(StringRef Path) {
-  std::string Error;
-  if (auto SCL = create(Path, Error))
-=======
   SCL->compile();
   return SCL;
 }
@@ -100,7 +80,6 @@
 SpecialCaseList::createOrDie(const std::vector<std::string> &Paths) {
   std::string Error;
   if (auto SCL = create(Paths, Error))
->>>>>>> 969bfdfe
     return SCL;
   report_fatal_error(Error);
 }
@@ -177,10 +156,7 @@
 
 bool SpecialCaseList::inSection(StringRef Section, StringRef Query,
                                 StringRef Category) const {
-<<<<<<< HEAD
-=======
   assert(IsCompiled && "SpecialCaseList::compile() was not called!");
->>>>>>> 969bfdfe
   StringMap<StringMap<Entry> >::const_iterator I = Entries.find(Section);
   if (I == Entries.end()) return false;
   StringMap<Entry>::const_iterator II = I->second.find(Category);
