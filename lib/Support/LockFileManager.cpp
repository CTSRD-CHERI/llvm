//===--- LockFileManager.cpp - File-level Locking Utility------------------===//
//
//                     The LLVM Compiler Infrastructure
//
// This file is distributed under the University of Illinois Open Source
// License. See LICENSE.TXT for details.
//
//===----------------------------------------------------------------------===//
#include "llvm/Support/LockFileManager.h"
#include "llvm/ADT/StringExtras.h"
#include "llvm/Support/Errc.h"
#include "llvm/Support/FileSystem.h"
#include "llvm/Support/MemoryBuffer.h"
#include "llvm/Support/raw_ostream.h"
#include <sys/stat.h>
#include <sys/types.h>
#if LLVM_ON_WIN32
#include <windows.h>
#endif
#if LLVM_ON_UNIX
#include <unistd.h>
#endif
using namespace llvm;

/// \brief Attempt to read the lock file with the given name, if it exists.
///
/// \param LockFileName The name of the lock file to read.
///
/// \returns The process ID of the process that owns this lock file
Optional<std::pair<std::string, int> >
LockFileManager::readLockFile(StringRef LockFileName) {
  // Read the owning host and PID out of the lock file. If it appears that the
  // owning process is dead, the lock file is invalid.
  ErrorOr<std::unique_ptr<MemoryBuffer>> MBOrErr =
      MemoryBuffer::getFile(LockFileName);
  if (!MBOrErr) {
    sys::fs::remove(LockFileName);
    return None;
  }
  MemoryBuffer &MB = *MBOrErr.get();

  StringRef Hostname;
  StringRef PIDStr;
  std::tie(Hostname, PIDStr) = getToken(MB.getBuffer(), " ");
  PIDStr = PIDStr.substr(PIDStr.find_first_not_of(" "));
  int PID;
  if (!PIDStr.getAsInteger(10, PID)) {
    auto Owner = std::make_pair(std::string(Hostname), PID);
    if (processStillExecuting(Owner.first, Owner.second))
      return Owner;
  }

  // Delete the lock file. It's invalid anyway.
  sys::fs::remove(LockFileName);
  return None;
}

bool LockFileManager::processStillExecuting(StringRef Hostname, int PID) {
#if LLVM_ON_UNIX && !defined(__ANDROID__)
  char MyHostname[256];
  MyHostname[255] = 0;
  MyHostname[0] = 0;
  gethostname(MyHostname, 255);
  // Check whether the process is dead. If so, we're done.
  if (MyHostname == Hostname && getsid(PID) == -1 && errno == ESRCH)
    return false;
#endif

  return true;
}

LockFileManager::LockFileManager(StringRef FileName)
{
  this->FileName = FileName;
  if (std::error_code EC = sys::fs::make_absolute(this->FileName)) {
    Error = EC;
    return;
  }
  LockFileName = this->FileName;
  LockFileName += ".lock";

  // If the lock file already exists, don't bother to try to create our own
  // lock file; it won't work anyway. Just figure out who owns this lock file.
  if ((Owner = readLockFile(LockFileName)))
    return;

  // Create a lock file that is unique to this instance.
  UniqueLockFileName = LockFileName;
  UniqueLockFileName += "-%%%%%%%%";
  int UniqueLockFileID;
  if (std::error_code EC = sys::fs::createUniqueFile(
          UniqueLockFileName, UniqueLockFileID, UniqueLockFileName)) {
    Error = EC;
    return;
  }

  // Write our process ID to our unique lock file.
  {
    raw_fd_ostream Out(UniqueLockFileID, /*shouldClose=*/true);

#if LLVM_ON_UNIX
    // FIXME: move getpid() call into LLVM
    char hostname[256];
    hostname[255] = 0;
    hostname[0] = 0;
    gethostname(hostname, 255);
    Out << hostname << ' ' << getpid();
#else
    Out << "localhost 1";
#endif
    Out.close();

    if (Out.has_error()) {
      // We failed to write out PID, so make up an excuse, remove the
      // unique lock file, and fail.
      Error = make_error_code(errc::no_space_on_device);
      sys::fs::remove(UniqueLockFileName);
      return;
    }
  }

  while (1) {
    // Create a link from the lock file name. If this succeeds, we're done.
    std::error_code EC =
        sys::fs::create_link(UniqueLockFileName, LockFileName);
    if (!EC)
      return;

    if (EC != errc::file_exists) {
      Error = EC;
      return;
    }

    // Someone else managed to create the lock file first. Read the process ID
    // from the lock file.
    if ((Owner = readLockFile(LockFileName))) {
      // Wipe out our unique lock file (it's useless now)
      sys::fs::remove(UniqueLockFileName);
      return;
    }

    if (!sys::fs::exists(LockFileName)) {
      // The previous owner released the lock file before we could read it.
      // Try to get ownership again.
      continue;
    }

    // There is a lock file that nobody owns; try to clean it up and get
    // ownership.
    if ((EC = sys::fs::remove(LockFileName))) {
      Error = EC;
      return;
    }
  }
}

LockFileManager::LockFileState LockFileManager::getState() const {
  if (Owner)
    return LFS_Shared;

  if (Error)
    return LFS_Error;

  return LFS_Owned;
}

LockFileManager::~LockFileManager() {
  if (getState() != LFS_Owned)
    return;

  // Since we own the lock, remove the lock file and our own unique lock file.
  sys::fs::remove(LockFileName);
  sys::fs::remove(UniqueLockFileName);
}

LockFileManager::WaitForUnlockResult LockFileManager::waitForUnlock() {
  if (getState() != LFS_Shared)
    return Res_Success;

#if LLVM_ON_WIN32
  unsigned long Interval = 1;
#else
  struct timespec Interval;
  Interval.tv_sec = 0;
  Interval.tv_nsec = 1000000;
#endif
  // Don't wait more than five minutes per iteration. Total timeout for the file
  // to appear is ~8.5 mins.
  const unsigned MaxSeconds = 5*60;
  do {
    // Sleep for the designated interval, to allow the owning process time to
    // finish up and remove the lock file.
    // FIXME: Should we hook in to system APIs to get a notification when the
    // lock file is deleted?
#if LLVM_ON_WIN32
    Sleep(Interval);
#else
    nanosleep(&Interval, nullptr);
#endif

<<<<<<< HEAD
    // If the lock file is still expected to be there, check whether it still
    // is.
    if (!LockFileGone) {
      if (sys::fs::access(LockFileName.c_str(), sys::fs::AccessMode::Exist) ==
          errc::no_such_file_or_directory) {
        LockFileGone = true;
        LockFileJustDisappeared = true;
      }
=======
    if (sys::fs::access(LockFileName.c_str(), sys::fs::AccessMode::Exist) ==
        errc::no_such_file_or_directory) {
      // If the original file wasn't created, somone thought the lock was dead.
      if (!sys::fs::exists(FileName))
        return Res_OwnerDied;
      return Res_Success;
>>>>>>> 969bfdfe
    }

    // If the process owning the lock died without cleaning up, just bail out.
    if (!processStillExecuting((*Owner).first, (*Owner).second))
      return Res_OwnerDied;

    // Exponentially increase the time we wait for the lock to be removed.
#if LLVM_ON_WIN32
    Interval *= 2;
#else
    Interval.tv_sec *= 2;
    Interval.tv_nsec *= 2;
    if (Interval.tv_nsec >= 1000000000) {
      ++Interval.tv_sec;
      Interval.tv_nsec -= 1000000000;
    }
#endif
  } while (
#if LLVM_ON_WIN32
           Interval < MaxSeconds * 1000
#else
           Interval.tv_sec < (time_t)MaxSeconds
#endif
           );

  // Give up.
  return Res_Timeout;
}

std::error_code LockFileManager::unsafeRemoveLockFile() {
  return sys::fs::remove(LockFileName);
}<|MERGE_RESOLUTION|>--- conflicted
+++ resolved
@@ -198,23 +198,12 @@
     nanosleep(&Interval, nullptr);
 #endif
 
-<<<<<<< HEAD
-    // If the lock file is still expected to be there, check whether it still
-    // is.
-    if (!LockFileGone) {
-      if (sys::fs::access(LockFileName.c_str(), sys::fs::AccessMode::Exist) ==
-          errc::no_such_file_or_directory) {
-        LockFileGone = true;
-        LockFileJustDisappeared = true;
-      }
-=======
     if (sys::fs::access(LockFileName.c_str(), sys::fs::AccessMode::Exist) ==
         errc::no_such_file_or_directory) {
       // If the original file wasn't created, somone thought the lock was dead.
       if (!sys::fs::exists(FileName))
         return Res_OwnerDied;
       return Res_Success;
->>>>>>> 969bfdfe
     }
 
     // If the process owning the lock died without cleaning up, just bail out.
