--- conflicted
+++ resolved
@@ -12,15 +12,9 @@
 //===----------------------------------------------------------------------===//
 
 #include "llvm/Support/FileOutputBuffer.h"
-<<<<<<< HEAD
-#include "llvm/ADT/SmallVector.h"
-#include "llvm/ADT/STLExtras.h"
-#include "llvm/Support/raw_ostream.h"
-=======
 #include "llvm/ADT/STLExtras.h"
 #include "llvm/ADT/SmallString.h"
 #include "llvm/Support/Errc.h"
->>>>>>> 969bfdfe
 #include <system_error>
 
 #if !defined(_MSC_VER) && !defined(__MINGW32__)
@@ -82,10 +76,6 @@
   if (EC)
     return EC;
 
-<<<<<<< HEAD
-  auto MappedFile = llvm::make_unique<mapped_file_region>(
-      FD, true, mapped_file_region::readwrite, Size, 0, EC);
-=======
 #ifndef LLVM_ON_WIN32
   // On Windows, CreateFileMapping (the mmap function on Windows)
   // automatically extends the underlying file. We don't need to
@@ -93,13 +83,10 @@
   // pretty slow just like it writes specified amount of bytes,
   // so we should avoid calling that.
   EC = sys::fs::resize_file(FD, Size);
->>>>>>> 969bfdfe
   if (EC)
     return EC;
 #endif
 
-<<<<<<< HEAD
-=======
   auto MappedFile = llvm::make_unique<mapped_file_region>(
       FD, mapped_file_region::readwrite, Size, 0, EC);
   int Ret = close(FD);
@@ -108,7 +95,6 @@
   if (Ret)
     return std::error_code(errno, std::generic_category());
 
->>>>>>> 969bfdfe
   Result.reset(
       new FileOutputBuffer(std::move(MappedFile), FilePath, TempFilePath));
 
