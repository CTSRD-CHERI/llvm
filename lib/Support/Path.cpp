//===-- Path.cpp - Implement OS Path Concept ------------------------------===//
//
//                     The LLVM Compiler Infrastructure
//
// This file is distributed under the University of Illinois Open Source
// License. See LICENSE.TXT for details.
//
//===----------------------------------------------------------------------===//
//
//  This file implements the operating system Path API.
//
//===----------------------------------------------------------------------===//

#include "llvm/Support/COFF.h"
#include "llvm/Support/Endian.h"
#include "llvm/Support/Errc.h"
<<<<<<< HEAD
#include "llvm/Support/Path.h"
=======
>>>>>>> 969bfdfe
#include "llvm/Support/ErrorHandling.h"
#include "llvm/Support/FileSystem.h"
#include "llvm/Support/Path.h"
#include "llvm/Support/Process.h"
#include <cctype>
#include <cstring>

#if !defined(_MSC_VER) && !defined(__MINGW32__)
#include <unistd.h>
#else
#include <io.h>
#endif

using namespace llvm;
using namespace llvm::support::endian;

namespace {
  using llvm::StringRef;
  using llvm::sys::path::is_separator;

#ifdef LLVM_ON_WIN32
  const char *separators = "\\/";
  const char preferred_separator = '\\';
#else
  const char  separators = '/';
  const char preferred_separator = '/';
#endif

  StringRef find_first_component(StringRef path) {
    // Look for this first component in the following order.
    // * empty (in this case we return an empty string)
    // * either C: or {//,\\}net.
    // * {/,\}
    // * {file,directory}name

    if (path.empty())
      return path;

#ifdef LLVM_ON_WIN32
    // C:
    if (path.size() >= 2 && std::isalpha(static_cast<unsigned char>(path[0])) &&
        path[1] == ':')
      return path.substr(0, 2);
#endif

    // //net
    if ((path.size() > 2) &&
        is_separator(path[0]) &&
        path[0] == path[1] &&
        !is_separator(path[2])) {
      // Find the next directory separator.
      size_t end = path.find_first_of(separators, 2);
      return path.substr(0, end);
    }

    // {/,\}
    if (is_separator(path[0]))
      return path.substr(0, 1);

    // * {file,directory}name
    size_t end = path.find_first_of(separators);
    return path.substr(0, end);
  }

  size_t filename_pos(StringRef str) {
    if (str.size() == 2 &&
        is_separator(str[0]) &&
        str[0] == str[1])
      return 0;

    if (str.size() > 0 && is_separator(str[str.size() - 1]))
      return str.size() - 1;

    size_t pos = str.find_last_of(separators, str.size() - 1);

#ifdef LLVM_ON_WIN32
    if (pos == StringRef::npos)
      pos = str.find_last_of(':', str.size() - 2);
#endif

    if (pos == StringRef::npos ||
        (pos == 1 && is_separator(str[0])))
      return 0;

    return pos + 1;
  }

  size_t root_dir_start(StringRef str) {
    // case "c:/"
#ifdef LLVM_ON_WIN32
    if (str.size() > 2 &&
        str[1] == ':' &&
        is_separator(str[2]))
      return 2;
#endif

    // case "//"
    if (str.size() == 2 &&
        is_separator(str[0]) &&
        str[0] == str[1])
      return StringRef::npos;

    // case "//net"
    if (str.size() > 3 &&
        is_separator(str[0]) &&
        str[0] == str[1] &&
        !is_separator(str[2])) {
      return str.find_first_of(separators, 2);
    }

    // case "/"
    if (str.size() > 0 && is_separator(str[0]))
      return 0;

    return StringRef::npos;
  }

  size_t parent_path_end(StringRef path) {
    size_t end_pos = filename_pos(path);

    bool filename_was_sep = path.size() > 0 && is_separator(path[end_pos]);

    // Skip separators except for root dir.
    size_t root_dir_pos = root_dir_start(path.substr(0, end_pos));

    while(end_pos > 0 &&
          (end_pos - 1) != root_dir_pos &&
          is_separator(path[end_pos - 1]))
      --end_pos;

    if (end_pos == 1 && root_dir_pos == 0 && filename_was_sep)
      return StringRef::npos;

    return end_pos;
  }
} // end unnamed namespace

enum FSEntity {
  FS_Dir,
  FS_File,
  FS_Name
};

static std::error_code createUniqueEntity(const Twine &Model, int &ResultFD,
                                          SmallVectorImpl<char> &ResultPath,
                                          bool MakeAbsolute, unsigned Mode,
                                          FSEntity Type) {
  SmallString<128> ModelStorage;
  Model.toVector(ModelStorage);

  if (MakeAbsolute) {
    // Make model absolute by prepending a temp directory if it's not already.
    if (!sys::path::is_absolute(Twine(ModelStorage))) {
      SmallString<128> TDir;
      sys::path::system_temp_directory(true, TDir);
      sys::path::append(TDir, Twine(ModelStorage));
      ModelStorage.swap(TDir);
    }
  }

  // From here on, DO NOT modify model. It may be needed if the randomly chosen
  // path already exists.
  ResultPath = ModelStorage;
  // Null terminate.
  ResultPath.push_back(0);
  ResultPath.pop_back();

retry_random_path:
  // Replace '%' with random chars.
  for (unsigned i = 0, e = ModelStorage.size(); i != e; ++i) {
    if (ModelStorage[i] == '%')
      ResultPath[i] = "0123456789abcdef"[sys::Process::GetRandomNumber() & 15];
  }

  // Try to open + create the file.
  switch (Type) {
  case FS_File: {
    if (std::error_code EC =
            sys::fs::openFileForWrite(Twine(ResultPath.begin()), ResultFD,
                                      sys::fs::F_RW | sys::fs::F_Excl, Mode)) {
      if (EC == errc::file_exists)
        goto retry_random_path;
      return EC;
    }

    return std::error_code();
  }

  case FS_Name: {
    std::error_code EC =
        sys::fs::access(ResultPath.begin(), sys::fs::AccessMode::Exist);
    if (EC == errc::no_such_file_or_directory)
      return std::error_code();
    if (EC)
      return EC;
    goto retry_random_path;
  }

  case FS_Dir: {
    if (std::error_code EC =
            sys::fs::create_directory(ResultPath.begin(), false)) {
      if (EC == errc::file_exists)
        goto retry_random_path;
      return EC;
    }
    return std::error_code();
  }
  }
  llvm_unreachable("Invalid Type");
}

namespace llvm {
namespace sys  {
namespace path {

const_iterator begin(StringRef path) {
  const_iterator i;
  i.Path      = path;
  i.Component = find_first_component(path);
  i.Position  = 0;
  return i;
}

const_iterator end(StringRef path) {
  const_iterator i;
  i.Path      = path;
  i.Position  = path.size();
  return i;
}

const_iterator &const_iterator::operator++() {
  assert(Position < Path.size() && "Tried to increment past end!");

  // Increment Position to past the current component
  Position += Component.size();

  // Check for end.
  if (Position == Path.size()) {
    Component = StringRef();
    return *this;
  }

  // Both POSIX and Windows treat paths that begin with exactly two separators
  // specially.
  bool was_net = Component.size() > 2 &&
    is_separator(Component[0]) &&
    Component[1] == Component[0] &&
    !is_separator(Component[2]);

  // Handle separators.
  if (is_separator(Path[Position])) {
    // Root dir.
    if (was_net
#ifdef LLVM_ON_WIN32
        // c:/
        || Component.endswith(":")
#endif
        ) {
      Component = Path.substr(Position, 1);
      return *this;
    }

    // Skip extra separators.
    while (Position != Path.size() &&
           is_separator(Path[Position])) {
      ++Position;
    }

    // Treat trailing '/' as a '.'.
    if (Position == Path.size()) {
      --Position;
      Component = ".";
      return *this;
    }
  }

  // Find next component.
  size_t end_pos = Path.find_first_of(separators, Position);
  Component = Path.slice(Position, end_pos);

  return *this;
}

bool const_iterator::operator==(const const_iterator &RHS) const {
  return Path.begin() == RHS.Path.begin() && Position == RHS.Position;
}

ptrdiff_t const_iterator::operator-(const const_iterator &RHS) const {
  return Position - RHS.Position;
}

reverse_iterator rbegin(StringRef Path) {
  reverse_iterator I;
  I.Path = Path;
  I.Position = Path.size();
  return ++I;
}

reverse_iterator rend(StringRef Path) {
  reverse_iterator I;
  I.Path = Path;
  I.Component = Path.substr(0, 0);
  I.Position = 0;
  return I;
}

reverse_iterator &reverse_iterator::operator++() {
  // If we're at the end and the previous char was a '/', return '.' unless
  // we are the root path.
  size_t root_dir_pos = root_dir_start(Path);
  if (Position == Path.size() &&
      Path.size() > root_dir_pos + 1 &&
      is_separator(Path[Position - 1])) {
    --Position;
    Component = ".";
    return *this;
  }

  // Skip separators unless it's the root directory.
  size_t end_pos = Position;

  while(end_pos > 0 &&
        (end_pos - 1) != root_dir_pos &&
        is_separator(Path[end_pos - 1]))
    --end_pos;

  // Find next separator.
  size_t start_pos = filename_pos(Path.substr(0, end_pos));
  Component = Path.slice(start_pos, end_pos);
  Position = start_pos;
  return *this;
}

bool reverse_iterator::operator==(const reverse_iterator &RHS) const {
  return Path.begin() == RHS.Path.begin() && Component == RHS.Component &&
         Position == RHS.Position;
}

StringRef root_path(StringRef path) {
  const_iterator b = begin(path),
                 pos = b,
                 e = end(path);
  if (b != e) {
    bool has_net = b->size() > 2 && is_separator((*b)[0]) && (*b)[1] == (*b)[0];
    bool has_drive =
#ifdef LLVM_ON_WIN32
      b->endswith(":");
#else
      false;
#endif

    if (has_net || has_drive) {
      if ((++pos != e) && is_separator((*pos)[0])) {
        // {C:/,//net/}, so get the first two components.
        return path.substr(0, b->size() + pos->size());
      } else {
        // just {C:,//net}, return the first component.
        return *b;
      }
    }

    // POSIX style root directory.
    if (is_separator((*b)[0])) {
      return *b;
    }
  }

  return StringRef();
}

StringRef root_name(StringRef path) {
  const_iterator b = begin(path),
                 e = end(path);
  if (b != e) {
    bool has_net = b->size() > 2 && is_separator((*b)[0]) && (*b)[1] == (*b)[0];
    bool has_drive =
#ifdef LLVM_ON_WIN32
      b->endswith(":");
#else
      false;
#endif

    if (has_net || has_drive) {
      // just {C:,//net}, return the first component.
      return *b;
    }
  }

  // No path or no name.
  return StringRef();
}

StringRef root_directory(StringRef path) {
  const_iterator b = begin(path),
                 pos = b,
                 e = end(path);
  if (b != e) {
    bool has_net = b->size() > 2 && is_separator((*b)[0]) && (*b)[1] == (*b)[0];
    bool has_drive =
#ifdef LLVM_ON_WIN32
      b->endswith(":");
#else
      false;
#endif

    if ((has_net || has_drive) &&
        // {C:,//net}, skip to the next component.
        (++pos != e) && is_separator((*pos)[0])) {
      return *pos;
    }

    // POSIX style root directory.
    if (!has_net && is_separator((*b)[0])) {
      return *b;
    }
  }

  // No path or no root.
  return StringRef();
}

StringRef relative_path(StringRef path) {
  StringRef root = root_path(path);
  return path.substr(root.size());
}

void append(SmallVectorImpl<char> &path, const Twine &a,
                                         const Twine &b,
                                         const Twine &c,
                                         const Twine &d) {
  SmallString<32> a_storage;
  SmallString<32> b_storage;
  SmallString<32> c_storage;
  SmallString<32> d_storage;

  SmallVector<StringRef, 4> components;
  if (!a.isTriviallyEmpty()) components.push_back(a.toStringRef(a_storage));
  if (!b.isTriviallyEmpty()) components.push_back(b.toStringRef(b_storage));
  if (!c.isTriviallyEmpty()) components.push_back(c.toStringRef(c_storage));
  if (!d.isTriviallyEmpty()) components.push_back(d.toStringRef(d_storage));

  for (SmallVectorImpl<StringRef>::const_iterator i = components.begin(),
                                                  e = components.end();
                                                  i != e; ++i) {
    bool path_has_sep = !path.empty() && is_separator(path[path.size() - 1]);
    bool component_has_sep = !i->empty() && is_separator((*i)[0]);
    bool is_root_name = has_root_name(*i);

    if (path_has_sep) {
      // Strip separators from beginning of component.
      size_t loc = i->find_first_not_of(separators);
      StringRef c = i->substr(loc);

      // Append it.
      path.append(c.begin(), c.end());
      continue;
    }

    if (!component_has_sep && !(path.empty() || is_root_name)) {
      // Add a separator.
      path.push_back(preferred_separator);
    }

    path.append(i->begin(), i->end());
  }
}

void append(SmallVectorImpl<char> &path,
            const_iterator begin, const_iterator end) {
  for (; begin != end; ++begin)
    path::append(path, *begin);
}

StringRef parent_path(StringRef path) {
  size_t end_pos = parent_path_end(path);
  if (end_pos == StringRef::npos)
    return StringRef();
  else
    return path.substr(0, end_pos);
}

void remove_filename(SmallVectorImpl<char> &path) {
  size_t end_pos = parent_path_end(StringRef(path.begin(), path.size()));
  if (end_pos != StringRef::npos)
    path.set_size(end_pos);
}

void replace_extension(SmallVectorImpl<char> &path, const Twine &extension) {
  StringRef p(path.begin(), path.size());
  SmallString<32> ext_storage;
  StringRef ext = extension.toStringRef(ext_storage);

  // Erase existing extension.
  size_t pos = p.find_last_of('.');
  if (pos != StringRef::npos && pos >= filename_pos(p))
    path.set_size(pos);

  // Append '.' if needed.
  if (ext.size() > 0 && ext[0] != '.')
    path.push_back('.');

  // Append extension.
  path.append(ext.begin(), ext.end());
}

void native(const Twine &path, SmallVectorImpl<char> &result) {
  assert((!path.isSingleStringRef() ||
          path.getSingleStringRef().data() != result.data()) &&
         "path and result are not allowed to overlap!");
  // Clear result.
  result.clear();
  path.toVector(result);
  native(result);
}

void native(SmallVectorImpl<char> &Path) {
#ifdef LLVM_ON_WIN32
  std::replace(Path.begin(), Path.end(), '/', '\\');
#else
  for (auto PI = Path.begin(), PE = Path.end(); PI < PE; ++PI) {
    if (*PI == '\\') {
      auto PN = PI + 1;
      if (PN < PE && *PN == '\\')
        ++PI; // increment once, the for loop will move over the escaped slash
      else
        *PI = '/';
    }
  }
#endif
}

StringRef filename(StringRef path) {
  return *rbegin(path);
}

StringRef stem(StringRef path) {
  StringRef fname = filename(path);
  size_t pos = fname.find_last_of('.');
  if (pos == StringRef::npos)
    return fname;
  else
    if ((fname.size() == 1 && fname == ".") ||
        (fname.size() == 2 && fname == ".."))
      return fname;
    else
      return fname.substr(0, pos);
}

StringRef extension(StringRef path) {
  StringRef fname = filename(path);
  size_t pos = fname.find_last_of('.');
  if (pos == StringRef::npos)
    return StringRef();
  else
    if ((fname.size() == 1 && fname == ".") ||
        (fname.size() == 2 && fname == ".."))
      return StringRef();
    else
      return fname.substr(pos);
}

bool is_separator(char value) {
  switch(value) {
#ifdef LLVM_ON_WIN32
    case '\\': // fall through
#endif
    case '/': return true;
    default: return false;
  }
}

static const char preferred_separator_string[] = { preferred_separator, '\0' };

StringRef get_separator() {
  return preferred_separator_string;
}

bool has_root_name(const Twine &path) {
  SmallString<128> path_storage;
  StringRef p = path.toStringRef(path_storage);

  return !root_name(p).empty();
}

bool has_root_directory(const Twine &path) {
  SmallString<128> path_storage;
  StringRef p = path.toStringRef(path_storage);

  return !root_directory(p).empty();
}

bool has_root_path(const Twine &path) {
  SmallString<128> path_storage;
  StringRef p = path.toStringRef(path_storage);

  return !root_path(p).empty();
}

bool has_relative_path(const Twine &path) {
  SmallString<128> path_storage;
  StringRef p = path.toStringRef(path_storage);

  return !relative_path(p).empty();
}

bool has_filename(const Twine &path) {
  SmallString<128> path_storage;
  StringRef p = path.toStringRef(path_storage);

  return !filename(p).empty();
}

bool has_parent_path(const Twine &path) {
  SmallString<128> path_storage;
  StringRef p = path.toStringRef(path_storage);

  return !parent_path(p).empty();
}

bool has_stem(const Twine &path) {
  SmallString<128> path_storage;
  StringRef p = path.toStringRef(path_storage);

  return !stem(p).empty();
}

bool has_extension(const Twine &path) {
  SmallString<128> path_storage;
  StringRef p = path.toStringRef(path_storage);

  return !extension(p).empty();
}

bool is_absolute(const Twine &path) {
  SmallString<128> path_storage;
  StringRef p = path.toStringRef(path_storage);

  bool rootDir = has_root_directory(p),
#ifdef LLVM_ON_WIN32
       rootName = has_root_name(p);
#else
       rootName = true;
#endif

  return rootDir && rootName;
}

bool is_relative(const Twine &path) {
  return !is_absolute(path);
}

} // end namespace path

namespace fs {

std::error_code getUniqueID(const Twine Path, UniqueID &Result) {
  file_status Status;
  std::error_code EC = status(Path, Status);
  if (EC)
    return EC;
  Result = Status.getUniqueID();
  return std::error_code();
}

std::error_code createUniqueFile(const Twine &Model, int &ResultFd,
                                 SmallVectorImpl<char> &ResultPath,
                                 unsigned Mode) {
  return createUniqueEntity(Model, ResultFd, ResultPath, false, Mode, FS_File);
}

std::error_code createUniqueFile(const Twine &Model,
                                 SmallVectorImpl<char> &ResultPath) {
  int Dummy;
  return createUniqueEntity(Model, Dummy, ResultPath, false, 0, FS_Name);
}

static std::error_code
createTemporaryFile(const Twine &Model, int &ResultFD,
                    llvm::SmallVectorImpl<char> &ResultPath, FSEntity Type) {
  SmallString<128> Storage;
  StringRef P = Model.toNullTerminatedStringRef(Storage);
  assert(P.find_first_of(separators) == StringRef::npos &&
         "Model must be a simple filename.");
  // Use P.begin() so that createUniqueEntity doesn't need to recreate Storage.
  return createUniqueEntity(P.begin(), ResultFD, ResultPath,
                            true, owner_read | owner_write, Type);
}

static std::error_code
createTemporaryFile(const Twine &Prefix, StringRef Suffix, int &ResultFD,
                    llvm::SmallVectorImpl<char> &ResultPath, FSEntity Type) {
  const char *Middle = Suffix.empty() ? "-%%%%%%" : "-%%%%%%.";
  return createTemporaryFile(Prefix + Middle + Suffix, ResultFD, ResultPath,
                             Type);
}

std::error_code createTemporaryFile(const Twine &Prefix, StringRef Suffix,
                                    int &ResultFD,
                                    SmallVectorImpl<char> &ResultPath) {
  return createTemporaryFile(Prefix, Suffix, ResultFD, ResultPath, FS_File);
}

std::error_code createTemporaryFile(const Twine &Prefix, StringRef Suffix,
                                    SmallVectorImpl<char> &ResultPath) {
  int Dummy;
  return createTemporaryFile(Prefix, Suffix, Dummy, ResultPath, FS_Name);
}


// This is a mkdtemp with a different pattern. We use createUniqueEntity mostly
// for consistency. We should try using mkdtemp.
std::error_code createUniqueDirectory(const Twine &Prefix,
                                      SmallVectorImpl<char> &ResultPath) {
  int Dummy;
  return createUniqueEntity(Prefix + "-%%%%%%", Dummy, ResultPath,
                            true, 0, FS_Dir);
}

std::error_code make_absolute(SmallVectorImpl<char> &path) {
  StringRef p(path.data(), path.size());

  bool rootDirectory = path::has_root_directory(p),
#ifdef LLVM_ON_WIN32
       rootName = path::has_root_name(p);
#else
       rootName = true;
#endif

  // Already absolute.
  if (rootName && rootDirectory)
    return std::error_code();

  // All of the following conditions will need the current directory.
  SmallString<128> current_dir;
  if (std::error_code ec = current_path(current_dir))
    return ec;

  // Relative path. Prepend the current directory.
  if (!rootName && !rootDirectory) {
    // Append path to the current directory.
    path::append(current_dir, p);
    // Set path to the result.
    path.swap(current_dir);
    return std::error_code();
  }

  if (!rootName && rootDirectory) {
    StringRef cdrn = path::root_name(current_dir);
    SmallString<128> curDirRootName(cdrn.begin(), cdrn.end());
    path::append(curDirRootName, p);
    // Set path to the result.
    path.swap(curDirRootName);
    return std::error_code();
  }

  if (rootName && !rootDirectory) {
    StringRef pRootName      = path::root_name(p);
    StringRef bRootDirectory = path::root_directory(current_dir);
    StringRef bRelativePath  = path::relative_path(current_dir);
    StringRef pRelativePath  = path::relative_path(p);

    SmallString<128> res;
    path::append(res, pRootName, bRootDirectory, bRelativePath, pRelativePath);
    path.swap(res);
    return std::error_code();
  }

  llvm_unreachable("All rootName and rootDirectory combinations should have "
                   "occurred above!");
}

std::error_code create_directories(const Twine &Path, bool IgnoreExisting) {
  SmallString<128> PathStorage;
  StringRef P = Path.toStringRef(PathStorage);

  // Be optimistic and try to create the directory
  std::error_code EC = create_directory(P, IgnoreExisting);
  // If we succeeded, or had any error other than the parent not existing, just
  // return it.
  if (EC != errc::no_such_file_or_directory)
    return EC;

  // We failed because of a no_such_file_or_directory, try to create the
  // parent.
  StringRef Parent = path::parent_path(P);
  if (Parent.empty())
    return EC;

  if ((EC = create_directories(Parent)))
      return EC;

  return create_directory(P, IgnoreExisting);
}

std::error_code copy_file(const Twine &From, const Twine &To) {
  int ReadFD, WriteFD;
  if (std::error_code EC = openFileForRead(From, ReadFD))
    return EC;
  if (std::error_code EC = openFileForWrite(To, WriteFD, F_None)) {
    close(ReadFD);
    return EC;
  }

  const size_t BufSize = 4096;
  char *Buf = new char[BufSize];
  int BytesRead = 0, BytesWritten = 0;
  for (;;) {
    BytesRead = read(ReadFD, Buf, BufSize);
    if (BytesRead <= 0)
      break;
    while (BytesRead) {
      BytesWritten = write(WriteFD, Buf, BytesRead);
      if (BytesWritten < 0)
        break;
      BytesRead -= BytesWritten;
    }
    if (BytesWritten < 0)
      break;
  }
  close(ReadFD);
  close(WriteFD);
  delete[] Buf;

  if (BytesRead < 0 || BytesWritten < 0)
    return std::error_code(errno, std::generic_category());
  return std::error_code();
}

bool exists(file_status status) {
  return status_known(status) && status.type() != file_type::file_not_found;
}

bool status_known(file_status s) {
  return s.type() != file_type::status_error;
}

bool is_directory(file_status status) {
  return status.type() == file_type::directory_file;
}

std::error_code is_directory(const Twine &path, bool &result) {
  file_status st;
  if (std::error_code ec = status(path, st))
    return ec;
  result = is_directory(st);
  return std::error_code();
}

bool is_regular_file(file_status status) {
  return status.type() == file_type::regular_file;
}

std::error_code is_regular_file(const Twine &path, bool &result) {
  file_status st;
  if (std::error_code ec = status(path, st))
    return ec;
  result = is_regular_file(st);
  return std::error_code();
}

bool is_other(file_status status) {
  return exists(status) &&
         !is_regular_file(status) &&
         !is_directory(status);
}

std::error_code is_other(const Twine &Path, bool &Result) {
  file_status FileStatus;
  if (std::error_code EC = status(Path, FileStatus))
    return EC;
  Result = is_other(FileStatus);
  return std::error_code();
}

void directory_entry::replace_filename(const Twine &filename, file_status st) {
  SmallString<128> path(Path.begin(), Path.end());
  path::remove_filename(path);
  path::append(path, filename);
  Path = path.str();
  Status = st;
}

/// @brief Identify the magic in magic.
file_magic identify_magic(StringRef Magic) {
  if (Magic.size() < 4)
    return file_magic::unknown;
  switch ((unsigned char)Magic[0]) {
    case 0x00: {
      // COFF bigobj or short import library file
      if (Magic[1] == (char)0x00 && Magic[2] == (char)0xff &&
          Magic[3] == (char)0xff) {
        size_t MinSize = offsetof(COFF::BigObjHeader, UUID) + sizeof(COFF::BigObjMagic);
        if (Magic.size() < MinSize)
          return file_magic::coff_import_library;

<<<<<<< HEAD
        int BigObjVersion = *reinterpret_cast<const support::ulittle16_t*>(
=======
        int BigObjVersion = read16le(
>>>>>>> 969bfdfe
            Magic.data() + offsetof(COFF::BigObjHeader, Version));
        if (BigObjVersion < COFF::BigObjHeader::MinBigObjectVersion)
          return file_magic::coff_import_library;

        const char *Start = Magic.data() + offsetof(COFF::BigObjHeader, UUID);
        if (memcmp(Start, COFF::BigObjMagic, sizeof(COFF::BigObjMagic)) != 0)
          return file_magic::coff_import_library;
        return file_magic::coff_object;
      }
      // Windows resource file
      const char Expected[] = { 0, 0, 0, 0, '\x20', 0, 0, 0, '\xff' };
      if (Magic.size() >= sizeof(Expected) &&
          memcmp(Magic.data(), Expected, sizeof(Expected)) == 0)
        return file_magic::windows_resource;
      // 0x0000 = COFF unknown machine type
      if (Magic[1] == 0)
        return file_magic::coff_object;
      break;
    }
    case 0xDE:  // 0x0B17C0DE = BC wraper
      if (Magic[1] == (char)0xC0 && Magic[2] == (char)0x17 &&
          Magic[3] == (char)0x0B)
        return file_magic::bitcode;
      break;
    case 'B':
      if (Magic[1] == 'C' && Magic[2] == (char)0xC0 && Magic[3] == (char)0xDE)
        return file_magic::bitcode;
      break;
    case '!':
      if (Magic.size() >= 8)
        if (memcmp(Magic.data(),"!<arch>\n",8) == 0)
          return file_magic::archive;
      break;

    case '\177':
      if (Magic.size() >= 18 && Magic[1] == 'E' && Magic[2] == 'L' &&
          Magic[3] == 'F') {
        bool Data2MSB = Magic[5] == 2;
        unsigned high = Data2MSB ? 16 : 17;
        unsigned low  = Data2MSB ? 17 : 16;
        if (Magic[high] == 0)
          switch (Magic[low]) {
            default: return file_magic::elf;
            case 1: return file_magic::elf_relocatable;
            case 2: return file_magic::elf_executable;
            case 3: return file_magic::elf_shared_object;
            case 4: return file_magic::elf_core;
          }
        else
          // It's still some type of ELF file.
          return file_magic::elf;
      }
      break;

    case 0xCA:
      if (Magic[1] == char(0xFE) && Magic[2] == char(0xBA) &&
          Magic[3] == char(0xBE)) {
        // This is complicated by an overlap with Java class files.
        // See the Mach-O section in /usr/share/file/magic for details.
        if (Magic.size() >= 8 && Magic[7] < 43)
          return file_magic::macho_universal_binary;
      }
      break;

      // The two magic numbers for mach-o are:
      // 0xfeedface - 32-bit mach-o
      // 0xfeedfacf - 64-bit mach-o
    case 0xFE:
    case 0xCE:
    case 0xCF: {
      uint16_t type = 0;
      if (Magic[0] == char(0xFE) && Magic[1] == char(0xED) &&
          Magic[2] == char(0xFA) &&
          (Magic[3] == char(0xCE) || Magic[3] == char(0xCF))) {
        /* Native endian */
        if (Magic.size() >= 16) type = Magic[14] << 8 | Magic[15];
      } else if ((Magic[0] == char(0xCE) || Magic[0] == char(0xCF)) &&
                 Magic[1] == char(0xFA) && Magic[2] == char(0xED) &&
                 Magic[3] == char(0xFE)) {
        /* Reverse endian */
        if (Magic.size() >= 14) type = Magic[13] << 8 | Magic[12];
      }
      switch (type) {
        default: break;
        case 1: return file_magic::macho_object;
        case 2: return file_magic::macho_executable;
        case 3: return file_magic::macho_fixed_virtual_memory_shared_lib;
        case 4: return file_magic::macho_core;
        case 5: return file_magic::macho_preload_executable;
        case 6: return file_magic::macho_dynamically_linked_shared_lib;
        case 7: return file_magic::macho_dynamic_linker;
        case 8: return file_magic::macho_bundle;
        case 9: return file_magic::macho_dynamically_linked_shared_lib_stub;
        case 10: return file_magic::macho_dsym_companion;
        case 11: return file_magic::macho_kext_bundle;
      }
      break;
    }
    case 0xF0: // PowerPC Windows
    case 0x83: // Alpha 32-bit
    case 0x84: // Alpha 64-bit
    case 0x66: // MPS R4000 Windows
    case 0x50: // mc68K
    case 0x4c: // 80386 Windows
    case 0xc4: // ARMNT Windows
      if (Magic[1] == 0x01)
        return file_magic::coff_object;

    case 0x90: // PA-RISC Windows
    case 0x68: // mc68K Windows
      if (Magic[1] == 0x02)
        return file_magic::coff_object;
      break;

    case 'M': // Possible MS-DOS stub on Windows PE file
      if (Magic[1] == 'Z') {
<<<<<<< HEAD
        uint32_t off =
          *reinterpret_cast<const support::ulittle32_t*>(Magic.data() + 0x3c);
=======
        uint32_t off = read32le(Magic.data() + 0x3c);
>>>>>>> 969bfdfe
        // PE/COFF file, either EXE or DLL.
        if (off < Magic.size() &&
            memcmp(Magic.data()+off, COFF::PEMagic, sizeof(COFF::PEMagic)) == 0)
          return file_magic::pecoff_executable;
      }
      break;

    case 0x64: // x86-64 Windows.
      if (Magic[1] == char(0x86))
        return file_magic::coff_object;
      break;

    default:
      break;
  }
  return file_magic::unknown;
}

std::error_code identify_magic(const Twine &Path, file_magic &Result) {
  int FD;
  if (std::error_code EC = openFileForRead(Path, FD))
    return EC;

  char Buffer[32];
  int Length = read(FD, Buffer, sizeof(Buffer));
  if (close(FD) != 0 || Length < 0)
    return std::error_code(errno, std::generic_category());

  Result = identify_magic(StringRef(Buffer, Length));
  return std::error_code();
}

std::error_code directory_entry::status(file_status &result) const {
  return fs::status(Path, result);
}

} // end namespace fs
} // end namespace sys
} // end namespace llvm

// Include the truly platform-specific parts.
#if defined(LLVM_ON_UNIX)
#include "Unix/Path.inc"
#endif
#if defined(LLVM_ON_WIN32)
#include "Windows/Path.inc"
#endif<|MERGE_RESOLUTION|>--- conflicted
+++ resolved
@@ -14,10 +14,6 @@
 #include "llvm/Support/COFF.h"
 #include "llvm/Support/Endian.h"
 #include "llvm/Support/Errc.h"
-<<<<<<< HEAD
-#include "llvm/Support/Path.h"
-=======
->>>>>>> 969bfdfe
 #include "llvm/Support/ErrorHandling.h"
 #include "llvm/Support/FileSystem.h"
 #include "llvm/Support/Path.h"
@@ -913,11 +909,7 @@
         if (Magic.size() < MinSize)
           return file_magic::coff_import_library;
 
-<<<<<<< HEAD
-        int BigObjVersion = *reinterpret_cast<const support::ulittle16_t*>(
-=======
         int BigObjVersion = read16le(
->>>>>>> 969bfdfe
             Magic.data() + offsetof(COFF::BigObjHeader, Version));
         if (BigObjVersion < COFF::BigObjHeader::MinBigObjectVersion)
           return file_magic::coff_import_library;
@@ -1034,12 +1026,7 @@
 
     case 'M': // Possible MS-DOS stub on Windows PE file
       if (Magic[1] == 'Z') {
-<<<<<<< HEAD
-        uint32_t off =
-          *reinterpret_cast<const support::ulittle32_t*>(Magic.data() + 0x3c);
-=======
         uint32_t off = read32le(Magic.data() + 0x3c);
->>>>>>> 969bfdfe
         // PE/COFF file, either EXE or DLL.
         if (off < Magic.size() &&
             memcmp(Magic.data()+off, COFF::PEMagic, sizeof(COFF::PEMagic)) == 0)
