//===--- raw_ostream.cpp - Implement the raw_ostream classes --------------===//
//
//                     The LLVM Compiler Infrastructure
//
// This file is distributed under the University of Illinois Open Source
// License. See LICENSE.TXT for details.
//
//===----------------------------------------------------------------------===//
//
// This implements support for bulk buffered stream output.
//
//===----------------------------------------------------------------------===//

#include "llvm/Support/raw_ostream.h"
#include "llvm/ADT/STLExtras.h"
#include "llvm/ADT/SmallVector.h"
#include "llvm/ADT/StringExtras.h"
#include "llvm/Config/config.h"
#include "llvm/Support/Compiler.h"
#include "llvm/Support/ErrorHandling.h"
#include "llvm/Support/FileSystem.h"
#include "llvm/Support/Format.h"
#include "llvm/Support/MathExtras.h"
#include "llvm/Support/Process.h"
#include "llvm/Support/Program.h"
#include <cctype>
#include <cerrno>
#include <sys/stat.h>
#include <system_error>

// <fcntl.h> may provide O_BINARY.
#if defined(HAVE_FCNTL_H)
# include <fcntl.h>
#endif

#if defined(HAVE_UNISTD_H)
# include <unistd.h>
#endif
#if defined(HAVE_SYS_UIO_H) && defined(HAVE_WRITEV)
#  include <sys/uio.h>
#endif

#if defined(__CYGWIN__)
#include <io.h>
#endif

#if defined(_MSC_VER)
#include <io.h>
#ifndef STDIN_FILENO
# define STDIN_FILENO 0
#endif
#ifndef STDOUT_FILENO
# define STDOUT_FILENO 1
#endif
#ifndef STDERR_FILENO
# define STDERR_FILENO 2
#endif
#endif

using namespace llvm;

raw_ostream::~raw_ostream() {
  // raw_ostream's subclasses should take care to flush the buffer
  // in their destructors.
  assert(OutBufCur == OutBufStart &&
         "raw_ostream destructor called with non-empty buffer!");

  if (BufferMode == InternalBuffer)
    delete [] OutBufStart;
}

// An out of line virtual method to provide a home for the class vtable.
void raw_ostream::handle() {}

size_t raw_ostream::preferred_buffer_size() const {
  // BUFSIZ is intended to be a reasonable default.
  return BUFSIZ;
}

void raw_ostream::SetBuffered() {
  // Ask the subclass to determine an appropriate buffer size.
  if (size_t Size = preferred_buffer_size())
    SetBufferSize(Size);
  else
    // It may return 0, meaning this stream should be unbuffered.
    SetUnbuffered();
}

void raw_ostream::SetBufferAndMode(char *BufferStart, size_t Size,
                                   BufferKind Mode) {
  assert(((Mode == Unbuffered && !BufferStart && Size == 0) ||
          (Mode != Unbuffered && BufferStart && Size != 0)) &&
         "stream must be unbuffered or have at least one byte");
  // Make sure the current buffer is free of content (we can't flush here; the
  // child buffer management logic will be in write_impl).
  assert(GetNumBytesInBuffer() == 0 && "Current buffer is non-empty!");

  if (BufferMode == InternalBuffer)
    delete [] OutBufStart;
  OutBufStart = BufferStart;
  OutBufEnd = OutBufStart+Size;
  OutBufCur = OutBufStart;
  BufferMode = Mode;

  assert(OutBufStart <= OutBufEnd && "Invalid size!");
}

raw_ostream &raw_ostream::operator<<(unsigned long N) {
  // Zero is a special case.
  if (N == 0)
    return *this << '0';

  char NumberBuffer[20];
  char *EndPtr = NumberBuffer+sizeof(NumberBuffer);
  char *CurPtr = EndPtr;

  while (N) {
    *--CurPtr = '0' + char(N % 10);
    N /= 10;
  }
  return write(CurPtr, EndPtr-CurPtr);
}

raw_ostream &raw_ostream::operator<<(long N) {
  if (N <  0) {
    *this << '-';
    // Avoid undefined behavior on LONG_MIN with a cast.
    N = -(unsigned long)N;
  }

  return this->operator<<(static_cast<unsigned long>(N));
}

raw_ostream &raw_ostream::operator<<(unsigned long long N) {
  // Output using 32-bit div/mod when possible.
  if (N == static_cast<unsigned long>(N))
    return this->operator<<(static_cast<unsigned long>(N));

  char NumberBuffer[20];
  char *EndPtr = NumberBuffer+sizeof(NumberBuffer);
  char *CurPtr = EndPtr;

  while (N) {
    *--CurPtr = '0' + char(N % 10);
    N /= 10;
  }
  return write(CurPtr, EndPtr-CurPtr);
}

raw_ostream &raw_ostream::operator<<(long long N) {
  if (N < 0) {
    *this << '-';
    // Avoid undefined behavior on INT64_MIN with a cast.
    N = -(unsigned long long)N;
  }

  return this->operator<<(static_cast<unsigned long long>(N));
}

raw_ostream &raw_ostream::write_hex(unsigned long long N) {
  // Zero is a special case.
  if (N == 0)
    return *this << '0';

  char NumberBuffer[20];
  char *EndPtr = NumberBuffer+sizeof(NumberBuffer);
  char *CurPtr = EndPtr;

  while (N) {
    uintptr_t x = N % 16;
    *--CurPtr = (x < 10 ? '0' + x : 'a' + x - 10);
    N /= 16;
  }

  return write(CurPtr, EndPtr-CurPtr);
}

raw_ostream &raw_ostream::write_escaped(StringRef Str,
                                        bool UseHexEscapes) {
  for (unsigned i = 0, e = Str.size(); i != e; ++i) {
    unsigned char c = Str[i];

    switch (c) {
    case '\\':
      *this << '\\' << '\\';
      break;
    case '\t':
      *this << '\\' << 't';
      break;
    case '\n':
      *this << '\\' << 'n';
      break;
    case '"':
      *this << '\\' << '"';
      break;
    default:
      if (std::isprint(c)) {
        *this << c;
        break;
      }

      // Write out the escaped representation.
      if (UseHexEscapes) {
        *this << '\\' << 'x';
        *this << hexdigit((c >> 4 & 0xF));
        *this << hexdigit((c >> 0) & 0xF);
      } else {
        // Always use a full 3-character octal escape.
        *this << '\\';
        *this << char('0' + ((c >> 6) & 7));
        *this << char('0' + ((c >> 3) & 7));
        *this << char('0' + ((c >> 0) & 7));
      }
    }
  }

  return *this;
}

raw_ostream &raw_ostream::operator<<(const void *P) {
  *this << '0' << 'x';

  return write_hex((uintptr_t) P);
}

raw_ostream &raw_ostream::operator<<(double N) {
#ifdef _WIN32
  // On MSVCRT and compatible, output of %e is incompatible to Posix
  // by default. Number of exponent digits should be at least 2. "%+03d"
  // FIXME: Implement our formatter to here or Support/Format.h!
#if __cplusplus >= 201103L && defined(__MINGW32__)
  // FIXME: It should be generic to C++11.
  if (N == 0.0 && std::signbit(N))
    return *this << "-0.000000e+00";
#else
  int fpcl = _fpclass(N);

  // negative zero
  if (fpcl == _FPCLASS_NZ)
    return *this << "-0.000000e+00";
#endif

  char buf[16];
  unsigned len;
  len = format("%e", N).snprint(buf, sizeof(buf));
  if (len <= sizeof(buf) - 2) {
    if (len >= 5 && buf[len - 5] == 'e' && buf[len - 3] == '0') {
      int cs = buf[len - 4];
      if (cs == '+' || cs == '-') {
        int c1 = buf[len - 2];
        int c0 = buf[len - 1];
        if (isdigit(static_cast<unsigned char>(c1)) &&
            isdigit(static_cast<unsigned char>(c0))) {
          // Trim leading '0': "...e+012" -> "...e+12\0"
          buf[len - 3] = c1;
          buf[len - 2] = c0;
          buf[--len] = 0;
        }
      }
    }
    return this->operator<<(buf);
  }
#endif
  return this->operator<<(format("%e", N));
}



void raw_ostream::flush_nonempty() {
  assert(OutBufCur > OutBufStart && "Invalid call to flush_nonempty.");
  size_t Length = OutBufCur - OutBufStart;
  OutBufCur = OutBufStart;
  write_impl(OutBufStart, Length);
}

raw_ostream &raw_ostream::write(unsigned char C) {
  // Group exceptional cases into a single branch.
  if (LLVM_UNLIKELY(OutBufCur >= OutBufEnd)) {
    if (LLVM_UNLIKELY(!OutBufStart)) {
      if (BufferMode == Unbuffered) {
        write_impl(reinterpret_cast<char*>(&C), 1);
        return *this;
      }
      // Set up a buffer and start over.
      SetBuffered();
      return write(C);
    }

    flush_nonempty();
  }

  *OutBufCur++ = C;
  return *this;
}

raw_ostream &raw_ostream::write(const char *Ptr, size_t Size) {
  // Group exceptional cases into a single branch.
  if (LLVM_UNLIKELY(size_t(OutBufEnd - OutBufCur) < Size)) {
    if (LLVM_UNLIKELY(!OutBufStart)) {
      if (BufferMode == Unbuffered) {
        write_impl(Ptr, Size);
        return *this;
      }
      // Set up a buffer and start over.
      SetBuffered();
      return write(Ptr, Size);
    }

    size_t NumBytes = OutBufEnd - OutBufCur;

    // If the buffer is empty at this point we have a string that is larger
    // than the buffer. Directly write the chunk that is a multiple of the
    // preferred buffer size and put the remainder in the buffer.
    if (LLVM_UNLIKELY(OutBufCur == OutBufStart)) {
      assert(NumBytes != 0 && "undefined behavior");
      size_t BytesToWrite = Size - (Size % NumBytes);
      write_impl(Ptr, BytesToWrite);
      size_t BytesRemaining = Size - BytesToWrite;
      if (BytesRemaining > size_t(OutBufEnd - OutBufCur)) {
        // Too much left over to copy into our buffer.
        return write(Ptr + BytesToWrite, BytesRemaining);
      }
      copy_to_buffer(Ptr + BytesToWrite, BytesRemaining);
      return *this;
    }

    // We don't have enough space in the buffer to fit the string in. Insert as
    // much as possible, flush and start over with the remainder.
    copy_to_buffer(Ptr, NumBytes);
    flush_nonempty();
    return write(Ptr + NumBytes, Size - NumBytes);
  }

  copy_to_buffer(Ptr, Size);

  return *this;
}

void raw_ostream::copy_to_buffer(const char *Ptr, size_t Size) {
  assert(Size <= size_t(OutBufEnd - OutBufCur) && "Buffer overrun!");

  // Handle short strings specially, memcpy isn't very good at very short
  // strings.
  switch (Size) {
  case 4: OutBufCur[3] = Ptr[3]; // FALL THROUGH
  case 3: OutBufCur[2] = Ptr[2]; // FALL THROUGH
  case 2: OutBufCur[1] = Ptr[1]; // FALL THROUGH
  case 1: OutBufCur[0] = Ptr[0]; // FALL THROUGH
  case 0: break;
  default:
    memcpy(OutBufCur, Ptr, Size);
    break;
  }

  OutBufCur += Size;
}

// Formatted output.
raw_ostream &raw_ostream::operator<<(const format_object_base &Fmt) {
  // If we have more than a few bytes left in our output buffer, try
  // formatting directly onto its end.
  size_t NextBufferSize = 127;
  size_t BufferBytesLeft = OutBufEnd - OutBufCur;
  if (BufferBytesLeft > 3) {
    size_t BytesUsed = Fmt.print(OutBufCur, BufferBytesLeft);

    // Common case is that we have plenty of space.
    if (BytesUsed <= BufferBytesLeft) {
      OutBufCur += BytesUsed;
      return *this;
    }

    // Otherwise, we overflowed and the return value tells us the size to try
    // again with.
    NextBufferSize = BytesUsed;
  }

  // If we got here, we didn't have enough space in the output buffer for the
  // string.  Try printing into a SmallVector that is resized to have enough
  // space.  Iterate until we win.
  SmallVector<char, 128> V;

  while (1) {
    V.resize(NextBufferSize);

    // Try formatting into the SmallVector.
    size_t BytesUsed = Fmt.print(V.data(), NextBufferSize);

    // If BytesUsed fit into the vector, we win.
    if (BytesUsed <= NextBufferSize)
      return write(V.data(), BytesUsed);

    // Otherwise, try again with a new size.
    assert(BytesUsed > NextBufferSize && "Didn't grow buffer!?");
    NextBufferSize = BytesUsed;
  }
}

raw_ostream &raw_ostream::operator<<(const FormattedString &FS) {
  unsigned Len = FS.Str.size(); 
  int PadAmount = FS.Width - Len;
  if (FS.RightJustify && (PadAmount > 0))
    this->indent(PadAmount);
  this->operator<<(FS.Str);
  if (!FS.RightJustify && (PadAmount > 0))
    this->indent(PadAmount);
  return *this;
}

raw_ostream &raw_ostream::operator<<(const FormattedNumber &FN) {
  if (FN.Hex) {
    unsigned Nibbles = (64 - countLeadingZeros(FN.HexValue)+3)/4;
<<<<<<< HEAD
    unsigned Width = (FN.Width > Nibbles+2) ? FN.Width : Nibbles+2;
        
    char NumberBuffer[20] = "0x0000000000000000";
=======
    unsigned PrefixChars = FN.HexPrefix ? 2 : 0;
    unsigned Width = std::max(FN.Width, Nibbles + PrefixChars);

    char NumberBuffer[20] = "0x0000000000000000";
    if (!FN.HexPrefix)
      NumberBuffer[1] = '0';
>>>>>>> 969bfdfe
    char *EndPtr = NumberBuffer+Width;
    char *CurPtr = EndPtr;
    const char A = FN.Upper ? 'A' : 'a';
    unsigned long long N = FN.HexValue;
    while (N) {
      uintptr_t x = N % 16;
      *--CurPtr = (x < 10 ? '0' + x : A + x - 10);
      N /= 16;
    }

    return write(NumberBuffer, Width);
  } else {
    // Zero is a special case.
    if (FN.DecValue == 0) {
      this->indent(FN.Width-1);
      return *this << '0';
    }
    char NumberBuffer[32];
    char *EndPtr = NumberBuffer+sizeof(NumberBuffer);
    char *CurPtr = EndPtr;
    bool Neg = (FN.DecValue < 0);
    uint64_t N = Neg ? -static_cast<uint64_t>(FN.DecValue) : FN.DecValue;
    while (N) {
      *--CurPtr = '0' + char(N % 10);
      N /= 10;
    }
    int Len = EndPtr - CurPtr;
    int Pad = FN.Width - Len;
    if (Neg) 
      --Pad;
    if (Pad > 0)
      this->indent(Pad);
    if (Neg)
      *this << '-';
    return write(CurPtr, Len);
  }
}


/// indent - Insert 'NumSpaces' spaces.
raw_ostream &raw_ostream::indent(unsigned NumSpaces) {
  static const char Spaces[] = "                                "
                               "                                "
                               "                ";

  // Usually the indentation is small, handle it with a fastpath.
  if (NumSpaces < array_lengthof(Spaces))
    return write(Spaces, NumSpaces);

  while (NumSpaces) {
    unsigned NumToWrite = std::min(NumSpaces,
                                   (unsigned)array_lengthof(Spaces)-1);
    write(Spaces, NumToWrite);
    NumSpaces -= NumToWrite;
  }
  return *this;
}


//===----------------------------------------------------------------------===//
//  Formatted Output
//===----------------------------------------------------------------------===//

// Out of line virtual method.
void format_object_base::home() {
}

//===----------------------------------------------------------------------===//
//  raw_fd_ostream
//===----------------------------------------------------------------------===//

raw_fd_ostream::raw_fd_ostream(StringRef Filename, std::error_code &EC,
                               sys::fs::OpenFlags Flags)
    : Error(false), UseAtomicWrites(false), pos(0) {
  EC = std::error_code();
  // Handle "-" as stdout. Note that when we do this, we consider ourself
  // the owner of stdout. This means that we can do things like close the
  // file descriptor when we're done and set the "binary" flag globally.
  if (Filename == "-") {
    FD = STDOUT_FILENO;
    // If user requested binary then put stdout into binary mode if
    // possible.
    if (!(Flags & sys::fs::F_Text))
      sys::ChangeStdoutToBinary();
    // Close stdout when we're done, to detect any output errors.
    ShouldClose = true;
    return;
  }

  EC = sys::fs::openFileForWrite(Filename, FD, Flags);

  if (EC) {
    ShouldClose = false;
    return;
  }

  // Ok, we successfully opened the file, so it'll need to be closed.
  ShouldClose = true;
}

/// raw_fd_ostream ctor - FD is the file descriptor that this writes to.  If
/// ShouldClose is true, this closes the file when the stream is destroyed.
raw_fd_ostream::raw_fd_ostream(int fd, bool shouldClose, bool unbuffered)
  : raw_ostream(unbuffered), FD(fd),
    ShouldClose(shouldClose), Error(false), UseAtomicWrites(false) {
#ifdef O_BINARY
  // Setting STDOUT to binary mode is necessary in Win32
  // to avoid undesirable linefeed conversion.
  // Don't touch STDERR, or w*printf() (in assert()) would barf wide chars.
  if (fd == STDOUT_FILENO)
    setmode(fd, O_BINARY);
#endif

  // Get the starting position.
  off_t loc = ::lseek(FD, 0, SEEK_CUR);
  if (loc == (off_t)-1)
    pos = 0;
  else
    pos = static_cast<uint64_t>(loc);
}

raw_fd_ostream::~raw_fd_ostream() {
  if (FD >= 0) {
    flush();
    if (ShouldClose && sys::Process::SafelyCloseFileDescriptor(FD))
      error_detected();
  }

#ifdef __MINGW32__
  // On mingw, global dtors should not call exit().
  // report_fatal_error() invokes exit(). We know report_fatal_error()
  // might not write messages to stderr when any errors were detected
  // on FD == 2.
  if (FD == 2) return;
#endif

  // If there are any pending errors, report them now. Clients wishing
  // to avoid report_fatal_error calls should check for errors with
  // has_error() and clear the error flag with clear_error() before
  // destructing raw_ostream objects which may have errors.
  if (has_error())
    report_fatal_error("IO failure on output stream.", /*GenCrashDiag=*/false);
}


void raw_fd_ostream::write_impl(const char *Ptr, size_t Size) {
  assert(FD >= 0 && "File already closed.");
  pos += Size;

  do {
    ssize_t ret;

    // Check whether we should attempt to use atomic writes.
    if (LLVM_LIKELY(!UseAtomicWrites)) {
      ret = ::write(FD, Ptr, Size);
    } else {
      // Use ::writev() where available.
#if defined(HAVE_WRITEV)
      const void *Addr = static_cast<const void *>(Ptr);
      struct iovec IOV = {const_cast<void *>(Addr), Size };
      ret = ::writev(FD, &IOV, 1);
#else
      ret = ::write(FD, Ptr, Size);
#endif
    }

    if (ret < 0) {
      // If it's a recoverable error, swallow it and retry the write.
      //
      // Ideally we wouldn't ever see EAGAIN or EWOULDBLOCK here, since
      // raw_ostream isn't designed to do non-blocking I/O. However, some
      // programs, such as old versions of bjam, have mistakenly used
      // O_NONBLOCK. For compatibility, emulate blocking semantics by
      // spinning until the write succeeds. If you don't want spinning,
      // don't use O_NONBLOCK file descriptors with raw_ostream.
      if (errno == EINTR || errno == EAGAIN
#ifdef EWOULDBLOCK
          || errno == EWOULDBLOCK
#endif
          )
        continue;

      // Otherwise it's a non-recoverable error. Note it and quit.
      error_detected();
      break;
    }

    // The write may have written some or all of the data. Update the
    // size and buffer pointer to reflect the remainder that needs
    // to be written. If there are no bytes left, we're done.
    Ptr += ret;
    Size -= ret;
  } while (Size > 0);
}

void raw_fd_ostream::close() {
  assert(ShouldClose);
  ShouldClose = false;
  flush();
  if (sys::Process::SafelyCloseFileDescriptor(FD))
    error_detected();
  FD = -1;
}

uint64_t raw_fd_ostream::seek(uint64_t off) {
  flush();
  pos = ::lseek(FD, off, SEEK_SET);
  if (pos != off)
    error_detected();
  return pos;
}

size_t raw_fd_ostream::preferred_buffer_size() const {
#if !defined(_MSC_VER) && !defined(__MINGW32__) && !defined(__minix)
  // Windows and Minix have no st_blksize.
  assert(FD >= 0 && "File not yet open!");
  struct stat statbuf;
  if (fstat(FD, &statbuf) != 0)
    return 0;

  // If this is a terminal, don't use buffering. Line buffering
  // would be a more traditional thing to do, but it's not worth
  // the complexity.
  if (S_ISCHR(statbuf.st_mode) && isatty(FD))
    return 0;
  // Return the preferred block size.
  return statbuf.st_blksize;
#else
  return raw_ostream::preferred_buffer_size();
#endif
}

raw_ostream &raw_fd_ostream::changeColor(enum Colors colors, bool bold,
                                         bool bg) {
  if (sys::Process::ColorNeedsFlush())
    flush();
  const char *colorcode =
    (colors == SAVEDCOLOR) ? sys::Process::OutputBold(bg)
    : sys::Process::OutputColor(colors, bold, bg);
  if (colorcode) {
    size_t len = strlen(colorcode);
    write(colorcode, len);
    // don't account colors towards output characters
    pos -= len;
  }
  return *this;
}

raw_ostream &raw_fd_ostream::resetColor() {
  if (sys::Process::ColorNeedsFlush())
    flush();
  const char *colorcode = sys::Process::ResetColor();
  if (colorcode) {
    size_t len = strlen(colorcode);
    write(colorcode, len);
    // don't account colors towards output characters
    pos -= len;
  }
  return *this;
}

raw_ostream &raw_fd_ostream::reverseColor() {
  if (sys::Process::ColorNeedsFlush())
    flush();
  const char *colorcode = sys::Process::OutputReverse();
  if (colorcode) {
    size_t len = strlen(colorcode);
    write(colorcode, len);
    // don't account colors towards output characters
    pos -= len;
  }
  return *this;
}

bool raw_fd_ostream::is_displayed() const {
  return sys::Process::FileDescriptorIsDisplayed(FD);
}

bool raw_fd_ostream::has_colors() const {
  return sys::Process::FileDescriptorHasColors(FD);
}

//===----------------------------------------------------------------------===//
//  outs(), errs(), nulls()
//===----------------------------------------------------------------------===//

/// outs() - This returns a reference to a raw_ostream for standard output.
/// Use it like: outs() << "foo" << "bar";
raw_ostream &llvm::outs() {
  // Set buffer settings to model stdout behavior.
  // Delete the file descriptor when the program exits, forcing error
  // detection. If you don't want this behavior, don't use outs().
  static raw_fd_ostream S(STDOUT_FILENO, true);
  return S;
}

/// errs() - This returns a reference to a raw_ostream for standard error.
/// Use it like: errs() << "foo" << "bar";
raw_ostream &llvm::errs() {
  // Set standard error to be unbuffered by default.
  static raw_fd_ostream S(STDERR_FILENO, false, true);
  return S;
}

/// nulls() - This returns a reference to a raw_ostream which discards output.
raw_ostream &llvm::nulls() {
  static raw_null_ostream S;
  return S;
}


//===----------------------------------------------------------------------===//
//  raw_string_ostream
//===----------------------------------------------------------------------===//

raw_string_ostream::~raw_string_ostream() {
  flush();
}

void raw_string_ostream::write_impl(const char *Ptr, size_t Size) {
  OS.append(Ptr, Size);
}

//===----------------------------------------------------------------------===//
//  raw_svector_ostream
//===----------------------------------------------------------------------===//

// The raw_svector_ostream implementation uses the SmallVector itself as the
// buffer for the raw_ostream. We guarantee that the raw_ostream buffer is
// always pointing past the end of the vector, but within the vector
// capacity. This allows raw_ostream to write directly into the correct place,
// and we only need to set the vector size when the data is flushed.

raw_svector_ostream::raw_svector_ostream(SmallVectorImpl<char> &O) : OS(O) {
  // Set up the initial external buffer. We make sure that the buffer has at
  // least 128 bytes free; raw_ostream itself only requires 64, but we want to
  // make sure that we don't grow the buffer unnecessarily on destruction (when
  // the data is flushed). See the FIXME below.
  OS.reserve(OS.size() + 128);
  SetBuffer(OS.end(), OS.capacity() - OS.size());
}

raw_svector_ostream::~raw_svector_ostream() {
  // FIXME: Prevent resizing during this flush().
  flush();
}

/// resync - This is called when the SmallVector we're appending to is changed
/// outside of the raw_svector_ostream's control.  It is only safe to do this
/// if the raw_svector_ostream has previously been flushed.
void raw_svector_ostream::resync() {
  assert(GetNumBytesInBuffer() == 0 && "Didn't flush before mutating vector");

  if (OS.capacity() - OS.size() < 64)
    OS.reserve(OS.capacity() * 2);
  SetBuffer(OS.end(), OS.capacity() - OS.size());
}

void raw_svector_ostream::write_impl(const char *Ptr, size_t Size) {
  if (Ptr == OS.end()) {
    // Grow the buffer to include the scratch area without copying.
    size_t NewSize = OS.size() + Size;
    assert(NewSize <= OS.capacity() && "Invalid write_impl() call!");
    OS.set_size(NewSize);
  } else {
    assert(!GetNumBytesInBuffer());
    OS.append(Ptr, Ptr + Size);
  }

  OS.reserve(OS.size() + 64);
  SetBuffer(OS.end(), OS.capacity() - OS.size());
}

uint64_t raw_svector_ostream::current_pos() const {
   return OS.size();
}

StringRef raw_svector_ostream::str() {
  flush();
  return StringRef(OS.begin(), OS.size());
}

//===----------------------------------------------------------------------===//
//  raw_null_ostream
//===----------------------------------------------------------------------===//

raw_null_ostream::~raw_null_ostream() {
#ifndef NDEBUG
  // ~raw_ostream asserts that the buffer is empty. This isn't necessary
  // with raw_null_ostream, but it's better to have raw_null_ostream follow
  // the rules than to change the rules just for raw_null_ostream.
  flush();
#endif
}

void raw_null_ostream::write_impl(const char *Ptr, size_t Size) {
}

uint64_t raw_null_ostream::current_pos() const {
  return 0;
}<|MERGE_RESOLUTION|>--- conflicted
+++ resolved
@@ -410,18 +410,12 @@
 raw_ostream &raw_ostream::operator<<(const FormattedNumber &FN) {
   if (FN.Hex) {
     unsigned Nibbles = (64 - countLeadingZeros(FN.HexValue)+3)/4;
-<<<<<<< HEAD
-    unsigned Width = (FN.Width > Nibbles+2) ? FN.Width : Nibbles+2;
-        
-    char NumberBuffer[20] = "0x0000000000000000";
-=======
     unsigned PrefixChars = FN.HexPrefix ? 2 : 0;
     unsigned Width = std::max(FN.Width, Nibbles + PrefixChars);
 
     char NumberBuffer[20] = "0x0000000000000000";
     if (!FN.HexPrefix)
       NumberBuffer[1] = '0';
->>>>>>> 969bfdfe
     char *EndPtr = NumberBuffer+Width;
     char *CurPtr = EndPtr;
     const char A = FN.Upper ? 'A' : 'a';
