--- conflicted
+++ resolved
@@ -199,13 +199,8 @@
   }
 
 private:
-<<<<<<< HEAD
-  FDCloser(const FDCloser &) LLVM_DELETED_FUNCTION;
-  void operator=(const FDCloser &) LLVM_DELETED_FUNCTION;
-=======
   FDCloser(const FDCloser &) = delete;
   void operator=(const FDCloser &) = delete;
->>>>>>> 969bfdfe
 
   int &FD;
   bool KeepOpen;
