//===- Win32/Program.cpp - Win32 Program Implementation ------- -*- C++ -*-===//
//
//                     The LLVM Compiler Infrastructure
//
// This file is distributed under the University of Illinois Open Source
// License. See LICENSE.TXT for details.
//
//===----------------------------------------------------------------------===//
//
// This file provides the Win32 specific implementation of the Program class.
//
//===----------------------------------------------------------------------===//

#include "WindowsSupport.h"
#include "llvm/ADT/StringExtras.h"
#include "llvm/Support/ConvertUTF.h"
#include "llvm/Support/FileSystem.h"
<<<<<<< HEAD
#include "llvm/Support/raw_ostream.h"
#include "llvm/Support/WindowsError.h"
=======
#include "llvm/Support/WindowsError.h"
#include "llvm/Support/raw_ostream.h"
>>>>>>> 969bfdfe
#include <cstdio>
#include <fcntl.h>
#include <io.h>
#include <malloc.h>

//===----------------------------------------------------------------------===//
//=== WARNING: Implementation here must contain only Win32 specific code
//===          and must not be UNIX code
//===----------------------------------------------------------------------===//

namespace llvm {
using namespace sys;

ProcessInfo::ProcessInfo() : ProcessHandle(0), Pid(0), ReturnCode(0) {}

ErrorOr<std::string> sys::findProgramByName(StringRef Name,
                                            ArrayRef<StringRef> Paths) {
  assert(!Name.empty() && "Must have a name!");

  if (Name.find_first_of("/\\") != StringRef::npos)
    return std::string(Name);

<<<<<<< HEAD
  const char16_t *Path = nullptr;
  std::u16string PathStorage;
=======
  const wchar_t *Path = nullptr;
  std::wstring PathStorage;
>>>>>>> 969bfdfe
  if (!Paths.empty()) {
    PathStorage.reserve(Paths.size() * MAX_PATH);
    for (unsigned i = 0; i < Paths.size(); ++i) {
      if (i)
<<<<<<< HEAD
        PathStorage.push_back(';');
=======
        PathStorage.push_back(L';');
>>>>>>> 969bfdfe
      StringRef P = Paths[i];
      SmallVector<wchar_t, MAX_PATH> TmpPath;
      if (std::error_code EC = windows::UTF8ToUTF16(P, TmpPath))
        return EC;
      PathStorage.append(TmpPath.begin(), TmpPath.end());
    }
    Path = PathStorage.c_str();
  }

  SmallVector<wchar_t, MAX_PATH> U16Name;
  if (std::error_code EC = windows::UTF8ToUTF16(Name, U16Name))
    return EC;

  SmallVector<StringRef, 12> PathExts;
  PathExts.push_back("");
  PathExts.push_back(".exe"); // FIXME: This must be in %PATHEXT%.
<<<<<<< HEAD
  SplitString(std::getenv("PATHEXT"), PathExts, ";");
=======
  if (const char *PathExtEnv = std::getenv("PATHEXT"))
    SplitString(PathExtEnv, PathExts, ";");
>>>>>>> 969bfdfe

  SmallVector<wchar_t, MAX_PATH> U16Result;
  DWORD Len = MAX_PATH;
  for (StringRef Ext : PathExts) {
    SmallVector<wchar_t, MAX_PATH> U16Ext;
    if (std::error_code EC = windows::UTF8ToUTF16(Ext, U16Ext))
      return EC;

    do {
      U16Result.reserve(Len);
<<<<<<< HEAD
      Len = ::SearchPathW((const wchar_t *)Path, c_str(U16Name),
=======
      Len = ::SearchPathW(Path, c_str(U16Name),
>>>>>>> 969bfdfe
                          U16Ext.empty() ? nullptr : c_str(U16Ext),
                          U16Result.capacity(), U16Result.data(), nullptr);
    } while (Len > U16Result.capacity());

    if (Len != 0)
      break; // Found it.
  }

  if (Len == 0)
    return mapWindowsError(::GetLastError());

  U16Result.set_size(Len);

  SmallVector<char, MAX_PATH> U8Result;
  if (std::error_code EC =
          windows::UTF16ToUTF8(U16Result.data(), U16Result.size(), U8Result))
    return EC;

  return std::string(U8Result.begin(), U8Result.end());
}

static HANDLE RedirectIO(const StringRef *path, int fd, std::string* ErrMsg) {
  HANDLE h;
  if (path == 0) {
    if (!DuplicateHandle(GetCurrentProcess(), (HANDLE)_get_osfhandle(fd),
                         GetCurrentProcess(), &h,
                         0, TRUE, DUPLICATE_SAME_ACCESS))
      return INVALID_HANDLE_VALUE;
    return h;
  }

  std::string fname;
  if (path->empty())
    fname = "NUL";
  else
    fname = *path;

  SECURITY_ATTRIBUTES sa;
  sa.nLength = sizeof(sa);
  sa.lpSecurityDescriptor = 0;
  sa.bInheritHandle = TRUE;

  SmallVector<wchar_t, 128> fnameUnicode;
  if (path->empty()) {
    // Don't play long-path tricks on "NUL".
    if (windows::UTF8ToUTF16(fname, fnameUnicode))
      return INVALID_HANDLE_VALUE;
  } else {
    if (path::widenPath(fname, fnameUnicode))
      return INVALID_HANDLE_VALUE;
  }
  h = CreateFileW(fnameUnicode.data(), fd ? GENERIC_WRITE : GENERIC_READ,
                  FILE_SHARE_READ, &sa, fd == 0 ? OPEN_EXISTING : CREATE_ALWAYS,
                  FILE_ATTRIBUTE_NORMAL, NULL);
  if (h == INVALID_HANDLE_VALUE) {
    MakeErrMsg(ErrMsg, fname + ": Can't open file for " +
        (fd ? "input: " : "output: "));
  }

  return h;
}

/// ArgNeedsQuotes - Check whether argument needs to be quoted when calling
/// CreateProcess.
static bool ArgNeedsQuotes(const char *Str) {
  return Str[0] == '\0' || strpbrk(Str, "\t \"&\'()*<>\\`^|") != 0;
}

/// CountPrecedingBackslashes - Returns the number of backslashes preceding Cur
/// in the C string Start.
static unsigned int CountPrecedingBackslashes(const char *Start,
                                              const char *Cur) {
  unsigned int Count = 0;
  --Cur;
  while (Cur >= Start && *Cur == '\\') {
    ++Count;
    --Cur;
  }
  return Count;
}

/// EscapePrecedingEscapes - Append a backslash to Dst for every backslash
/// preceding Cur in the Start string.  Assumes Dst has enough space.
static char *EscapePrecedingEscapes(char *Dst, const char *Start,
                                    const char *Cur) {
  unsigned PrecedingEscapes = CountPrecedingBackslashes(Start, Cur);
  while (PrecedingEscapes > 0) {
    *Dst++ = '\\';
    --PrecedingEscapes;
  }
  return Dst;
}

/// ArgLenWithQuotes - Check whether argument needs to be quoted when calling
/// CreateProcess and returns length of quoted arg with escaped quotes
static unsigned int ArgLenWithQuotes(const char *Str) {
  const char *Start = Str;
  bool Quoted = ArgNeedsQuotes(Str);
  unsigned int len = Quoted ? 2 : 0;

  while (*Str != '\0') {
    if (*Str == '\"') {
      // We need to add a backslash, but ensure that it isn't escaped.
      unsigned PrecedingEscapes = CountPrecedingBackslashes(Start, Str);
      len += PrecedingEscapes + 1;
    }
    // Note that we *don't* need to escape runs of backslashes that don't
    // precede a double quote!  See MSDN:
    // http://msdn.microsoft.com/en-us/library/17w5ykft%28v=vs.85%29.aspx

    ++len;
    ++Str;
  }

  if (Quoted) {
    // Make sure the closing quote doesn't get escaped by a trailing backslash.
    unsigned PrecedingEscapes = CountPrecedingBackslashes(Start, Str);
    len += PrecedingEscapes + 1;
  }

  return len;
}

}

static std::unique_ptr<char[]> flattenArgs(const char **args) {
  // First, determine the length of the command line.
  unsigned len = 0;
  for (unsigned i = 0; args[i]; i++) {
    len += ArgLenWithQuotes(args[i]) + 1;
  }

  // Now build the command line.
  std::unique_ptr<char[]> command(new char[len+1]);
  char *p = command.get();

  for (unsigned i = 0; args[i]; i++) {
    const char *arg = args[i];
    const char *start = arg;

    bool needsQuoting = ArgNeedsQuotes(arg);
    if (needsQuoting)
      *p++ = '"';

    while (*arg != '\0') {
      if (*arg == '\"') {
        // Escape all preceding escapes (if any), and then escape the quote.
        p = EscapePrecedingEscapes(p, start, arg);
        *p++ = '\\';
      }

      *p++ = *arg++;
    }

    if (needsQuoting) {
      // Make sure our quote doesn't get escaped by a trailing backslash.
      p = EscapePrecedingEscapes(p, start, arg);
      *p++ = '"';
    }
    *p++ = ' ';
  }

  *p = 0;
  return command;
}

static bool Execute(ProcessInfo &PI, StringRef Program, const char **args,
                    const char **envp, const StringRef **redirects,
                    unsigned memoryLimit, std::string *ErrMsg) {
  if (!sys::fs::can_execute(Program)) {
    if (ErrMsg)
      *ErrMsg = "program not executable";
    return false;
  }

  // Windows wants a command line, not an array of args, to pass to the new
  // process.  We have to concatenate them all, while quoting the args that
  // have embedded spaces (or are empty).
  std::unique_ptr<char[]> command = flattenArgs(args);

  // The pointer to the environment block for the new process.
  std::vector<wchar_t> EnvBlock;

  if (envp) {
    // An environment block consists of a null-terminated block of
    // null-terminated strings. Convert the array of environment variables to
    // an environment block by concatenating them.
    for (unsigned i = 0; envp[i]; ++i) {
      SmallVector<wchar_t, MAX_PATH> EnvString;
      if (std::error_code ec = windows::UTF8ToUTF16(envp[i], EnvString)) {
        SetLastError(ec.value());
        MakeErrMsg(ErrMsg, "Unable to convert environment variable to UTF-16");
        return false;
      }

      EnvBlock.insert(EnvBlock.end(), EnvString.begin(), EnvString.end());
      EnvBlock.push_back(0);
    }
    EnvBlock.push_back(0);
  }

  // Create a child process.
  STARTUPINFOW si;
  memset(&si, 0, sizeof(si));
  si.cb = sizeof(si);
  si.hStdInput = INVALID_HANDLE_VALUE;
  si.hStdOutput = INVALID_HANDLE_VALUE;
  si.hStdError = INVALID_HANDLE_VALUE;

  if (redirects) {
    si.dwFlags = STARTF_USESTDHANDLES;

    si.hStdInput = RedirectIO(redirects[0], 0, ErrMsg);
    if (si.hStdInput == INVALID_HANDLE_VALUE) {
      MakeErrMsg(ErrMsg, "can't redirect stdin");
      return false;
    }
    si.hStdOutput = RedirectIO(redirects[1], 1, ErrMsg);
    if (si.hStdOutput == INVALID_HANDLE_VALUE) {
      CloseHandle(si.hStdInput);
      MakeErrMsg(ErrMsg, "can't redirect stdout");
      return false;
    }
    if (redirects[1] && redirects[2] && *(redirects[1]) == *(redirects[2])) {
      // If stdout and stderr should go to the same place, redirect stderr
      // to the handle already open for stdout.
      if (!DuplicateHandle(GetCurrentProcess(), si.hStdOutput,
                           GetCurrentProcess(), &si.hStdError,
                           0, TRUE, DUPLICATE_SAME_ACCESS)) {
        CloseHandle(si.hStdInput);
        CloseHandle(si.hStdOutput);
        MakeErrMsg(ErrMsg, "can't dup stderr to stdout");
        return false;
      }
    } else {
      // Just redirect stderr
      si.hStdError = RedirectIO(redirects[2], 2, ErrMsg);
      if (si.hStdError == INVALID_HANDLE_VALUE) {
        CloseHandle(si.hStdInput);
        CloseHandle(si.hStdOutput);
        MakeErrMsg(ErrMsg, "can't redirect stderr");
        return false;
      }
    }
  }

  PROCESS_INFORMATION pi;
  memset(&pi, 0, sizeof(pi));

  fflush(stdout);
  fflush(stderr);

  SmallVector<wchar_t, MAX_PATH> ProgramUtf16;
  if (std::error_code ec = path::widenPath(Program, ProgramUtf16)) {
    SetLastError(ec.value());
    MakeErrMsg(ErrMsg,
               std::string("Unable to convert application name to UTF-16"));
    return false;
  }

  SmallVector<wchar_t, MAX_PATH> CommandUtf16;
  if (std::error_code ec = windows::UTF8ToUTF16(command.get(), CommandUtf16)) {
    SetLastError(ec.value());
    MakeErrMsg(ErrMsg,
               std::string("Unable to convert command-line to UTF-16"));
    return false;
  }

  BOOL rc = CreateProcessW(ProgramUtf16.data(), CommandUtf16.data(), 0, 0,
                           TRUE, CREATE_UNICODE_ENVIRONMENT,
                           EnvBlock.empty() ? 0 : EnvBlock.data(), 0, &si,
                           &pi);
  DWORD err = GetLastError();

  // Regardless of whether the process got created or not, we are done with
  // the handles we created for it to inherit.
  CloseHandle(si.hStdInput);
  CloseHandle(si.hStdOutput);
  CloseHandle(si.hStdError);

  // Now return an error if the process didn't get created.
  if (!rc) {
    SetLastError(err);
    MakeErrMsg(ErrMsg, std::string("Couldn't execute program '") +
               Program.str() + "'");
    return false;
  }

  PI.Pid = pi.dwProcessId;
  PI.ProcessHandle = pi.hProcess;

  // Make sure these get closed no matter what.
  ScopedCommonHandle hThread(pi.hThread);

  // Assign the process to a job if a memory limit is defined.
  ScopedJobHandle hJob;
  if (memoryLimit != 0) {
    hJob = CreateJobObjectW(0, 0);
    bool success = false;
    if (hJob) {
      JOBOBJECT_EXTENDED_LIMIT_INFORMATION jeli;
      memset(&jeli, 0, sizeof(jeli));
      jeli.BasicLimitInformation.LimitFlags = JOB_OBJECT_LIMIT_PROCESS_MEMORY;
      jeli.ProcessMemoryLimit = uintptr_t(memoryLimit) * 1048576;
      if (SetInformationJobObject(hJob, JobObjectExtendedLimitInformation,
                                  &jeli, sizeof(jeli))) {
        if (AssignProcessToJobObject(hJob, pi.hProcess))
          success = true;
      }
    }
    if (!success) {
      SetLastError(GetLastError());
      MakeErrMsg(ErrMsg, std::string("Unable to set memory limit"));
      TerminateProcess(pi.hProcess, 1);
      WaitForSingleObject(pi.hProcess, INFINITE);
      return false;
    }
  }

  return true;
}

namespace llvm {
ProcessInfo sys::Wait(const ProcessInfo &PI, unsigned SecondsToWait,
                      bool WaitUntilChildTerminates, std::string *ErrMsg) {
  assert(PI.Pid && "invalid pid to wait on, process not started?");
  assert(PI.ProcessHandle &&
         "invalid process handle to wait on, process not started?");
  DWORD milliSecondsToWait = 0;
  if (WaitUntilChildTerminates)
    milliSecondsToWait = INFINITE;
  else if (SecondsToWait > 0)
    milliSecondsToWait = SecondsToWait * 1000;

  ProcessInfo WaitResult = PI;
  DWORD WaitStatus = WaitForSingleObject(PI.ProcessHandle, milliSecondsToWait);
  if (WaitStatus == WAIT_TIMEOUT) {
    if (SecondsToWait) {
      if (!TerminateProcess(PI.ProcessHandle, 1)) {
        if (ErrMsg)
          MakeErrMsg(ErrMsg, "Failed to terminate timed-out program.");

        // -2 indicates a crash or timeout as opposed to failure to execute.
        WaitResult.ReturnCode = -2;
        CloseHandle(PI.ProcessHandle);
        return WaitResult;
      }
      WaitForSingleObject(PI.ProcessHandle, INFINITE);
      CloseHandle(PI.ProcessHandle);
    } else {
      // Non-blocking wait.
      return ProcessInfo();
    }
  }

  // Get its exit status.
  DWORD status;
  BOOL rc = GetExitCodeProcess(PI.ProcessHandle, &status);
  DWORD err = GetLastError();
  CloseHandle(PI.ProcessHandle);

  if (!rc) {
    SetLastError(err);
    if (ErrMsg)
      MakeErrMsg(ErrMsg, "Failed getting status for program.");

    // -2 indicates a crash or timeout as opposed to failure to execute.
    WaitResult.ReturnCode = -2;
    return WaitResult;
  }

  if (!status)
    return WaitResult;

  // Pass 10(Warning) and 11(Error) to the callee as negative value.
  if ((status & 0xBFFF0000U) == 0x80000000U)
    WaitResult.ReturnCode = static_cast<int>(status);
  else if (status & 0xFF)
    WaitResult.ReturnCode = status & 0x7FFFFFFF;
  else
    WaitResult.ReturnCode = 1;

  return WaitResult;
}

std::error_code sys::ChangeStdinToBinary() {
  int result = _setmode(_fileno(stdin), _O_BINARY);
  if (result == -1)
    return std::error_code(errno, std::generic_category());
  return std::error_code();
}

std::error_code sys::ChangeStdoutToBinary() {
  int result = _setmode(_fileno(stdout), _O_BINARY);
  if (result == -1)
    return std::error_code(errno, std::generic_category());
  return std::error_code();
}

std::error_code
llvm::sys::writeFileWithEncoding(StringRef FileName, StringRef Contents,
                                 WindowsEncodingMethod Encoding) {
  std::error_code EC;
  llvm::raw_fd_ostream OS(FileName, EC, llvm::sys::fs::OpenFlags::F_Text);
  if (EC)
    return EC;

  if (Encoding == WEM_UTF8) {
    OS << Contents;
  } else if (Encoding == WEM_CurrentCodePage) {
    SmallVector<wchar_t, 1> ArgsUTF16;
    SmallVector<char, 1> ArgsCurCP;

    if ((EC = windows::UTF8ToUTF16(Contents, ArgsUTF16)))
      return EC;

    if ((EC = windows::UTF16ToCurCP(
             ArgsUTF16.data(), ArgsUTF16.size(), ArgsCurCP)))
      return EC;

    OS.write(ArgsCurCP.data(), ArgsCurCP.size());
  } else if (Encoding == WEM_UTF16) {
    SmallVector<wchar_t, 1> ArgsUTF16;

    if ((EC = windows::UTF8ToUTF16(Contents, ArgsUTF16)))
      return EC;

    // Endianness guessing
    char BOM[2];
    uint16_t src = UNI_UTF16_BYTE_ORDER_MARK_NATIVE;
    memcpy(BOM, &src, 2);
    OS.write(BOM, 2);
    OS.write((char *)ArgsUTF16.data(), ArgsUTF16.size() << 1);
  } else {
    llvm_unreachable("Unknown encoding");
  }

  if (OS.has_error())
    return std::make_error_code(std::errc::io_error);

  return EC;
}

bool llvm::sys::argumentsFitWithinSystemLimits(ArrayRef<const char*> Args) {
  // The documented max length of the command line passed to CreateProcess.
  static const size_t MaxCommandStringLength = 32768;
  size_t ArgLength = 0;
  for (ArrayRef<const char*>::iterator I = Args.begin(), E = Args.end();
       I != E; ++I) {
    // Account for the trailing space for every arg but the last one and the
    // trailing NULL of the last argument.
    ArgLength += ArgLenWithQuotes(*I) + 1;
    if (ArgLength > MaxCommandStringLength) {
      return false;
    }
  }
  return true;
}
}<|MERGE_RESOLUTION|>--- conflicted
+++ resolved
@@ -15,13 +15,8 @@
 #include "llvm/ADT/StringExtras.h"
 #include "llvm/Support/ConvertUTF.h"
 #include "llvm/Support/FileSystem.h"
-<<<<<<< HEAD
-#include "llvm/Support/raw_ostream.h"
-#include "llvm/Support/WindowsError.h"
-=======
 #include "llvm/Support/WindowsError.h"
 #include "llvm/Support/raw_ostream.h"
->>>>>>> 969bfdfe
 #include <cstdio>
 #include <fcntl.h>
 #include <io.h>
@@ -44,22 +39,13 @@
   if (Name.find_first_of("/\\") != StringRef::npos)
     return std::string(Name);
 
-<<<<<<< HEAD
-  const char16_t *Path = nullptr;
-  std::u16string PathStorage;
-=======
   const wchar_t *Path = nullptr;
   std::wstring PathStorage;
->>>>>>> 969bfdfe
   if (!Paths.empty()) {
     PathStorage.reserve(Paths.size() * MAX_PATH);
     for (unsigned i = 0; i < Paths.size(); ++i) {
       if (i)
-<<<<<<< HEAD
-        PathStorage.push_back(';');
-=======
         PathStorage.push_back(L';');
->>>>>>> 969bfdfe
       StringRef P = Paths[i];
       SmallVector<wchar_t, MAX_PATH> TmpPath;
       if (std::error_code EC = windows::UTF8ToUTF16(P, TmpPath))
@@ -76,12 +62,8 @@
   SmallVector<StringRef, 12> PathExts;
   PathExts.push_back("");
   PathExts.push_back(".exe"); // FIXME: This must be in %PATHEXT%.
-<<<<<<< HEAD
-  SplitString(std::getenv("PATHEXT"), PathExts, ";");
-=======
   if (const char *PathExtEnv = std::getenv("PATHEXT"))
     SplitString(PathExtEnv, PathExts, ";");
->>>>>>> 969bfdfe
 
   SmallVector<wchar_t, MAX_PATH> U16Result;
   DWORD Len = MAX_PATH;
@@ -92,11 +74,7 @@
 
     do {
       U16Result.reserve(Len);
-<<<<<<< HEAD
-      Len = ::SearchPathW((const wchar_t *)Path, c_str(U16Name),
-=======
       Len = ::SearchPathW(Path, c_str(U16Name),
->>>>>>> 969bfdfe
                           U16Ext.empty() ? nullptr : c_str(U16Ext),
                           U16Result.capacity(), U16Result.data(), nullptr);
     } while (Len > U16Result.capacity());
