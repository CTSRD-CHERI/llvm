--- conflicted
+++ resolved
@@ -282,17 +282,9 @@
 }
 
 std::error_code access(const Twine &Path, AccessMode Mode) {
-<<<<<<< HEAD
-  SmallString<128> PathStorage;
   SmallVector<wchar_t, 128> PathUtf16;
 
-  if (std::error_code EC =
-          UTF8ToUTF16(Path.toStringRef(PathStorage), PathUtf16))
-=======
-  SmallVector<wchar_t, 128> PathUtf16;
-
   if (std::error_code EC = widenPath(Path, PathUtf16))
->>>>>>> 969bfdfe
     return EC;
 
   DWORD Attributes = ::GetFileAttributesW(PathUtf16.begin());
