--- conflicted
+++ resolved
@@ -25,13 +25,9 @@
   case aarch64_be:  return "aarch64_be";
   case arm:         return "arm";
   case armeb:       return "armeb";
-<<<<<<< HEAD
-  case bpf:         return "bpf";
-  case cheri:       return "cheri";
-=======
   case bpfel:       return "bpfel";
   case bpfeb:       return "bpfeb";
->>>>>>> 787b9b4e
+  case cheri:       return "cheri";
   case hexagon:     return "hexagon";
   case mips:        return "mips";
   case mipsel:      return "mipsel";
@@ -230,12 +226,8 @@
     .Case("arm64", aarch64) // "arm64" is an alias for "aarch64"
     .Case("arm", arm)
     .Case("armeb", armeb)
-<<<<<<< HEAD
-    .Case("bpf", bpf)
+    .StartsWith("bpf", BPFArch)
     .Case("cheri", cheri)
-=======
-    .StartsWith("bpf", BPFArch)
->>>>>>> 787b9b4e
     .Case("mips", mips)
     .Case("mipsel", mipsel)
     .Case("mips64", mips64)
@@ -1049,11 +1041,8 @@
   case llvm::Triple::amdil64:
   case llvm::Triple::hsail64:
   case llvm::Triple::spir64:
-<<<<<<< HEAD
   case llvm::Triple::cheri:
-=======
   case llvm::Triple::wasm64:
->>>>>>> 787b9b4e
     return 64;
   }
   llvm_unreachable("Invalid architecture value");
@@ -1163,11 +1152,8 @@
   case Triple::sparcv9:
   case Triple::systemz:
   case Triple::x86_64:
-<<<<<<< HEAD
   case Triple::cheri:
-=======
   case Triple::wasm64:
->>>>>>> 787b9b4e
     // Already 64-bit.
     break;
 
