--- conflicted
+++ resolved
@@ -23,11 +23,8 @@
   case aarch64_be:  return "aarch64_be";
   case arm:         return "arm";
   case armeb:       return "armeb";
-<<<<<<< HEAD
+  case bpf:         return "bpf";
   case cheri:       return "cheri";
-=======
-  case bpf:         return "bpf";
->>>>>>> 969bfdfe
   case hexagon:     return "hexagon";
   case mips:        return "mips";
   case mipsel:      return "mipsel";
@@ -201,11 +198,8 @@
     .Case("arm64", aarch64) // "arm64" is an alias for "aarch64"
     .Case("arm", arm)
     .Case("armeb", armeb)
-<<<<<<< HEAD
+    .Case("bpf", bpf)
     .Case("cheri", cheri)
-=======
-    .Case("bpf", bpf)
->>>>>>> 969bfdfe
     .Case("mips", mips)
     .Case("mipsel", mipsel)
     .Case("mips64", mips64)
@@ -333,10 +327,7 @@
     .Case("hsail64", Triple::hsail64)
     .Case("spir", Triple::spir)
     .Case("spir64", Triple::spir64)
-<<<<<<< HEAD
     .Case("cheri", Triple::cheri)
-=======
->>>>>>> 969bfdfe
     .StartsWith("kalimba", Triple::kalimba)
     .Default(Triple::UnknownArch);
 }
@@ -942,11 +933,8 @@
 
   case llvm::Triple::aarch64:
   case llvm::Triple::aarch64_be:
-<<<<<<< HEAD
-=======
   case llvm::Triple::amdgcn:
   case llvm::Triple::bpf:
->>>>>>> 969bfdfe
   case llvm::Triple::le64:
   case llvm::Triple::mips64:
   case llvm::Triple::mips64el:
@@ -1047,15 +1035,10 @@
 
   case Triple::aarch64:
   case Triple::aarch64_be:
-<<<<<<< HEAD
-  case Triple::le64:
-  case Triple::amdil64:
-=======
   case Triple::bpf:
   case Triple::le64:
   case Triple::amdil64:
   case Triple::amdgcn:
->>>>>>> 969bfdfe
   case Triple::hsail64:
   case Triple::spir64:
   case Triple::mips64:
