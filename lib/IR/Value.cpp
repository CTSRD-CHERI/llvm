--- conflicted
+++ resolved
@@ -46,14 +46,8 @@
 }
 
 Value::Value(Type *ty, unsigned scid)
-<<<<<<< HEAD
-    : VTy(checkType(ty)), UseList(nullptr), Name(nullptr), SubclassID(scid),
-      HasValueHandle(0), SubclassOptionalData(0), SubclassData(0),
-      NumOperands(0) {
-=======
     : VTy(checkType(ty)), UseList(nullptr), SubclassID(scid), HasValueHandle(0),
       SubclassOptionalData(0), SubclassData(0), NumOperands(0) {
->>>>>>> 969bfdfe
   // FIXME: Why isn't this in the subclass gunk??
   // Note, we cannot call isa<CallInst> before the CallInst has been
   // constructed.
@@ -487,11 +481,7 @@
 ///
 /// Test if V is always a pointer to allocated and suitably aligned memory for
 /// a simple load or store.
-<<<<<<< HEAD
-static bool isDereferenceablePointer(const Value *V, const DataLayout *DL,
-=======
 static bool isDereferenceablePointer(const Value *V, const DataLayout &DL,
->>>>>>> 969bfdfe
                                      SmallPtrSetImpl<const Value *> &Visited) {
   // Note that it is not safe to speculate into a malloc'd region because
   // malloc may return null.
@@ -592,30 +582,20 @@
   return false;
 }
 
-<<<<<<< HEAD
-bool Value::isDereferenceablePointer(const DataLayout *DL) const {
-=======
 bool Value::isDereferenceablePointer(const DataLayout &DL) const {
->>>>>>> 969bfdfe
   // When dereferenceability information is provided by a dereferenceable
   // attribute, we know exactly how many bytes are dereferenceable. If we can
   // determine the exact offset to the attributed variable, we can use that
   // information here.
   Type *Ty = getType()->getPointerElementType();
-<<<<<<< HEAD
-  if (Ty->isSized() && DL) {
+  if (Ty->isSized()) {
     unsigned Size;
     if (PointerType *PT = dyn_cast<PointerType>(getType()))
-      Size = DL->getPointerBaseSizeInBits(PT->getAddressSpace());
+      Size = DL.getPointerBaseSizeInBits(PT->getAddressSpace());
     else
-      Size = DL->getTypeStoreSizeInBits(getType());
+      Size = DL.getTypeStoreSizeInBits(getType());
     APInt Offset(Size, 0);
-    const Value *BV = stripAndAccumulateInBoundsConstantOffsets(*DL, Offset);
-=======
-  if (Ty->isSized()) {
-    APInt Offset(DL.getTypeStoreSizeInBits(getType()), 0);
     const Value *BV = stripAndAccumulateInBoundsConstantOffsets(DL, Offset);
->>>>>>> 969bfdfe
 
     APInt DerefBytes(Offset.getBitWidth(), 0);
     if (const Argument *A = dyn_cast<Argument>(BV))
