//===-- TypeFinder.cpp - Implement the TypeFinder class -------------------===//
//
//                     The LLVM Compiler Infrastructure
//
// This file is distributed under the University of Illinois Open Source
// License. See LICENSE.TXT for details.
//
//===----------------------------------------------------------------------===//
//
// This file implements the TypeFinder class for the IR library.
//
//===----------------------------------------------------------------------===//

#include "llvm/IR/TypeFinder.h"
#include "llvm/ADT/SmallVector.h"
#include "llvm/IR/BasicBlock.h"
#include "llvm/IR/DerivedTypes.h"
#include "llvm/IR/Function.h"
#include "llvm/IR/Metadata.h"
#include "llvm/IR/Module.h"
using namespace llvm;

void TypeFinder::run(const Module &M, bool onlyNamed) {
  OnlyNamed = onlyNamed;

  // Get types from global variables.
  for (Module::const_global_iterator I = M.global_begin(),
         E = M.global_end(); I != E; ++I) {
    incorporateType(I->getType());
    if (I->hasInitializer())
      incorporateValue(I->getInitializer());
  }

  // Get types from aliases.
  for (Module::const_alias_iterator I = M.alias_begin(),
         E = M.alias_end(); I != E; ++I) {
    incorporateType(I->getType());
    if (const Value *Aliasee = I->getAliasee())
      incorporateValue(Aliasee);
  }

  // Get types from functions.
<<<<<<< HEAD
  SmallVector<std::pair<unsigned, Value *>, 4> MDForInst;
=======
  SmallVector<std::pair<unsigned, MDNode *>, 4> MDForInst;
>>>>>>> 969bfdfe
  for (Module::const_iterator FI = M.begin(), E = M.end(); FI != E; ++FI) {
    incorporateType(FI->getType());

    if (FI->hasPrefixData())
      incorporateValue(FI->getPrefixData());

    if (FI->hasPrologueData())
      incorporateValue(FI->getPrologueData());

    // First incorporate the arguments.
    for (Function::const_arg_iterator AI = FI->arg_begin(),
           AE = FI->arg_end(); AI != AE; ++AI)
      incorporateValue(AI);

    for (Function::const_iterator BB = FI->begin(), E = FI->end();
         BB != E;++BB)
      for (BasicBlock::const_iterator II = BB->begin(),
             E = BB->end(); II != E; ++II) {
        const Instruction &I = *II;

        // Incorporate the type of the instruction.
        incorporateType(I.getType());

        // Incorporate non-instruction operand types. (We are incorporating all
        // instructions with this loop.)
        for (User::const_op_iterator OI = I.op_begin(), OE = I.op_end();
             OI != OE; ++OI)
          if (*OI && !isa<Instruction>(OI))
            incorporateValue(*OI);

        // Incorporate types hiding in metadata.
        I.getAllMetadataOtherThanDebugLoc(MDForInst);
        for (unsigned i = 0, e = MDForInst.size(); i != e; ++i)
          incorporateMDNode(cast<MDNode>(MDForInst[i].second));

        MDForInst.clear();
      }
  }

  for (Module::const_named_metadata_iterator I = M.named_metadata_begin(),
         E = M.named_metadata_end(); I != E; ++I) {
    const NamedMDNode *NMD = I;
    for (unsigned i = 0, e = NMD->getNumOperands(); i != e; ++i)
      incorporateMDNode(NMD->getOperandAsMDNode(i));
  }
}

void TypeFinder::clear() {
  VisitedConstants.clear();
  VisitedTypes.clear();
  StructTypes.clear();
}

/// incorporateType - This method adds the type to the list of used structures
/// if it's not in there already.
void TypeFinder::incorporateType(Type *Ty) {
  // Check to see if we've already visited this type.
  if (!VisitedTypes.insert(Ty).second)
    return;

  SmallVector<Type *, 4> TypeWorklist;
  TypeWorklist.push_back(Ty);
  do {
    Ty = TypeWorklist.pop_back_val();

    // If this is a structure or opaque type, add a name for the type.
    if (StructType *STy = dyn_cast<StructType>(Ty))
      if (!OnlyNamed || STy->hasName())
        StructTypes.push_back(STy);

    // Add all unvisited subtypes to worklist for processing
    for (Type::subtype_reverse_iterator I = Ty->subtype_rbegin(),
                                        E = Ty->subtype_rend();
         I != E; ++I)
      if (VisitedTypes.insert(*I).second)
        TypeWorklist.push_back(*I);
  } while (!TypeWorklist.empty());
}

/// incorporateValue - This method is used to walk operand lists finding types
/// hiding in constant expressions and other operands that won't be walked in
/// other ways.  GlobalValues, basic blocks, instructions, and inst operands are
/// all explicitly enumerated.
void TypeFinder::incorporateValue(const Value *V) {
  if (const auto *M = dyn_cast<MetadataAsValue>(V)) {
    if (const auto *N = dyn_cast<MDNode>(M->getMetadata()))
      return incorporateMDNode(N);
    if (const auto *MDV = dyn_cast<ValueAsMetadata>(M->getMetadata()))
      return incorporateValue(MDV->getValue());
    return;
  }

  if (!isa<Constant>(V) || isa<GlobalValue>(V)) return;

  // Already visited?
  if (!VisitedConstants.insert(V).second)
    return;

  // Check this type.
  incorporateType(V->getType());

  // If this is an instruction, we incorporate it separately.
  if (isa<Instruction>(V))
    return;

  // Look in operands for types.
  const User *U = cast<User>(V);
  for (Constant::const_op_iterator I = U->op_begin(),
         E = U->op_end(); I != E;++I)
    incorporateValue(*I);
}

/// incorporateMDNode - This method is used to walk the operands of an MDNode to
/// find types hiding within.
void TypeFinder::incorporateMDNode(const MDNode *V) {
  // Already visited?
  if (!VisitedMetadata.insert(V).second)
    return;

  // Look in operands for types.
  for (unsigned i = 0, e = V->getNumOperands(); i != e; ++i) {
    Metadata *Op = V->getOperand(i);
    if (!Op)
      continue;
    if (auto *N = dyn_cast<MDNode>(Op)) {
      incorporateMDNode(N);
      continue;
    }
    if (auto *C = dyn_cast<ConstantAsMetadata>(Op)) {
      incorporateValue(C->getValue());
      continue;
    }
  }
}<|MERGE_RESOLUTION|>--- conflicted
+++ resolved
@@ -40,11 +40,7 @@
   }
 
   // Get types from functions.
-<<<<<<< HEAD
-  SmallVector<std::pair<unsigned, Value *>, 4> MDForInst;
-=======
   SmallVector<std::pair<unsigned, MDNode *>, 4> MDForInst;
->>>>>>> 969bfdfe
   for (Module::const_iterator FI = M.begin(), E = M.end(); FI != E; ++FI) {
     incorporateType(FI->getType());
 
@@ -78,7 +74,7 @@
         // Incorporate types hiding in metadata.
         I.getAllMetadataOtherThanDebugLoc(MDForInst);
         for (unsigned i = 0, e = MDForInst.size(); i != e; ++i)
-          incorporateMDNode(cast<MDNode>(MDForInst[i].second));
+          incorporateMDNode(MDForInst[i].second);
 
         MDForInst.clear();
       }
@@ -88,7 +84,7 @@
          E = M.named_metadata_end(); I != E; ++I) {
     const NamedMDNode *NMD = I;
     for (unsigned i = 0, e = NMD->getNumOperands(); i != e; ++i)
-      incorporateMDNode(NMD->getOperandAsMDNode(i));
+      incorporateMDNode(NMD->getOperand(i));
   }
 }
 
