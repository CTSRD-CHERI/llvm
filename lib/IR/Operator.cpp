--- conflicted
+++ resolved
@@ -35,13 +35,8 @@
 bool GEPOperator::accumulateConstantOffset(const DataLayout &DL,
                                            APInt &Offset) const {
   assert(Offset.getBitWidth() ==
-<<<<<<< HEAD
-             DL.getPointerBaseSizeInBits(getPointerAddressSpace()) &&
-         "The offset must have exactly as many bits as our pointer.");
-=======
              DL.getIndexSizeInBits(getPointerAddressSpace()) &&
          "The offset bit width does not match DL specification.");
->>>>>>> 8e229ec0
 
   for (gep_type_iterator GTI = gep_type_begin(this), GTE = gep_type_end(this);
        GTI != GTE; ++GTI) {
