//===-- LLVMContextImpl.cpp - Implement LLVMContextImpl -------------------===//
//
//                     The LLVM Compiler Infrastructure
//
// This file is distributed under the University of Illinois Open Source
// License. See LICENSE.TXT for details.
//
//===----------------------------------------------------------------------===//
//
//  This file implements the opaque LLVMContextImpl.
//
//===----------------------------------------------------------------------===//

#include "LLVMContextImpl.h"
#include "llvm/ADT/STLExtras.h"
#include "llvm/IR/Attributes.h"
#include "llvm/IR/DiagnosticInfo.h"
#include "llvm/IR/Module.h"
#include <algorithm>
using namespace llvm;

LLVMContextImpl::LLVMContextImpl(LLVMContext &C)
  : TheTrueVal(nullptr), TheFalseVal(nullptr),
    VoidTy(C, Type::VoidTyID),
    LabelTy(C, Type::LabelTyID),
    HalfTy(C, Type::HalfTyID),
    FloatTy(C, Type::FloatTyID),
    DoubleTy(C, Type::DoubleTyID),
    MetadataTy(C, Type::MetadataTyID),
    X86_FP80Ty(C, Type::X86_FP80TyID),
    FP128Ty(C, Type::FP128TyID),
    PPC_FP128Ty(C, Type::PPC_FP128TyID),
    X86_MMXTy(C, Type::X86_MMXTyID),
    Int1Ty(C, 1),
    Int8Ty(C, 8),
    Int16Ty(C, 16),
    Int32Ty(C, 32),
    Int64Ty(C, 64),
<<<<<<< HEAD
    AllocaAS(0) {
=======
    Int128Ty(C, 128) {
>>>>>>> 787b9b4e
  InlineAsmDiagHandler = nullptr;
  InlineAsmDiagContext = nullptr;
  DiagnosticHandler = nullptr;
  DiagnosticContext = nullptr;
  RespectDiagnosticFilters = false;
  YieldCallback = nullptr;
  YieldOpaqueHandle = nullptr;
  NamedStructTypesUniqueID = 0;
}

namespace {
struct DropReferences {
  // Takes the value_type of a ConstantUniqueMap's internal map, whose 'second'
  // is a Constant*.
  template <typename PairT> void operator()(const PairT &P) {
    P.second->dropAllReferences();
  }
};

// Temporary - drops pair.first instead of second.
struct DropFirst {
  // Takes the value_type of a ConstantUniqueMap's internal map, whose 'second'
  // is a Constant*.
  template<typename PairT>
  void operator()(const PairT &P) {
    P.first->dropAllReferences();
  }
};
}

LLVMContextImpl::~LLVMContextImpl() {
  // NOTE: We need to delete the contents of OwnedModules, but Module's dtor
  // will call LLVMContextImpl::removeModule, thus invalidating iterators into
  // the container. Avoid iterators during this operation:
  while (!OwnedModules.empty())
    delete *OwnedModules.begin();

  // Drop references for MDNodes.  Do this before Values get deleted to avoid
  // unnecessary RAUW when nodes are still unresolved.
  for (auto *I : DistinctMDNodes)
    I->dropAllReferences();
#define HANDLE_MDNODE_LEAF(CLASS)                                              \
  for (auto *I : CLASS##s)                                                     \
    I->dropAllReferences();
#include "llvm/IR/Metadata.def"

  // Also drop references that come from the Value bridges.
  for (auto &Pair : ValuesAsMetadata)
    Pair.second->dropUsers();
  for (auto &Pair : MetadataAsValues)
    Pair.second->dropUse();

  // Destroy MDNodes.
  for (MDNode *I : DistinctMDNodes)
    I->deleteAsSubclass();
#define HANDLE_MDNODE_LEAF(CLASS)                                              \
  for (CLASS *I : CLASS##s)                                                    \
    delete I;
#include "llvm/IR/Metadata.def"

  // Free the constants.
  std::for_each(ExprConstants.map_begin(), ExprConstants.map_end(),
                DropFirst());
  std::for_each(ArrayConstants.map_begin(), ArrayConstants.map_end(),
                DropFirst());
  std::for_each(StructConstants.map_begin(), StructConstants.map_end(),
                DropFirst());
  std::for_each(VectorConstants.map_begin(), VectorConstants.map_end(),
                DropFirst());
  ExprConstants.freeConstants();
  ArrayConstants.freeConstants();
  StructConstants.freeConstants();
  VectorConstants.freeConstants();
  DeleteContainerSeconds(CAZConstants);
  DeleteContainerSeconds(CPNConstants);
  DeleteContainerSeconds(UVConstants);
  InlineAsms.freeConstants();
  DeleteContainerSeconds(IntConstants);
  DeleteContainerSeconds(FPConstants);
  
  for (StringMap<ConstantDataSequential*>::iterator I = CDSConstants.begin(),
       E = CDSConstants.end(); I != E; ++I)
    delete I->second;
  CDSConstants.clear();

  // Destroy attributes.
  for (FoldingSetIterator<AttributeImpl> I = AttrsSet.begin(),
         E = AttrsSet.end(); I != E; ) {
    FoldingSetIterator<AttributeImpl> Elem = I++;
    delete &*Elem;
  }

  // Destroy attribute lists.
  for (FoldingSetIterator<AttributeSetImpl> I = AttrsLists.begin(),
         E = AttrsLists.end(); I != E; ) {
    FoldingSetIterator<AttributeSetImpl> Elem = I++;
    delete &*Elem;
  }

  // Destroy attribute node lists.
  for (FoldingSetIterator<AttributeSetNode> I = AttrsSetNodes.begin(),
         E = AttrsSetNodes.end(); I != E; ) {
    FoldingSetIterator<AttributeSetNode> Elem = I++;
    delete &*Elem;
  }

  // Destroy MetadataAsValues.
  {
    SmallVector<MetadataAsValue *, 8> MDVs;
    MDVs.reserve(MetadataAsValues.size());
    for (auto &Pair : MetadataAsValues)
      MDVs.push_back(Pair.second);
    MetadataAsValues.clear();
    for (auto *V : MDVs)
      delete V;
  }

  // Destroy ValuesAsMetadata.
  for (auto &Pair : ValuesAsMetadata)
    delete Pair.second;

  // Destroy MDStrings.
  MDStringCache.clear();
}

void LLVMContextImpl::dropTriviallyDeadConstantArrays() {
  bool Changed;
  do {
    Changed = false;

    for (auto I = ArrayConstants.map_begin(), E = ArrayConstants.map_end();
         I != E; ) {
      auto *C = I->first;
      I++;
      if (C->use_empty()) {
        Changed = true;
        C->destroyConstant();
      }
    }

  } while (Changed);
}

void Module::dropTriviallyDeadConstantArrays() {
  Context.pImpl->dropTriviallyDeadConstantArrays();
}

namespace llvm {
/// \brief Make MDOperand transparent for hashing.
///
/// This overload of an implementation detail of the hashing library makes
/// MDOperand hash to the same value as a \a Metadata pointer.
///
/// Note that overloading \a hash_value() as follows:
///
/// \code
///     size_t hash_value(const MDOperand &X) { return hash_value(X.get()); }
/// \endcode
///
/// does not cause MDOperand to be transparent.  In particular, a bare pointer
/// doesn't get hashed before it's combined, whereas \a MDOperand would.
static const Metadata *get_hashable_data(const MDOperand &X) { return X.get(); }
}

unsigned MDNodeOpsKey::calculateHash(MDNode *N, unsigned Offset) {
  unsigned Hash = hash_combine_range(N->op_begin() + Offset, N->op_end());
#ifndef NDEBUG
  {
    SmallVector<Metadata *, 8> MDs(N->op_begin() + Offset, N->op_end());
    unsigned RawHash = calculateHash(MDs);
    assert(Hash == RawHash &&
           "Expected hash of MDOperand to equal hash of Metadata*");
  }
#endif
  return Hash;
}

unsigned MDNodeOpsKey::calculateHash(ArrayRef<Metadata *> Ops) {
  return hash_combine_range(Ops.begin(), Ops.end());
}

// ConstantsContext anchors
void UnaryConstantExpr::anchor() { }

void BinaryConstantExpr::anchor() { }

void SelectConstantExpr::anchor() { }

void ExtractElementConstantExpr::anchor() { }

void InsertElementConstantExpr::anchor() { }

void ShuffleVectorConstantExpr::anchor() { }

void ExtractValueConstantExpr::anchor() { }

void InsertValueConstantExpr::anchor() { }

void GetElementPtrConstantExpr::anchor() { }

void CompareConstantExpr::anchor() { }
<|MERGE_RESOLUTION|>--- conflicted
+++ resolved
@@ -36,11 +36,8 @@
     Int16Ty(C, 16),
     Int32Ty(C, 32),
     Int64Ty(C, 64),
-<<<<<<< HEAD
+    Int128Ty(C, 128),
     AllocaAS(0) {
-=======
-    Int128Ty(C, 128) {
->>>>>>> 787b9b4e
   InlineAsmDiagHandler = nullptr;
   InlineAsmDiagContext = nullptr;
   DiagnosticHandler = nullptr;
