--- conflicted
+++ resolved
@@ -35,22 +35,14 @@
     Int8Ty(C, 8),
     Int16Ty(C, 16),
     Int32Ty(C, 32),
-<<<<<<< HEAD
     Int64Ty(C, 64),
     AllocaAS(0) {
-  InlineAsmDiagHandler = 0;
-  InlineAsmDiagContext = 0;
-  DiagnosticHandler = 0;
-  DiagnosticContext = 0;
-=======
-    Int64Ty(C, 64) {
   InlineAsmDiagHandler = nullptr;
   InlineAsmDiagContext = nullptr;
   DiagnosticHandler = nullptr;
   DiagnosticContext = nullptr;
   YieldCallback = nullptr;
   YieldOpaqueHandle = nullptr;
->>>>>>> fec1abae
   NamedStructTypesUniqueID = 0;
 }
 
