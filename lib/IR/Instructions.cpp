//===-- Instructions.cpp - Implement the LLVM instructions ----------------===//
//
//                     The LLVM Compiler Infrastructure
//
// This file is distributed under the University of Illinois Open Source
// License. See LICENSE.TXT for details.
//
//===----------------------------------------------------------------------===//
//
// This file implements all of the non-inline methods for the LLVM instruction
// classes.
//
//===----------------------------------------------------------------------===//

#include "llvm/IR/Instructions.h"
#include "LLVMContextImpl.h"
#include "llvm/IR/CallSite.h"
#include "llvm/IR/ConstantRange.h"
#include "llvm/IR/Constants.h"
#include "llvm/IR/DataLayout.h"
#include "llvm/IR/DerivedTypes.h"
#include "llvm/IR/Function.h"
#include "llvm/IR/Module.h"
#include "llvm/IR/Operator.h"
#include "llvm/Support/ErrorHandling.h"
#include "llvm/Support/MathExtras.h"
using namespace llvm;

//===----------------------------------------------------------------------===//
//                            CallSite Class
//===----------------------------------------------------------------------===//

User::op_iterator CallSite::getCallee() const {
  Instruction *II(getInstruction());
  return isCall()
    ? cast<CallInst>(II)->op_end() - 1 // Skip Callee
    : cast<InvokeInst>(II)->op_end() - 3; // Skip BB, BB, Callee
}

//===----------------------------------------------------------------------===//
//                            TerminatorInst Class
//===----------------------------------------------------------------------===//

// Out of line virtual method, so the vtable, etc has a home.
TerminatorInst::~TerminatorInst() {
}

//===----------------------------------------------------------------------===//
//                           UnaryInstruction Class
//===----------------------------------------------------------------------===//

// Out of line virtual method, so the vtable, etc has a home.
UnaryInstruction::~UnaryInstruction() {
}

//===----------------------------------------------------------------------===//
//                              SelectInst Class
//===----------------------------------------------------------------------===//

/// areInvalidOperands - Return a string if the specified operands are invalid
/// for a select operation, otherwise return null.
const char *SelectInst::areInvalidOperands(Value *Op0, Value *Op1, Value *Op2) {
  if (Op1->getType() != Op2->getType())
    return "both values to select must have same type";
  
  if (VectorType *VT = dyn_cast<VectorType>(Op0->getType())) {
    // Vector select.
    if (VT->getElementType() != Type::getInt1Ty(Op0->getContext()))
      return "vector select condition element type must be i1";
    VectorType *ET = dyn_cast<VectorType>(Op1->getType());
    if (!ET)
      return "selected values for vector select must be vectors";
    if (ET->getNumElements() != VT->getNumElements())
      return "vector select requires selected vectors to have "
                   "the same vector length as select condition";
  } else if (Op0->getType() != Type::getInt1Ty(Op0->getContext())) {
    return "select condition must be i1 or <n x i1>";
  }
  return nullptr;
}


//===----------------------------------------------------------------------===//
//                               PHINode Class
//===----------------------------------------------------------------------===//

PHINode::PHINode(const PHINode &PN)
    : Instruction(PN.getType(), Instruction::PHI, nullptr, PN.getNumOperands()),
      ReservedSpace(PN.getNumOperands()) {
  allocHungoffUses(PN.getNumOperands());
  std::copy(PN.op_begin(), PN.op_end(), op_begin());
  std::copy(PN.block_begin(), PN.block_end(), block_begin());
  SubclassOptionalData = PN.SubclassOptionalData;
}

// removeIncomingValue - Remove an incoming value.  This is useful if a
// predecessor basic block is deleted.
Value *PHINode::removeIncomingValue(unsigned Idx, bool DeletePHIIfEmpty) {
  Value *Removed = getIncomingValue(Idx);

  // Move everything after this operand down.
  //
  // FIXME: we could just swap with the end of the list, then erase.  However,
  // clients might not expect this to happen.  The code as it is thrashes the
  // use/def lists, which is kinda lame.
  std::copy(op_begin() + Idx + 1, op_end(), op_begin() + Idx);
  std::copy(block_begin() + Idx + 1, block_end(), block_begin() + Idx);

  // Nuke the last value.
  Op<-1>().set(nullptr);
  setNumHungOffUseOperands(getNumOperands() - 1);

  // If the PHI node is dead, because it has zero entries, nuke it now.
  if (getNumOperands() == 0 && DeletePHIIfEmpty) {
    // If anyone is using this PHI, make them use a dummy value instead...
    replaceAllUsesWith(UndefValue::get(getType()));
    eraseFromParent();
  }
  return Removed;
}

/// growOperands - grow operands - This grows the operand list in response
/// to a push_back style of operation.  This grows the number of ops by 1.5
/// times.
///
void PHINode::growOperands() {
  unsigned e = getNumOperands();
  unsigned NumOps = e + e / 2;
  if (NumOps < 2) NumOps = 2;      // 2 op PHI nodes are VERY common.

  ReservedSpace = NumOps;
  growHungoffUses(ReservedSpace, /* IsPhi */ true);
}

/// hasConstantValue - If the specified PHI node always merges together the same
/// value, return the value, otherwise return null.
Value *PHINode::hasConstantValue() const {
  // Exploit the fact that phi nodes always have at least one entry.
  Value *ConstantValue = getIncomingValue(0);
  for (unsigned i = 1, e = getNumIncomingValues(); i != e; ++i)
    if (getIncomingValue(i) != ConstantValue && getIncomingValue(i) != this) {
      if (ConstantValue != this)
        return nullptr; // Incoming values not all the same.
       // The case where the first value is this PHI.
      ConstantValue = getIncomingValue(i);
    }
  if (ConstantValue == this)
    return UndefValue::get(getType());
  return ConstantValue;
}

//===----------------------------------------------------------------------===//
//                       LandingPadInst Implementation
//===----------------------------------------------------------------------===//

LandingPadInst::LandingPadInst(Type *RetTy, unsigned NumReservedValues,
                               const Twine &NameStr, Instruction *InsertBefore)
    : Instruction(RetTy, Instruction::LandingPad, nullptr, 0, InsertBefore) {
  init(NumReservedValues, NameStr);
}

LandingPadInst::LandingPadInst(Type *RetTy, unsigned NumReservedValues,
                               const Twine &NameStr, BasicBlock *InsertAtEnd)
    : Instruction(RetTy, Instruction::LandingPad, nullptr, 0, InsertAtEnd) {
  init(NumReservedValues, NameStr);
}

LandingPadInst::LandingPadInst(const LandingPadInst &LP)
    : Instruction(LP.getType(), Instruction::LandingPad, nullptr,
                  LP.getNumOperands()),
      ReservedSpace(LP.getNumOperands()) {
  allocHungoffUses(LP.getNumOperands());
  Use *OL = getOperandList();
  const Use *InOL = LP.getOperandList();
  for (unsigned I = 0, E = ReservedSpace; I != E; ++I)
    OL[I] = InOL[I];

  setCleanup(LP.isCleanup());
}

LandingPadInst *LandingPadInst::Create(Type *RetTy, unsigned NumReservedClauses,
                                       const Twine &NameStr,
                                       Instruction *InsertBefore) {
  return new LandingPadInst(RetTy, NumReservedClauses, NameStr, InsertBefore);
}

LandingPadInst *LandingPadInst::Create(Type *RetTy, unsigned NumReservedClauses,
                                       const Twine &NameStr,
                                       BasicBlock *InsertAtEnd) {
  return new LandingPadInst(RetTy, NumReservedClauses, NameStr, InsertAtEnd);
}

void LandingPadInst::init(unsigned NumReservedValues, const Twine &NameStr) {
  ReservedSpace = NumReservedValues;
  setNumHungOffUseOperands(0);
  allocHungoffUses(ReservedSpace);
  setName(NameStr);
  setCleanup(false);
}

/// growOperands - grow operands - This grows the operand list in response to a
/// push_back style of operation. This grows the number of ops by 2 times.
void LandingPadInst::growOperands(unsigned Size) {
  unsigned e = getNumOperands();
  if (ReservedSpace >= e + Size) return;
  ReservedSpace = (std::max(e, 1U) + Size / 2) * 2;
  growHungoffUses(ReservedSpace);
}

void LandingPadInst::addClause(Constant *Val) {
  unsigned OpNo = getNumOperands();
  growOperands(1);
  assert(OpNo < ReservedSpace && "Growing didn't work!");
  setNumHungOffUseOperands(getNumOperands() + 1);
  getOperandList()[OpNo] = Val;
}

//===----------------------------------------------------------------------===//
//                        CallInst Implementation
//===----------------------------------------------------------------------===//

CallInst::~CallInst() {
}

void CallInst::init(FunctionType *FTy, Value *Func, ArrayRef<Value *> Args,
                    const Twine &NameStr) {
  this->FTy = FTy;
  assert(getNumOperands() == Args.size() + 1 && "NumOperands not set up?");
  Op<-1>() = Func;

#ifndef NDEBUG
  assert((Args.size() == FTy->getNumParams() ||
          (FTy->isVarArg() && Args.size() > FTy->getNumParams())) &&
         "Calling a function with bad signature!");

  for (unsigned i = 0; i != Args.size(); ++i)
    assert((i >= FTy->getNumParams() || 
            FTy->getParamType(i) == Args[i]->getType()) &&
           "Calling a function with a bad signature!");
#endif

  std::copy(Args.begin(), Args.end(), op_begin());
  setName(NameStr);
}

void CallInst::init(Value *Func, const Twine &NameStr) {
  FTy =
      cast<FunctionType>(cast<PointerType>(Func->getType())->getElementType());
  assert(getNumOperands() == 1 && "NumOperands not set up?");
  Op<-1>() = Func;

  assert(FTy->getNumParams() == 0 && "Calling a function with bad signature");

  setName(NameStr);
}

CallInst::CallInst(Value *Func, const Twine &Name,
                   Instruction *InsertBefore)
  : Instruction(cast<FunctionType>(cast<PointerType>(Func->getType())
                                   ->getElementType())->getReturnType(),
                Instruction::Call,
                OperandTraits<CallInst>::op_end(this) - 1,
                1, InsertBefore) {
  init(Func, Name);
}

CallInst::CallInst(Value *Func, const Twine &Name,
                   BasicBlock *InsertAtEnd)
  : Instruction(cast<FunctionType>(cast<PointerType>(Func->getType())
                                   ->getElementType())->getReturnType(),
                Instruction::Call,
                OperandTraits<CallInst>::op_end(this) - 1,
                1, InsertAtEnd) {
  init(Func, Name);
}

CallInst::CallInst(const CallInst &CI)
    : Instruction(CI.getType(), Instruction::Call,
                  OperandTraits<CallInst>::op_end(this) - CI.getNumOperands(),
                  CI.getNumOperands()),
      AttributeList(CI.AttributeList), FTy(CI.FTy) {
  setTailCallKind(CI.getTailCallKind());
  setCallingConv(CI.getCallingConv());
    
  std::copy(CI.op_begin(), CI.op_end(), op_begin());
  SubclassOptionalData = CI.SubclassOptionalData;
}

void CallInst::addAttribute(unsigned i, Attribute::AttrKind attr) {
  AttributeSet PAL = getAttributes();
  PAL = PAL.addAttribute(getContext(), i, attr);
  setAttributes(PAL);
}

void CallInst::removeAttribute(unsigned i, Attribute attr) {
  AttributeSet PAL = getAttributes();
  AttrBuilder B(attr);
  LLVMContext &Context = getContext();
  PAL = PAL.removeAttributes(Context, i,
                             AttributeSet::get(Context, i, B));
  setAttributes(PAL);
}

void CallInst::addDereferenceableAttr(unsigned i, uint64_t Bytes) {
  AttributeSet PAL = getAttributes();
  PAL = PAL.addDereferenceableAttr(getContext(), i, Bytes);
  setAttributes(PAL);
}

void CallInst::addDereferenceableOrNullAttr(unsigned i, uint64_t Bytes) {
  AttributeSet PAL = getAttributes();
  PAL = PAL.addDereferenceableOrNullAttr(getContext(), i, Bytes);
  setAttributes(PAL);
}

bool CallInst::hasFnAttrImpl(Attribute::AttrKind A) const {
  if (AttributeList.hasAttribute(AttributeSet::FunctionIndex, A))
    return true;
  if (const Function *F = getCalledFunction())
    return F->getAttributes().hasAttribute(AttributeSet::FunctionIndex, A);
  return false;
}

bool CallInst::paramHasAttr(unsigned i, Attribute::AttrKind A) const {
  if (AttributeList.hasAttribute(i, A))
    return true;
  if (const Function *F = getCalledFunction())
    return F->getAttributes().hasAttribute(i, A);
  return false;
}

/// IsConstantOne - Return true only if val is constant int 1
static bool IsConstantOne(Value *val) {
  assert(val && "IsConstantOne does not work with nullptr val");
  const ConstantInt *CVal = dyn_cast<ConstantInt>(val);
  return CVal && CVal->isOne();
}

static Instruction *createMalloc(Instruction *InsertBefore,
                                 BasicBlock *InsertAtEnd, Type *IntPtrTy,
                                 Type *AllocTy, Value *AllocSize, 
                                 Value *ArraySize, Function *MallocF,
                                 const Twine &Name) {
  assert(((!InsertBefore && InsertAtEnd) || (InsertBefore && !InsertAtEnd)) &&
         "createMalloc needs either InsertBefore or InsertAtEnd");

  // malloc(type) becomes: 
  //       bitcast (i8* malloc(typeSize)) to type*
  // malloc(type, arraySize) becomes:
  //       bitcast (i8 *malloc(typeSize*arraySize)) to type*
  if (!ArraySize)
    ArraySize = ConstantInt::get(IntPtrTy, 1);
  else if (ArraySize->getType() != IntPtrTy) {
    if (InsertBefore)
      ArraySize = CastInst::CreateIntegerCast(ArraySize, IntPtrTy, false,
                                              "", InsertBefore);
    else
      ArraySize = CastInst::CreateIntegerCast(ArraySize, IntPtrTy, false,
                                              "", InsertAtEnd);
  }

  if (!IsConstantOne(ArraySize)) {
    if (IsConstantOne(AllocSize)) {
      AllocSize = ArraySize;         // Operand * 1 = Operand
    } else if (Constant *CO = dyn_cast<Constant>(ArraySize)) {
      Constant *Scale = ConstantExpr::getIntegerCast(CO, IntPtrTy,
                                                     false /*ZExt*/);
      // Malloc arg is constant product of type size and array size
      AllocSize = ConstantExpr::getMul(Scale, cast<Constant>(AllocSize));
    } else {
      // Multiply type size by the array size...
      if (InsertBefore)
        AllocSize = BinaryOperator::CreateMul(ArraySize, AllocSize,
                                              "mallocsize", InsertBefore);
      else
        AllocSize = BinaryOperator::CreateMul(ArraySize, AllocSize,
                                              "mallocsize", InsertAtEnd);
    }
  }

  assert(AllocSize->getType() == IntPtrTy && "malloc arg is wrong size");
  // Create the call to Malloc.
  BasicBlock* BB = InsertBefore ? InsertBefore->getParent() : InsertAtEnd;
  Module* M = BB->getParent()->getParent();
  Type *BPTy = Type::getInt8PtrTy(BB->getContext());
  Value *MallocFunc = MallocF;
  if (!MallocFunc)
    // prototype malloc as "void *malloc(size_t)"
    MallocFunc = M->getOrInsertFunction("malloc", BPTy, IntPtrTy, nullptr);
  PointerType *AllocPtrType = PointerType::getUnqual(AllocTy);
  CallInst *MCall = nullptr;
  Instruction *Result = nullptr;
  if (InsertBefore) {
    MCall = CallInst::Create(MallocFunc, AllocSize, "malloccall", InsertBefore);
    Result = MCall;
    if (Result->getType() != AllocPtrType)
      // Create a cast instruction to convert to the right type...
      Result = new BitCastInst(MCall, AllocPtrType, Name, InsertBefore);
  } else {
    MCall = CallInst::Create(MallocFunc, AllocSize, "malloccall");
    Result = MCall;
    if (Result->getType() != AllocPtrType) {
      InsertAtEnd->getInstList().push_back(MCall);
      // Create a cast instruction to convert to the right type...
      Result = new BitCastInst(MCall, AllocPtrType, Name);
    }
  }
  MCall->setTailCall();
  if (Function *F = dyn_cast<Function>(MallocFunc)) {
    MCall->setCallingConv(F->getCallingConv());
    if (!F->doesNotAlias(0)) F->setDoesNotAlias(0);
  }
  assert(!MCall->getType()->isVoidTy() && "Malloc has void return type");

  return Result;
}

/// CreateMalloc - Generate the IR for a call to malloc:
/// 1. Compute the malloc call's argument as the specified type's size,
///    possibly multiplied by the array size if the array size is not
///    constant 1.
/// 2. Call malloc with that argument.
/// 3. Bitcast the result of the malloc call to the specified type.
Instruction *CallInst::CreateMalloc(Instruction *InsertBefore,
                                    Type *IntPtrTy, Type *AllocTy,
                                    Value *AllocSize, Value *ArraySize,
                                    Function * MallocF,
                                    const Twine &Name) {
  return createMalloc(InsertBefore, nullptr, IntPtrTy, AllocTy, AllocSize,
                      ArraySize, MallocF, Name);
}

/// CreateMalloc - Generate the IR for a call to malloc:
/// 1. Compute the malloc call's argument as the specified type's size,
///    possibly multiplied by the array size if the array size is not
///    constant 1.
/// 2. Call malloc with that argument.
/// 3. Bitcast the result of the malloc call to the specified type.
/// Note: This function does not add the bitcast to the basic block, that is the
/// responsibility of the caller.
Instruction *CallInst::CreateMalloc(BasicBlock *InsertAtEnd,
                                    Type *IntPtrTy, Type *AllocTy,
                                    Value *AllocSize, Value *ArraySize, 
                                    Function *MallocF, const Twine &Name) {
  return createMalloc(nullptr, InsertAtEnd, IntPtrTy, AllocTy, AllocSize,
                      ArraySize, MallocF, Name);
}

static Instruction* createFree(Value* Source, Instruction *InsertBefore,
                               BasicBlock *InsertAtEnd) {
  assert(((!InsertBefore && InsertAtEnd) || (InsertBefore && !InsertAtEnd)) &&
         "createFree needs either InsertBefore or InsertAtEnd");
  assert(Source->getType()->isPointerTy() &&
         "Can not free something of nonpointer type!");

  BasicBlock* BB = InsertBefore ? InsertBefore->getParent() : InsertAtEnd;
  Module* M = BB->getParent()->getParent();

  Type *VoidTy = Type::getVoidTy(M->getContext());
  Type *IntPtrTy = Type::getInt8PtrTy(M->getContext());
  // prototype free as "void free(void*)"
  Value *FreeFunc = M->getOrInsertFunction("free", VoidTy, IntPtrTy, nullptr);
  CallInst* Result = nullptr;
  Value *PtrCast = Source;
  if (InsertBefore) {
    if (Source->getType() != IntPtrTy)
      PtrCast = new BitCastInst(Source, IntPtrTy, "", InsertBefore);
    Result = CallInst::Create(FreeFunc, PtrCast, "", InsertBefore);
  } else {
    if (Source->getType() != IntPtrTy)
      PtrCast = new BitCastInst(Source, IntPtrTy, "", InsertAtEnd);
    Result = CallInst::Create(FreeFunc, PtrCast, "");
  }
  Result->setTailCall();
  if (Function *F = dyn_cast<Function>(FreeFunc))
    Result->setCallingConv(F->getCallingConv());

  return Result;
}

/// CreateFree - Generate the IR for a call to the builtin free function.
Instruction * CallInst::CreateFree(Value* Source, Instruction *InsertBefore) {
  return createFree(Source, InsertBefore, nullptr);
}

/// CreateFree - Generate the IR for a call to the builtin free function.
/// Note: This function does not add the call to the basic block, that is the
/// responsibility of the caller.
Instruction* CallInst::CreateFree(Value* Source, BasicBlock *InsertAtEnd) {
  Instruction* FreeCall = createFree(Source, nullptr, InsertAtEnd);
  assert(FreeCall && "CreateFree did not create a CallInst");
  return FreeCall;
}

//===----------------------------------------------------------------------===//
//                        InvokeInst Implementation
//===----------------------------------------------------------------------===//

void InvokeInst::init(FunctionType *FTy, Value *Fn, BasicBlock *IfNormal,
                      BasicBlock *IfException, ArrayRef<Value *> Args,
                      const Twine &NameStr) {
  this->FTy = FTy;

  assert(getNumOperands() == 3 + Args.size() && "NumOperands not set up?");
  Op<-3>() = Fn;
  Op<-2>() = IfNormal;
  Op<-1>() = IfException;

#ifndef NDEBUG
  assert(((Args.size() == FTy->getNumParams()) ||
          (FTy->isVarArg() && Args.size() > FTy->getNumParams())) &&
         "Invoking a function with bad signature");

  for (unsigned i = 0, e = Args.size(); i != e; i++)
    assert((i >= FTy->getNumParams() || 
            FTy->getParamType(i) == Args[i]->getType()) &&
           "Invoking a function with a bad signature!");
#endif

  std::copy(Args.begin(), Args.end(), op_begin());
  setName(NameStr);
}

InvokeInst::InvokeInst(const InvokeInst &II)
    : TerminatorInst(II.getType(), Instruction::Invoke,
                     OperandTraits<InvokeInst>::op_end(this) -
                         II.getNumOperands(),
                     II.getNumOperands()),
      AttributeList(II.AttributeList), FTy(II.FTy) {
  setCallingConv(II.getCallingConv());
  std::copy(II.op_begin(), II.op_end(), op_begin());
  SubclassOptionalData = II.SubclassOptionalData;
}

BasicBlock *InvokeInst::getSuccessorV(unsigned idx) const {
  return getSuccessor(idx);
}
unsigned InvokeInst::getNumSuccessorsV() const {
  return getNumSuccessors();
}
void InvokeInst::setSuccessorV(unsigned idx, BasicBlock *B) {
  return setSuccessor(idx, B);
}

bool InvokeInst::hasFnAttrImpl(Attribute::AttrKind A) const {
  if (AttributeList.hasAttribute(AttributeSet::FunctionIndex, A))
    return true;
  if (const Function *F = getCalledFunction())
    return F->getAttributes().hasAttribute(AttributeSet::FunctionIndex, A);
  return false;
}

bool InvokeInst::paramHasAttr(unsigned i, Attribute::AttrKind A) const {
  if (AttributeList.hasAttribute(i, A))
    return true;
  if (const Function *F = getCalledFunction())
    return F->getAttributes().hasAttribute(i, A);
  return false;
}

void InvokeInst::addAttribute(unsigned i, Attribute::AttrKind attr) {
  AttributeSet PAL = getAttributes();
  PAL = PAL.addAttribute(getContext(), i, attr);
  setAttributes(PAL);
}

void InvokeInst::removeAttribute(unsigned i, Attribute attr) {
  AttributeSet PAL = getAttributes();
  AttrBuilder B(attr);
  PAL = PAL.removeAttributes(getContext(), i,
                             AttributeSet::get(getContext(), i, B));
  setAttributes(PAL);
}

void InvokeInst::addDereferenceableAttr(unsigned i, uint64_t Bytes) {
  AttributeSet PAL = getAttributes();
  PAL = PAL.addDereferenceableAttr(getContext(), i, Bytes);
  setAttributes(PAL);
}

void InvokeInst::addDereferenceableOrNullAttr(unsigned i, uint64_t Bytes) {
  AttributeSet PAL = getAttributes();
  PAL = PAL.addDereferenceableOrNullAttr(getContext(), i, Bytes);
  setAttributes(PAL);
}

LandingPadInst *InvokeInst::getLandingPadInst() const {
  return cast<LandingPadInst>(getUnwindDest()->getFirstNonPHI());
}

//===----------------------------------------------------------------------===//
//                        ReturnInst Implementation
//===----------------------------------------------------------------------===//

ReturnInst::ReturnInst(const ReturnInst &RI)
  : TerminatorInst(Type::getVoidTy(RI.getContext()), Instruction::Ret,
                   OperandTraits<ReturnInst>::op_end(this) -
                     RI.getNumOperands(),
                   RI.getNumOperands()) {
  if (RI.getNumOperands())
    Op<0>() = RI.Op<0>();
  SubclassOptionalData = RI.SubclassOptionalData;
}

ReturnInst::ReturnInst(LLVMContext &C, Value *retVal, Instruction *InsertBefore)
  : TerminatorInst(Type::getVoidTy(C), Instruction::Ret,
                   OperandTraits<ReturnInst>::op_end(this) - !!retVal, !!retVal,
                   InsertBefore) {
  if (retVal)
    Op<0>() = retVal;
}
ReturnInst::ReturnInst(LLVMContext &C, Value *retVal, BasicBlock *InsertAtEnd)
  : TerminatorInst(Type::getVoidTy(C), Instruction::Ret,
                   OperandTraits<ReturnInst>::op_end(this) - !!retVal, !!retVal,
                   InsertAtEnd) {
  if (retVal)
    Op<0>() = retVal;
}
ReturnInst::ReturnInst(LLVMContext &Context, BasicBlock *InsertAtEnd)
  : TerminatorInst(Type::getVoidTy(Context), Instruction::Ret,
                   OperandTraits<ReturnInst>::op_end(this), 0, InsertAtEnd) {
}

unsigned ReturnInst::getNumSuccessorsV() const {
  return getNumSuccessors();
}

/// Out-of-line ReturnInst method, put here so the C++ compiler can choose to
/// emit the vtable for the class in this translation unit.
void ReturnInst::setSuccessorV(unsigned idx, BasicBlock *NewSucc) {
  llvm_unreachable("ReturnInst has no successors!");
}

BasicBlock *ReturnInst::getSuccessorV(unsigned idx) const {
  llvm_unreachable("ReturnInst has no successors!");
}

ReturnInst::~ReturnInst() {
}

//===----------------------------------------------------------------------===//
//                        ResumeInst Implementation
//===----------------------------------------------------------------------===//

ResumeInst::ResumeInst(const ResumeInst &RI)
  : TerminatorInst(Type::getVoidTy(RI.getContext()), Instruction::Resume,
                   OperandTraits<ResumeInst>::op_begin(this), 1) {
  Op<0>() = RI.Op<0>();
}

ResumeInst::ResumeInst(Value *Exn, Instruction *InsertBefore)
  : TerminatorInst(Type::getVoidTy(Exn->getContext()), Instruction::Resume,
                   OperandTraits<ResumeInst>::op_begin(this), 1, InsertBefore) {
  Op<0>() = Exn;
}

ResumeInst::ResumeInst(Value *Exn, BasicBlock *InsertAtEnd)
  : TerminatorInst(Type::getVoidTy(Exn->getContext()), Instruction::Resume,
                   OperandTraits<ResumeInst>::op_begin(this), 1, InsertAtEnd) {
  Op<0>() = Exn;
}

unsigned ResumeInst::getNumSuccessorsV() const {
  return getNumSuccessors();
}

void ResumeInst::setSuccessorV(unsigned idx, BasicBlock *NewSucc) {
  llvm_unreachable("ResumeInst has no successors!");
}

BasicBlock *ResumeInst::getSuccessorV(unsigned idx) const {
  llvm_unreachable("ResumeInst has no successors!");
}

//===----------------------------------------------------------------------===//
//                      UnreachableInst Implementation
//===----------------------------------------------------------------------===//

UnreachableInst::UnreachableInst(LLVMContext &Context, 
                                 Instruction *InsertBefore)
  : TerminatorInst(Type::getVoidTy(Context), Instruction::Unreachable,
                   nullptr, 0, InsertBefore) {
}
UnreachableInst::UnreachableInst(LLVMContext &Context, BasicBlock *InsertAtEnd)
  : TerminatorInst(Type::getVoidTy(Context), Instruction::Unreachable,
                   nullptr, 0, InsertAtEnd) {
}

unsigned UnreachableInst::getNumSuccessorsV() const {
  return getNumSuccessors();
}

void UnreachableInst::setSuccessorV(unsigned idx, BasicBlock *NewSucc) {
  llvm_unreachable("UnreachableInst has no successors!");
}

BasicBlock *UnreachableInst::getSuccessorV(unsigned idx) const {
  llvm_unreachable("UnreachableInst has no successors!");
}

//===----------------------------------------------------------------------===//
//                        BranchInst Implementation
//===----------------------------------------------------------------------===//

void BranchInst::AssertOK() {
  if (isConditional())
    assert(getCondition()->getType()->isIntegerTy(1) &&
           "May only branch on boolean predicates!");
}

BranchInst::BranchInst(BasicBlock *IfTrue, Instruction *InsertBefore)
  : TerminatorInst(Type::getVoidTy(IfTrue->getContext()), Instruction::Br,
                   OperandTraits<BranchInst>::op_end(this) - 1,
                   1, InsertBefore) {
  assert(IfTrue && "Branch destination may not be null!");
  Op<-1>() = IfTrue;
}
BranchInst::BranchInst(BasicBlock *IfTrue, BasicBlock *IfFalse, Value *Cond,
                       Instruction *InsertBefore)
  : TerminatorInst(Type::getVoidTy(IfTrue->getContext()), Instruction::Br,
                   OperandTraits<BranchInst>::op_end(this) - 3,
                   3, InsertBefore) {
  Op<-1>() = IfTrue;
  Op<-2>() = IfFalse;
  Op<-3>() = Cond;
#ifndef NDEBUG
  AssertOK();
#endif
}

BranchInst::BranchInst(BasicBlock *IfTrue, BasicBlock *InsertAtEnd)
  : TerminatorInst(Type::getVoidTy(IfTrue->getContext()), Instruction::Br,
                   OperandTraits<BranchInst>::op_end(this) - 1,
                   1, InsertAtEnd) {
  assert(IfTrue && "Branch destination may not be null!");
  Op<-1>() = IfTrue;
}

BranchInst::BranchInst(BasicBlock *IfTrue, BasicBlock *IfFalse, Value *Cond,
           BasicBlock *InsertAtEnd)
  : TerminatorInst(Type::getVoidTy(IfTrue->getContext()), Instruction::Br,
                   OperandTraits<BranchInst>::op_end(this) - 3,
                   3, InsertAtEnd) {
  Op<-1>() = IfTrue;
  Op<-2>() = IfFalse;
  Op<-3>() = Cond;
#ifndef NDEBUG
  AssertOK();
#endif
}


BranchInst::BranchInst(const BranchInst &BI) :
  TerminatorInst(Type::getVoidTy(BI.getContext()), Instruction::Br,
                 OperandTraits<BranchInst>::op_end(this) - BI.getNumOperands(),
                 BI.getNumOperands()) {
  Op<-1>() = BI.Op<-1>();
  if (BI.getNumOperands() != 1) {
    assert(BI.getNumOperands() == 3 && "BR can have 1 or 3 operands!");
    Op<-3>() = BI.Op<-3>();
    Op<-2>() = BI.Op<-2>();
  }
  SubclassOptionalData = BI.SubclassOptionalData;
}

void BranchInst::swapSuccessors() {
  assert(isConditional() &&
         "Cannot swap successors of an unconditional branch");
  Op<-1>().swap(Op<-2>());

  // Update profile metadata if present and it matches our structural
  // expectations.
  MDNode *ProfileData = getMetadata(LLVMContext::MD_prof);
  if (!ProfileData || ProfileData->getNumOperands() != 3)
    return;

  // The first operand is the name. Fetch them backwards and build a new one.
  Metadata *Ops[] = {ProfileData->getOperand(0), ProfileData->getOperand(2),
                     ProfileData->getOperand(1)};
  setMetadata(LLVMContext::MD_prof,
              MDNode::get(ProfileData->getContext(), Ops));
}

BasicBlock *BranchInst::getSuccessorV(unsigned idx) const {
  return getSuccessor(idx);
}
unsigned BranchInst::getNumSuccessorsV() const {
  return getNumSuccessors();
}
void BranchInst::setSuccessorV(unsigned idx, BasicBlock *B) {
  setSuccessor(idx, B);
}


//===----------------------------------------------------------------------===//
//                        AllocaInst Implementation
//===----------------------------------------------------------------------===//

static Value *getAISize(LLVMContext &Context, Value *Amt) {
  if (!Amt)
    Amt = ConstantInt::get(Type::getInt32Ty(Context), 1);
  else {
    assert(!isa<BasicBlock>(Amt) &&
           "Passed basic block into allocation size parameter! Use other ctor");
    assert(Amt->getType()->isIntegerTy() &&
           "Allocation array size is not an integer!");
  }
  return Amt;
}

static unsigned getAS(BasicBlock *BB) {
  if (BB == 0)
    return 0;
  return BB->getModule()->getDataLayout().getAllocaAS();
}

static unsigned getAS(Instruction *I) {
  return getAS(I->getParent());
}

AllocaInst::AllocaInst(Type *Ty, unsigned AS, Value *ArraySize,
                       const Twine &Name, Instruction *InsertBefore)
  : UnaryInstruction(PointerType::get(Ty, AS), Alloca,
                     getAISize(Ty->getContext(), ArraySize), InsertBefore) {
  setAlignment(0);
  assert(!Ty->isVoidTy() && "Cannot allocate void!");
  setName(Name);
}

AllocaInst::AllocaInst(Type *Ty, const Twine &Name, Instruction *InsertBefore)
    : AllocaInst(Ty, /*ArraySize=*/nullptr, Name, InsertBefore) {}

AllocaInst::AllocaInst(Type *Ty, const Twine &Name, BasicBlock *InsertAtEnd)
    : AllocaInst(Ty, /*ArraySize=*/nullptr, Name, InsertAtEnd) {}

AllocaInst::AllocaInst(Type *Ty, Value *ArraySize, const Twine &Name,
                       Instruction *InsertBefore)
    : AllocaInst(Ty, ArraySize, /*Align=*/0, Name, InsertBefore) {}

AllocaInst::AllocaInst(Type *Ty, Value *ArraySize, const Twine &Name,
                       BasicBlock *InsertAtEnd)
    : AllocaInst(Ty, ArraySize, /*Align=*/0, Name, InsertAtEnd) {}

AllocaInst::AllocaInst(Type *Ty, Value *ArraySize, unsigned Align,
                       const Twine &Name, Instruction *InsertBefore)
<<<<<<< HEAD
  : UnaryInstruction(PointerType::get(Ty, getAS(InsertBefore)), Alloca,
                     getAISize(Ty->getContext(), ArraySize), InsertBefore) {
=======
    : UnaryInstruction(PointerType::getUnqual(Ty), Alloca,
                       getAISize(Ty->getContext(), ArraySize), InsertBefore),
      AllocatedType(Ty) {
>>>>>>> 787b9b4e
  setAlignment(Align);
  assert(!Ty->isVoidTy() && "Cannot allocate void!");
  setName(Name);
}

AllocaInst::AllocaInst(Type *Ty, Value *ArraySize, unsigned Align,
                       const Twine &Name, BasicBlock *InsertAtEnd)
<<<<<<< HEAD
  : UnaryInstruction(PointerType::get(Ty, getAS(InsertAtEnd)), Alloca,
                     getAISize(Ty->getContext(), ArraySize), InsertAtEnd) {
=======
    : UnaryInstruction(PointerType::getUnqual(Ty), Alloca,
                       getAISize(Ty->getContext(), ArraySize), InsertAtEnd),
      AllocatedType(Ty) {
>>>>>>> 787b9b4e
  setAlignment(Align);
  assert(!Ty->isVoidTy() && "Cannot allocate void!");
  setName(Name);
}

// Out of line virtual method, so the vtable, etc has a home.
AllocaInst::~AllocaInst() {
}

void AllocaInst::setAlignment(unsigned Align) {
  assert((Align & (Align-1)) == 0 && "Alignment is not a power of 2!");
  assert(Align <= MaximumAlignment &&
         "Alignment is greater than MaximumAlignment!");
  setInstructionSubclassData((getSubclassDataFromInstruction() & ~31) |
                             (Log2_32(Align) + 1));
  assert(getAlignment() == Align && "Alignment representation error!");
}

bool AllocaInst::isArrayAllocation() const {
  if (ConstantInt *CI = dyn_cast<ConstantInt>(getOperand(0)))
    return !CI->isOne();
  return true;
}

/// isStaticAlloca - Return true if this alloca is in the entry block of the
/// function and is a constant size.  If so, the code generator will fold it
/// into the prolog/epilog code, so it is basically free.
bool AllocaInst::isStaticAlloca() const {
  // Must be constant size.
  if (!isa<ConstantInt>(getArraySize())) return false;
  
  // Must be in the entry block.
  const BasicBlock *Parent = getParent();
  return Parent == &Parent->getParent()->front() && !isUsedWithInAlloca();
}

//===----------------------------------------------------------------------===//
//                           LoadInst Implementation
//===----------------------------------------------------------------------===//

void LoadInst::AssertOK() {
  assert(getOperand(0)->getType()->isPointerTy() &&
         "Ptr must have pointer type.");
  assert(!(isAtomic() && getAlignment() == 0) &&
         "Alignment required for atomic load");
}

LoadInst::LoadInst(Value *Ptr, const Twine &Name, Instruction *InsertBef)
    : LoadInst(Ptr, Name, /*isVolatile=*/false, InsertBef) {}

LoadInst::LoadInst(Value *Ptr, const Twine &Name, BasicBlock *InsertAE)
    : LoadInst(Ptr, Name, /*isVolatile=*/false, InsertAE) {}

LoadInst::LoadInst(Type *Ty, Value *Ptr, const Twine &Name, bool isVolatile,
                   Instruction *InsertBef)
    : LoadInst(Ty, Ptr, Name, isVolatile, /*Align=*/0, InsertBef) {}

LoadInst::LoadInst(Value *Ptr, const Twine &Name, bool isVolatile,
                   BasicBlock *InsertAE)
    : LoadInst(Ptr, Name, isVolatile, /*Align=*/0, InsertAE) {}

LoadInst::LoadInst(Type *Ty, Value *Ptr, const Twine &Name, bool isVolatile,
                   unsigned Align, Instruction *InsertBef)
    : LoadInst(Ty, Ptr, Name, isVolatile, Align, NotAtomic, CrossThread,
               InsertBef) {}

LoadInst::LoadInst(Value *Ptr, const Twine &Name, bool isVolatile,
                   unsigned Align, BasicBlock *InsertAE)
    : LoadInst(Ptr, Name, isVolatile, Align, NotAtomic, CrossThread, InsertAE) {
}

LoadInst::LoadInst(Type *Ty, Value *Ptr, const Twine &Name, bool isVolatile,
                   unsigned Align, AtomicOrdering Order,
                   SynchronizationScope SynchScope, Instruction *InsertBef)
    : UnaryInstruction(Ty, Load, Ptr, InsertBef) {
  assert(Ty == cast<PointerType>(Ptr->getType())->getElementType());
  setVolatile(isVolatile);
  setAlignment(Align);
  setAtomic(Order, SynchScope);
  AssertOK();
  setName(Name);
}

LoadInst::LoadInst(Value *Ptr, const Twine &Name, bool isVolatile, 
                   unsigned Align, AtomicOrdering Order,
                   SynchronizationScope SynchScope,
                   BasicBlock *InsertAE)
  : UnaryInstruction(cast<PointerType>(Ptr->getType())->getElementType(),
                     Load, Ptr, InsertAE) {
  setVolatile(isVolatile);
  setAlignment(Align);
  setAtomic(Order, SynchScope);
  AssertOK();
  setName(Name);
}

LoadInst::LoadInst(Value *Ptr, const char *Name, Instruction *InsertBef)
  : UnaryInstruction(cast<PointerType>(Ptr->getType())->getElementType(),
                     Load, Ptr, InsertBef) {
  setVolatile(false);
  setAlignment(0);
  setAtomic(NotAtomic);
  AssertOK();
  if (Name && Name[0]) setName(Name);
}

LoadInst::LoadInst(Value *Ptr, const char *Name, BasicBlock *InsertAE)
  : UnaryInstruction(cast<PointerType>(Ptr->getType())->getElementType(),
                     Load, Ptr, InsertAE) {
  setVolatile(false);
  setAlignment(0);
  setAtomic(NotAtomic);
  AssertOK();
  if (Name && Name[0]) setName(Name);
}

LoadInst::LoadInst(Type *Ty, Value *Ptr, const char *Name, bool isVolatile,
                   Instruction *InsertBef)
    : UnaryInstruction(Ty, Load, Ptr, InsertBef) {
  assert(Ty == cast<PointerType>(Ptr->getType())->getElementType());
  setVolatile(isVolatile);
  setAlignment(0);
  setAtomic(NotAtomic);
  AssertOK();
  if (Name && Name[0]) setName(Name);
}

LoadInst::LoadInst(Value *Ptr, const char *Name, bool isVolatile,
                   BasicBlock *InsertAE)
  : UnaryInstruction(cast<PointerType>(Ptr->getType())->getElementType(),
                     Load, Ptr, InsertAE) {
  setVolatile(isVolatile);
  setAlignment(0);
  setAtomic(NotAtomic);
  AssertOK();
  if (Name && Name[0]) setName(Name);
}

void LoadInst::setAlignment(unsigned Align) {
  assert((Align & (Align-1)) == 0 && "Alignment is not a power of 2!");
  assert(Align <= MaximumAlignment &&
         "Alignment is greater than MaximumAlignment!");
  setInstructionSubclassData((getSubclassDataFromInstruction() & ~(31 << 1)) |
                             ((Log2_32(Align)+1)<<1));
  assert(getAlignment() == Align && "Alignment representation error!");
}

//===----------------------------------------------------------------------===//
//                           StoreInst Implementation
//===----------------------------------------------------------------------===//

void StoreInst::AssertOK() {
  assert(getOperand(0) && getOperand(1) && "Both operands must be non-null!");
  assert(getOperand(1)->getType()->isPointerTy() &&
         "Ptr must have pointer type!");
  assert(getOperand(0)->getType() ==
                 cast<PointerType>(getOperand(1)->getType())->getElementType()
         && "Ptr must be a pointer to Val type!");
  assert(!(isAtomic() && getAlignment() == 0) &&
         "Alignment required for atomic store");
}

StoreInst::StoreInst(Value *val, Value *addr, Instruction *InsertBefore)
    : StoreInst(val, addr, /*isVolatile=*/false, InsertBefore) {}

StoreInst::StoreInst(Value *val, Value *addr, BasicBlock *InsertAtEnd)
    : StoreInst(val, addr, /*isVolatile=*/false, InsertAtEnd) {}

StoreInst::StoreInst(Value *val, Value *addr, bool isVolatile,
                     Instruction *InsertBefore)
    : StoreInst(val, addr, isVolatile, /*Align=*/0, InsertBefore) {}

StoreInst::StoreInst(Value *val, Value *addr, bool isVolatile,
                     BasicBlock *InsertAtEnd)
    : StoreInst(val, addr, isVolatile, /*Align=*/0, InsertAtEnd) {}

StoreInst::StoreInst(Value *val, Value *addr, bool isVolatile, unsigned Align,
                     Instruction *InsertBefore)
    : StoreInst(val, addr, isVolatile, Align, NotAtomic, CrossThread,
                InsertBefore) {}

StoreInst::StoreInst(Value *val, Value *addr, bool isVolatile, unsigned Align,
                     BasicBlock *InsertAtEnd)
    : StoreInst(val, addr, isVolatile, Align, NotAtomic, CrossThread,
                InsertAtEnd) {}

StoreInst::StoreInst(Value *val, Value *addr, bool isVolatile,
                     unsigned Align, AtomicOrdering Order,
                     SynchronizationScope SynchScope,
                     Instruction *InsertBefore)
  : Instruction(Type::getVoidTy(val->getContext()), Store,
                OperandTraits<StoreInst>::op_begin(this),
                OperandTraits<StoreInst>::operands(this),
                InsertBefore) {
  Op<0>() = val;
  Op<1>() = addr;
  setVolatile(isVolatile);
  setAlignment(Align);
  setAtomic(Order, SynchScope);
  AssertOK();
}

StoreInst::StoreInst(Value *val, Value *addr, bool isVolatile,
                     unsigned Align, AtomicOrdering Order,
                     SynchronizationScope SynchScope,
                     BasicBlock *InsertAtEnd)
  : Instruction(Type::getVoidTy(val->getContext()), Store,
                OperandTraits<StoreInst>::op_begin(this),
                OperandTraits<StoreInst>::operands(this),
                InsertAtEnd) {
  Op<0>() = val;
  Op<1>() = addr;
  setVolatile(isVolatile);
  setAlignment(Align);
  setAtomic(Order, SynchScope);
  AssertOK();
}

void StoreInst::setAlignment(unsigned Align) {
  assert((Align & (Align-1)) == 0 && "Alignment is not a power of 2!");
  assert(Align <= MaximumAlignment &&
         "Alignment is greater than MaximumAlignment!");
  setInstructionSubclassData((getSubclassDataFromInstruction() & ~(31 << 1)) |
                             ((Log2_32(Align)+1) << 1));
  assert(getAlignment() == Align && "Alignment representation error!");
}

//===----------------------------------------------------------------------===//
//                       AtomicCmpXchgInst Implementation
//===----------------------------------------------------------------------===//

void AtomicCmpXchgInst::Init(Value *Ptr, Value *Cmp, Value *NewVal,
                             AtomicOrdering SuccessOrdering,
                             AtomicOrdering FailureOrdering,
                             SynchronizationScope SynchScope) {
  Op<0>() = Ptr;
  Op<1>() = Cmp;
  Op<2>() = NewVal;
  setSuccessOrdering(SuccessOrdering);
  setFailureOrdering(FailureOrdering);
  setSynchScope(SynchScope);

  assert(getOperand(0) && getOperand(1) && getOperand(2) &&
         "All operands must be non-null!");
  assert(getOperand(0)->getType()->isPointerTy() &&
         "Ptr must have pointer type!");
  assert(getOperand(1)->getType() ==
                 cast<PointerType>(getOperand(0)->getType())->getElementType()
         && "Ptr must be a pointer to Cmp type!");
  assert(getOperand(2)->getType() ==
                 cast<PointerType>(getOperand(0)->getType())->getElementType()
         && "Ptr must be a pointer to NewVal type!");
  assert(SuccessOrdering != NotAtomic &&
         "AtomicCmpXchg instructions must be atomic!");
  assert(FailureOrdering != NotAtomic &&
         "AtomicCmpXchg instructions must be atomic!");
  assert(SuccessOrdering >= FailureOrdering &&
         "AtomicCmpXchg success ordering must be at least as strong as fail");
  assert(FailureOrdering != Release && FailureOrdering != AcquireRelease &&
         "AtomicCmpXchg failure ordering cannot include release semantics");
}

AtomicCmpXchgInst::AtomicCmpXchgInst(Value *Ptr, Value *Cmp, Value *NewVal,
                                     AtomicOrdering SuccessOrdering,
                                     AtomicOrdering FailureOrdering,
                                     SynchronizationScope SynchScope,
                                     Instruction *InsertBefore)
    : Instruction(
          StructType::get(Cmp->getType(), Type::getInt1Ty(Cmp->getContext()),
                          nullptr),
          AtomicCmpXchg, OperandTraits<AtomicCmpXchgInst>::op_begin(this),
          OperandTraits<AtomicCmpXchgInst>::operands(this), InsertBefore) {
  Init(Ptr, Cmp, NewVal, SuccessOrdering, FailureOrdering, SynchScope);
}

AtomicCmpXchgInst::AtomicCmpXchgInst(Value *Ptr, Value *Cmp, Value *NewVal,
                                     AtomicOrdering SuccessOrdering,
                                     AtomicOrdering FailureOrdering,
                                     SynchronizationScope SynchScope,
                                     BasicBlock *InsertAtEnd)
    : Instruction(
          StructType::get(Cmp->getType(), Type::getInt1Ty(Cmp->getContext()),
                          nullptr),
          AtomicCmpXchg, OperandTraits<AtomicCmpXchgInst>::op_begin(this),
          OperandTraits<AtomicCmpXchgInst>::operands(this), InsertAtEnd) {
  Init(Ptr, Cmp, NewVal, SuccessOrdering, FailureOrdering, SynchScope);
}

//===----------------------------------------------------------------------===//
//                       AtomicRMWInst Implementation
//===----------------------------------------------------------------------===//

void AtomicRMWInst::Init(BinOp Operation, Value *Ptr, Value *Val,
                         AtomicOrdering Ordering,
                         SynchronizationScope SynchScope) {
  Op<0>() = Ptr;
  Op<1>() = Val;
  setOperation(Operation);
  setOrdering(Ordering);
  setSynchScope(SynchScope);

  assert(getOperand(0) && getOperand(1) &&
         "All operands must be non-null!");
  assert(getOperand(0)->getType()->isPointerTy() &&
         "Ptr must have pointer type!");
  assert(getOperand(1)->getType() ==
         cast<PointerType>(getOperand(0)->getType())->getElementType()
         && "Ptr must be a pointer to Val type!");
  assert(Ordering != NotAtomic &&
         "AtomicRMW instructions must be atomic!");
}

AtomicRMWInst::AtomicRMWInst(BinOp Operation, Value *Ptr, Value *Val,
                             AtomicOrdering Ordering,
                             SynchronizationScope SynchScope,
                             Instruction *InsertBefore)
  : Instruction(Val->getType(), AtomicRMW,
                OperandTraits<AtomicRMWInst>::op_begin(this),
                OperandTraits<AtomicRMWInst>::operands(this),
                InsertBefore) {
  Init(Operation, Ptr, Val, Ordering, SynchScope);
}

AtomicRMWInst::AtomicRMWInst(BinOp Operation, Value *Ptr, Value *Val,
                             AtomicOrdering Ordering,
                             SynchronizationScope SynchScope,
                             BasicBlock *InsertAtEnd)
  : Instruction(Val->getType(), AtomicRMW,
                OperandTraits<AtomicRMWInst>::op_begin(this),
                OperandTraits<AtomicRMWInst>::operands(this),
                InsertAtEnd) {
  Init(Operation, Ptr, Val, Ordering, SynchScope);
}

//===----------------------------------------------------------------------===//
//                       FenceInst Implementation
//===----------------------------------------------------------------------===//

FenceInst::FenceInst(LLVMContext &C, AtomicOrdering Ordering, 
                     SynchronizationScope SynchScope,
                     Instruction *InsertBefore)
  : Instruction(Type::getVoidTy(C), Fence, nullptr, 0, InsertBefore) {
  setOrdering(Ordering);
  setSynchScope(SynchScope);
}

FenceInst::FenceInst(LLVMContext &C, AtomicOrdering Ordering, 
                     SynchronizationScope SynchScope,
                     BasicBlock *InsertAtEnd)
  : Instruction(Type::getVoidTy(C), Fence, nullptr, 0, InsertAtEnd) {
  setOrdering(Ordering);
  setSynchScope(SynchScope);
}

//===----------------------------------------------------------------------===//
//                       GetElementPtrInst Implementation
//===----------------------------------------------------------------------===//

void GetElementPtrInst::init(Value *Ptr, ArrayRef<Value *> IdxList,
                             const Twine &Name) {
  assert(getNumOperands() == 1 + IdxList.size() &&
         "NumOperands not initialized?");
  Op<0>() = Ptr;
  std::copy(IdxList.begin(), IdxList.end(), op_begin() + 1);
  setName(Name);
}

GetElementPtrInst::GetElementPtrInst(const GetElementPtrInst &GEPI)
    : Instruction(GEPI.getType(), GetElementPtr,
                  OperandTraits<GetElementPtrInst>::op_end(this) -
                      GEPI.getNumOperands(),
                  GEPI.getNumOperands()),
      SourceElementType(GEPI.SourceElementType),
      ResultElementType(GEPI.ResultElementType) {
  std::copy(GEPI.op_begin(), GEPI.op_end(), op_begin());
  SubclassOptionalData = GEPI.SubclassOptionalData;
}

/// getIndexedType - Returns the type of the element that would be accessed with
/// a gep instruction with the specified parameters.
///
/// The Idxs pointer should point to a continuous piece of memory containing the
/// indices, either as Value* or uint64_t.
///
/// A null type is returned if the indices are invalid for the specified
/// pointer type.
///
template <typename IndexTy>
static Type *getIndexedTypeInternal(Type *Agg, ArrayRef<IndexTy> IdxList) {
  // Handle the special case of the empty set index set, which is always valid.
  if (IdxList.empty())
    return Agg;

  // If there is at least one index, the top level type must be sized, otherwise
  // it cannot be 'stepped over'.
  if (!Agg->isSized())
    return nullptr;

  unsigned CurIdx = 1;
  for (; CurIdx != IdxList.size(); ++CurIdx) {
    CompositeType *CT = dyn_cast<CompositeType>(Agg);
    if (!CT || CT->isPointerTy()) return nullptr;
    IndexTy Index = IdxList[CurIdx];
    if (!CT->indexValid(Index)) return nullptr;
    Agg = CT->getTypeAtIndex(Index);
  }
  return CurIdx == IdxList.size() ? Agg : nullptr;
}

Type *GetElementPtrInst::getIndexedType(Type *Ty, ArrayRef<Value *> IdxList) {
  return getIndexedTypeInternal(Ty, IdxList);
}

Type *GetElementPtrInst::getIndexedType(Type *Ty,
                                        ArrayRef<Constant *> IdxList) {
  return getIndexedTypeInternal(Ty, IdxList);
}

Type *GetElementPtrInst::getIndexedType(Type *Ty, ArrayRef<uint64_t> IdxList) {
  return getIndexedTypeInternal(Ty, IdxList);
}

/// hasAllZeroIndices - Return true if all of the indices of this GEP are
/// zeros.  If so, the result pointer and the first operand have the same
/// value, just potentially different types.
bool GetElementPtrInst::hasAllZeroIndices() const {
  for (unsigned i = 1, e = getNumOperands(); i != e; ++i) {
    if (ConstantInt *CI = dyn_cast<ConstantInt>(getOperand(i))) {
      if (!CI->isZero()) return false;
    } else {
      return false;
    }
  }
  return true;
}

/// hasAllConstantIndices - Return true if all of the indices of this GEP are
/// constant integers.  If so, the result pointer and the first operand have
/// a constant offset between them.
bool GetElementPtrInst::hasAllConstantIndices() const {
  for (unsigned i = 1, e = getNumOperands(); i != e; ++i) {
    if (!isa<ConstantInt>(getOperand(i)))
      return false;
  }
  return true;
}

void GetElementPtrInst::setIsInBounds(bool B) {
  cast<GEPOperator>(this)->setIsInBounds(B);
}

bool GetElementPtrInst::isInBounds() const {
  return cast<GEPOperator>(this)->isInBounds();
}

bool GetElementPtrInst::accumulateConstantOffset(const DataLayout &DL,
                                                 APInt &Offset) const {
  // Delegate to the generic GEPOperator implementation.
  return cast<GEPOperator>(this)->accumulateConstantOffset(DL, Offset);
}

//===----------------------------------------------------------------------===//
//                           ExtractElementInst Implementation
//===----------------------------------------------------------------------===//

ExtractElementInst::ExtractElementInst(Value *Val, Value *Index,
                                       const Twine &Name,
                                       Instruction *InsertBef)
  : Instruction(cast<VectorType>(Val->getType())->getElementType(),
                ExtractElement,
                OperandTraits<ExtractElementInst>::op_begin(this),
                2, InsertBef) {
  assert(isValidOperands(Val, Index) &&
         "Invalid extractelement instruction operands!");
  Op<0>() = Val;
  Op<1>() = Index;
  setName(Name);
}

ExtractElementInst::ExtractElementInst(Value *Val, Value *Index,
                                       const Twine &Name,
                                       BasicBlock *InsertAE)
  : Instruction(cast<VectorType>(Val->getType())->getElementType(),
                ExtractElement,
                OperandTraits<ExtractElementInst>::op_begin(this),
                2, InsertAE) {
  assert(isValidOperands(Val, Index) &&
         "Invalid extractelement instruction operands!");

  Op<0>() = Val;
  Op<1>() = Index;
  setName(Name);
}


bool ExtractElementInst::isValidOperands(const Value *Val, const Value *Index) {
  if (!Val->getType()->isVectorTy() || !Index->getType()->isIntegerTy())
    return false;
  return true;
}


//===----------------------------------------------------------------------===//
//                           InsertElementInst Implementation
//===----------------------------------------------------------------------===//

InsertElementInst::InsertElementInst(Value *Vec, Value *Elt, Value *Index,
                                     const Twine &Name,
                                     Instruction *InsertBef)
  : Instruction(Vec->getType(), InsertElement,
                OperandTraits<InsertElementInst>::op_begin(this),
                3, InsertBef) {
  assert(isValidOperands(Vec, Elt, Index) &&
         "Invalid insertelement instruction operands!");
  Op<0>() = Vec;
  Op<1>() = Elt;
  Op<2>() = Index;
  setName(Name);
}

InsertElementInst::InsertElementInst(Value *Vec, Value *Elt, Value *Index,
                                     const Twine &Name,
                                     BasicBlock *InsertAE)
  : Instruction(Vec->getType(), InsertElement,
                OperandTraits<InsertElementInst>::op_begin(this),
                3, InsertAE) {
  assert(isValidOperands(Vec, Elt, Index) &&
         "Invalid insertelement instruction operands!");

  Op<0>() = Vec;
  Op<1>() = Elt;
  Op<2>() = Index;
  setName(Name);
}

bool InsertElementInst::isValidOperands(const Value *Vec, const Value *Elt, 
                                        const Value *Index) {
  if (!Vec->getType()->isVectorTy())
    return false;   // First operand of insertelement must be vector type.
  
  if (Elt->getType() != cast<VectorType>(Vec->getType())->getElementType())
    return false;// Second operand of insertelement must be vector element type.
    
  if (!Index->getType()->isIntegerTy())
    return false;  // Third operand of insertelement must be i32.
  return true;
}


//===----------------------------------------------------------------------===//
//                      ShuffleVectorInst Implementation
//===----------------------------------------------------------------------===//

ShuffleVectorInst::ShuffleVectorInst(Value *V1, Value *V2, Value *Mask,
                                     const Twine &Name,
                                     Instruction *InsertBefore)
: Instruction(VectorType::get(cast<VectorType>(V1->getType())->getElementType(),
                cast<VectorType>(Mask->getType())->getNumElements()),
              ShuffleVector,
              OperandTraits<ShuffleVectorInst>::op_begin(this),
              OperandTraits<ShuffleVectorInst>::operands(this),
              InsertBefore) {
  assert(isValidOperands(V1, V2, Mask) &&
         "Invalid shuffle vector instruction operands!");
  Op<0>() = V1;
  Op<1>() = V2;
  Op<2>() = Mask;
  setName(Name);
}

ShuffleVectorInst::ShuffleVectorInst(Value *V1, Value *V2, Value *Mask,
                                     const Twine &Name,
                                     BasicBlock *InsertAtEnd)
: Instruction(VectorType::get(cast<VectorType>(V1->getType())->getElementType(),
                cast<VectorType>(Mask->getType())->getNumElements()),
              ShuffleVector,
              OperandTraits<ShuffleVectorInst>::op_begin(this),
              OperandTraits<ShuffleVectorInst>::operands(this),
              InsertAtEnd) {
  assert(isValidOperands(V1, V2, Mask) &&
         "Invalid shuffle vector instruction operands!");

  Op<0>() = V1;
  Op<1>() = V2;
  Op<2>() = Mask;
  setName(Name);
}

bool ShuffleVectorInst::isValidOperands(const Value *V1, const Value *V2,
                                        const Value *Mask) {
  // V1 and V2 must be vectors of the same type.
  if (!V1->getType()->isVectorTy() || V1->getType() != V2->getType())
    return false;
  
  // Mask must be vector of i32.
  VectorType *MaskTy = dyn_cast<VectorType>(Mask->getType());
  if (!MaskTy || !MaskTy->getElementType()->isIntegerTy(32))
    return false;

  // Check to see if Mask is valid.
  if (isa<UndefValue>(Mask) || isa<ConstantAggregateZero>(Mask))
    return true;

  if (const ConstantVector *MV = dyn_cast<ConstantVector>(Mask)) {
    unsigned V1Size = cast<VectorType>(V1->getType())->getNumElements();
    for (Value *Op : MV->operands()) {
      if (ConstantInt *CI = dyn_cast<ConstantInt>(Op)) {
        if (CI->uge(V1Size*2))
          return false;
      } else if (!isa<UndefValue>(Op)) {
        return false;
      }
    }
    return true;
  }
  
  if (const ConstantDataSequential *CDS =
        dyn_cast<ConstantDataSequential>(Mask)) {
    unsigned V1Size = cast<VectorType>(V1->getType())->getNumElements();
    for (unsigned i = 0, e = MaskTy->getNumElements(); i != e; ++i)
      if (CDS->getElementAsInteger(i) >= V1Size*2)
        return false;
    return true;
  }
  
  // The bitcode reader can create a place holder for a forward reference
  // used as the shuffle mask. When this occurs, the shuffle mask will
  // fall into this case and fail. To avoid this error, do this bit of
  // ugliness to allow such a mask pass.
  if (const ConstantExpr *CE = dyn_cast<ConstantExpr>(Mask))
    if (CE->getOpcode() == Instruction::UserOp1)
      return true;

  return false;
}

/// getMaskValue - Return the index from the shuffle mask for the specified
/// output result.  This is either -1 if the element is undef or a number less
/// than 2*numelements.
int ShuffleVectorInst::getMaskValue(Constant *Mask, unsigned i) {
  assert(i < Mask->getType()->getVectorNumElements() && "Index out of range");
  if (ConstantDataSequential *CDS =dyn_cast<ConstantDataSequential>(Mask))
    return CDS->getElementAsInteger(i);
  Constant *C = Mask->getAggregateElement(i);
  if (isa<UndefValue>(C))
    return -1;
  return cast<ConstantInt>(C)->getZExtValue();
}

/// getShuffleMask - Return the full mask for this instruction, where each
/// element is the element number and undef's are returned as -1.
void ShuffleVectorInst::getShuffleMask(Constant *Mask,
                                       SmallVectorImpl<int> &Result) {
  unsigned NumElts = Mask->getType()->getVectorNumElements();
  
  if (ConstantDataSequential *CDS=dyn_cast<ConstantDataSequential>(Mask)) {
    for (unsigned i = 0; i != NumElts; ++i)
      Result.push_back(CDS->getElementAsInteger(i));
    return;
  }    
  for (unsigned i = 0; i != NumElts; ++i) {
    Constant *C = Mask->getAggregateElement(i);
    Result.push_back(isa<UndefValue>(C) ? -1 :
                     cast<ConstantInt>(C)->getZExtValue());
  }
}


//===----------------------------------------------------------------------===//
//                             InsertValueInst Class
//===----------------------------------------------------------------------===//

void InsertValueInst::init(Value *Agg, Value *Val, ArrayRef<unsigned> Idxs, 
                           const Twine &Name) {
  assert(getNumOperands() == 2 && "NumOperands not initialized?");

  // There's no fundamental reason why we require at least one index
  // (other than weirdness with &*IdxBegin being invalid; see
  // getelementptr's init routine for example). But there's no
  // present need to support it.
  assert(Idxs.size() > 0 && "InsertValueInst must have at least one index");

  assert(ExtractValueInst::getIndexedType(Agg->getType(), Idxs) ==
         Val->getType() && "Inserted value must match indexed type!");
  Op<0>() = Agg;
  Op<1>() = Val;

  Indices.append(Idxs.begin(), Idxs.end());
  setName(Name);
}

InsertValueInst::InsertValueInst(const InsertValueInst &IVI)
  : Instruction(IVI.getType(), InsertValue,
                OperandTraits<InsertValueInst>::op_begin(this), 2),
    Indices(IVI.Indices) {
  Op<0>() = IVI.getOperand(0);
  Op<1>() = IVI.getOperand(1);
  SubclassOptionalData = IVI.SubclassOptionalData;
}

//===----------------------------------------------------------------------===//
//                             ExtractValueInst Class
//===----------------------------------------------------------------------===//

void ExtractValueInst::init(ArrayRef<unsigned> Idxs, const Twine &Name) {
  assert(getNumOperands() == 1 && "NumOperands not initialized?");

  // There's no fundamental reason why we require at least one index.
  // But there's no present need to support it.
  assert(Idxs.size() > 0 && "ExtractValueInst must have at least one index");

  Indices.append(Idxs.begin(), Idxs.end());
  setName(Name);
}

ExtractValueInst::ExtractValueInst(const ExtractValueInst &EVI)
  : UnaryInstruction(EVI.getType(), ExtractValue, EVI.getOperand(0)),
    Indices(EVI.Indices) {
  SubclassOptionalData = EVI.SubclassOptionalData;
}

// getIndexedType - Returns the type of the element that would be extracted
// with an extractvalue instruction with the specified parameters.
//
// A null type is returned if the indices are invalid for the specified
// pointer type.
//
Type *ExtractValueInst::getIndexedType(Type *Agg,
                                       ArrayRef<unsigned> Idxs) {
  for (unsigned Index : Idxs) {
    // We can't use CompositeType::indexValid(Index) here.
    // indexValid() always returns true for arrays because getelementptr allows
    // out-of-bounds indices. Since we don't allow those for extractvalue and
    // insertvalue we need to check array indexing manually.
    // Since the only other types we can index into are struct types it's just
    // as easy to check those manually as well.
    if (ArrayType *AT = dyn_cast<ArrayType>(Agg)) {
      if (Index >= AT->getNumElements())
        return nullptr;
    } else if (StructType *ST = dyn_cast<StructType>(Agg)) {
      if (Index >= ST->getNumElements())
        return nullptr;
    } else {
      // Not a valid type to index into.
      return nullptr;
    }

    Agg = cast<CompositeType>(Agg)->getTypeAtIndex(Index);
  }
  return const_cast<Type*>(Agg);
}

//===----------------------------------------------------------------------===//
//                             BinaryOperator Class
//===----------------------------------------------------------------------===//

BinaryOperator::BinaryOperator(BinaryOps iType, Value *S1, Value *S2,
                               Type *Ty, const Twine &Name,
                               Instruction *InsertBefore)
  : Instruction(Ty, iType,
                OperandTraits<BinaryOperator>::op_begin(this),
                OperandTraits<BinaryOperator>::operands(this),
                InsertBefore) {
  Op<0>() = S1;
  Op<1>() = S2;
  init(iType);
  setName(Name);
}

BinaryOperator::BinaryOperator(BinaryOps iType, Value *S1, Value *S2, 
                               Type *Ty, const Twine &Name,
                               BasicBlock *InsertAtEnd)
  : Instruction(Ty, iType,
                OperandTraits<BinaryOperator>::op_begin(this),
                OperandTraits<BinaryOperator>::operands(this),
                InsertAtEnd) {
  Op<0>() = S1;
  Op<1>() = S2;
  init(iType);
  setName(Name);
}


void BinaryOperator::init(BinaryOps iType) {
  Value *LHS = getOperand(0), *RHS = getOperand(1);
  (void)LHS; (void)RHS; // Silence warnings.
  assert(LHS->getType() == RHS->getType() &&
         "Binary operator operand types must match!");
#ifndef NDEBUG
  switch (iType) {
  case Add: case Sub:
  case Mul:
    assert(getType() == LHS->getType() &&
           "Arithmetic operation should return same type as operands!");
    assert(getType()->isIntOrIntVectorTy() &&
           "Tried to create an integer operation on a non-integer type!");
    break;
  case FAdd: case FSub:
  case FMul:
    assert(getType() == LHS->getType() &&
           "Arithmetic operation should return same type as operands!");
    assert(getType()->isFPOrFPVectorTy() &&
           "Tried to create a floating-point operation on a "
           "non-floating-point type!");
    break;
  case UDiv: 
  case SDiv: 
    assert(getType() == LHS->getType() &&
           "Arithmetic operation should return same type as operands!");
    assert((getType()->isIntegerTy() || (getType()->isVectorTy() && 
            cast<VectorType>(getType())->getElementType()->isIntegerTy())) &&
           "Incorrect operand type (not integer) for S/UDIV");
    break;
  case FDiv:
    assert(getType() == LHS->getType() &&
           "Arithmetic operation should return same type as operands!");
    assert(getType()->isFPOrFPVectorTy() &&
           "Incorrect operand type (not floating point) for FDIV");
    break;
  case URem: 
  case SRem: 
    assert(getType() == LHS->getType() &&
           "Arithmetic operation should return same type as operands!");
    assert((getType()->isIntegerTy() || (getType()->isVectorTy() && 
            cast<VectorType>(getType())->getElementType()->isIntegerTy())) &&
           "Incorrect operand type (not integer) for S/UREM");
    break;
  case FRem:
    assert(getType() == LHS->getType() &&
           "Arithmetic operation should return same type as operands!");
    assert(getType()->isFPOrFPVectorTy() &&
           "Incorrect operand type (not floating point) for FREM");
    break;
  case Shl:
  case LShr:
  case AShr:
    assert(getType() == LHS->getType() &&
           "Shift operation should return same type as operands!");
    assert((getType()->isIntegerTy() ||
            (getType()->isVectorTy() && 
             cast<VectorType>(getType())->getElementType()->isIntegerTy())) &&
           "Tried to create a shift operation on a non-integral type!");
    break;
  case And: case Or:
  case Xor:
    assert(getType() == LHS->getType() &&
           "Logical operation should return same type as operands!");
    assert((getType()->isIntegerTy() ||
            (getType()->isVectorTy() && 
             cast<VectorType>(getType())->getElementType()->isIntegerTy())) &&
           "Tried to create a logical operation on a non-integral type!");
    break;
  default:
    break;
  }
#endif
}

BinaryOperator *BinaryOperator::Create(BinaryOps Op, Value *S1, Value *S2,
                                       const Twine &Name,
                                       Instruction *InsertBefore) {
  assert(S1->getType() == S2->getType() &&
         "Cannot create binary operator with two operands of differing type!");
  return new BinaryOperator(Op, S1, S2, S1->getType(), Name, InsertBefore);
}

BinaryOperator *BinaryOperator::Create(BinaryOps Op, Value *S1, Value *S2,
                                       const Twine &Name,
                                       BasicBlock *InsertAtEnd) {
  BinaryOperator *Res = Create(Op, S1, S2, Name);
  InsertAtEnd->getInstList().push_back(Res);
  return Res;
}

BinaryOperator *BinaryOperator::CreateNeg(Value *Op, const Twine &Name,
                                          Instruction *InsertBefore) {
  Value *zero = ConstantFP::getZeroValueForNegation(Op->getType());
  return new BinaryOperator(Instruction::Sub,
                            zero, Op,
                            Op->getType(), Name, InsertBefore);
}

BinaryOperator *BinaryOperator::CreateNeg(Value *Op, const Twine &Name,
                                          BasicBlock *InsertAtEnd) {
  Value *zero = ConstantFP::getZeroValueForNegation(Op->getType());
  return new BinaryOperator(Instruction::Sub,
                            zero, Op,
                            Op->getType(), Name, InsertAtEnd);
}

BinaryOperator *BinaryOperator::CreateNSWNeg(Value *Op, const Twine &Name,
                                             Instruction *InsertBefore) {
  Value *zero = ConstantFP::getZeroValueForNegation(Op->getType());
  return BinaryOperator::CreateNSWSub(zero, Op, Name, InsertBefore);
}

BinaryOperator *BinaryOperator::CreateNSWNeg(Value *Op, const Twine &Name,
                                             BasicBlock *InsertAtEnd) {
  Value *zero = ConstantFP::getZeroValueForNegation(Op->getType());
  return BinaryOperator::CreateNSWSub(zero, Op, Name, InsertAtEnd);
}

BinaryOperator *BinaryOperator::CreateNUWNeg(Value *Op, const Twine &Name,
                                             Instruction *InsertBefore) {
  Value *zero = ConstantFP::getZeroValueForNegation(Op->getType());
  return BinaryOperator::CreateNUWSub(zero, Op, Name, InsertBefore);
}

BinaryOperator *BinaryOperator::CreateNUWNeg(Value *Op, const Twine &Name,
                                             BasicBlock *InsertAtEnd) {
  Value *zero = ConstantFP::getZeroValueForNegation(Op->getType());
  return BinaryOperator::CreateNUWSub(zero, Op, Name, InsertAtEnd);
}

BinaryOperator *BinaryOperator::CreateFNeg(Value *Op, const Twine &Name,
                                           Instruction *InsertBefore) {
  Value *zero = ConstantFP::getZeroValueForNegation(Op->getType());
  return new BinaryOperator(Instruction::FSub, zero, Op,
                            Op->getType(), Name, InsertBefore);
}

BinaryOperator *BinaryOperator::CreateFNeg(Value *Op, const Twine &Name,
                                           BasicBlock *InsertAtEnd) {
  Value *zero = ConstantFP::getZeroValueForNegation(Op->getType());
  return new BinaryOperator(Instruction::FSub, zero, Op,
                            Op->getType(), Name, InsertAtEnd);
}

BinaryOperator *BinaryOperator::CreateNot(Value *Op, const Twine &Name,
                                          Instruction *InsertBefore) {
  Constant *C = Constant::getAllOnesValue(Op->getType());
  return new BinaryOperator(Instruction::Xor, Op, C,
                            Op->getType(), Name, InsertBefore);
}

BinaryOperator *BinaryOperator::CreateNot(Value *Op, const Twine &Name,
                                          BasicBlock *InsertAtEnd) {
  Constant *AllOnes = Constant::getAllOnesValue(Op->getType());
  return new BinaryOperator(Instruction::Xor, Op, AllOnes,
                            Op->getType(), Name, InsertAtEnd);
}


// isConstantAllOnes - Helper function for several functions below
static inline bool isConstantAllOnes(const Value *V) {
  if (const Constant *C = dyn_cast<Constant>(V))
    return C->isAllOnesValue();
  return false;
}

bool BinaryOperator::isNeg(const Value *V) {
  if (const BinaryOperator *Bop = dyn_cast<BinaryOperator>(V))
    if (Bop->getOpcode() == Instruction::Sub)
      if (Constant* C = dyn_cast<Constant>(Bop->getOperand(0)))
        return C->isNegativeZeroValue();
  return false;
}

bool BinaryOperator::isFNeg(const Value *V, bool IgnoreZeroSign) {
  if (const BinaryOperator *Bop = dyn_cast<BinaryOperator>(V))
    if (Bop->getOpcode() == Instruction::FSub)
      if (Constant* C = dyn_cast<Constant>(Bop->getOperand(0))) {
        if (!IgnoreZeroSign)
          IgnoreZeroSign = cast<Instruction>(V)->hasNoSignedZeros();
        return !IgnoreZeroSign ? C->isNegativeZeroValue() : C->isZeroValue();
      }
  return false;
}

bool BinaryOperator::isNot(const Value *V) {
  if (const BinaryOperator *Bop = dyn_cast<BinaryOperator>(V))
    return (Bop->getOpcode() == Instruction::Xor &&
            (isConstantAllOnes(Bop->getOperand(1)) ||
             isConstantAllOnes(Bop->getOperand(0))));
  return false;
}

Value *BinaryOperator::getNegArgument(Value *BinOp) {
  return cast<BinaryOperator>(BinOp)->getOperand(1);
}

const Value *BinaryOperator::getNegArgument(const Value *BinOp) {
  return getNegArgument(const_cast<Value*>(BinOp));
}

Value *BinaryOperator::getFNegArgument(Value *BinOp) {
  return cast<BinaryOperator>(BinOp)->getOperand(1);
}

const Value *BinaryOperator::getFNegArgument(const Value *BinOp) {
  return getFNegArgument(const_cast<Value*>(BinOp));
}

Value *BinaryOperator::getNotArgument(Value *BinOp) {
  assert(isNot(BinOp) && "getNotArgument on non-'not' instruction!");
  BinaryOperator *BO = cast<BinaryOperator>(BinOp);
  Value *Op0 = BO->getOperand(0);
  Value *Op1 = BO->getOperand(1);
  if (isConstantAllOnes(Op0)) return Op1;

  assert(isConstantAllOnes(Op1));
  return Op0;
}

const Value *BinaryOperator::getNotArgument(const Value *BinOp) {
  return getNotArgument(const_cast<Value*>(BinOp));
}


// swapOperands - Exchange the two operands to this instruction.  This
// instruction is safe to use on any binary instruction and does not
// modify the semantics of the instruction.  If the instruction is
// order dependent (SetLT f.e.) the opcode is changed.
//
bool BinaryOperator::swapOperands() {
  if (!isCommutative())
    return true; // Can't commute operands
  Op<0>().swap(Op<1>());
  return false;
}

void BinaryOperator::setHasNoUnsignedWrap(bool b) {
  cast<OverflowingBinaryOperator>(this)->setHasNoUnsignedWrap(b);
}

void BinaryOperator::setHasNoSignedWrap(bool b) {
  cast<OverflowingBinaryOperator>(this)->setHasNoSignedWrap(b);
}

void BinaryOperator::setIsExact(bool b) {
  cast<PossiblyExactOperator>(this)->setIsExact(b);
}

bool BinaryOperator::hasNoUnsignedWrap() const {
  return cast<OverflowingBinaryOperator>(this)->hasNoUnsignedWrap();
}

bool BinaryOperator::hasNoSignedWrap() const {
  return cast<OverflowingBinaryOperator>(this)->hasNoSignedWrap();
}

bool BinaryOperator::isExact() const {
  return cast<PossiblyExactOperator>(this)->isExact();
}

void BinaryOperator::copyIRFlags(const Value *V) {
  // Copy the wrapping flags.
  if (auto *OB = dyn_cast<OverflowingBinaryOperator>(V)) {
    setHasNoSignedWrap(OB->hasNoSignedWrap());
    setHasNoUnsignedWrap(OB->hasNoUnsignedWrap());
  }

  // Copy the exact flag.
  if (auto *PE = dyn_cast<PossiblyExactOperator>(V))
    setIsExact(PE->isExact());
  
  // Copy the fast-math flags.
  if (auto *FP = dyn_cast<FPMathOperator>(V))
    copyFastMathFlags(FP->getFastMathFlags());
}

void BinaryOperator::andIRFlags(const Value *V) {
  if (auto *OB = dyn_cast<OverflowingBinaryOperator>(V)) {
    setHasNoSignedWrap(hasNoSignedWrap() & OB->hasNoSignedWrap());
    setHasNoUnsignedWrap(hasNoUnsignedWrap() & OB->hasNoUnsignedWrap());
  }
  
  if (auto *PE = dyn_cast<PossiblyExactOperator>(V))
    setIsExact(isExact() & PE->isExact());
  
  if (auto *FP = dyn_cast<FPMathOperator>(V)) {
    FastMathFlags FM = getFastMathFlags();
    FM &= FP->getFastMathFlags();
    copyFastMathFlags(FM);
  }
}


//===----------------------------------------------------------------------===//
//                             FPMathOperator Class
//===----------------------------------------------------------------------===//

/// getFPAccuracy - Get the maximum error permitted by this operation in ULPs.
/// An accuracy of 0.0 means that the operation should be performed with the
/// default precision.
float FPMathOperator::getFPAccuracy() const {
  const MDNode *MD =
      cast<Instruction>(this)->getMetadata(LLVMContext::MD_fpmath);
  if (!MD)
    return 0.0;
  ConstantFP *Accuracy = mdconst::extract<ConstantFP>(MD->getOperand(0));
  return Accuracy->getValueAPF().convertToFloat();
}


//===----------------------------------------------------------------------===//
//                                CastInst Class
//===----------------------------------------------------------------------===//

void CastInst::anchor() {}

// Just determine if this cast only deals with integral->integral conversion.
bool CastInst::isIntegerCast() const {
  switch (getOpcode()) {
    default: return false;
    case Instruction::ZExt:
    case Instruction::SExt:
    case Instruction::Trunc:
      return true;
    case Instruction::BitCast:
      return getOperand(0)->getType()->isIntegerTy() &&
        getType()->isIntegerTy();
  }
}

bool CastInst::isLosslessCast() const {
  // Only BitCast can be lossless, exit fast if we're not BitCast
  if (getOpcode() != Instruction::BitCast)
    return false;

  // Identity cast is always lossless
  Type* SrcTy = getOperand(0)->getType();
  Type* DstTy = getType();
  if (SrcTy == DstTy)
    return true;
  
  // Pointer to pointer is always lossless.
  if (SrcTy->isPointerTy())
    return DstTy->isPointerTy();
  return false;  // Other types have no identity values
}

/// This function determines if the CastInst does not require any bits to be
/// changed in order to effect the cast. Essentially, it identifies cases where
/// no code gen is necessary for the cast, hence the name no-op cast.  For 
/// example, the following are all no-op casts:
/// # bitcast i32* %x to i8*
/// # bitcast <2 x i32> %x to <4 x i16> 
/// # ptrtoint i32* %x to i32     ; on 32-bit plaforms only
/// @brief Determine if the described cast is a no-op.
bool CastInst::isNoopCast(Instruction::CastOps Opcode,
                          Type *SrcTy,
                          Type *DestTy,
                          Type *IntPtrTy) {
  switch (Opcode) {
    default: llvm_unreachable("Invalid CastOp");
    case Instruction::Trunc:
    case Instruction::ZExt:
    case Instruction::SExt: 
    case Instruction::FPTrunc:
    case Instruction::FPExt:
    case Instruction::UIToFP:
    case Instruction::SIToFP:
    case Instruction::FPToUI:
    case Instruction::FPToSI:
    case Instruction::AddrSpaceCast:
      // TODO: Target informations may give a more accurate answer here.
      return false;
    case Instruction::BitCast:
      return true;  // BitCast never modifies bits.
    case Instruction::PtrToInt:
      return IntPtrTy->getScalarSizeInBits() ==
             DestTy->getScalarSizeInBits();
    case Instruction::IntToPtr:
      return IntPtrTy->getScalarSizeInBits() ==
             SrcTy->getScalarSizeInBits();
  }
}

/// @brief Determine if a cast is a no-op.
bool CastInst::isNoopCast(Type *IntPtrTy) const {
  return isNoopCast(getOpcode(), getOperand(0)->getType(), getType(), IntPtrTy);
}

bool CastInst::isNoopCast(const DataLayout &DL) const {
  Type *PtrOpTy = nullptr;
  if (getOpcode() == Instruction::PtrToInt)
    PtrOpTy = getOperand(0)->getType();
  else if (getOpcode() == Instruction::IntToPtr)
    PtrOpTy = getType();

  Type *IntPtrTy =
      PtrOpTy ? DL.getIntPtrType(PtrOpTy) : DL.getIntPtrType(getContext(), 0);

  return isNoopCast(getOpcode(), getOperand(0)->getType(), getType(), IntPtrTy);
}

/// This function determines if a pair of casts can be eliminated and what
/// opcode should be used in the elimination. This assumes that there are two
/// instructions like this:
/// *  %F = firstOpcode SrcTy %x to MidTy
/// *  %S = secondOpcode MidTy %F to DstTy
/// The function returns a resultOpcode so these two casts can be replaced with:
/// *  %Replacement = resultOpcode %SrcTy %x to DstTy
/// If no such cast is permited, the function returns 0.
unsigned CastInst::isEliminableCastPair(
  Instruction::CastOps firstOp, Instruction::CastOps secondOp,
  Type *SrcTy, Type *MidTy, Type *DstTy, Type *SrcIntPtrTy, Type *MidIntPtrTy,
  Type *DstIntPtrTy) {
  // Define the 144 possibilities for these two cast instructions. The values
  // in this matrix determine what to do in a given situation and select the
  // case in the switch below.  The rows correspond to firstOp, the columns 
  // correspond to secondOp.  In looking at the table below, keep in  mind
  // the following cast properties:
  //
  //          Size Compare       Source               Destination
  // Operator  Src ? Size   Type       Sign         Type       Sign
  // -------- ------------ -------------------   ---------------------
  // TRUNC         >       Integer      Any        Integral     Any
  // ZEXT          <       Integral   Unsigned     Integer      Any
  // SEXT          <       Integral    Signed      Integer      Any
  // FPTOUI       n/a      FloatPt      n/a        Integral   Unsigned
  // FPTOSI       n/a      FloatPt      n/a        Integral    Signed
  // UITOFP       n/a      Integral   Unsigned     FloatPt      n/a
  // SITOFP       n/a      Integral    Signed      FloatPt      n/a
  // FPTRUNC       >       FloatPt      n/a        FloatPt      n/a
  // FPEXT         <       FloatPt      n/a        FloatPt      n/a
  // PTRTOINT     n/a      Pointer      n/a        Integral   Unsigned
  // INTTOPTR     n/a      Integral   Unsigned     Pointer      n/a
  // BITCAST       =       FirstClass   n/a       FirstClass    n/a
  // ADDRSPCST    n/a      Pointer      n/a        Pointer      n/a
  //
  // NOTE: some transforms are safe, but we consider them to be non-profitable.
  // For example, we could merge "fptoui double to i32" + "zext i32 to i64",
  // into "fptoui double to i64", but this loses information about the range
  // of the produced value (we no longer know the top-part is all zeros).
  // Further this conversion is often much more expensive for typical hardware,
  // and causes issues when building libgcc.  We disallow fptosi+sext for the
  // same reason.
  const unsigned numCastOps =
    Instruction::CastOpsEnd - Instruction::CastOpsBegin;
  static const uint8_t CastResults[numCastOps][numCastOps] = {
    // T        F  F  U  S  F  F  P  I  B  A  -+
    // R  Z  S  P  P  I  I  T  P  2  N  T  S   |
    // U  E  E  2  2  2  2  R  E  I  T  C  C   +- secondOp
    // N  X  X  U  S  F  F  N  X  N  2  V  V   |
    // C  T  T  I  I  P  P  C  T  T  P  T  T  -+
    {  1, 0, 0,99,99, 0, 0,99,99,99, 0, 3, 0}, // Trunc         -+
    {  8, 1, 9,99,99, 2,17,99,99,99, 2, 3, 0}, // ZExt           |
    {  8, 0, 1,99,99, 0, 2,99,99,99, 0, 3, 0}, // SExt           |
    {  0, 0, 0,99,99, 0, 0,99,99,99, 0, 3, 0}, // FPToUI         |
    {  0, 0, 0,99,99, 0, 0,99,99,99, 0, 3, 0}, // FPToSI         |
    { 99,99,99, 0, 0,99,99, 0, 0,99,99, 4, 0}, // UIToFP         +- firstOp
    { 99,99,99, 0, 0,99,99, 0, 0,99,99, 4, 0}, // SIToFP         |
    { 99,99,99, 0, 0,99,99, 0, 0,99,99, 4, 0}, // FPTrunc        |
    { 99,99,99, 2, 2,99,99,10, 2,99,99, 4, 0}, // FPExt          |
    {  1, 0, 0,99,99, 0, 0,99,99,99, 7, 3, 0}, // PtrToInt       |
    { 99,99,99,99,99,99,99,99,99,11,99,15, 0}, // IntToPtr       |
    {  5, 5, 5, 6, 6, 5, 5, 6, 6,16, 5, 1,14}, // BitCast        |
    {  0, 0, 0, 0, 0, 0, 0, 0, 0, 0, 0,13,12}, // AddrSpaceCast -+
  };

  // If either of the casts are a bitcast from scalar to vector, disallow the
  // merging. However, bitcast of A->B->A are allowed.
  bool isFirstBitcast  = (firstOp == Instruction::BitCast);
  bool isSecondBitcast = (secondOp == Instruction::BitCast);
  bool chainedBitcast  = (SrcTy == DstTy && isFirstBitcast && isSecondBitcast);

  // Check if any of the bitcasts convert scalars<->vectors.
  if ((isFirstBitcast  && isa<VectorType>(SrcTy) != isa<VectorType>(MidTy)) ||
      (isSecondBitcast && isa<VectorType>(MidTy) != isa<VectorType>(DstTy)))
    // Unless we are bitcasing to the original type, disallow optimizations.
    if (!chainedBitcast) return 0;

  int ElimCase = CastResults[firstOp-Instruction::CastOpsBegin]
                            [secondOp-Instruction::CastOpsBegin];
  switch (ElimCase) {
    case 0: 
      // Categorically disallowed.
      return 0;
    case 1: 
      // Allowed, use first cast's opcode.
      return firstOp;
    case 2: 
      // Allowed, use second cast's opcode.
      return secondOp;
    case 3: 
      // No-op cast in second op implies firstOp as long as the DestTy
      // is integer and we are not converting between a vector and a
      // non-vector type.
      if (!SrcTy->isVectorTy() && DstTy->isIntegerTy())
        return firstOp;
      return 0;
    case 4:
      // No-op cast in second op implies firstOp as long as the DestTy
      // is floating point.
      if (DstTy->isFloatingPointTy())
        return firstOp;
      return 0;
    case 5: 
      // No-op cast in first op implies secondOp as long as the SrcTy
      // is an integer.
      if (SrcTy->isIntegerTy())
        return secondOp;
      return 0;
    case 6:
      // No-op cast in first op implies secondOp as long as the SrcTy
      // is a floating point.
      if (SrcTy->isFloatingPointTy())
        return secondOp;
      return 0;
    case 7: {
      // Cannot simplify if address spaces are different!
      if (SrcTy->getPointerAddressSpace() != DstTy->getPointerAddressSpace())
        return 0;

      unsigned MidSize = MidTy->getScalarSizeInBits();
      // We can still fold this without knowing the actual sizes as long we
      // know that the intermediate pointer is the largest possible
      // pointer size.
      // FIXME: Is this always true?
      if (MidSize == 64)
        return Instruction::BitCast;

      // ptrtoint, inttoptr -> bitcast (ptr -> ptr) if int size is >= ptr size.
      if (!SrcIntPtrTy || DstIntPtrTy != SrcIntPtrTy)
        return 0;
      unsigned PtrSize = SrcIntPtrTy->getScalarSizeInBits();
      // FIXME: This is probably too conservative for a number of platforms.
      // FIXME: Remove this once addrspacecast things are in.
      if (DstTy->getPointerAddressSpace() != SrcTy->getPointerAddressSpace())
        return 0;
      if (MidSize >= PtrSize)
        return Instruction::BitCast;
      return 0;
    }
    case 8: {
      // ext, trunc -> bitcast,    if the SrcTy and DstTy are same size
      // ext, trunc -> ext,        if sizeof(SrcTy) < sizeof(DstTy)
      // ext, trunc -> trunc,      if sizeof(SrcTy) > sizeof(DstTy)
      unsigned SrcSize = SrcTy->getScalarSizeInBits();
      unsigned DstSize = DstTy->getScalarSizeInBits();
      if (SrcSize == DstSize)
        return Instruction::BitCast;
      else if (SrcSize < DstSize)
        return firstOp;
      return secondOp;
    }
    case 9:
      // zext, sext -> zext, because sext can't sign extend after zext
      return Instruction::ZExt;
    case 10:
      // fpext followed by ftrunc is allowed if the bit size returned to is
      // the same as the original, in which case its just a bitcast
      if (SrcTy == DstTy)
        return Instruction::BitCast;
      return 0; // If the types are not the same we can't eliminate it.
    case 11: {
      // inttoptr, ptrtoint -> bitcast if SrcSize<=PtrSize and SrcSize==DstSize
      if (!MidIntPtrTy)
        return 0;
      unsigned PtrSize = MidIntPtrTy->getScalarSizeInBits();
      unsigned SrcSize = SrcTy->getScalarSizeInBits();
      unsigned DstSize = DstTy->getScalarSizeInBits();
      if (SrcSize <= PtrSize && SrcSize == DstSize)
        return Instruction::BitCast;
      return 0;
    }
    case 12: {
      // addrspacecast, addrspacecast -> bitcast,       if SrcAS == DstAS
      // addrspacecast, addrspacecast -> addrspacecast, if SrcAS != DstAS
      if (SrcTy->getPointerAddressSpace() != DstTy->getPointerAddressSpace())
        return Instruction::AddrSpaceCast;
      return Instruction::BitCast;
    }
    case 13:
      // FIXME: this state can be merged with (1), but the following assert
      // is useful to check the correcteness of the sequence due to semantic
      // change of bitcast.
      assert(
        SrcTy->isPtrOrPtrVectorTy() &&
        MidTy->isPtrOrPtrVectorTy() &&
        DstTy->isPtrOrPtrVectorTy() &&
        SrcTy->getPointerAddressSpace() != MidTy->getPointerAddressSpace() &&
        MidTy->getPointerAddressSpace() == DstTy->getPointerAddressSpace() &&
        "Illegal addrspacecast, bitcast sequence!");
      // Allowed, use first cast's opcode
      return firstOp;
    case 14:
      // bitcast, addrspacecast -> addrspacecast if the element type of
      // bitcast's source is the same as that of addrspacecast's destination.
      if (SrcTy->getPointerElementType() == DstTy->getPointerElementType())
        return Instruction::AddrSpaceCast;
      return 0;

    case 15:
      // FIXME: this state can be merged with (1), but the following assert
      // is useful to check the correcteness of the sequence due to semantic
      // change of bitcast.
      assert(
        SrcTy->isIntOrIntVectorTy() &&
        MidTy->isPtrOrPtrVectorTy() &&
        DstTy->isPtrOrPtrVectorTy() &&
        MidTy->getPointerAddressSpace() == DstTy->getPointerAddressSpace() &&
        "Illegal inttoptr, bitcast sequence!");
      // Allowed, use first cast's opcode
      return firstOp;
    case 16:
      // FIXME: this state can be merged with (2), but the following assert
      // is useful to check the correcteness of the sequence due to semantic
      // change of bitcast.
      assert(
        SrcTy->isPtrOrPtrVectorTy() &&
        MidTy->isPtrOrPtrVectorTy() &&
        DstTy->isIntOrIntVectorTy() &&
        SrcTy->getPointerAddressSpace() == MidTy->getPointerAddressSpace() &&
        "Illegal bitcast, ptrtoint sequence!");
      // Allowed, use second cast's opcode
      return secondOp;
    case 17:
      // (sitofp (zext x)) -> (uitofp x)
      return Instruction::UIToFP;
    case 99: 
      // Cast combination can't happen (error in input). This is for all cases
      // where the MidTy is not the same for the two cast instructions.
      llvm_unreachable("Invalid Cast Combination");
    default:
      llvm_unreachable("Error in CastResults table!!!");
  }
}

CastInst *CastInst::Create(Instruction::CastOps op, Value *S, Type *Ty, 
  const Twine &Name, Instruction *InsertBefore) {
  assert(castIsValid(op, S, Ty) && "Invalid cast!");
  // Construct and return the appropriate CastInst subclass
  switch (op) {
  case Trunc:         return new TruncInst         (S, Ty, Name, InsertBefore);
  case ZExt:          return new ZExtInst          (S, Ty, Name, InsertBefore);
  case SExt:          return new SExtInst          (S, Ty, Name, InsertBefore);
  case FPTrunc:       return new FPTruncInst       (S, Ty, Name, InsertBefore);
  case FPExt:         return new FPExtInst         (S, Ty, Name, InsertBefore);
  case UIToFP:        return new UIToFPInst        (S, Ty, Name, InsertBefore);
  case SIToFP:        return new SIToFPInst        (S, Ty, Name, InsertBefore);
  case FPToUI:        return new FPToUIInst        (S, Ty, Name, InsertBefore);
  case FPToSI:        return new FPToSIInst        (S, Ty, Name, InsertBefore);
  case PtrToInt:      return new PtrToIntInst      (S, Ty, Name, InsertBefore);
  case IntToPtr:      return new IntToPtrInst      (S, Ty, Name, InsertBefore);
  case BitCast:       return new BitCastInst       (S, Ty, Name, InsertBefore);
  case AddrSpaceCast: return new AddrSpaceCastInst (S, Ty, Name, InsertBefore);
  default: llvm_unreachable("Invalid opcode provided");
  }
}

CastInst *CastInst::Create(Instruction::CastOps op, Value *S, Type *Ty,
  const Twine &Name, BasicBlock *InsertAtEnd) {
  assert(castIsValid(op, S, Ty) && "Invalid cast!");
  // Construct and return the appropriate CastInst subclass
  switch (op) {
  case Trunc:         return new TruncInst         (S, Ty, Name, InsertAtEnd);
  case ZExt:          return new ZExtInst          (S, Ty, Name, InsertAtEnd);
  case SExt:          return new SExtInst          (S, Ty, Name, InsertAtEnd);
  case FPTrunc:       return new FPTruncInst       (S, Ty, Name, InsertAtEnd);
  case FPExt:         return new FPExtInst         (S, Ty, Name, InsertAtEnd);
  case UIToFP:        return new UIToFPInst        (S, Ty, Name, InsertAtEnd);
  case SIToFP:        return new SIToFPInst        (S, Ty, Name, InsertAtEnd);
  case FPToUI:        return new FPToUIInst        (S, Ty, Name, InsertAtEnd);
  case FPToSI:        return new FPToSIInst        (S, Ty, Name, InsertAtEnd);
  case PtrToInt:      return new PtrToIntInst      (S, Ty, Name, InsertAtEnd);
  case IntToPtr:      return new IntToPtrInst      (S, Ty, Name, InsertAtEnd);
  case BitCast:       return new BitCastInst       (S, Ty, Name, InsertAtEnd);
  case AddrSpaceCast: return new AddrSpaceCastInst (S, Ty, Name, InsertAtEnd);
  default: llvm_unreachable("Invalid opcode provided");
  }
}

CastInst *CastInst::CreateZExtOrBitCast(Value *S, Type *Ty, 
                                        const Twine &Name,
                                        Instruction *InsertBefore) {
  if (S->getType()->getScalarSizeInBits() == Ty->getScalarSizeInBits())
    return Create(Instruction::BitCast, S, Ty, Name, InsertBefore);
  return Create(Instruction::ZExt, S, Ty, Name, InsertBefore);
}

CastInst *CastInst::CreateZExtOrBitCast(Value *S, Type *Ty, 
                                        const Twine &Name,
                                        BasicBlock *InsertAtEnd) {
  if (S->getType()->getScalarSizeInBits() == Ty->getScalarSizeInBits())
    return Create(Instruction::BitCast, S, Ty, Name, InsertAtEnd);
  return Create(Instruction::ZExt, S, Ty, Name, InsertAtEnd);
}

CastInst *CastInst::CreateSExtOrBitCast(Value *S, Type *Ty, 
                                        const Twine &Name,
                                        Instruction *InsertBefore) {
  if (S->getType()->getScalarSizeInBits() == Ty->getScalarSizeInBits())
    return Create(Instruction::BitCast, S, Ty, Name, InsertBefore);
  return Create(Instruction::SExt, S, Ty, Name, InsertBefore);
}

CastInst *CastInst::CreateSExtOrBitCast(Value *S, Type *Ty, 
                                        const Twine &Name,
                                        BasicBlock *InsertAtEnd) {
  if (S->getType()->getScalarSizeInBits() == Ty->getScalarSizeInBits())
    return Create(Instruction::BitCast, S, Ty, Name, InsertAtEnd);
  return Create(Instruction::SExt, S, Ty, Name, InsertAtEnd);
}

CastInst *CastInst::CreateTruncOrBitCast(Value *S, Type *Ty,
                                         const Twine &Name,
                                         Instruction *InsertBefore) {
  if (S->getType()->getScalarSizeInBits() == Ty->getScalarSizeInBits())
    return Create(Instruction::BitCast, S, Ty, Name, InsertBefore);
  return Create(Instruction::Trunc, S, Ty, Name, InsertBefore);
}

CastInst *CastInst::CreateTruncOrBitCast(Value *S, Type *Ty,
                                         const Twine &Name, 
                                         BasicBlock *InsertAtEnd) {
  if (S->getType()->getScalarSizeInBits() == Ty->getScalarSizeInBits())
    return Create(Instruction::BitCast, S, Ty, Name, InsertAtEnd);
  return Create(Instruction::Trunc, S, Ty, Name, InsertAtEnd);
}

CastInst *CastInst::CreatePointerCast(Value *S, Type *Ty,
                                      const Twine &Name,
                                      BasicBlock *InsertAtEnd) {
  assert(S->getType()->isPtrOrPtrVectorTy() && "Invalid cast");
  assert((Ty->isIntOrIntVectorTy() || Ty->isPtrOrPtrVectorTy()) &&
         "Invalid cast");
  assert(Ty->isVectorTy() == S->getType()->isVectorTy() && "Invalid cast");
  assert((!Ty->isVectorTy() ||
          Ty->getVectorNumElements() == S->getType()->getVectorNumElements()) &&
         "Invalid cast");

  if (Ty->isIntOrIntVectorTy())
    return Create(Instruction::PtrToInt, S, Ty, Name, InsertAtEnd);

  return CreatePointerBitCastOrAddrSpaceCast(S, Ty, Name, InsertAtEnd);
}

/// @brief Create a BitCast or a PtrToInt cast instruction
CastInst *CastInst::CreatePointerCast(Value *S, Type *Ty,
                                      const Twine &Name,
                                      Instruction *InsertBefore) {
  assert(S->getType()->isPtrOrPtrVectorTy() && "Invalid cast");
  assert((Ty->isIntOrIntVectorTy() || Ty->isPtrOrPtrVectorTy()) &&
         "Invalid cast");
  assert(Ty->isVectorTy() == S->getType()->isVectorTy() && "Invalid cast");
  assert((!Ty->isVectorTy() ||
          Ty->getVectorNumElements() == S->getType()->getVectorNumElements()) &&
         "Invalid cast");

  if (Ty->isIntOrIntVectorTy())
    return Create(Instruction::PtrToInt, S, Ty, Name, InsertBefore);

  return CreatePointerBitCastOrAddrSpaceCast(S, Ty, Name, InsertBefore);
}

CastInst *CastInst::CreatePointerBitCastOrAddrSpaceCast(
  Value *S, Type *Ty,
  const Twine &Name,
  BasicBlock *InsertAtEnd) {
  assert(S->getType()->isPtrOrPtrVectorTy() && "Invalid cast");
  assert(Ty->isPtrOrPtrVectorTy() && "Invalid cast");

  if (S->getType()->getPointerAddressSpace() != Ty->getPointerAddressSpace())
    return Create(Instruction::AddrSpaceCast, S, Ty, Name, InsertAtEnd);

  return Create(Instruction::BitCast, S, Ty, Name, InsertAtEnd);
}

CastInst *CastInst::CreatePointerBitCastOrAddrSpaceCast(
  Value *S, Type *Ty,
  const Twine &Name,
  Instruction *InsertBefore) {
  assert(S->getType()->isPtrOrPtrVectorTy() && "Invalid cast");
  assert(Ty->isPtrOrPtrVectorTy() && "Invalid cast");

  if (S->getType()->getPointerAddressSpace() != Ty->getPointerAddressSpace())
    return Create(Instruction::AddrSpaceCast, S, Ty, Name, InsertBefore);

  return Create(Instruction::BitCast, S, Ty, Name, InsertBefore);
}

CastInst *CastInst::CreateBitOrPointerCast(Value *S, Type *Ty,
                                           const Twine &Name,
                                           Instruction *InsertBefore) {
  if (S->getType()->isPointerTy() && Ty->isIntegerTy())
    return Create(Instruction::PtrToInt, S, Ty, Name, InsertBefore);
  if (S->getType()->isIntegerTy() && Ty->isPointerTy())
    return Create(Instruction::IntToPtr, S, Ty, Name, InsertBefore);

  return Create(Instruction::BitCast, S, Ty, Name, InsertBefore);
}

CastInst *CastInst::CreateIntegerCast(Value *C, Type *Ty,
                                      bool isSigned, const Twine &Name,
                                      Instruction *InsertBefore) {
  assert(C->getType()->isIntOrIntVectorTy() && Ty->isIntOrIntVectorTy() &&
         "Invalid integer cast");
  unsigned SrcBits = C->getType()->getScalarSizeInBits();
  unsigned DstBits = Ty->getScalarSizeInBits();
  Instruction::CastOps opcode =
    (SrcBits == DstBits ? Instruction::BitCast :
     (SrcBits > DstBits ? Instruction::Trunc :
      (isSigned ? Instruction::SExt : Instruction::ZExt)));
  return Create(opcode, C, Ty, Name, InsertBefore);
}

CastInst *CastInst::CreateIntegerCast(Value *C, Type *Ty, 
                                      bool isSigned, const Twine &Name,
                                      BasicBlock *InsertAtEnd) {
  assert(C->getType()->isIntOrIntVectorTy() && Ty->isIntOrIntVectorTy() &&
         "Invalid cast");
  unsigned SrcBits = C->getType()->getScalarSizeInBits();
  unsigned DstBits = Ty->getScalarSizeInBits();
  Instruction::CastOps opcode =
    (SrcBits == DstBits ? Instruction::BitCast :
     (SrcBits > DstBits ? Instruction::Trunc :
      (isSigned ? Instruction::SExt : Instruction::ZExt)));
  return Create(opcode, C, Ty, Name, InsertAtEnd);
}

CastInst *CastInst::CreateFPCast(Value *C, Type *Ty, 
                                 const Twine &Name, 
                                 Instruction *InsertBefore) {
  assert(C->getType()->isFPOrFPVectorTy() && Ty->isFPOrFPVectorTy() &&
         "Invalid cast");
  unsigned SrcBits = C->getType()->getScalarSizeInBits();
  unsigned DstBits = Ty->getScalarSizeInBits();
  Instruction::CastOps opcode =
    (SrcBits == DstBits ? Instruction::BitCast :
     (SrcBits > DstBits ? Instruction::FPTrunc : Instruction::FPExt));
  return Create(opcode, C, Ty, Name, InsertBefore);
}

CastInst *CastInst::CreateFPCast(Value *C, Type *Ty, 
                                 const Twine &Name, 
                                 BasicBlock *InsertAtEnd) {
  assert(C->getType()->isFPOrFPVectorTy() && Ty->isFPOrFPVectorTy() &&
         "Invalid cast");
  unsigned SrcBits = C->getType()->getScalarSizeInBits();
  unsigned DstBits = Ty->getScalarSizeInBits();
  Instruction::CastOps opcode =
    (SrcBits == DstBits ? Instruction::BitCast :
     (SrcBits > DstBits ? Instruction::FPTrunc : Instruction::FPExt));
  return Create(opcode, C, Ty, Name, InsertAtEnd);
}

// Check whether it is valid to call getCastOpcode for these types.
// This routine must be kept in sync with getCastOpcode.
bool CastInst::isCastable(Type *SrcTy, Type *DestTy) {
  if (!SrcTy->isFirstClassType() || !DestTy->isFirstClassType())
    return false;

  if (SrcTy == DestTy)
    return true;

  if (VectorType *SrcVecTy = dyn_cast<VectorType>(SrcTy))
    if (VectorType *DestVecTy = dyn_cast<VectorType>(DestTy))
      if (SrcVecTy->getNumElements() == DestVecTy->getNumElements()) {
        // An element by element cast.  Valid if casting the elements is valid.
        SrcTy = SrcVecTy->getElementType();
        DestTy = DestVecTy->getElementType();
      }

  // Get the bit sizes, we'll need these
  unsigned SrcBits = SrcTy->getPrimitiveSizeInBits();   // 0 for ptr
  unsigned DestBits = DestTy->getPrimitiveSizeInBits(); // 0 for ptr

  // Run through the possibilities ...
  if (DestTy->isIntegerTy()) {               // Casting to integral
    if (SrcTy->isIntegerTy())                // Casting from integral
        return true;
    if (SrcTy->isFloatingPointTy())   // Casting from floating pt
      return true;
    if (SrcTy->isVectorTy())          // Casting from vector
      return DestBits == SrcBits;
                                      // Casting from something else
    return SrcTy->isPointerTy();
  } 
  if (DestTy->isFloatingPointTy()) {  // Casting to floating pt
    if (SrcTy->isIntegerTy())                // Casting from integral
      return true;
    if (SrcTy->isFloatingPointTy())   // Casting from floating pt
      return true;
    if (SrcTy->isVectorTy())          // Casting from vector
      return DestBits == SrcBits;
                                    // Casting from something else
    return false;
  }
  if (DestTy->isVectorTy())         // Casting to vector
    return DestBits == SrcBits;
  if (DestTy->isPointerTy()) {        // Casting to pointer
    if (SrcTy->isPointerTy())                // Casting from pointer
      return true;
    return SrcTy->isIntegerTy();             // Casting from integral
  } 
  if (DestTy->isX86_MMXTy()) {
    if (SrcTy->isVectorTy())
      return DestBits == SrcBits;       // 64-bit vector to MMX
    return false;
  }                                    // Casting to something else
  return false;
}

bool CastInst::isBitCastable(Type *SrcTy, Type *DestTy) {
  if (!SrcTy->isFirstClassType() || !DestTy->isFirstClassType())
    return false;

  if (SrcTy == DestTy)
    return true;

  if (VectorType *SrcVecTy = dyn_cast<VectorType>(SrcTy)) {
    if (VectorType *DestVecTy = dyn_cast<VectorType>(DestTy)) {
      if (SrcVecTy->getNumElements() == DestVecTy->getNumElements()) {
        // An element by element cast. Valid if casting the elements is valid.
        SrcTy = SrcVecTy->getElementType();
        DestTy = DestVecTy->getElementType();
      }
    }
  }

  if (PointerType *DestPtrTy = dyn_cast<PointerType>(DestTy)) {
    if (PointerType *SrcPtrTy = dyn_cast<PointerType>(SrcTy)) {
      return SrcPtrTy->getAddressSpace() == DestPtrTy->getAddressSpace();
    }
  }

  unsigned SrcBits = SrcTy->getPrimitiveSizeInBits();   // 0 for ptr
  unsigned DestBits = DestTy->getPrimitiveSizeInBits(); // 0 for ptr

  // Could still have vectors of pointers if the number of elements doesn't
  // match
  if (SrcBits == 0 || DestBits == 0)
    return false;

  if (SrcBits != DestBits)
    return false;

  if (DestTy->isX86_MMXTy() || SrcTy->isX86_MMXTy())
    return false;

  return true;
}

bool CastInst::isBitOrNoopPointerCastable(Type *SrcTy, Type *DestTy,
                                          const DataLayout &DL) {
  if (auto *PtrTy = dyn_cast<PointerType>(SrcTy))
    if (auto *IntTy = dyn_cast<IntegerType>(DestTy))
      return IntTy->getBitWidth() == DL.getPointerTypeSizeInBits(PtrTy);
  if (auto *PtrTy = dyn_cast<PointerType>(DestTy))
    if (auto *IntTy = dyn_cast<IntegerType>(SrcTy))
      return IntTy->getBitWidth() == DL.getPointerTypeSizeInBits(PtrTy);

  return isBitCastable(SrcTy, DestTy);
}

// Provide a way to get a "cast" where the cast opcode is inferred from the
// types and size of the operand. This, basically, is a parallel of the
// logic in the castIsValid function below.  This axiom should hold:
//   castIsValid( getCastOpcode(Val, Ty), Val, Ty)
// should not assert in castIsValid. In other words, this produces a "correct"
// casting opcode for the arguments passed to it.
// This routine must be kept in sync with isCastable.
Instruction::CastOps
CastInst::getCastOpcode(
  const Value *Src, bool SrcIsSigned, Type *DestTy, bool DestIsSigned) {
  Type *SrcTy = Src->getType();

  assert(SrcTy->isFirstClassType() && DestTy->isFirstClassType() &&
         "Only first class types are castable!");

  if (SrcTy == DestTy)
    return BitCast;

  // FIXME: Check address space sizes here
  if (VectorType *SrcVecTy = dyn_cast<VectorType>(SrcTy))
    if (VectorType *DestVecTy = dyn_cast<VectorType>(DestTy))
      if (SrcVecTy->getNumElements() == DestVecTy->getNumElements()) {
        // An element by element cast.  Find the appropriate opcode based on the
        // element types.
        SrcTy = SrcVecTy->getElementType();
        DestTy = DestVecTy->getElementType();
      }

  // Get the bit sizes, we'll need these
  unsigned SrcBits = SrcTy->getPrimitiveSizeInBits();   // 0 for ptr
  unsigned DestBits = DestTy->getPrimitiveSizeInBits(); // 0 for ptr

  // Run through the possibilities ...
  if (DestTy->isIntegerTy()) {                      // Casting to integral
    if (SrcTy->isIntegerTy()) {                     // Casting from integral
      if (DestBits < SrcBits)
        return Trunc;                               // int -> smaller int
      else if (DestBits > SrcBits) {                // its an extension
        if (SrcIsSigned)
          return SExt;                              // signed -> SEXT
        else
          return ZExt;                              // unsigned -> ZEXT
      } else {
        return BitCast;                             // Same size, No-op cast
      }
    } else if (SrcTy->isFloatingPointTy()) {        // Casting from floating pt
      if (DestIsSigned) 
        return FPToSI;                              // FP -> sint
      else
        return FPToUI;                              // FP -> uint 
    } else if (SrcTy->isVectorTy()) {
      assert(DestBits == SrcBits &&
             "Casting vector to integer of different width");
      return BitCast;                             // Same size, no-op cast
    } else {
      assert(SrcTy->isPointerTy() &&
             "Casting from a value that is not first-class type");
      return PtrToInt;                              // ptr -> int
    }
  } else if (DestTy->isFloatingPointTy()) {         // Casting to floating pt
    if (SrcTy->isIntegerTy()) {                     // Casting from integral
      if (SrcIsSigned)
        return SIToFP;                              // sint -> FP
      else
        return UIToFP;                              // uint -> FP
    } else if (SrcTy->isFloatingPointTy()) {        // Casting from floating pt
      if (DestBits < SrcBits) {
        return FPTrunc;                             // FP -> smaller FP
      } else if (DestBits > SrcBits) {
        return FPExt;                               // FP -> larger FP
      } else  {
        return BitCast;                             // same size, no-op cast
      }
    } else if (SrcTy->isVectorTy()) {
      assert(DestBits == SrcBits &&
             "Casting vector to floating point of different width");
      return BitCast;                             // same size, no-op cast
    }
    llvm_unreachable("Casting pointer or non-first class to float");
  } else if (DestTy->isVectorTy()) {
    assert(DestBits == SrcBits &&
           "Illegal cast to vector (wrong type or size)");
    return BitCast;
  } else if (DestTy->isPointerTy()) {
    if (SrcTy->isPointerTy()) {
      if (DestTy->getPointerAddressSpace() != SrcTy->getPointerAddressSpace())
        return AddrSpaceCast;
      return BitCast;                               // ptr -> ptr
    } else if (SrcTy->isIntegerTy()) {
      return IntToPtr;                              // int -> ptr
    }
    llvm_unreachable("Casting pointer to other than pointer or int");
  } else if (DestTy->isX86_MMXTy()) {
    if (SrcTy->isVectorTy()) {
      assert(DestBits == SrcBits && "Casting vector of wrong width to X86_MMX");
      return BitCast;                               // 64-bit vector to MMX
    }
    llvm_unreachable("Illegal cast to X86_MMX");
  }
  llvm_unreachable("Casting to type that is not first-class");
}

//===----------------------------------------------------------------------===//
//                    CastInst SubClass Constructors
//===----------------------------------------------------------------------===//

/// Check that the construction parameters for a CastInst are correct. This
/// could be broken out into the separate constructors but it is useful to have
/// it in one place and to eliminate the redundant code for getting the sizes
/// of the types involved.
bool 
CastInst::castIsValid(Instruction::CastOps op, Value *S, Type *DstTy) {

  // Check for type sanity on the arguments
  Type *SrcTy = S->getType();

  if (!SrcTy->isFirstClassType() || !DstTy->isFirstClassType() ||
      SrcTy->isAggregateType() || DstTy->isAggregateType())
    return false;

  // Get the size of the types in bits, we'll need this later
  unsigned SrcBitSize = SrcTy->getScalarSizeInBits();
  unsigned DstBitSize = DstTy->getScalarSizeInBits();

  // If these are vector types, get the lengths of the vectors (using zero for
  // scalar types means that checking that vector lengths match also checks that
  // scalars are not being converted to vectors or vectors to scalars).
  unsigned SrcLength = SrcTy->isVectorTy() ?
    cast<VectorType>(SrcTy)->getNumElements() : 0;
  unsigned DstLength = DstTy->isVectorTy() ?
    cast<VectorType>(DstTy)->getNumElements() : 0;

  // Switch on the opcode provided
  switch (op) {
  default: return false; // This is an input error
  case Instruction::Trunc:
    return SrcTy->isIntOrIntVectorTy() && DstTy->isIntOrIntVectorTy() &&
      SrcLength == DstLength && SrcBitSize > DstBitSize;
  case Instruction::ZExt:
    return SrcTy->isIntOrIntVectorTy() && DstTy->isIntOrIntVectorTy() &&
      SrcLength == DstLength && SrcBitSize < DstBitSize;
  case Instruction::SExt: 
    return SrcTy->isIntOrIntVectorTy() && DstTy->isIntOrIntVectorTy() &&
      SrcLength == DstLength && SrcBitSize < DstBitSize;
  case Instruction::FPTrunc:
    return SrcTy->isFPOrFPVectorTy() && DstTy->isFPOrFPVectorTy() &&
      SrcLength == DstLength && SrcBitSize > DstBitSize;
  case Instruction::FPExt:
    return SrcTy->isFPOrFPVectorTy() && DstTy->isFPOrFPVectorTy() &&
      SrcLength == DstLength && SrcBitSize < DstBitSize;
  case Instruction::UIToFP:
  case Instruction::SIToFP:
    return SrcTy->isIntOrIntVectorTy() && DstTy->isFPOrFPVectorTy() &&
      SrcLength == DstLength;
  case Instruction::FPToUI:
  case Instruction::FPToSI:
    return SrcTy->isFPOrFPVectorTy() && DstTy->isIntOrIntVectorTy() &&
      SrcLength == DstLength;
  case Instruction::PtrToInt:
    if (isa<VectorType>(SrcTy) != isa<VectorType>(DstTy))
      return false;
    if (VectorType *VT = dyn_cast<VectorType>(SrcTy))
      if (VT->getNumElements() != cast<VectorType>(DstTy)->getNumElements())
        return false;
    return SrcTy->getScalarType()->isPointerTy() &&
           DstTy->getScalarType()->isIntegerTy();
  case Instruction::IntToPtr:
    if (isa<VectorType>(SrcTy) != isa<VectorType>(DstTy))
      return false;
    if (VectorType *VT = dyn_cast<VectorType>(SrcTy))
      if (VT->getNumElements() != cast<VectorType>(DstTy)->getNumElements())
        return false;
    return SrcTy->getScalarType()->isIntegerTy() &&
           DstTy->getScalarType()->isPointerTy();
  case Instruction::BitCast: {
    PointerType *SrcPtrTy = dyn_cast<PointerType>(SrcTy->getScalarType());
    PointerType *DstPtrTy = dyn_cast<PointerType>(DstTy->getScalarType());

    // BitCast implies a no-op cast of type only. No bits change.
    // However, you can't cast pointers to anything but pointers.
    if (!SrcPtrTy != !DstPtrTy)
      return false;

    // For non-pointer cases, the cast is okay if the source and destination bit
    // widths are identical.
    if (!SrcPtrTy)
      return SrcTy->getPrimitiveSizeInBits() == DstTy->getPrimitiveSizeInBits();

    // If both are pointers then the address spaces must match.
    if (SrcPtrTy->getAddressSpace() != DstPtrTy->getAddressSpace())
      return false;

    // A vector of pointers must have the same number of elements.
    if (VectorType *SrcVecTy = dyn_cast<VectorType>(SrcTy)) {
      if (VectorType *DstVecTy = dyn_cast<VectorType>(DstTy))
        return (SrcVecTy->getNumElements() == DstVecTy->getNumElements());

      return false;
    }

    return true;
  }
  case Instruction::AddrSpaceCast: {
    PointerType *SrcPtrTy = dyn_cast<PointerType>(SrcTy->getScalarType());
    if (!SrcPtrTy)
      return false;

    PointerType *DstPtrTy = dyn_cast<PointerType>(DstTy->getScalarType());
    if (!DstPtrTy)
      return false;

    if (SrcPtrTy->getAddressSpace() == DstPtrTy->getAddressSpace())
      return false;

    if (VectorType *SrcVecTy = dyn_cast<VectorType>(SrcTy)) {
      if (VectorType *DstVecTy = dyn_cast<VectorType>(DstTy))
        return (SrcVecTy->getNumElements() == DstVecTy->getNumElements());

      return false;
    }

    return true;
  }
  }
}

TruncInst::TruncInst(
  Value *S, Type *Ty, const Twine &Name, Instruction *InsertBefore
) : CastInst(Ty, Trunc, S, Name, InsertBefore) {
  assert(castIsValid(getOpcode(), S, Ty) && "Illegal Trunc");
}

TruncInst::TruncInst(
  Value *S, Type *Ty, const Twine &Name, BasicBlock *InsertAtEnd
) : CastInst(Ty, Trunc, S, Name, InsertAtEnd) { 
  assert(castIsValid(getOpcode(), S, Ty) && "Illegal Trunc");
}

ZExtInst::ZExtInst(
  Value *S, Type *Ty, const Twine &Name, Instruction *InsertBefore
)  : CastInst(Ty, ZExt, S, Name, InsertBefore) { 
  assert(castIsValid(getOpcode(), S, Ty) && "Illegal ZExt");
}

ZExtInst::ZExtInst(
  Value *S, Type *Ty, const Twine &Name, BasicBlock *InsertAtEnd
)  : CastInst(Ty, ZExt, S, Name, InsertAtEnd) { 
  assert(castIsValid(getOpcode(), S, Ty) && "Illegal ZExt");
}
SExtInst::SExtInst(
  Value *S, Type *Ty, const Twine &Name, Instruction *InsertBefore
) : CastInst(Ty, SExt, S, Name, InsertBefore) { 
  assert(castIsValid(getOpcode(), S, Ty) && "Illegal SExt");
}

SExtInst::SExtInst(
  Value *S, Type *Ty, const Twine &Name, BasicBlock *InsertAtEnd
)  : CastInst(Ty, SExt, S, Name, InsertAtEnd) { 
  assert(castIsValid(getOpcode(), S, Ty) && "Illegal SExt");
}

FPTruncInst::FPTruncInst(
  Value *S, Type *Ty, const Twine &Name, Instruction *InsertBefore
) : CastInst(Ty, FPTrunc, S, Name, InsertBefore) { 
  assert(castIsValid(getOpcode(), S, Ty) && "Illegal FPTrunc");
}

FPTruncInst::FPTruncInst(
  Value *S, Type *Ty, const Twine &Name, BasicBlock *InsertAtEnd
) : CastInst(Ty, FPTrunc, S, Name, InsertAtEnd) { 
  assert(castIsValid(getOpcode(), S, Ty) && "Illegal FPTrunc");
}

FPExtInst::FPExtInst(
  Value *S, Type *Ty, const Twine &Name, Instruction *InsertBefore
) : CastInst(Ty, FPExt, S, Name, InsertBefore) { 
  assert(castIsValid(getOpcode(), S, Ty) && "Illegal FPExt");
}

FPExtInst::FPExtInst(
  Value *S, Type *Ty, const Twine &Name, BasicBlock *InsertAtEnd
) : CastInst(Ty, FPExt, S, Name, InsertAtEnd) { 
  assert(castIsValid(getOpcode(), S, Ty) && "Illegal FPExt");
}

UIToFPInst::UIToFPInst(
  Value *S, Type *Ty, const Twine &Name, Instruction *InsertBefore
) : CastInst(Ty, UIToFP, S, Name, InsertBefore) { 
  assert(castIsValid(getOpcode(), S, Ty) && "Illegal UIToFP");
}

UIToFPInst::UIToFPInst(
  Value *S, Type *Ty, const Twine &Name, BasicBlock *InsertAtEnd
) : CastInst(Ty, UIToFP, S, Name, InsertAtEnd) { 
  assert(castIsValid(getOpcode(), S, Ty) && "Illegal UIToFP");
}

SIToFPInst::SIToFPInst(
  Value *S, Type *Ty, const Twine &Name, Instruction *InsertBefore
) : CastInst(Ty, SIToFP, S, Name, InsertBefore) { 
  assert(castIsValid(getOpcode(), S, Ty) && "Illegal SIToFP");
}

SIToFPInst::SIToFPInst(
  Value *S, Type *Ty, const Twine &Name, BasicBlock *InsertAtEnd
) : CastInst(Ty, SIToFP, S, Name, InsertAtEnd) { 
  assert(castIsValid(getOpcode(), S, Ty) && "Illegal SIToFP");
}

FPToUIInst::FPToUIInst(
  Value *S, Type *Ty, const Twine &Name, Instruction *InsertBefore
) : CastInst(Ty, FPToUI, S, Name, InsertBefore) { 
  assert(castIsValid(getOpcode(), S, Ty) && "Illegal FPToUI");
}

FPToUIInst::FPToUIInst(
  Value *S, Type *Ty, const Twine &Name, BasicBlock *InsertAtEnd
) : CastInst(Ty, FPToUI, S, Name, InsertAtEnd) { 
  assert(castIsValid(getOpcode(), S, Ty) && "Illegal FPToUI");
}

FPToSIInst::FPToSIInst(
  Value *S, Type *Ty, const Twine &Name, Instruction *InsertBefore
) : CastInst(Ty, FPToSI, S, Name, InsertBefore) { 
  assert(castIsValid(getOpcode(), S, Ty) && "Illegal FPToSI");
}

FPToSIInst::FPToSIInst(
  Value *S, Type *Ty, const Twine &Name, BasicBlock *InsertAtEnd
) : CastInst(Ty, FPToSI, S, Name, InsertAtEnd) { 
  assert(castIsValid(getOpcode(), S, Ty) && "Illegal FPToSI");
}

PtrToIntInst::PtrToIntInst(
  Value *S, Type *Ty, const Twine &Name, Instruction *InsertBefore
) : CastInst(Ty, PtrToInt, S, Name, InsertBefore) { 
  assert(castIsValid(getOpcode(), S, Ty) && "Illegal PtrToInt");
}

PtrToIntInst::PtrToIntInst(
  Value *S, Type *Ty, const Twine &Name, BasicBlock *InsertAtEnd
) : CastInst(Ty, PtrToInt, S, Name, InsertAtEnd) { 
  assert(castIsValid(getOpcode(), S, Ty) && "Illegal PtrToInt");
}

IntToPtrInst::IntToPtrInst(
  Value *S, Type *Ty, const Twine &Name, Instruction *InsertBefore
) : CastInst(Ty, IntToPtr, S, Name, InsertBefore) { 
  assert(castIsValid(getOpcode(), S, Ty) && "Illegal IntToPtr");
}

IntToPtrInst::IntToPtrInst(
  Value *S, Type *Ty, const Twine &Name, BasicBlock *InsertAtEnd
) : CastInst(Ty, IntToPtr, S, Name, InsertAtEnd) { 
  assert(castIsValid(getOpcode(), S, Ty) && "Illegal IntToPtr");
}

BitCastInst::BitCastInst(
  Value *S, Type *Ty, const Twine &Name, Instruction *InsertBefore
) : CastInst(Ty, BitCast, S, Name, InsertBefore) { 
  assert(castIsValid(getOpcode(), S, Ty) && "Illegal BitCast");
}

BitCastInst::BitCastInst(
  Value *S, Type *Ty, const Twine &Name, BasicBlock *InsertAtEnd
) : CastInst(Ty, BitCast, S, Name, InsertAtEnd) { 
  assert(castIsValid(getOpcode(), S, Ty) && "Illegal BitCast");
}

AddrSpaceCastInst::AddrSpaceCastInst(
  Value *S, Type *Ty, const Twine &Name, Instruction *InsertBefore
) : CastInst(Ty, AddrSpaceCast, S, Name, InsertBefore) {
  assert(castIsValid(getOpcode(), S, Ty) && "Illegal AddrSpaceCast");
}

AddrSpaceCastInst::AddrSpaceCastInst(
  Value *S, Type *Ty, const Twine &Name, BasicBlock *InsertAtEnd
) : CastInst(Ty, AddrSpaceCast, S, Name, InsertAtEnd) {
  assert(castIsValid(getOpcode(), S, Ty) && "Illegal AddrSpaceCast");
}

//===----------------------------------------------------------------------===//
//                               CmpInst Classes
//===----------------------------------------------------------------------===//

void CmpInst::anchor() {}

CmpInst::CmpInst(Type *ty, OtherOps op, unsigned short predicate,
                 Value *LHS, Value *RHS, const Twine &Name,
                 Instruction *InsertBefore)
  : Instruction(ty, op,
                OperandTraits<CmpInst>::op_begin(this),
                OperandTraits<CmpInst>::operands(this),
                InsertBefore) {
    Op<0>() = LHS;
    Op<1>() = RHS;
  setPredicate((Predicate)predicate);
  setName(Name);
}

CmpInst::CmpInst(Type *ty, OtherOps op, unsigned short predicate,
                 Value *LHS, Value *RHS, const Twine &Name,
                 BasicBlock *InsertAtEnd)
  : Instruction(ty, op,
                OperandTraits<CmpInst>::op_begin(this),
                OperandTraits<CmpInst>::operands(this),
                InsertAtEnd) {
  Op<0>() = LHS;
  Op<1>() = RHS;
  setPredicate((Predicate)predicate);
  setName(Name);
}

CmpInst *
CmpInst::Create(OtherOps Op, unsigned short predicate,
                Value *S1, Value *S2, 
                const Twine &Name, Instruction *InsertBefore) {
  if (Op == Instruction::ICmp) {
    if (InsertBefore)
      return new ICmpInst(InsertBefore, CmpInst::Predicate(predicate),
                          S1, S2, Name);
    else
      return new ICmpInst(CmpInst::Predicate(predicate),
                          S1, S2, Name);
  }
  
  if (InsertBefore)
    return new FCmpInst(InsertBefore, CmpInst::Predicate(predicate),
                        S1, S2, Name);
  else
    return new FCmpInst(CmpInst::Predicate(predicate),
                        S1, S2, Name);
}

CmpInst *
CmpInst::Create(OtherOps Op, unsigned short predicate, Value *S1, Value *S2, 
                const Twine &Name, BasicBlock *InsertAtEnd) {
  if (Op == Instruction::ICmp) {
    return new ICmpInst(*InsertAtEnd, CmpInst::Predicate(predicate),
                        S1, S2, Name);
  }
  return new FCmpInst(*InsertAtEnd, CmpInst::Predicate(predicate),
                      S1, S2, Name);
}

void CmpInst::swapOperands() {
  if (ICmpInst *IC = dyn_cast<ICmpInst>(this))
    IC->swapOperands();
  else
    cast<FCmpInst>(this)->swapOperands();
}

bool CmpInst::isCommutative() const {
  if (const ICmpInst *IC = dyn_cast<ICmpInst>(this))
    return IC->isCommutative();
  return cast<FCmpInst>(this)->isCommutative();
}

bool CmpInst::isEquality() const {
  if (const ICmpInst *IC = dyn_cast<ICmpInst>(this))
    return IC->isEquality();
  return cast<FCmpInst>(this)->isEquality();
}


CmpInst::Predicate CmpInst::getInversePredicate(Predicate pred) {
  switch (pred) {
    default: llvm_unreachable("Unknown cmp predicate!");
    case ICMP_EQ: return ICMP_NE;
    case ICMP_NE: return ICMP_EQ;
    case ICMP_UGT: return ICMP_ULE;
    case ICMP_ULT: return ICMP_UGE;
    case ICMP_UGE: return ICMP_ULT;
    case ICMP_ULE: return ICMP_UGT;
    case ICMP_SGT: return ICMP_SLE;
    case ICMP_SLT: return ICMP_SGE;
    case ICMP_SGE: return ICMP_SLT;
    case ICMP_SLE: return ICMP_SGT;

    case FCMP_OEQ: return FCMP_UNE;
    case FCMP_ONE: return FCMP_UEQ;
    case FCMP_OGT: return FCMP_ULE;
    case FCMP_OLT: return FCMP_UGE;
    case FCMP_OGE: return FCMP_ULT;
    case FCMP_OLE: return FCMP_UGT;
    case FCMP_UEQ: return FCMP_ONE;
    case FCMP_UNE: return FCMP_OEQ;
    case FCMP_UGT: return FCMP_OLE;
    case FCMP_ULT: return FCMP_OGE;
    case FCMP_UGE: return FCMP_OLT;
    case FCMP_ULE: return FCMP_OGT;
    case FCMP_ORD: return FCMP_UNO;
    case FCMP_UNO: return FCMP_ORD;
    case FCMP_TRUE: return FCMP_FALSE;
    case FCMP_FALSE: return FCMP_TRUE;
  }
}

ICmpInst::Predicate ICmpInst::getSignedPredicate(Predicate pred) {
  switch (pred) {
    default: llvm_unreachable("Unknown icmp predicate!");
    case ICMP_EQ: case ICMP_NE: 
    case ICMP_SGT: case ICMP_SLT: case ICMP_SGE: case ICMP_SLE: 
       return pred;
    case ICMP_UGT: return ICMP_SGT;
    case ICMP_ULT: return ICMP_SLT;
    case ICMP_UGE: return ICMP_SGE;
    case ICMP_ULE: return ICMP_SLE;
  }
}

ICmpInst::Predicate ICmpInst::getUnsignedPredicate(Predicate pred) {
  switch (pred) {
    default: llvm_unreachable("Unknown icmp predicate!");
    case ICMP_EQ: case ICMP_NE: 
    case ICMP_UGT: case ICMP_ULT: case ICMP_UGE: case ICMP_ULE: 
       return pred;
    case ICMP_SGT: return ICMP_UGT;
    case ICMP_SLT: return ICMP_ULT;
    case ICMP_SGE: return ICMP_UGE;
    case ICMP_SLE: return ICMP_ULE;
  }
}

/// Initialize a set of values that all satisfy the condition with C.
///
ConstantRange 
ICmpInst::makeConstantRange(Predicate pred, const APInt &C) {
  APInt Lower(C);
  APInt Upper(C);
  uint32_t BitWidth = C.getBitWidth();
  switch (pred) {
  default: llvm_unreachable("Invalid ICmp opcode to ConstantRange ctor!");
  case ICmpInst::ICMP_EQ: ++Upper; break;
  case ICmpInst::ICMP_NE: ++Lower; break;
  case ICmpInst::ICMP_ULT:
    Lower = APInt::getMinValue(BitWidth);
    // Check for an empty-set condition.
    if (Lower == Upper)
      return ConstantRange(BitWidth, /*isFullSet=*/false);
    break;
  case ICmpInst::ICMP_SLT:
    Lower = APInt::getSignedMinValue(BitWidth);
    // Check for an empty-set condition.
    if (Lower == Upper)
      return ConstantRange(BitWidth, /*isFullSet=*/false);
    break;
  case ICmpInst::ICMP_UGT: 
    ++Lower; Upper = APInt::getMinValue(BitWidth);        // Min = Next(Max)
    // Check for an empty-set condition.
    if (Lower == Upper)
      return ConstantRange(BitWidth, /*isFullSet=*/false);
    break;
  case ICmpInst::ICMP_SGT:
    ++Lower; Upper = APInt::getSignedMinValue(BitWidth);  // Min = Next(Max)
    // Check for an empty-set condition.
    if (Lower == Upper)
      return ConstantRange(BitWidth, /*isFullSet=*/false);
    break;
  case ICmpInst::ICMP_ULE: 
    Lower = APInt::getMinValue(BitWidth); ++Upper; 
    // Check for a full-set condition.
    if (Lower == Upper)
      return ConstantRange(BitWidth, /*isFullSet=*/true);
    break;
  case ICmpInst::ICMP_SLE: 
    Lower = APInt::getSignedMinValue(BitWidth); ++Upper; 
    // Check for a full-set condition.
    if (Lower == Upper)
      return ConstantRange(BitWidth, /*isFullSet=*/true);
    break;
  case ICmpInst::ICMP_UGE:
    Upper = APInt::getMinValue(BitWidth);        // Min = Next(Max)
    // Check for a full-set condition.
    if (Lower == Upper)
      return ConstantRange(BitWidth, /*isFullSet=*/true);
    break;
  case ICmpInst::ICMP_SGE:
    Upper = APInt::getSignedMinValue(BitWidth);  // Min = Next(Max)
    // Check for a full-set condition.
    if (Lower == Upper)
      return ConstantRange(BitWidth, /*isFullSet=*/true);
    break;
  }
  return ConstantRange(Lower, Upper);
}

CmpInst::Predicate CmpInst::getSwappedPredicate(Predicate pred) {
  switch (pred) {
    default: llvm_unreachable("Unknown cmp predicate!");
    case ICMP_EQ: case ICMP_NE:
      return pred;
    case ICMP_SGT: return ICMP_SLT;
    case ICMP_SLT: return ICMP_SGT;
    case ICMP_SGE: return ICMP_SLE;
    case ICMP_SLE: return ICMP_SGE;
    case ICMP_UGT: return ICMP_ULT;
    case ICMP_ULT: return ICMP_UGT;
    case ICMP_UGE: return ICMP_ULE;
    case ICMP_ULE: return ICMP_UGE;
  
    case FCMP_FALSE: case FCMP_TRUE:
    case FCMP_OEQ: case FCMP_ONE:
    case FCMP_UEQ: case FCMP_UNE:
    case FCMP_ORD: case FCMP_UNO:
      return pred;
    case FCMP_OGT: return FCMP_OLT;
    case FCMP_OLT: return FCMP_OGT;
    case FCMP_OGE: return FCMP_OLE;
    case FCMP_OLE: return FCMP_OGE;
    case FCMP_UGT: return FCMP_ULT;
    case FCMP_ULT: return FCMP_UGT;
    case FCMP_UGE: return FCMP_ULE;
    case FCMP_ULE: return FCMP_UGE;
  }
}

bool CmpInst::isUnsigned(unsigned short predicate) {
  switch (predicate) {
    default: return false;
    case ICmpInst::ICMP_ULT: case ICmpInst::ICMP_ULE: case ICmpInst::ICMP_UGT: 
    case ICmpInst::ICMP_UGE: return true;
  }
}

bool CmpInst::isSigned(unsigned short predicate) {
  switch (predicate) {
    default: return false;
    case ICmpInst::ICMP_SLT: case ICmpInst::ICMP_SLE: case ICmpInst::ICMP_SGT: 
    case ICmpInst::ICMP_SGE: return true;
  }
}

bool CmpInst::isOrdered(unsigned short predicate) {
  switch (predicate) {
    default: return false;
    case FCmpInst::FCMP_OEQ: case FCmpInst::FCMP_ONE: case FCmpInst::FCMP_OGT: 
    case FCmpInst::FCMP_OLT: case FCmpInst::FCMP_OGE: case FCmpInst::FCMP_OLE: 
    case FCmpInst::FCMP_ORD: return true;
  }
}
      
bool CmpInst::isUnordered(unsigned short predicate) {
  switch (predicate) {
    default: return false;
    case FCmpInst::FCMP_UEQ: case FCmpInst::FCMP_UNE: case FCmpInst::FCMP_UGT: 
    case FCmpInst::FCMP_ULT: case FCmpInst::FCMP_UGE: case FCmpInst::FCMP_ULE: 
    case FCmpInst::FCMP_UNO: return true;
  }
}

bool CmpInst::isTrueWhenEqual(unsigned short predicate) {
  switch(predicate) {
    default: return false;
    case ICMP_EQ:   case ICMP_UGE: case ICMP_ULE: case ICMP_SGE: case ICMP_SLE:
    case FCMP_TRUE: case FCMP_UEQ: case FCMP_UGE: case FCMP_ULE: return true;
  }
}

bool CmpInst::isFalseWhenEqual(unsigned short predicate) {
  switch(predicate) {
  case ICMP_NE:    case ICMP_UGT: case ICMP_ULT: case ICMP_SGT: case ICMP_SLT:
  case FCMP_FALSE: case FCMP_ONE: case FCMP_OGT: case FCMP_OLT: return true;
  default: return false;
  }
}


//===----------------------------------------------------------------------===//
//                        SwitchInst Implementation
//===----------------------------------------------------------------------===//

void SwitchInst::init(Value *Value, BasicBlock *Default, unsigned NumReserved) {
  assert(Value && Default && NumReserved);
  ReservedSpace = NumReserved;
  setNumHungOffUseOperands(2);
  allocHungoffUses(ReservedSpace);

  Op<0>() = Value;
  Op<1>() = Default;
}

/// SwitchInst ctor - Create a new switch instruction, specifying a value to
/// switch on and a default destination.  The number of additional cases can
/// be specified here to make memory allocation more efficient.  This
/// constructor can also autoinsert before another instruction.
SwitchInst::SwitchInst(Value *Value, BasicBlock *Default, unsigned NumCases,
                       Instruction *InsertBefore)
  : TerminatorInst(Type::getVoidTy(Value->getContext()), Instruction::Switch,
                   nullptr, 0, InsertBefore) {
  init(Value, Default, 2+NumCases*2);
}

/// SwitchInst ctor - Create a new switch instruction, specifying a value to
/// switch on and a default destination.  The number of additional cases can
/// be specified here to make memory allocation more efficient.  This
/// constructor also autoinserts at the end of the specified BasicBlock.
SwitchInst::SwitchInst(Value *Value, BasicBlock *Default, unsigned NumCases,
                       BasicBlock *InsertAtEnd)
  : TerminatorInst(Type::getVoidTy(Value->getContext()), Instruction::Switch,
                   nullptr, 0, InsertAtEnd) {
  init(Value, Default, 2+NumCases*2);
}

SwitchInst::SwitchInst(const SwitchInst &SI)
  : TerminatorInst(SI.getType(), Instruction::Switch, nullptr, 0) {
  init(SI.getCondition(), SI.getDefaultDest(), SI.getNumOperands());
  setNumHungOffUseOperands(SI.getNumOperands());
  Use *OL = getOperandList();
  const Use *InOL = SI.getOperandList();
  for (unsigned i = 2, E = SI.getNumOperands(); i != E; i += 2) {
    OL[i] = InOL[i];
    OL[i+1] = InOL[i+1];
  }
  SubclassOptionalData = SI.SubclassOptionalData;
}


/// addCase - Add an entry to the switch instruction...
///
void SwitchInst::addCase(ConstantInt *OnVal, BasicBlock *Dest) {
  unsigned NewCaseIdx = getNumCases();
  unsigned OpNo = getNumOperands();
  if (OpNo+2 > ReservedSpace)
    growOperands();  // Get more space!
  // Initialize some new operands.
  assert(OpNo+1 < ReservedSpace && "Growing didn't work!");
  setNumHungOffUseOperands(OpNo+2);
  CaseIt Case(this, NewCaseIdx);
  Case.setValue(OnVal);
  Case.setSuccessor(Dest);
}

/// removeCase - This method removes the specified case and its successor
/// from the switch instruction.
void SwitchInst::removeCase(CaseIt i) {
  unsigned idx = i.getCaseIndex();
  
  assert(2 + idx*2 < getNumOperands() && "Case index out of range!!!");

  unsigned NumOps = getNumOperands();
  Use *OL = getOperandList();

  // Overwrite this case with the end of the list.
  if (2 + (idx + 1) * 2 != NumOps) {
    OL[2 + idx * 2] = OL[NumOps - 2];
    OL[2 + idx * 2 + 1] = OL[NumOps - 1];
  }

  // Nuke the last value.
  OL[NumOps-2].set(nullptr);
  OL[NumOps-2+1].set(nullptr);
  setNumHungOffUseOperands(NumOps-2);
}

/// growOperands - grow operands - This grows the operand list in response
/// to a push_back style of operation.  This grows the number of ops by 3 times.
///
void SwitchInst::growOperands() {
  unsigned e = getNumOperands();
  unsigned NumOps = e*3;

  ReservedSpace = NumOps;
  growHungoffUses(ReservedSpace);
}


BasicBlock *SwitchInst::getSuccessorV(unsigned idx) const {
  return getSuccessor(idx);
}
unsigned SwitchInst::getNumSuccessorsV() const {
  return getNumSuccessors();
}
void SwitchInst::setSuccessorV(unsigned idx, BasicBlock *B) {
  setSuccessor(idx, B);
}

//===----------------------------------------------------------------------===//
//                        IndirectBrInst Implementation
//===----------------------------------------------------------------------===//

void IndirectBrInst::init(Value *Address, unsigned NumDests) {
  assert(Address && Address->getType()->isPointerTy() &&
         "Address of indirectbr must be a pointer");
  ReservedSpace = 1+NumDests;
  setNumHungOffUseOperands(1);
  allocHungoffUses(ReservedSpace);

  Op<0>() = Address;
}


/// growOperands - grow operands - This grows the operand list in response
/// to a push_back style of operation.  This grows the number of ops by 2 times.
///
void IndirectBrInst::growOperands() {
  unsigned e = getNumOperands();
  unsigned NumOps = e*2;
  
  ReservedSpace = NumOps;
  growHungoffUses(ReservedSpace);
}

IndirectBrInst::IndirectBrInst(Value *Address, unsigned NumCases,
                               Instruction *InsertBefore)
: TerminatorInst(Type::getVoidTy(Address->getContext()),Instruction::IndirectBr,
                 nullptr, 0, InsertBefore) {
  init(Address, NumCases);
}

IndirectBrInst::IndirectBrInst(Value *Address, unsigned NumCases,
                               BasicBlock *InsertAtEnd)
: TerminatorInst(Type::getVoidTy(Address->getContext()),Instruction::IndirectBr,
                 nullptr, 0, InsertAtEnd) {
  init(Address, NumCases);
}

IndirectBrInst::IndirectBrInst(const IndirectBrInst &IBI)
    : TerminatorInst(Type::getVoidTy(IBI.getContext()), Instruction::IndirectBr,
                     nullptr, IBI.getNumOperands()) {
  allocHungoffUses(IBI.getNumOperands());
  Use *OL = getOperandList();
  const Use *InOL = IBI.getOperandList();
  for (unsigned i = 0, E = IBI.getNumOperands(); i != E; ++i)
    OL[i] = InOL[i];
  SubclassOptionalData = IBI.SubclassOptionalData;
}

/// addDestination - Add a destination.
///
void IndirectBrInst::addDestination(BasicBlock *DestBB) {
  unsigned OpNo = getNumOperands();
  if (OpNo+1 > ReservedSpace)
    growOperands();  // Get more space!
  // Initialize some new operands.
  assert(OpNo < ReservedSpace && "Growing didn't work!");
  setNumHungOffUseOperands(OpNo+1);
  getOperandList()[OpNo] = DestBB;
}

/// removeDestination - This method removes the specified successor from the
/// indirectbr instruction.
void IndirectBrInst::removeDestination(unsigned idx) {
  assert(idx < getNumOperands()-1 && "Successor index out of range!");
  
  unsigned NumOps = getNumOperands();
  Use *OL = getOperandList();

  // Replace this value with the last one.
  OL[idx+1] = OL[NumOps-1];
  
  // Nuke the last value.
  OL[NumOps-1].set(nullptr);
  setNumHungOffUseOperands(NumOps-1);
}

BasicBlock *IndirectBrInst::getSuccessorV(unsigned idx) const {
  return getSuccessor(idx);
}
unsigned IndirectBrInst::getNumSuccessorsV() const {
  return getNumSuccessors();
}
void IndirectBrInst::setSuccessorV(unsigned idx, BasicBlock *B) {
  setSuccessor(idx, B);
}

//===----------------------------------------------------------------------===//
//                           cloneImpl() implementations
//===----------------------------------------------------------------------===//

// Define these methods here so vtables don't get emitted into every translation
// unit that uses these classes.

GetElementPtrInst *GetElementPtrInst::cloneImpl() const {
  return new (getNumOperands()) GetElementPtrInst(*this);
}

BinaryOperator *BinaryOperator::cloneImpl() const {
  return Create(getOpcode(), Op<0>(), Op<1>());
}

FCmpInst *FCmpInst::cloneImpl() const {
  return new FCmpInst(getPredicate(), Op<0>(), Op<1>());
}

ICmpInst *ICmpInst::cloneImpl() const {
  return new ICmpInst(getPredicate(), Op<0>(), Op<1>());
}

ExtractValueInst *ExtractValueInst::cloneImpl() const {
  return new ExtractValueInst(*this);
}

InsertValueInst *InsertValueInst::cloneImpl() const {
  return new InsertValueInst(*this);
}

AllocaInst *AllocaInst::cloneImpl() const {
  AllocaInst *Result = new AllocaInst(getAllocatedType(),
                                      getType()->getPointerAddressSpace(),
                                      (Value *)getOperand(0));
  Result->setAlignment(getAlignment());
  Result->setUsedWithInAlloca(isUsedWithInAlloca());
  return Result;
}

LoadInst *LoadInst::cloneImpl() const {
  return new LoadInst(getOperand(0), Twine(), isVolatile(),
                      getAlignment(), getOrdering(), getSynchScope());
}

StoreInst *StoreInst::cloneImpl() const {
  return new StoreInst(getOperand(0), getOperand(1), isVolatile(),
                       getAlignment(), getOrdering(), getSynchScope());
  
}

AtomicCmpXchgInst *AtomicCmpXchgInst::cloneImpl() const {
  AtomicCmpXchgInst *Result =
    new AtomicCmpXchgInst(getOperand(0), getOperand(1), getOperand(2),
                          getSuccessOrdering(), getFailureOrdering(),
                          getSynchScope());
  Result->setVolatile(isVolatile());
  Result->setWeak(isWeak());
  return Result;
}

AtomicRMWInst *AtomicRMWInst::cloneImpl() const {
  AtomicRMWInst *Result =
    new AtomicRMWInst(getOperation(),getOperand(0), getOperand(1),
                      getOrdering(), getSynchScope());
  Result->setVolatile(isVolatile());
  return Result;
}

FenceInst *FenceInst::cloneImpl() const {
  return new FenceInst(getContext(), getOrdering(), getSynchScope());
}

TruncInst *TruncInst::cloneImpl() const {
  return new TruncInst(getOperand(0), getType());
}

ZExtInst *ZExtInst::cloneImpl() const {
  return new ZExtInst(getOperand(0), getType());
}

SExtInst *SExtInst::cloneImpl() const {
  return new SExtInst(getOperand(0), getType());
}

FPTruncInst *FPTruncInst::cloneImpl() const {
  return new FPTruncInst(getOperand(0), getType());
}

FPExtInst *FPExtInst::cloneImpl() const {
  return new FPExtInst(getOperand(0), getType());
}

UIToFPInst *UIToFPInst::cloneImpl() const {
  return new UIToFPInst(getOperand(0), getType());
}

SIToFPInst *SIToFPInst::cloneImpl() const {
  return new SIToFPInst(getOperand(0), getType());
}

FPToUIInst *FPToUIInst::cloneImpl() const {
  return new FPToUIInst(getOperand(0), getType());
}

FPToSIInst *FPToSIInst::cloneImpl() const {
  return new FPToSIInst(getOperand(0), getType());
}

PtrToIntInst *PtrToIntInst::cloneImpl() const {
  return new PtrToIntInst(getOperand(0), getType());
}

IntToPtrInst *IntToPtrInst::cloneImpl() const {
  return new IntToPtrInst(getOperand(0), getType());
}

BitCastInst *BitCastInst::cloneImpl() const {
  return new BitCastInst(getOperand(0), getType());
}

AddrSpaceCastInst *AddrSpaceCastInst::cloneImpl() const {
  return new AddrSpaceCastInst(getOperand(0), getType());
}

CallInst *CallInst::cloneImpl() const {
  return  new(getNumOperands()) CallInst(*this);
}

SelectInst *SelectInst::cloneImpl() const {
  return SelectInst::Create(getOperand(0), getOperand(1), getOperand(2));
}

VAArgInst *VAArgInst::cloneImpl() const {
  return new VAArgInst(getOperand(0), getType());
}

ExtractElementInst *ExtractElementInst::cloneImpl() const {
  return ExtractElementInst::Create(getOperand(0), getOperand(1));
}

InsertElementInst *InsertElementInst::cloneImpl() const {
  return InsertElementInst::Create(getOperand(0), getOperand(1), getOperand(2));
}

ShuffleVectorInst *ShuffleVectorInst::cloneImpl() const {
  return new ShuffleVectorInst(getOperand(0), getOperand(1), getOperand(2));
}

PHINode *PHINode::cloneImpl() const { return new PHINode(*this); }

LandingPadInst *LandingPadInst::cloneImpl() const {
  return new LandingPadInst(*this);
}

ReturnInst *ReturnInst::cloneImpl() const {
  return new(getNumOperands()) ReturnInst(*this);
}

BranchInst *BranchInst::cloneImpl() const {
  return new(getNumOperands()) BranchInst(*this);
}

SwitchInst *SwitchInst::cloneImpl() const { return new SwitchInst(*this); }

IndirectBrInst *IndirectBrInst::cloneImpl() const {
  return new IndirectBrInst(*this);
}

InvokeInst *InvokeInst::cloneImpl() const {
  return new(getNumOperands()) InvokeInst(*this);
}

ResumeInst *ResumeInst::cloneImpl() const { return new (1) ResumeInst(*this); }

UnreachableInst *UnreachableInst::cloneImpl() const {
  LLVMContext &Context = getContext();
  return new UnreachableInst(Context);
}<|MERGE_RESOLUTION|>--- conflicted
+++ resolved
@@ -821,7 +821,8 @@
 AllocaInst::AllocaInst(Type *Ty, unsigned AS, Value *ArraySize,
                        const Twine &Name, Instruction *InsertBefore)
   : UnaryInstruction(PointerType::get(Ty, AS), Alloca,
-                     getAISize(Ty->getContext(), ArraySize), InsertBefore) {
+                     getAISize(Ty->getContext(), ArraySize), InsertBefore),
+    AllocatedType(Ty) {
   setAlignment(0);
   assert(!Ty->isVoidTy() && "Cannot allocate void!");
   setName(Name);
@@ -843,29 +844,15 @@
 
 AllocaInst::AllocaInst(Type *Ty, Value *ArraySize, unsigned Align,
                        const Twine &Name, Instruction *InsertBefore)
-<<<<<<< HEAD
-  : UnaryInstruction(PointerType::get(Ty, getAS(InsertBefore)), Alloca,
-                     getAISize(Ty->getContext(), ArraySize), InsertBefore) {
-=======
-    : UnaryInstruction(PointerType::getUnqual(Ty), Alloca,
-                       getAISize(Ty->getContext(), ArraySize), InsertBefore),
-      AllocatedType(Ty) {
->>>>>>> 787b9b4e
+    :  AllocaInst(Ty, getAS(InsertBefore), ArraySize, Name, InsertBefore) {
   setAlignment(Align);
-  assert(!Ty->isVoidTy() && "Cannot allocate void!");
-  setName(Name);
 }
 
 AllocaInst::AllocaInst(Type *Ty, Value *ArraySize, unsigned Align,
                        const Twine &Name, BasicBlock *InsertAtEnd)
-<<<<<<< HEAD
-  : UnaryInstruction(PointerType::get(Ty, getAS(InsertAtEnd)), Alloca,
-                     getAISize(Ty->getContext(), ArraySize), InsertAtEnd) {
-=======
-    : UnaryInstruction(PointerType::getUnqual(Ty), Alloca,
+    : UnaryInstruction(PointerType::get(Ty, getAS(InsertAtEnd)), Alloca,
                        getAISize(Ty->getContext(), ArraySize), InsertAtEnd),
       AllocatedType(Ty) {
->>>>>>> 787b9b4e
   setAlignment(Align);
   assert(!Ty->isVoidTy() && "Cannot allocate void!");
   setName(Name);
