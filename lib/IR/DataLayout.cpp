//===- DataLayout.cpp - Data size & alignment routines ---------------------==//
//
//                     The LLVM Compiler Infrastructure
//
// This file is distributed under the University of Illinois Open Source
// License. See LICENSE.TXT for details.
//
//===----------------------------------------------------------------------===//
//
// This file defines layout properties related to datatype size/offset/alignment
// information.
//
// This structure should be created once, filled in if the defaults are not
// correct and then passed around by const&.  None of the members functions
// require modification to the object.
//
//===----------------------------------------------------------------------===//

#include "llvm/IR/DataLayout.h"
#include "llvm/ADT/DenseMap.h"
#include "llvm/ADT/StringRef.h"
#include "llvm/ADT/Triple.h"
#include "llvm/IR/Constants.h"
#include "llvm/IR/DerivedTypes.h"
#include "llvm/IR/GetElementPtrTypeIterator.h"
#include "llvm/IR/GlobalVariable.h"
#include "llvm/IR/Module.h"
#include "llvm/IR/Type.h"
#include "llvm/IR/Value.h"
#include "llvm/Support/Casting.h"
#include "llvm/Support/ErrorHandling.h"
#include "llvm/Support/MathExtras.h"
#include <algorithm>
#include <cassert>
#include <cstdint>
#include <cstdlib>
#include <tuple>
#include <utility>

using namespace llvm;

//===----------------------------------------------------------------------===//
// Support for StructLayout
//===----------------------------------------------------------------------===//

StructLayout::StructLayout(StructType *ST, const DataLayout &DL) {
  assert(!ST->isOpaque() && "Cannot get layout of opaque structs");
  StructAlignment = 0;
  StructSize = 0;
  IsPadded = false;
  NumElements = ST->getNumElements();

  // Loop over each of the elements, placing them in memory.
  for (unsigned i = 0, e = NumElements; i != e; ++i) {
    Type *Ty = ST->getElementType(i);
    unsigned TyAlign = ST->isPacked() ? 1 : DL.getABITypeAlignment(Ty);

    // Add padding if necessary to align the data element properly.
    if ((StructSize & (TyAlign-1)) != 0) {
      IsPadded = true;
      StructSize = alignTo(StructSize, TyAlign);
    }

    // Keep track of maximum alignment constraint.
    StructAlignment = std::max(TyAlign, StructAlignment);

    MemberOffsets[i] = StructSize;
    StructSize += DL.getTypeAllocSize(Ty); // Consume space for this data item
  }

  // Empty structures have alignment of 1 byte.
  if (StructAlignment == 0) StructAlignment = 1;

  // Add padding to the end of the struct so that it could be put in an array
  // and all array elements would be aligned correctly.
  if ((StructSize & (StructAlignment-1)) != 0) {
    IsPadded = true;
    StructSize = alignTo(StructSize, StructAlignment);
  }
}

/// getElementContainingOffset - Given a valid offset into the structure,
/// return the structure index that contains it.
unsigned StructLayout::getElementContainingOffset(uint64_t Offset) const {
  const uint64_t *SI =
    std::upper_bound(&MemberOffsets[0], &MemberOffsets[NumElements], Offset);
  assert(SI != &MemberOffsets[0] && "Offset not in structure type!");
  --SI;
  assert(*SI <= Offset && "upper_bound didn't work");
  assert((SI == &MemberOffsets[0] || *(SI-1) <= Offset) &&
         (SI+1 == &MemberOffsets[NumElements] || *(SI+1) > Offset) &&
         "Upper bound didn't work!");

  // Multiple fields can have the same offset if any of them are zero sized.
  // For example, in { i32, [0 x i32], i32 }, searching for offset 4 will stop
  // at the i32 element, because it is the last element at that offset.  This is
  // the right one to return, because anything after it will have a higher
  // offset, implying that this element is non-empty.
  return SI-&MemberOffsets[0];
}

//===----------------------------------------------------------------------===//
// LayoutAlignElem, LayoutAlign support
//===----------------------------------------------------------------------===//

LayoutAlignElem
LayoutAlignElem::get(AlignTypeEnum align_type, unsigned abi_align,
                     unsigned pref_align, uint32_t bit_width) {
  assert(abi_align <= pref_align && "Preferred alignment worse than ABI!");
  LayoutAlignElem retval;
  retval.AlignType = align_type;
  retval.ABIAlign = abi_align;
  retval.PrefAlign = pref_align;
  retval.TypeBitWidth = bit_width;
  return retval;
}

bool
LayoutAlignElem::operator==(const LayoutAlignElem &rhs) const {
  return (AlignType == rhs.AlignType
          && ABIAlign == rhs.ABIAlign
          && PrefAlign == rhs.PrefAlign
          && TypeBitWidth == rhs.TypeBitWidth);
}

//===----------------------------------------------------------------------===//
// PointerAlignElem, PointerAlign support
//===----------------------------------------------------------------------===//

PointerAlignElem
PointerAlignElem::get(uint32_t AddressSpace, unsigned ABIAlign,
<<<<<<< HEAD
                      unsigned PrefAlign, uint32_t TypeByteWidth, bool isFat) {
=======
                      unsigned PrefAlign, uint32_t TypeByteWidth,
                      uint32_t IndexWidth) {
>>>>>>> 8e229ec0
  assert(ABIAlign <= PrefAlign && "Preferred alignment worse than ABI!");
  PointerAlignElem retval;
  retval.AddressSpace = AddressSpace;
  retval.ABIAlign = ABIAlign;
  retval.PrefAlign = PrefAlign;
  retval.TypeByteWidth = TypeByteWidth;
<<<<<<< HEAD
  retval.isFat = isFat;
=======
  retval.IndexWidth = IndexWidth;
>>>>>>> 8e229ec0
  return retval;
}

bool
PointerAlignElem::operator==(const PointerAlignElem &rhs) const {
  return (ABIAlign == rhs.ABIAlign
          && AddressSpace == rhs.AddressSpace
          && PrefAlign == rhs.PrefAlign
          && TypeByteWidth == rhs.TypeByteWidth
          && IndexWidth == rhs.IndexWidth);
}

//===----------------------------------------------------------------------===//
//                       DataLayout Class Implementation
//===----------------------------------------------------------------------===//

const char *DataLayout::getManglingComponent(const Triple &T) {
  if (T.isOSBinFormatMachO())
    return "-m:o";
  if (T.isOSWindows() && T.isOSBinFormatCOFF())
    return T.getArch() == Triple::x86 ? "-m:x" : "-m:w";
  return "-m:e";
}

static const LayoutAlignElem DefaultAlignments[] = {
  { INTEGER_ALIGN, 1, 1, 1 },    // i1
  { INTEGER_ALIGN, 8, 1, 1 },    // i8
  { INTEGER_ALIGN, 16, 2, 2 },   // i16
  { INTEGER_ALIGN, 32, 4, 4 },   // i32
  { INTEGER_ALIGN, 64, 4, 8 },   // i64
  { FLOAT_ALIGN, 16, 2, 2 },     // half
  { FLOAT_ALIGN, 32, 4, 4 },     // float
  { FLOAT_ALIGN, 64, 8, 8 },     // double
  { FLOAT_ALIGN, 128, 16, 16 },  // ppcf128, quad, ...
  { VECTOR_ALIGN, 64, 8, 8 },    // v2i32, v1i64, ...
  { VECTOR_ALIGN, 128, 16, 16 }, // v16i8, v8i16, v4i32, ...
  { AGGREGATE_ALIGN, 0, 0, 8 }   // struct
};

void DataLayout::reset(StringRef Desc) {
  clear();

  LayoutMap = nullptr;
  BigEndian = false;
  AllocaAddrSpace = 0;
  StackNaturalAlign = 0;
  ManglingMode = MM_None;
  NonIntegralAddressSpaces.clear();

  // Default alignments
  for (const LayoutAlignElem &E : DefaultAlignments) {
    setAlignment((AlignTypeEnum)E.AlignType, E.ABIAlign, E.PrefAlign,
                 E.TypeBitWidth);
  }
<<<<<<< HEAD
  setPointerAlignment(0, 8, 8, 8, false);
=======
  setPointerAlignment(0, 8, 8, 8, 8);
>>>>>>> 8e229ec0

  parseSpecifier(Desc);
}

/// Checked version of split, to ensure mandatory subparts.
static std::pair<StringRef, StringRef> split(StringRef Str, char Separator) {
  assert(!Str.empty() && "parse error, string can't be empty here");
  std::pair<StringRef, StringRef> Split = Str.split(Separator);
  if (Split.second.empty() && Split.first != Str)
    report_fatal_error("Trailing separator in datalayout string");
  if (!Split.second.empty() && Split.first.empty())
    report_fatal_error("Expected token before separator in datalayout string");
  return Split;
}

/// Get an unsigned integer, including error checks.
static unsigned getInt(StringRef R) {
  unsigned Result;
  bool error = R.getAsInteger(10, Result); (void)error;
  if (error)
    report_fatal_error("not a number, or does not fit in an unsigned int");
  return Result;
}

/// Convert bits into bytes. Assert if not a byte width multiple.
static unsigned inBytes(unsigned Bits) {
  if (Bits % 8)
    report_fatal_error("number of bits must be a byte width multiple");
  return Bits / 8;
}

void DataLayout::parseSpecifier(StringRef Desc) {
  StringRepresentation = Desc;
  while (!Desc.empty()) {
    // Split at '-'.
    std::pair<StringRef, StringRef> Split = split(Desc, '-');
    Desc = Split.second;

    // Split at ':'.
    Split = split(Split.first, ':');

    // Aliases used below.
    StringRef &Tok  = Split.first;  // Current token.
    StringRef &Rest = Split.second; // The rest of the string.

    if (Tok == "ni") {
      do {
        Split = split(Rest, ':');
        Rest = Split.second;
        unsigned AS = getInt(Split.first);
        if (AS == 0)
          report_fatal_error("Address space 0 can never be non-integral");
        NonIntegralAddressSpaces.push_back(AS);
      } while (!Rest.empty());

      continue;
    }

    char Specifier = Tok.front();
    Tok = Tok.substr(1);

    switch (Specifier) {
    case 's':
      // Ignored for backward compatibility.
      // FIXME: remove this on LLVM 4.0.
      break;
    case 'E':
      BigEndian = true;
      break;
    case 'e':
      BigEndian = false;
      break;
    case 'p': {
      bool isFat = false;
      if (!Tok.empty() && (Tok[0] == 'f')) {
          isFat = true;
          Tok = Tok.drop_front(1);
      }
      // Address space.
      unsigned AddrSpace = Tok.empty() ? 0 : getInt(Tok);
      if (!isUInt<24>(AddrSpace))
        report_fatal_error("Invalid address space, must be a 24bit integer");
      assert(isFat == (AddrSpace == 200));

      // Size.
      if (Rest.empty())
        report_fatal_error(
            "Missing size specification for pointer in datalayout string");
      Split = split(Rest, ':');
      unsigned PointerMemSize = inBytes(getInt(Tok));
      if (!PointerMemSize)
        report_fatal_error("Invalid pointer size of 0 bytes");

      // ABI alignment.
      if (Rest.empty())
        report_fatal_error(
            "Missing alignment specification for pointer in datalayout string");
      Split = split(Rest, ':');
      unsigned PointerABIAlign = inBytes(getInt(Tok));
      if (!isPowerOf2_64(PointerABIAlign))
        report_fatal_error(
            "Pointer ABI alignment must be a power of 2");

      // Size of index used in GEP for address calculation.
      // The parameter is optional. By default it is equal to size of pointer.
      unsigned IndexSize = PointerMemSize;

      // Preferred alignment.
      unsigned PointerPrefAlign = PointerABIAlign;
      if (!Rest.empty()) {
        Split = split(Rest, ':');
        PointerPrefAlign = inBytes(getInt(Tok));
        if (!isPowerOf2_64(PointerPrefAlign))
          report_fatal_error(
            "Pointer preferred alignment must be a power of 2");

        // Now read the index. It is the second optional parameter here.
        if (!Rest.empty()) {
          Split = split(Rest, ':');
          IndexSize = inBytes(getInt(Tok));
          if (!IndexSize)
            report_fatal_error("Invalid index size of 0 bytes");
        }
      }
      setPointerAlignment(AddrSpace, PointerABIAlign, PointerPrefAlign,
<<<<<<< HEAD
                          PointerMemSize, isFat);
=======
                          PointerMemSize, IndexSize);
>>>>>>> 8e229ec0
      break;
    }
    case 'i':
    case 'v':
    case 'f':
    case 'a': {
      AlignTypeEnum AlignType;
      switch (Specifier) {
      default: llvm_unreachable("Unexpected specifier!");
      case 'i': AlignType = INTEGER_ALIGN; break;
      case 'v': AlignType = VECTOR_ALIGN; break;
      case 'f': AlignType = FLOAT_ALIGN; break;
      case 'a': AlignType = AGGREGATE_ALIGN; break;
      }

      // Bit size.
      unsigned Size = Tok.empty() ? 0 : getInt(Tok);

      if (AlignType == AGGREGATE_ALIGN && Size != 0)
        report_fatal_error(
            "Sized aggregate specification in datalayout string");

      // ABI alignment.
      if (Rest.empty())
        report_fatal_error(
            "Missing alignment specification in datalayout string");
      Split = split(Rest, ':');
      unsigned ABIAlign = inBytes(getInt(Tok));
      if (AlignType != AGGREGATE_ALIGN && !ABIAlign)
        report_fatal_error(
            "ABI alignment specification must be >0 for non-aggregate types");

      // Preferred alignment.
      unsigned PrefAlign = ABIAlign;
      if (!Rest.empty()) {
        Split = split(Rest, ':');
        PrefAlign = inBytes(getInt(Tok));
      }

      setAlignment(AlignType, ABIAlign, PrefAlign, Size);

      break;
    }
    case 'n':  // Native integer types.
      while (true) {
        unsigned Width = getInt(Tok);
        if (Width == 0)
          report_fatal_error(
              "Zero width native integer type in datalayout string");
        LegalIntWidths.push_back(Width);
        if (Rest.empty())
          break;
        Split = split(Rest, ':');
      }
      break;
    case 'S': { // Stack natural alignment.
      StackNaturalAlign = inBytes(getInt(Tok));
      break;
    }
    case 'A': { // Default stack/alloca address space.
      AllocaAddrSpace = getInt(Tok);
      if (!isUInt<24>(AllocaAddrSpace))
        report_fatal_error("Invalid address space, must be a 24bit integer");
      break;
    }
    case 'm':
      if (!Tok.empty())
        report_fatal_error("Unexpected trailing characters after mangling specifier in datalayout string");
      if (Rest.empty())
        report_fatal_error("Expected mangling specifier in datalayout string");
      if (Rest.size() > 1)
        report_fatal_error("Unknown mangling specifier in datalayout string");
      switch(Rest[0]) {
      default:
        report_fatal_error("Unknown mangling in datalayout string");
      case 'e':
        ManglingMode = MM_ELF;
        break;
      case 'o':
        ManglingMode = MM_MachO;
        break;
      case 'm':
        ManglingMode = MM_Mips;
        break;
      case 'w':
        ManglingMode = MM_WinCOFF;
        break;
      case 'x':
        ManglingMode = MM_WinCOFFX86;
        break;
      }
      break;
    default:
      report_fatal_error("Unknown specifier in datalayout string");
      break;
    }
  }
}

DataLayout::DataLayout(const Module *M) {
  init(M);
}

void DataLayout::init(const Module *M) { *this = M->getDataLayout(); }

bool DataLayout::operator==(const DataLayout &Other) const {
  bool Ret = BigEndian == Other.BigEndian &&
             AllocaAddrSpace == Other.AllocaAddrSpace &&
             StackNaturalAlign == Other.StackNaturalAlign &&
             ManglingMode == Other.ManglingMode &&
             LegalIntWidths == Other.LegalIntWidths &&
             Alignments == Other.Alignments && Pointers == Other.Pointers;
  // Note: getStringRepresentation() might differs, it is not canonicalized
  return Ret;
}

DataLayout::AlignmentsTy::iterator
DataLayout::findAlignmentLowerBound(AlignTypeEnum AlignType,
                                    uint32_t BitWidth) {
  auto Pair = std::make_pair((unsigned)AlignType, BitWidth);
  return std::lower_bound(Alignments.begin(), Alignments.end(), Pair,
                          [](const LayoutAlignElem &LHS,
                             const std::pair<unsigned, uint32_t> &RHS) {
                            return std::tie(LHS.AlignType, LHS.TypeBitWidth) <
                                   std::tie(RHS.first, RHS.second);
                          });
}

void
DataLayout::setAlignment(AlignTypeEnum align_type, unsigned abi_align,
                         unsigned pref_align, uint32_t bit_width) {
  if (!isUInt<24>(bit_width))
    report_fatal_error("Invalid bit width, must be a 24bit integer");
  if (!isUInt<16>(abi_align))
    report_fatal_error("Invalid ABI alignment, must be a 16bit integer");
  if (!isUInt<16>(pref_align))
    report_fatal_error("Invalid preferred alignment, must be a 16bit integer");
  if (abi_align != 0 && !isPowerOf2_64(abi_align))
    report_fatal_error("Invalid ABI alignment, must be a power of 2");
  if (pref_align != 0 && !isPowerOf2_64(pref_align))
    report_fatal_error("Invalid preferred alignment, must be a power of 2");

  if (pref_align < abi_align)
    report_fatal_error(
        "Preferred alignment cannot be less than the ABI alignment");

  AlignmentsTy::iterator I = findAlignmentLowerBound(align_type, bit_width);
  if (I != Alignments.end() &&
      I->AlignType == (unsigned)align_type && I->TypeBitWidth == bit_width) {
    // Update the abi, preferred alignments.
    I->ABIAlign = abi_align;
    I->PrefAlign = pref_align;
  } else {
    // Insert before I to keep the vector sorted.
    Alignments.insert(I, LayoutAlignElem::get(align_type, abi_align,
                                              pref_align, bit_width));
  }
}

DataLayout::PointersTy::iterator
DataLayout::findPointerLowerBound(uint32_t AddressSpace) {
  return std::lower_bound(Pointers.begin(), Pointers.end(), AddressSpace,
                          [](const PointerAlignElem &A, uint32_t AddressSpace) {
    return A.AddressSpace < AddressSpace;
  });
}

void DataLayout::setPointerAlignment(uint32_t AddrSpace, unsigned ABIAlign,
<<<<<<< HEAD
                                     unsigned PrefAlign,
                                     uint32_t TypeByteWidth,
                                     bool isFat) {
=======
                                     unsigned PrefAlign, uint32_t TypeByteWidth,
                                     uint32_t IndexWidth) {
>>>>>>> 8e229ec0
  if (PrefAlign < ABIAlign)
    report_fatal_error(
        "Preferred alignment cannot be less than the ABI alignment");

  PointersTy::iterator I = findPointerLowerBound(AddrSpace);
  if (I == Pointers.end() || I->AddressSpace != AddrSpace) {
    Pointers.insert(I, PointerAlignElem::get(AddrSpace, ABIAlign, PrefAlign,
<<<<<<< HEAD
                                             TypeByteWidth, isFat));
=======
                                             TypeByteWidth, IndexWidth));
>>>>>>> 8e229ec0
  } else {
    I->ABIAlign = ABIAlign;
    I->PrefAlign = PrefAlign;
    I->TypeByteWidth = TypeByteWidth;
<<<<<<< HEAD
    I->isFat = isFat;
=======
    I->IndexWidth = IndexWidth;
>>>>>>> 8e229ec0
  }
}

/// getAlignmentInfo - Return the alignment (either ABI if ABIInfo = true or
/// preferred if ABIInfo = false) the layout wants for the specified datatype.
unsigned DataLayout::getAlignmentInfo(AlignTypeEnum AlignType,
                                      uint32_t BitWidth, bool ABIInfo,
                                      Type *Ty) const {
  AlignmentsTy::const_iterator I = findAlignmentLowerBound(AlignType, BitWidth);
  // See if we found an exact match. Of if we are looking for an integer type,
  // but don't have an exact match take the next largest integer. This is where
  // the lower_bound will point to when it fails an exact match.
  if (I != Alignments.end() && I->AlignType == (unsigned)AlignType &&
      (I->TypeBitWidth == BitWidth || AlignType == INTEGER_ALIGN))
    return ABIInfo ? I->ABIAlign : I->PrefAlign;

  if (AlignType == INTEGER_ALIGN) {
    // If we didn't have a larger value try the largest value we have.
    if (I != Alignments.begin()) {
      --I; // Go to the previous entry and see if its an integer.
      if (I->AlignType == INTEGER_ALIGN)
        return ABIInfo ? I->ABIAlign : I->PrefAlign;
    }
  } else if (AlignType == VECTOR_ALIGN) {
    // By default, use natural alignment for vector types. This is consistent
    // with what clang and llvm-gcc do.
    unsigned Align = getTypeAllocSize(cast<VectorType>(Ty)->getElementType());
    Align *= cast<VectorType>(Ty)->getNumElements();
    Align = PowerOf2Ceil(Align);
    return Align;
   }

  // If we still couldn't find a reasonable default alignment, fall back
  // to a simple heuristic that the alignment is the first power of two
  // greater-or-equal to the store size of the type.  This is a reasonable
  // approximation of reality, and if the user wanted something less
  // less conservative, they should have specified it explicitly in the data
  // layout.
  unsigned Align = getTypeStoreSize(Ty);
  Align = PowerOf2Ceil(Align);
  return Align;
}

namespace {

class StructLayoutMap {
  using LayoutInfoTy = DenseMap<StructType*, StructLayout*>;
  LayoutInfoTy LayoutInfo;

public:
  ~StructLayoutMap() {
    // Remove any layouts.
    for (const auto &I : LayoutInfo) {
      StructLayout *Value = I.second;
      Value->~StructLayout();
      free(Value);
    }
  }

  StructLayout *&operator[](StructType *STy) {
    return LayoutInfo[STy];
  }
};

} // end anonymous namespace

void DataLayout::clear() {
  LegalIntWidths.clear();
  Alignments.clear();
  Pointers.clear();
  delete static_cast<StructLayoutMap *>(LayoutMap);
  LayoutMap = nullptr;
}

DataLayout::~DataLayout() {
  clear();
}

const StructLayout *DataLayout::getStructLayout(StructType *Ty) const {
  if (!LayoutMap)
    LayoutMap = new StructLayoutMap();

  StructLayoutMap *STM = static_cast<StructLayoutMap*>(LayoutMap);
  StructLayout *&SL = (*STM)[Ty];
  if (SL) return SL;

  // Otherwise, create the struct layout.  Because it is variable length, we
  // malloc it, then use placement new.
  int NumElts = Ty->getNumElements();
  StructLayout *L =
    (StructLayout *)malloc(sizeof(StructLayout)+(NumElts-1) * sizeof(uint64_t));
  if (L == nullptr)
    report_bad_alloc_error("Allocation of StructLayout elements failed.");

  // Set SL before calling StructLayout's ctor.  The ctor could cause other
  // entries to be added to TheMap, invalidating our reference.
  SL = L;

  new (L) StructLayout(Ty, *this);

  return L;
}

unsigned DataLayout::getPointerABIAlignment(unsigned AS) const {
  PointersTy::const_iterator I = findPointerLowerBound(AS);
  if (I == Pointers.end() || I->AddressSpace != AS) {
    I = findPointerLowerBound(0);
    assert(I->AddressSpace == 0);
  }
  return I->ABIAlign;
}

unsigned DataLayout::getPointerPrefAlignment(unsigned AS) const {
  PointersTy::const_iterator I = findPointerLowerBound(AS);
  if (I == Pointers.end() || I->AddressSpace != AS) {
    I = findPointerLowerBound(0);
    assert(I->AddressSpace == 0);
  }
  return I->PrefAlign;
}
unsigned DataLayout::getPointerBaseSize(unsigned AS) const {
  PointersTy::const_iterator I = findPointerLowerBound(AS);
  if (I == Pointers.end() || I->AddressSpace != AS) {
    I = findPointerLowerBound(0);
    assert(I->AddressSpace == 0);
  }
  return I->isFat ? getPointerSize(0) : I->TypeByteWidth;
}

unsigned DataLayout::getPointerSize(unsigned AS) const {
  PointersTy::const_iterator I = findPointerLowerBound(AS);
  if (I == Pointers.end() || I->AddressSpace != AS) {
    I = findPointerLowerBound(0);
    assert(I->AddressSpace == 0);
  }
  return I->TypeByteWidth;
}

unsigned DataLayout::getPointerTypeSizeInBits(Type *Ty) const {
  assert(Ty->isPtrOrPtrVectorTy() &&
         "This should only be called with a pointer or pointer vector type");
  Ty = Ty->getScalarType();
  return getPointerSizeInBits(cast<PointerType>(Ty)->getAddressSpace());
}

unsigned DataLayout::getIndexSize(unsigned AS) const {
  PointersTy::const_iterator I = findPointerLowerBound(AS);
  if (I == Pointers.end() || I->AddressSpace != AS) {
    I = findPointerLowerBound(0);
    assert(I->AddressSpace == 0);
  }
  return I->IndexWidth;
}

unsigned DataLayout::getIndexTypeSizeInBits(Type *Ty) const {
  assert(Ty->isPtrOrPtrVectorTy() &&
         "This should only be called with a pointer or pointer vector type");
  Ty = Ty->getScalarType();
  return getIndexSizeInBits(cast<PointerType>(Ty)->getAddressSpace());
}

/*!
  \param abi_or_pref Flag that determines which alignment is returned. true
  returns the ABI alignment, false returns the preferred alignment.
  \param Ty The underlying type for which alignment is determined.

  Get the ABI (\a abi_or_pref == true) or preferred alignment (\a abi_or_pref
  == false) for the requested type \a Ty.
 */
unsigned DataLayout::getAlignment(Type *Ty, bool abi_or_pref) const {
  AlignTypeEnum AlignType;

  assert(Ty->isSized() && "Cannot getTypeInfo() on a type that is unsized!");
  switch (Ty->getTypeID()) {
  // Early escape for the non-numeric types.
  case Type::LabelTyID:
    return (abi_or_pref
            ? getPointerABIAlignment(0)
            : getPointerPrefAlignment(0));
  case Type::PointerTyID: {
    unsigned AS = cast<PointerType>(Ty)->getAddressSpace();
    return (abi_or_pref
            ? getPointerABIAlignment(AS)
            : getPointerPrefAlignment(AS));
    }
  case Type::ArrayTyID:
    return getAlignment(cast<ArrayType>(Ty)->getElementType(), abi_or_pref);

  case Type::StructTyID: {
    // Packed structure types always have an ABI alignment of one.
    if (cast<StructType>(Ty)->isPacked() && abi_or_pref)
      return 1;

    // Get the layout annotation... which is lazily created on demand.
    const StructLayout *Layout = getStructLayout(cast<StructType>(Ty));
    unsigned Align = getAlignmentInfo(AGGREGATE_ALIGN, 0, abi_or_pref, Ty);
    return std::max(Align, Layout->getAlignment());
  }
  case Type::IntegerTyID:
    AlignType = INTEGER_ALIGN;
    break;
  case Type::HalfTyID:
  case Type::FloatTyID:
  case Type::DoubleTyID:
  // PPC_FP128TyID and FP128TyID have different data contents, but the
  // same size and alignment, so they look the same here.
  case Type::PPC_FP128TyID:
  case Type::FP128TyID:
  case Type::X86_FP80TyID:
    AlignType = FLOAT_ALIGN;
    break;
  case Type::X86_MMXTyID:
  case Type::VectorTyID:
    AlignType = VECTOR_ALIGN;
    break;
  default:
    llvm_unreachable("Bad type for getAlignment!!!");
  }

  return getAlignmentInfo(AlignType, getTypeSizeInBits(Ty), abi_or_pref, Ty);
}

unsigned DataLayout::getABITypeAlignment(Type *Ty) const {
  return getAlignment(Ty, true);
}

/// getABIIntegerTypeAlignment - Return the minimum ABI-required alignment for
/// an integer type of the specified bitwidth.
unsigned DataLayout::getABIIntegerTypeAlignment(unsigned BitWidth) const {
  return getAlignmentInfo(INTEGER_ALIGN, BitWidth, true, nullptr);
}

unsigned DataLayout::getPrefTypeAlignment(Type *Ty) const {
  return getAlignment(Ty, false);
}

unsigned DataLayout::getPreferredTypeAlignmentShift(Type *Ty) const {
  unsigned Align = getPrefTypeAlignment(Ty);
  assert(!(Align & (Align-1)) && "Alignment is not a power of two!");
  return Log2_32(Align);
}

IntegerType *DataLayout::getIntPtrType(LLVMContext &C,
                                       unsigned AddressSpace) const {
<<<<<<< HEAD
  unsigned NumBits = getPointerBaseSizeInBits(AddressSpace);
  return IntegerType::get(C, NumBits);
=======
  return IntegerType::get(C, getIndexSizeInBits(AddressSpace));
>>>>>>> 8e229ec0
}

Type *DataLayout::getIntPtrType(Type *Ty) const {
  assert(Ty->isPtrOrPtrVectorTy() &&
         "Expected a pointer or pointer vector type.");
<<<<<<< HEAD
  unsigned NumBits = getPointerBaseSizeInBits(Ty->getPointerAddressSpace());
=======
  unsigned NumBits = getIndexTypeSizeInBits(Ty);
>>>>>>> 8e229ec0
  IntegerType *IntTy = IntegerType::get(Ty->getContext(), NumBits);
  if (VectorType *VecTy = dyn_cast<VectorType>(Ty))
    return VectorType::get(IntTy, VecTy->getNumElements());
  return IntTy;
}

Type *DataLayout::getSmallestLegalIntType(LLVMContext &C, unsigned Width) const {
  for (unsigned LegalIntWidth : LegalIntWidths)
    if (Width <= LegalIntWidth)
      return Type::getIntNTy(C, LegalIntWidth);
  return nullptr;
}

unsigned DataLayout::getLargestLegalIntTypeSizeInBits() const {
  auto Max = std::max_element(LegalIntWidths.begin(), LegalIntWidths.end());
  return Max != LegalIntWidths.end() ? *Max : 0;
}

Type *DataLayout::getIndexType(Type *Ty) const {
  assert(Ty->isPtrOrPtrVectorTy() &&
         "Expected a pointer or pointer vector type.");
  unsigned NumBits = getIndexTypeSizeInBits(Ty);
  IntegerType *IntTy = IntegerType::get(Ty->getContext(), NumBits);
  if (VectorType *VecTy = dyn_cast<VectorType>(Ty))
    return VectorType::get(IntTy, VecTy->getNumElements());
  return IntTy;
}

int64_t DataLayout::getIndexedOffsetInType(Type *ElemTy,
                                           ArrayRef<Value *> Indices) const {
  int64_t Result = 0;

  generic_gep_type_iterator<Value* const*>
    GTI = gep_type_begin(ElemTy, Indices),
    GTE = gep_type_end(ElemTy, Indices);
  for (; GTI != GTE; ++GTI) {
    Value *Idx = GTI.getOperand();
    if (StructType *STy = GTI.getStructTypeOrNull()) {
      assert(Idx->getType()->isIntegerTy(32) && "Illegal struct idx");
      unsigned FieldNo = cast<ConstantInt>(Idx)->getZExtValue();

      // Get structure layout information...
      const StructLayout *Layout = getStructLayout(STy);

      // Add in the offset, as calculated by the structure layout info...
      Result += Layout->getElementOffset(FieldNo);
    } else {
      // Get the array index and the size of each array element.
      if (int64_t arrayIdx = cast<ConstantInt>(Idx)->getSExtValue())
        Result += arrayIdx * getTypeAllocSize(GTI.getIndexedType());
    }
  }

  return Result;
}

/// getPreferredAlignment - Return the preferred alignment of the specified
/// global.  This includes an explicitly requested alignment (if the global
/// has one).
unsigned DataLayout::getPreferredAlignment(const GlobalVariable *GV) const {
  Type *ElemType = GV->getValueType();
  unsigned Alignment = getPrefTypeAlignment(ElemType);
  unsigned GVAlignment = GV->getAlignment();
  if (GVAlignment >= Alignment) {
    Alignment = GVAlignment;
  } else if (GVAlignment != 0) {
    Alignment = std::max(GVAlignment, getABITypeAlignment(ElemType));
  }

  if (GV->hasInitializer() && GVAlignment == 0) {
    if (Alignment < 16) {
      // If the global is not external, see if it is large.  If so, give it a
      // larger alignment.
      if (getTypeSizeInBits(ElemType) > 128)
        Alignment = 16;    // 16-byte alignment.
    }
  }
  return Alignment;
}

/// getPreferredAlignmentLog - Return the preferred alignment of the
/// specified global, returned in log form.  This includes an explicitly
/// requested alignment (if the global has one).
unsigned DataLayout::getPreferredAlignmentLog(const GlobalVariable *GV) const {
  return Log2_32(getPreferredAlignment(GV));
}<|MERGE_RESOLUTION|>--- conflicted
+++ resolved
@@ -129,23 +129,15 @@
 
 PointerAlignElem
 PointerAlignElem::get(uint32_t AddressSpace, unsigned ABIAlign,
-<<<<<<< HEAD
-                      unsigned PrefAlign, uint32_t TypeByteWidth, bool isFat) {
-=======
                       unsigned PrefAlign, uint32_t TypeByteWidth,
                       uint32_t IndexWidth) {
->>>>>>> 8e229ec0
   assert(ABIAlign <= PrefAlign && "Preferred alignment worse than ABI!");
   PointerAlignElem retval;
   retval.AddressSpace = AddressSpace;
   retval.ABIAlign = ABIAlign;
   retval.PrefAlign = PrefAlign;
   retval.TypeByteWidth = TypeByteWidth;
-<<<<<<< HEAD
-  retval.isFat = isFat;
-=======
   retval.IndexWidth = IndexWidth;
->>>>>>> 8e229ec0
   return retval;
 }
 
@@ -200,12 +192,7 @@
     setAlignment((AlignTypeEnum)E.AlignType, E.ABIAlign, E.PrefAlign,
                  E.TypeBitWidth);
   }
-<<<<<<< HEAD
-  setPointerAlignment(0, 8, 8, 8, false);
-=======
   setPointerAlignment(0, 8, 8, 8, 8);
->>>>>>> 8e229ec0
-
   parseSpecifier(Desc);
 }
 
@@ -310,7 +297,8 @@
 
       // Size of index used in GEP for address calculation.
       // The parameter is optional. By default it is equal to size of pointer.
-      unsigned IndexSize = PointerMemSize;
+      // XXXAR: for now keep the 'pf' -> Index size = 64 to keep old tests working
+      unsigned IndexSize = isFat ? 64 : PointerMemSize;
 
       // Preferred alignment.
       unsigned PointerPrefAlign = PointerABIAlign;
@@ -330,11 +318,7 @@
         }
       }
       setPointerAlignment(AddrSpace, PointerABIAlign, PointerPrefAlign,
-<<<<<<< HEAD
-                          PointerMemSize, isFat);
-=======
                           PointerMemSize, IndexSize);
->>>>>>> 8e229ec0
       break;
     }
     case 'i':
@@ -503,14 +487,8 @@
 }
 
 void DataLayout::setPointerAlignment(uint32_t AddrSpace, unsigned ABIAlign,
-<<<<<<< HEAD
-                                     unsigned PrefAlign,
-                                     uint32_t TypeByteWidth,
-                                     bool isFat) {
-=======
                                      unsigned PrefAlign, uint32_t TypeByteWidth,
                                      uint32_t IndexWidth) {
->>>>>>> 8e229ec0
   if (PrefAlign < ABIAlign)
     report_fatal_error(
         "Preferred alignment cannot be less than the ABI alignment");
@@ -518,20 +496,12 @@
   PointersTy::iterator I = findPointerLowerBound(AddrSpace);
   if (I == Pointers.end() || I->AddressSpace != AddrSpace) {
     Pointers.insert(I, PointerAlignElem::get(AddrSpace, ABIAlign, PrefAlign,
-<<<<<<< HEAD
-                                             TypeByteWidth, isFat));
-=======
                                              TypeByteWidth, IndexWidth));
->>>>>>> 8e229ec0
   } else {
     I->ABIAlign = ABIAlign;
     I->PrefAlign = PrefAlign;
     I->TypeByteWidth = TypeByteWidth;
-<<<<<<< HEAD
-    I->isFat = isFat;
-=======
     I->IndexWidth = IndexWidth;
->>>>>>> 8e229ec0
   }
 }
 
@@ -651,14 +621,6 @@
     assert(I->AddressSpace == 0);
   }
   return I->PrefAlign;
-}
-unsigned DataLayout::getPointerBaseSize(unsigned AS) const {
-  PointersTy::const_iterator I = findPointerLowerBound(AS);
-  if (I == Pointers.end() || I->AddressSpace != AS) {
-    I = findPointerLowerBound(0);
-    assert(I->AddressSpace == 0);
-  }
-  return I->isFat ? getPointerSize(0) : I->TypeByteWidth;
 }
 
 unsigned DataLayout::getPointerSize(unsigned AS) const {
@@ -776,22 +738,13 @@
 
 IntegerType *DataLayout::getIntPtrType(LLVMContext &C,
                                        unsigned AddressSpace) const {
-<<<<<<< HEAD
-  unsigned NumBits = getPointerBaseSizeInBits(AddressSpace);
-  return IntegerType::get(C, NumBits);
-=======
   return IntegerType::get(C, getIndexSizeInBits(AddressSpace));
->>>>>>> 8e229ec0
 }
 
 Type *DataLayout::getIntPtrType(Type *Ty) const {
   assert(Ty->isPtrOrPtrVectorTy() &&
          "Expected a pointer or pointer vector type.");
-<<<<<<< HEAD
-  unsigned NumBits = getPointerBaseSizeInBits(Ty->getPointerAddressSpace());
-=======
   unsigned NumBits = getIndexTypeSizeInBits(Ty);
->>>>>>> 8e229ec0
   IntegerType *IntTy = IntegerType::get(Ty->getContext(), NumBits);
   if (VectorType *VecTy = dyn_cast<VectorType>(Ty))
     return VectorType::get(IntTy, VecTy->getNumElements());
