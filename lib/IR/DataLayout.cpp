--- conflicted
+++ resolved
@@ -143,12 +143,6 @@
           && TypeByteWidth == rhs.TypeByteWidth);
 }
 
-<<<<<<< HEAD
-const PointerAlignElem
-DataLayout::InvalidPointerElem = { 0U, 0U, 0U, ~0U, false };
-
-=======
->>>>>>> abcd9199
 //===----------------------------------------------------------------------===//
 //                       DataLayout Class Implementation
 //===----------------------------------------------------------------------===//
