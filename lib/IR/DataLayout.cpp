//===-- DataLayout.cpp - Data size & alignment routines --------------------==//
//
//                     The LLVM Compiler Infrastructure
//
// This file is distributed under the University of Illinois Open Source
// License. See LICENSE.TXT for details.
//
//===----------------------------------------------------------------------===//
//
// This file defines layout properties related to datatype size/offset/alignment
// information.
//
// This structure should be created once, filled in if the defaults are not
// correct and then passed around by const&.  None of the members functions
// require modification to the object.
//
//===----------------------------------------------------------------------===//

#include "llvm/IR/DataLayout.h"
#include "llvm/ADT/DenseMap.h"
#include "llvm/ADT/STLExtras.h"
#include "llvm/ADT/Triple.h"
#include "llvm/IR/Constants.h"
#include "llvm/IR/DerivedTypes.h"
#include "llvm/IR/GetElementPtrTypeIterator.h"
#include "llvm/IR/Module.h"
#include "llvm/Support/ErrorHandling.h"
#include "llvm/Support/ManagedStatic.h"
#include "llvm/Support/MathExtras.h"
#include "llvm/Support/Mutex.h"
#include "llvm/Support/raw_ostream.h"
#include <algorithm>
#include <cstdlib>
using namespace llvm;

//===----------------------------------------------------------------------===//
// Support for StructLayout
//===----------------------------------------------------------------------===//

StructLayout::StructLayout(StructType *ST, const DataLayout &DL) {
  assert(!ST->isOpaque() && "Cannot get layout of opaque structs");
  StructAlignment = 0;
  StructSize = 0;
  IsPadded = false;
  NumElements = ST->getNumElements();

  // Loop over each of the elements, placing them in memory.
  for (unsigned i = 0, e = NumElements; i != e; ++i) {
    Type *Ty = ST->getElementType(i);
    unsigned TyAlign = ST->isPacked() ? 1 : DL.getABITypeAlignment(Ty);

    // Add padding if necessary to align the data element properly.
    if ((StructSize & (TyAlign-1)) != 0) {
      IsPadded = true;
      StructSize = alignTo(StructSize, TyAlign);
    }

    // Keep track of maximum alignment constraint.
    StructAlignment = std::max(TyAlign, StructAlignment);

    MemberOffsets[i] = StructSize;
    StructSize += DL.getTypeAllocSize(Ty); // Consume space for this data item
  }

  // Empty structures have alignment of 1 byte.
  if (StructAlignment == 0) StructAlignment = 1;

  // Add padding to the end of the struct so that it could be put in an array
  // and all array elements would be aligned correctly.
  if ((StructSize & (StructAlignment-1)) != 0) {
    IsPadded = true;
    StructSize = alignTo(StructSize, StructAlignment);
  }
}


/// getElementContainingOffset - Given a valid offset into the structure,
/// return the structure index that contains it.
unsigned StructLayout::getElementContainingOffset(uint64_t Offset) const {
  const uint64_t *SI =
    std::upper_bound(&MemberOffsets[0], &MemberOffsets[NumElements], Offset);
  assert(SI != &MemberOffsets[0] && "Offset not in structure type!");
  --SI;
  assert(*SI <= Offset && "upper_bound didn't work");
  assert((SI == &MemberOffsets[0] || *(SI-1) <= Offset) &&
         (SI+1 == &MemberOffsets[NumElements] || *(SI+1) > Offset) &&
         "Upper bound didn't work!");

  // Multiple fields can have the same offset if any of them are zero sized.
  // For example, in { i32, [0 x i32], i32 }, searching for offset 4 will stop
  // at the i32 element, because it is the last element at that offset.  This is
  // the right one to return, because anything after it will have a higher
  // offset, implying that this element is non-empty.
  return SI-&MemberOffsets[0];
}

//===----------------------------------------------------------------------===//
// LayoutAlignElem, LayoutAlign support
//===----------------------------------------------------------------------===//

LayoutAlignElem
LayoutAlignElem::get(AlignTypeEnum align_type, unsigned abi_align,
                     unsigned pref_align, uint32_t bit_width) {
  assert(abi_align <= pref_align && "Preferred alignment worse than ABI!");
  LayoutAlignElem retval;
  retval.AlignType = align_type;
  retval.ABIAlign = abi_align;
  retval.PrefAlign = pref_align;
  retval.TypeBitWidth = bit_width;
  return retval;
}

bool
LayoutAlignElem::operator==(const LayoutAlignElem &rhs) const {
  return (AlignType == rhs.AlignType
          && ABIAlign == rhs.ABIAlign
          && PrefAlign == rhs.PrefAlign
          && TypeBitWidth == rhs.TypeBitWidth);
}

//===----------------------------------------------------------------------===//
// PointerAlignElem, PointerAlign support
//===----------------------------------------------------------------------===//

PointerAlignElem
PointerAlignElem::get(uint32_t AddressSpace, unsigned ABIAlign,
                      unsigned PrefAlign, uint32_t TypeByteWidth, bool isFat) {
  assert(ABIAlign <= PrefAlign && "Preferred alignment worse than ABI!");
  PointerAlignElem retval;
  retval.AddressSpace = AddressSpace;
  retval.ABIAlign = ABIAlign;
  retval.PrefAlign = PrefAlign;
  retval.TypeByteWidth = TypeByteWidth;
  retval.isFat = isFat;
  return retval;
}

bool
PointerAlignElem::operator==(const PointerAlignElem &rhs) const {
  return (ABIAlign == rhs.ABIAlign
          && AddressSpace == rhs.AddressSpace
          && PrefAlign == rhs.PrefAlign
          && TypeByteWidth == rhs.TypeByteWidth);
}

//===----------------------------------------------------------------------===//
//                       DataLayout Class Implementation
//===----------------------------------------------------------------------===//

const char *DataLayout::getManglingComponent(const Triple &T) {
  if (T.isOSBinFormatMachO())
    return "-m:o";
  if (T.isOSWindows() && T.isOSBinFormatCOFF())
    return T.getArch() == Triple::x86 ? "-m:x" : "-m:w";
  return "-m:e";
}

static const LayoutAlignElem DefaultAlignments[] = {
  { INTEGER_ALIGN, 1, 1, 1 },    // i1
  { INTEGER_ALIGN, 8, 1, 1 },    // i8
  { INTEGER_ALIGN, 16, 2, 2 },   // i16
  { INTEGER_ALIGN, 32, 4, 4 },   // i32
  { INTEGER_ALIGN, 64, 4, 8 },   // i64
  { FLOAT_ALIGN, 16, 2, 2 },     // half
  { FLOAT_ALIGN, 32, 4, 4 },     // float
  { FLOAT_ALIGN, 64, 8, 8 },     // double
  { FLOAT_ALIGN, 128, 16, 16 },  // ppcf128, quad, ...
  { VECTOR_ALIGN, 64, 8, 8 },    // v2i32, v1i64, ...
  { VECTOR_ALIGN, 128, 16, 16 }, // v16i8, v8i16, v4i32, ...
  { AGGREGATE_ALIGN, 0, 0, 8 }   // struct
};

void DataLayout::reset(StringRef Desc) {
  clear();

  LayoutMap = nullptr;
  BigEndian = false;
  AllocaAddrSpace = 0;
  StackNaturalAlign = 0;
  AllocaAS = 0;
  ManglingMode = MM_None;
  NonIntegralAddressSpaces.clear();

  // Default alignments
  for (const LayoutAlignElem &E : DefaultAlignments) {
    setAlignment((AlignTypeEnum)E.AlignType, E.ABIAlign, E.PrefAlign,
                 E.TypeBitWidth);
  }
  setPointerAlignment(0, 8, 8, 8, false);

  parseSpecifier(Desc);
}

/// Checked version of split, to ensure mandatory subparts.
static std::pair<StringRef, StringRef> split(StringRef Str, char Separator) {
  assert(!Str.empty() && "parse error, string can't be empty here");
  std::pair<StringRef, StringRef> Split = Str.split(Separator);
  if (Split.second.empty() && Split.first != Str)
    report_fatal_error("Trailing separator in datalayout string");
  if (!Split.second.empty() && Split.first.empty())
    report_fatal_error("Expected token before separator in datalayout string");
  return Split;
}

/// Get an unsigned integer, including error checks.
static unsigned getInt(StringRef R) {
  unsigned Result;
  bool error = R.getAsInteger(10, Result); (void)error;
  if (error)
    report_fatal_error("not a number, or does not fit in an unsigned int");
  return Result;
}

/// Convert bits into bytes. Assert if not a byte width multiple.
static unsigned inBytes(unsigned Bits) {
  if (Bits % 8)
    report_fatal_error("number of bits must be a byte width multiple");
  return Bits / 8;
}

void DataLayout::parseSpecifier(StringRef Desc) {
  StringRepresentation = Desc;
  while (!Desc.empty()) {
    // Split at '-'.
    std::pair<StringRef, StringRef> Split = split(Desc, '-');
    Desc = Split.second;

    // Split at ':'.
    Split = split(Split.first, ':');

    // Aliases used below.
    StringRef &Tok  = Split.first;  // Current token.
    StringRef &Rest = Split.second; // The rest of the string.

    if (Tok == "ni") {
      do {
        Split = split(Rest, ':');
        Rest = Split.second;
        unsigned AS = getInt(Split.first);
        if (AS == 0)
          report_fatal_error("Address space 0 can never be non-integral");
        NonIntegralAddressSpaces.push_back(AS);
      } while (!Rest.empty());

      continue;
    }

    char Specifier = Tok.front();
    Tok = Tok.substr(1);

    switch (Specifier) {
    case 's':
      // Ignored for backward compatibility.
      // FIXME: remove this on LLVM 4.0.
      break;
    case 'E':
      BigEndian = true;
      break;
    case 'e':
      BigEndian = false;
      break;
    case 'A':
      AllocaAS = getInt(Tok);
      break;
    case 'p': {
      bool isFat = false;
      if (!Tok.empty() && (Tok[0] == 'f')) {
          isFat = true;
          Tok = Tok.drop_front(1);
      }
      // Address space.
      unsigned AddrSpace = Tok.empty() ? 0 : getInt(Tok);
      if (!isUInt<24>(AddrSpace))
        report_fatal_error("Invalid address space, must be a 24bit integer");
      assert(isFat == (AddrSpace == 200));

      // Size.
      if (Rest.empty())
        report_fatal_error(
            "Missing size specification for pointer in datalayout string");
      Split = split(Rest, ':');
      unsigned PointerMemSize = inBytes(getInt(Tok));
      if (!PointerMemSize)
        report_fatal_error("Invalid pointer size of 0 bytes");

      // ABI alignment.
      if (Rest.empty())
        report_fatal_error(
            "Missing alignment specification for pointer in datalayout string");
      Split = split(Rest, ':');
      unsigned PointerABIAlign = inBytes(getInt(Tok));
      if (!isPowerOf2_64(PointerABIAlign))
        report_fatal_error(
            "Pointer ABI alignment must be a power of 2");

      // Preferred alignment.
      unsigned PointerPrefAlign = PointerABIAlign;
      if (!Rest.empty()) {
        Split = split(Rest, ':');
        PointerPrefAlign = inBytes(getInt(Tok));
        if (!isPowerOf2_64(PointerPrefAlign))
          report_fatal_error(
            "Pointer preferred alignment must be a power of 2");
      }

      setPointerAlignment(AddrSpace, PointerABIAlign, PointerPrefAlign,
                          PointerMemSize, isFat);
      break;
    }
    case 'i':
    case 'v':
    case 'f':
    case 'a': {
      AlignTypeEnum AlignType;
      switch (Specifier) {
      default:
      case 'i': AlignType = INTEGER_ALIGN; break;
      case 'v': AlignType = VECTOR_ALIGN; break;
      case 'f': AlignType = FLOAT_ALIGN; break;
      case 'a': AlignType = AGGREGATE_ALIGN; break;
      }

      // Bit size.
      unsigned Size = Tok.empty() ? 0 : getInt(Tok);

      if (AlignType == AGGREGATE_ALIGN && Size != 0)
        report_fatal_error(
            "Sized aggregate specification in datalayout string");

      // ABI alignment.
      if (Rest.empty())
        report_fatal_error(
            "Missing alignment specification in datalayout string");
      Split = split(Rest, ':');
      unsigned ABIAlign = inBytes(getInt(Tok));
      if (AlignType != AGGREGATE_ALIGN && !ABIAlign)
        report_fatal_error(
            "ABI alignment specification must be >0 for non-aggregate types");

      // Preferred alignment.
      unsigned PrefAlign = ABIAlign;
      if (!Rest.empty()) {
        Split = split(Rest, ':');
        PrefAlign = inBytes(getInt(Tok));
      }

      setAlignment(AlignType, ABIAlign, PrefAlign, Size);

      break;
    }
    case 'n':  // Native integer types.
      for (;;) {
        unsigned Width = getInt(Tok);
        if (Width == 0)
          report_fatal_error(
              "Zero width native integer type in datalayout string");
        LegalIntWidths.push_back(Width);
        if (Rest.empty())
          break;
        Split = split(Rest, ':');
      }
      break;
    case 'S': { // Stack natural alignment.
      StackNaturalAlign = inBytes(getInt(Tok));
      break;
    }
    case 'A': { // Default stack/alloca address space.
      AllocaAddrSpace = getInt(Tok);
      if (!isUInt<24>(AllocaAddrSpace))
        report_fatal_error("Invalid address space, must be a 24bit integer");
      break;
    }
    case 'm':
      if (!Tok.empty())
        report_fatal_error("Unexpected trailing characters after mangling specifier in datalayout string");
      if (Rest.empty())
        report_fatal_error("Expected mangling specifier in datalayout string");
      if (Rest.size() > 1)
        report_fatal_error("Unknown mangling specifier in datalayout string");
      switch(Rest[0]) {
      default:
        report_fatal_error("Unknown mangling in datalayout string");
      case 'e':
        ManglingMode = MM_ELF;
        break;
      case 'o':
        ManglingMode = MM_MachO;
        break;
      case 'm':
        ManglingMode = MM_Mips;
        break;
      case 'w':
        ManglingMode = MM_WinCOFF;
        break;
      case 'x':
        ManglingMode = MM_WinCOFFX86;
        break;
      }
      break;
    default:
      report_fatal_error("Unknown specifier in datalayout string");
      break;
    }
  }
}

DataLayout::DataLayout(const Module *M) : LayoutMap(nullptr) {
  init(M);
}

void DataLayout::init(const Module *M) { *this = M->getDataLayout(); }

bool DataLayout::operator==(const DataLayout &Other) const {
  bool Ret = BigEndian == Other.BigEndian &&
<<<<<<< HEAD
             AllocaAS == Other.AllocaAS &&
=======
             AllocaAddrSpace == Other.AllocaAddrSpace &&
>>>>>>> 4714fdf5
             StackNaturalAlign == Other.StackNaturalAlign &&
             ManglingMode == Other.ManglingMode &&
             LegalIntWidths == Other.LegalIntWidths &&
             Alignments == Other.Alignments && Pointers == Other.Pointers;
  // Note: getStringRepresentation() might differs, it is not canonicalized
  return Ret;
}

DataLayout::AlignmentsTy::iterator
DataLayout::findAlignmentLowerBound(AlignTypeEnum AlignType,
                                    uint32_t BitWidth) {
  auto Pair = std::make_pair((unsigned)AlignType, BitWidth);
  return std::lower_bound(Alignments.begin(), Alignments.end(), Pair,
                          [](const LayoutAlignElem &LHS,
                             const std::pair<unsigned, uint32_t> &RHS) {
                            return std::tie(LHS.AlignType, LHS.TypeBitWidth) <
                                   std::tie(RHS.first, RHS.second);
                          });
}

void
DataLayout::setAlignment(AlignTypeEnum align_type, unsigned abi_align,
                         unsigned pref_align, uint32_t bit_width) {
  if (!isUInt<24>(bit_width))
    report_fatal_error("Invalid bit width, must be a 24bit integer");
  if (!isUInt<16>(abi_align))
    report_fatal_error("Invalid ABI alignment, must be a 16bit integer");
  if (!isUInt<16>(pref_align))
    report_fatal_error("Invalid preferred alignment, must be a 16bit integer");
  if (abi_align != 0 && !isPowerOf2_64(abi_align))
    report_fatal_error("Invalid ABI alignment, must be a power of 2");
  if (pref_align != 0 && !isPowerOf2_64(pref_align))
    report_fatal_error("Invalid preferred alignment, must be a power of 2");

  if (pref_align < abi_align)
    report_fatal_error(
        "Preferred alignment cannot be less than the ABI alignment");

  AlignmentsTy::iterator I = findAlignmentLowerBound(align_type, bit_width);
  if (I != Alignments.end() &&
      I->AlignType == (unsigned)align_type && I->TypeBitWidth == bit_width) {
    // Update the abi, preferred alignments.
    I->ABIAlign = abi_align;
    I->PrefAlign = pref_align;
  } else {
    // Insert before I to keep the vector sorted.
    Alignments.insert(I, LayoutAlignElem::get(align_type, abi_align,
                                              pref_align, bit_width));
  }
}

DataLayout::PointersTy::iterator
DataLayout::findPointerLowerBound(uint32_t AddressSpace) {
  return std::lower_bound(Pointers.begin(), Pointers.end(), AddressSpace,
                          [](const PointerAlignElem &A, uint32_t AddressSpace) {
    return A.AddressSpace < AddressSpace;
  });
}

void DataLayout::setPointerAlignment(uint32_t AddrSpace, unsigned ABIAlign,
                                     unsigned PrefAlign,
                                     uint32_t TypeByteWidth,
                                     bool isFat) {
  if (PrefAlign < ABIAlign)
    report_fatal_error(
        "Preferred alignment cannot be less than the ABI alignment");

  PointersTy::iterator I = findPointerLowerBound(AddrSpace);
  if (I == Pointers.end() || I->AddressSpace != AddrSpace) {
    Pointers.insert(I, PointerAlignElem::get(AddrSpace, ABIAlign, PrefAlign,
                                             TypeByteWidth, isFat));
  } else {
    I->ABIAlign = ABIAlign;
    I->PrefAlign = PrefAlign;
    I->TypeByteWidth = TypeByteWidth;
    I->isFat = isFat;
  }
}

/// getAlignmentInfo - Return the alignment (either ABI if ABIInfo = true or
/// preferred if ABIInfo = false) the layout wants for the specified datatype.
unsigned DataLayout::getAlignmentInfo(AlignTypeEnum AlignType,
                                      uint32_t BitWidth, bool ABIInfo,
                                      Type *Ty) const {
  AlignmentsTy::const_iterator I = findAlignmentLowerBound(AlignType, BitWidth);
  // See if we found an exact match. Of if we are looking for an integer type,
  // but don't have an exact match take the next largest integer. This is where
  // the lower_bound will point to when it fails an exact match.
  if (I != Alignments.end() && I->AlignType == (unsigned)AlignType &&
      (I->TypeBitWidth == BitWidth || AlignType == INTEGER_ALIGN))
    return ABIInfo ? I->ABIAlign : I->PrefAlign;

  if (AlignType == INTEGER_ALIGN) {
    // If we didn't have a larger value try the largest value we have.
    if (I != Alignments.begin()) {
      --I; // Go to the previous entry and see if its an integer.
      if (I->AlignType == INTEGER_ALIGN)
        return ABIInfo ? I->ABIAlign : I->PrefAlign;
    }
  } else if (AlignType == VECTOR_ALIGN) {
    // By default, use natural alignment for vector types. This is consistent
    // with what clang and llvm-gcc do.
    unsigned Align = getTypeAllocSize(cast<VectorType>(Ty)->getElementType());
    Align *= cast<VectorType>(Ty)->getNumElements();
    Align = PowerOf2Ceil(Align);
    return Align;
   }

  // If we still couldn't find a reasonable default alignment, fall back
  // to a simple heuristic that the alignment is the first power of two
  // greater-or-equal to the store size of the type.  This is a reasonable
  // approximation of reality, and if the user wanted something less
  // less conservative, they should have specified it explicitly in the data
  // layout.
  unsigned Align = getTypeStoreSize(Ty);
  Align = PowerOf2Ceil(Align);
  return Align;
}

namespace {

class StructLayoutMap {
  typedef DenseMap<StructType*, StructLayout*> LayoutInfoTy;
  LayoutInfoTy LayoutInfo;

public:
  ~StructLayoutMap() {
    // Remove any layouts.
    for (const auto &I : LayoutInfo) {
      StructLayout *Value = I.second;
      Value->~StructLayout();
      free(Value);
    }
  }

  StructLayout *&operator[](StructType *STy) {
    return LayoutInfo[STy];
  }
};

} // end anonymous namespace

void DataLayout::clear() {
  LegalIntWidths.clear();
  Alignments.clear();
  Pointers.clear();
  delete static_cast<StructLayoutMap *>(LayoutMap);
  LayoutMap = nullptr;
}

DataLayout::~DataLayout() {
  clear();
}

const StructLayout *DataLayout::getStructLayout(StructType *Ty) const {
  if (!LayoutMap)
    LayoutMap = new StructLayoutMap();

  StructLayoutMap *STM = static_cast<StructLayoutMap*>(LayoutMap);
  StructLayout *&SL = (*STM)[Ty];
  if (SL) return SL;

  // Otherwise, create the struct layout.  Because it is variable length, we
  // malloc it, then use placement new.
  int NumElts = Ty->getNumElements();
  StructLayout *L =
    (StructLayout *)malloc(sizeof(StructLayout)+(NumElts-1) * sizeof(uint64_t));

  // Set SL before calling StructLayout's ctor.  The ctor could cause other
  // entries to be added to TheMap, invalidating our reference.
  SL = L;

  new (L) StructLayout(Ty, *this);

  return L;
}

unsigned DataLayout::getPointerABIAlignment(unsigned AS) const {
  PointersTy::const_iterator I = findPointerLowerBound(AS);
  if (I == Pointers.end() || I->AddressSpace != AS) {
    I = findPointerLowerBound(0);
    assert(I->AddressSpace == 0);
  }
  return I->ABIAlign;
}

unsigned DataLayout::getPointerPrefAlignment(unsigned AS) const {
  PointersTy::const_iterator I = findPointerLowerBound(AS);
  if (I == Pointers.end() || I->AddressSpace != AS) {
    I = findPointerLowerBound(0);
    assert(I->AddressSpace == 0);
  }
  return I->PrefAlign;
}
unsigned DataLayout::getPointerBaseSize(unsigned AS) const {
  PointersTy::const_iterator I = findPointerLowerBound(AS);
  if (I == Pointers.end() || I->AddressSpace != AS) {
    I = findPointerLowerBound(0);
    assert(I->AddressSpace == 0);
  }
  return I->isFat ? getPointerSize(0) : I->TypeByteWidth;
}

unsigned DataLayout::getPointerSize(unsigned AS) const {
  PointersTy::const_iterator I = findPointerLowerBound(AS);
  if (I == Pointers.end() || I->AddressSpace != AS) {
    I = findPointerLowerBound(0);
    assert(I->AddressSpace == 0);
  }
  return I->TypeByteWidth;
}

unsigned DataLayout::getPointerTypeSizeInBits(Type *Ty) const {
  assert(Ty->isPtrOrPtrVectorTy() &&
         "This should only be called with a pointer or pointer vector type");

  if (Ty->isPointerTy())
    return getTypeSizeInBits(Ty);

  return getTypeSizeInBits(Ty->getScalarType());
}

/*!
  \param abi_or_pref Flag that determines which alignment is returned. true
  returns the ABI alignment, false returns the preferred alignment.
  \param Ty The underlying type for which alignment is determined.

  Get the ABI (\a abi_or_pref == true) or preferred alignment (\a abi_or_pref
  == false) for the requested type \a Ty.
 */
unsigned DataLayout::getAlignment(Type *Ty, bool abi_or_pref) const {
  int AlignType = -1;

  assert(Ty->isSized() && "Cannot getTypeInfo() on a type that is unsized!");
  switch (Ty->getTypeID()) {
  // Early escape for the non-numeric types.
  case Type::LabelTyID:
    return (abi_or_pref
            ? getPointerABIAlignment(0)
            : getPointerPrefAlignment(0));
  case Type::PointerTyID: {
    unsigned AS = cast<PointerType>(Ty)->getAddressSpace();
    return (abi_or_pref
            ? getPointerABIAlignment(AS)
            : getPointerPrefAlignment(AS));
    }
  case Type::ArrayTyID:
    return getAlignment(cast<ArrayType>(Ty)->getElementType(), abi_or_pref);

  case Type::StructTyID: {
    // Packed structure types always have an ABI alignment of one.
    if (cast<StructType>(Ty)->isPacked() && abi_or_pref)
      return 1;

    // Get the layout annotation... which is lazily created on demand.
    const StructLayout *Layout = getStructLayout(cast<StructType>(Ty));
    unsigned Align = getAlignmentInfo(AGGREGATE_ALIGN, 0, abi_or_pref, Ty);
    return std::max(Align, Layout->getAlignment());
  }
  case Type::IntegerTyID:
    AlignType = INTEGER_ALIGN;
    break;
  case Type::HalfTyID:
  case Type::FloatTyID:
  case Type::DoubleTyID:
  // PPC_FP128TyID and FP128TyID have different data contents, but the
  // same size and alignment, so they look the same here.
  case Type::PPC_FP128TyID:
  case Type::FP128TyID:
  case Type::X86_FP80TyID:
    AlignType = FLOAT_ALIGN;
    break;
  case Type::X86_MMXTyID:
  case Type::VectorTyID:
    AlignType = VECTOR_ALIGN;
    break;
  default:
    llvm_unreachable("Bad type for getAlignment!!!");
  }

  return getAlignmentInfo((AlignTypeEnum)AlignType, getTypeSizeInBits(Ty),
                          abi_or_pref, Ty);
}

unsigned DataLayout::getABITypeAlignment(Type *Ty) const {
  return getAlignment(Ty, true);
}

/// getABIIntegerTypeAlignment - Return the minimum ABI-required alignment for
/// an integer type of the specified bitwidth.
unsigned DataLayout::getABIIntegerTypeAlignment(unsigned BitWidth) const {
  return getAlignmentInfo(INTEGER_ALIGN, BitWidth, true, nullptr);
}

unsigned DataLayout::getPrefTypeAlignment(Type *Ty) const {
  return getAlignment(Ty, false);
}

unsigned DataLayout::getPreferredTypeAlignmentShift(Type *Ty) const {
  unsigned Align = getPrefTypeAlignment(Ty);
  assert(!(Align & (Align-1)) && "Alignment is not a power of two!");
  return Log2_32(Align);
}

IntegerType *DataLayout::getIntPtrType(LLVMContext &C,
                                       unsigned AddressSpace) const {
  unsigned NumBits = getPointerBaseSizeInBits(AddressSpace);
  return IntegerType::get(C, NumBits);
}

Type *DataLayout::getIntPtrType(Type *Ty) const {
  assert(Ty->isPtrOrPtrVectorTy() &&
         "Expected a pointer or pointer vector type.");
  unsigned NumBits = getPointerBaseSizeInBits(Ty->getPointerAddressSpace());
  IntegerType *IntTy = IntegerType::get(Ty->getContext(), NumBits);
  if (VectorType *VecTy = dyn_cast<VectorType>(Ty))
    return VectorType::get(IntTy, VecTy->getNumElements());
  return IntTy;
}

Type *DataLayout::getSmallestLegalIntType(LLVMContext &C, unsigned Width) const {
  for (unsigned LegalIntWidth : LegalIntWidths)
    if (Width <= LegalIntWidth)
      return Type::getIntNTy(C, LegalIntWidth);
  return nullptr;
}

unsigned DataLayout::getLargestLegalIntTypeSizeInBits() const {
  auto Max = std::max_element(LegalIntWidths.begin(), LegalIntWidths.end());
  return Max != LegalIntWidths.end() ? *Max : 0;
}

int64_t DataLayout::getIndexedOffsetInType(Type *ElemTy,
                                           ArrayRef<Value *> Indices) const {
  int64_t Result = 0;

  generic_gep_type_iterator<Value* const*>
    GTI = gep_type_begin(ElemTy, Indices),
    GTE = gep_type_end(ElemTy, Indices);
  for (; GTI != GTE; ++GTI) {
    Value *Idx = GTI.getOperand();
    if (StructType *STy = GTI.getStructTypeOrNull()) {
      assert(Idx->getType()->isIntegerTy(32) && "Illegal struct idx");
      unsigned FieldNo = cast<ConstantInt>(Idx)->getZExtValue();

      // Get structure layout information...
      const StructLayout *Layout = getStructLayout(STy);

      // Add in the offset, as calculated by the structure layout info...
      Result += Layout->getElementOffset(FieldNo);
    } else {
      // Get the array index and the size of each array element.
      if (int64_t arrayIdx = cast<ConstantInt>(Idx)->getSExtValue())
        Result += arrayIdx * getTypeAllocSize(GTI.getIndexedType());
    }
  }

  return Result;
}

/// getPreferredAlignment - Return the preferred alignment of the specified
/// global.  This includes an explicitly requested alignment (if the global
/// has one).
unsigned DataLayout::getPreferredAlignment(const GlobalVariable *GV) const {
  Type *ElemType = GV->getValueType();
  unsigned Alignment = getPrefTypeAlignment(ElemType);
  unsigned GVAlignment = GV->getAlignment();
  if (GVAlignment >= Alignment) {
    Alignment = GVAlignment;
  } else if (GVAlignment != 0) {
    Alignment = std::max(GVAlignment, getABITypeAlignment(ElemType));
  }

  if (GV->hasInitializer() && GVAlignment == 0) {
    if (Alignment < 16) {
      // If the global is not external, see if it is large.  If so, give it a
      // larger alignment.
      if (getTypeSizeInBits(ElemType) > 128)
        Alignment = 16;    // 16-byte alignment.
    }
  }
  return Alignment;
}

/// getPreferredAlignmentLog - Return the preferred alignment of the
/// specified global, returned in log form.  This includes an explicitly
/// requested alignment (if the global has one).
unsigned DataLayout::getPreferredAlignmentLog(const GlobalVariable *GV) const {
  return Log2_32(getPreferredAlignment(GV));
}
<|MERGE_RESOLUTION|>--- conflicted
+++ resolved
@@ -177,7 +177,6 @@
   BigEndian = false;
   AllocaAddrSpace = 0;
   StackNaturalAlign = 0;
-  AllocaAS = 0;
   ManglingMode = MM_None;
   NonIntegralAddressSpaces.clear();
 
@@ -258,9 +257,6 @@
       break;
     case 'e':
       BigEndian = false;
-      break;
-    case 'A':
-      AllocaAS = getInt(Tok);
       break;
     case 'p': {
       bool isFat = false;
@@ -412,11 +408,7 @@
 
 bool DataLayout::operator==(const DataLayout &Other) const {
   bool Ret = BigEndian == Other.BigEndian &&
-<<<<<<< HEAD
-             AllocaAS == Other.AllocaAS &&
-=======
              AllocaAddrSpace == Other.AllocaAddrSpace &&
->>>>>>> 4714fdf5
              StackNaturalAlign == Other.StackNaturalAlign &&
              ManglingMode == Other.ManglingMode &&
              LegalIntWidths == Other.LegalIntWidths &&
