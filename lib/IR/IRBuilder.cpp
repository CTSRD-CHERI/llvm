//===---- IRBuilder.cpp - Builder for LLVM Instrs -------------------------===//
//
//                     The LLVM Compiler Infrastructure
//
// This file is distributed under the University of Illinois Open Source
// License. See LICENSE.TXT for details.
//
//===----------------------------------------------------------------------===//
//
// This file implements the IRBuilder class, which is used as a convenient way
// to create LLVM instructions with a consistent and simplified interface.
//
//===----------------------------------------------------------------------===//

#include "llvm/IR/Function.h"
#include "llvm/IR/GlobalVariable.h"
#include "llvm/IR/IRBuilder.h"
#include "llvm/IR/Intrinsics.h"
#include "llvm/IR/LLVMContext.h"
#include "llvm/IR/Statepoint.h"
using namespace llvm;

/// CreateGlobalString - Make a new global variable with an initializer that
/// has array of i8 type filled in with the nul terminated string value
/// specified.  If Name is specified, it is the name of the global variable
/// created.
GlobalVariable *IRBuilderBase::CreateGlobalString(StringRef Str,
                                                  const Twine &Name,
                                                  unsigned AddressSpace) {
  Constant *StrConstant = ConstantDataArray::getString(Context, Str);
  Module &M = *BB->getParent()->getParent();
  GlobalVariable *GV = new GlobalVariable(M, StrConstant->getType(),
                                          true, GlobalValue::PrivateLinkage,
                                          StrConstant, Name, nullptr,
                                          GlobalVariable::NotThreadLocal,
                                          AddressSpace);
  GV->setUnnamedAddr(GlobalValue::UnnamedAddr::Global);
  return GV;
}

Type *IRBuilderBase::getCurrentFunctionReturnType() const {
  assert(BB && BB->getParent() && "No current function!");
  return BB->getParent()->getReturnType();
}

Value *IRBuilderBase::getCastedInt8PtrValue(Value *Ptr, unsigned TargetAS) {
  PointerType *PT = cast<PointerType>(Ptr->getType());
  unsigned AS = PT->getAddressSpace();
  if (PT->getElementType()->isIntegerTy(8) && AS == TargetAS)
    return Ptr;

  // Otherwise, we need to insert a bitcast.
  PT = getInt8PtrTy(TargetAS);
  Instruction *I;
  if (TargetAS == AS)
    I = new BitCastInst(Ptr, PT, "");
  else
    I = new AddrSpaceCastInst(Ptr, PT, "");
  BB->getInstList().insert(InsertPt, I);
  SetInstDebugLocation(I);
  return I;
}

Value *IRBuilderBase::getCastedInt8PtrValue(Value *Ptr) {
  PointerType *PT = cast<PointerType>(Ptr->getType());
  if (PT->getElementType()->isIntegerTy(8))
    return Ptr;
  
  // Otherwise, we need to insert a bitcast.
  PT = getInt8PtrTy(PT->getAddressSpace());
  BitCastInst *BCI = new BitCastInst(Ptr, PT, "");
  BB->getInstList().insert(InsertPt, BCI);
  SetInstDebugLocation(BCI);
  return BCI;
}

static CallInst *createCallHelper(Value *Callee, ArrayRef<Value *> Ops,
                                  IRBuilderBase *Builder,
                                  const Twine& Name="") {
  CallInst *CI = CallInst::Create(Callee, Ops, Name);
  Builder->GetInsertBlock()->getInstList().insert(Builder->GetInsertPoint(),CI);
  Builder->SetInstDebugLocation(CI);
  return CI;  
}

static InvokeInst *createInvokeHelper(Value *Invokee, BasicBlock *NormalDest,
                                      BasicBlock *UnwindDest,
                                      ArrayRef<Value *> Ops,
                                      IRBuilderBase *Builder,
                                      const Twine &Name = "") {
  InvokeInst *II =
      InvokeInst::Create(Invokee, NormalDest, UnwindDest, Ops, Name);
  Builder->GetInsertBlock()->getInstList().insert(Builder->GetInsertPoint(),
                                                  II);
  Builder->SetInstDebugLocation(II);
  return II;
}

CallInst *IRBuilderBase::
CreateMemSet(Value *Ptr, Value *Val, Value *Size, unsigned Align,
             bool isVolatile, MDNode *TBAATag, MDNode *ScopeTag,
             MDNode *NoAliasTag) {
  Ptr = getCastedInt8PtrValue(Ptr);
  Value *Ops[] = { Ptr, Val, Size, getInt32(Align), getInt1(isVolatile) };
  Type *Tys[] = { Ptr->getType(), Size->getType() };
  Module *M = BB->getParent()->getParent();
  Value *TheFn = Intrinsic::getDeclaration(M, Intrinsic::memset, Tys);
  
  CallInst *CI = createCallHelper(TheFn, Ops, this);
  
  // Set the TBAA info if present.
  if (TBAATag)
    CI->setMetadata(LLVMContext::MD_tbaa, TBAATag);

  if (ScopeTag)
    CI->setMetadata(LLVMContext::MD_alias_scope, ScopeTag);
 
  if (NoAliasTag)
    CI->setMetadata(LLVMContext::MD_noalias, NoAliasTag);
 
  return CI;
}

CallInst *IRBuilderBase::
CreateMemCpy(Value *Dst, Value *Src, Value *Size, unsigned Align,
             bool isVolatile, MDNode *TBAATag, MDNode *TBAAStructTag,
             MDNode *ScopeTag, MDNode *NoAliasTag) {
  Dst = getCastedInt8PtrValue(Dst);
  Src = getCastedInt8PtrValue(Src);

  Value *Ops[] = { Dst, Src, Size, getInt32(Align), getInt1(isVolatile) };
  Type *Tys[] = { Dst->getType(), Src->getType(), Size->getType() };
  Module *M = BB->getParent()->getParent();
  Value *TheFn = Intrinsic::getDeclaration(M, Intrinsic::memcpy, Tys);
  
  CallInst *CI = createCallHelper(TheFn, Ops, this);
  
  // Set the TBAA info if present.
  if (TBAATag)
    CI->setMetadata(LLVMContext::MD_tbaa, TBAATag);

  // Set the TBAA Struct info if present.
  if (TBAAStructTag)
    CI->setMetadata(LLVMContext::MD_tbaa_struct, TBAAStructTag);
 
  if (ScopeTag)
    CI->setMetadata(LLVMContext::MD_alias_scope, ScopeTag);
 
  if (NoAliasTag)
    CI->setMetadata(LLVMContext::MD_noalias, NoAliasTag);
 
  return CI;  
}

CallInst *IRBuilderBase::
CreateMemMove(Value *Dst, Value *Src, Value *Size, unsigned Align,
              bool isVolatile, MDNode *TBAATag, MDNode *ScopeTag,
              MDNode *NoAliasTag) {
  Dst = getCastedInt8PtrValue(Dst);
  Src = getCastedInt8PtrValue(Src);
  
  Value *Ops[] = { Dst, Src, Size, getInt32(Align), getInt1(isVolatile) };
  Type *Tys[] = { Dst->getType(), Src->getType(), Size->getType() };
  Module *M = BB->getParent()->getParent();
  Value *TheFn = Intrinsic::getDeclaration(M, Intrinsic::memmove, Tys);
  
  CallInst *CI = createCallHelper(TheFn, Ops, this);
  
  // Set the TBAA info if present.
  if (TBAATag)
    CI->setMetadata(LLVMContext::MD_tbaa, TBAATag);
 
  if (ScopeTag)
    CI->setMetadata(LLVMContext::MD_alias_scope, ScopeTag);
 
  if (NoAliasTag)
    CI->setMetadata(LLVMContext::MD_noalias, NoAliasTag);
 
  return CI;  
}

CallInst *IRBuilderBase::CreateLifetimeStart(Value *Ptr, ConstantInt *Size) {
  assert(isa<PointerType>(Ptr->getType()) &&
         "lifetime.start only applies to pointers.");
  Ptr = getCastedInt8PtrValue(Ptr);
  if (!Size)
    Size = getInt64(-1);
  else
    assert(Size->getType() == getInt64Ty() &&
           "lifetime.start requires the size to be an i64");
  Value *Ops[] = { Size, Ptr };
  Module *M = BB->getParent()->getParent();
  Value *TheFn = Intrinsic::getDeclaration(M, Intrinsic::lifetime_start,
<<<<<<< HEAD
          Ptr->getType());
=======
                                           { Ptr->getType() });
>>>>>>> 4714fdf5
  return createCallHelper(TheFn, Ops, this);
}

CallInst *IRBuilderBase::CreateLifetimeEnd(Value *Ptr, ConstantInt *Size) {
  assert(isa<PointerType>(Ptr->getType()) &&
         "lifetime.end only applies to pointers.");
  Ptr = getCastedInt8PtrValue(Ptr);
  if (!Size)
    Size = getInt64(-1);
  else
    assert(Size->getType() == getInt64Ty() &&
           "lifetime.end requires the size to be an i64");
  Value *Ops[] = { Size, Ptr };
  Module *M = BB->getParent()->getParent();
  Value *TheFn = Intrinsic::getDeclaration(M, Intrinsic::lifetime_end,
<<<<<<< HEAD
          Ptr->getType());
=======
                                           { Ptr->getType() });
>>>>>>> 4714fdf5
  return createCallHelper(TheFn, Ops, this);
}

CallInst *IRBuilderBase::CreateInvariantStart(Value *Ptr, ConstantInt *Size) {

  assert(isa<PointerType>(Ptr->getType()) &&
         "invariant.start only applies to pointers.");
  Ptr = getCastedInt8PtrValue(Ptr);
  if (!Size)
    Size = getInt64(-1);
  else
    assert(Size->getType() == getInt64Ty() &&
           "invariant.start requires the size to be an i64");

  Value *Ops[] = {Size, Ptr};
  // Fill in the single overloaded type: memory object type.
  Type *ObjectPtr[1] = {Ptr->getType()};
  Module *M = BB->getParent()->getParent();
  Value *TheFn =
      Intrinsic::getDeclaration(M, Intrinsic::invariant_start, ObjectPtr);
  return createCallHelper(TheFn, Ops, this);
}

CallInst *IRBuilderBase::CreateAssumption(Value *Cond) {
  assert(Cond->getType() == getInt1Ty() &&
         "an assumption condition must be of type i1");

  Value *Ops[] = { Cond };
  Module *M = BB->getParent()->getParent();
  Value *FnAssume = Intrinsic::getDeclaration(M, Intrinsic::assume);
  return createCallHelper(FnAssume, Ops, this);
}

/// \brief Create a call to a Masked Load intrinsic.
/// \p Ptr      - base pointer for the load
/// \p Align    - alignment of the source location
/// \p Mask     - vector of booleans which indicates what vector lanes should
///               be accessed in memory
/// \p PassThru - pass-through value that is used to fill the masked-off lanes
///               of the result
/// \p Name     - name of the result variable
CallInst *IRBuilderBase::CreateMaskedLoad(Value *Ptr, unsigned Align,
                                          Value *Mask, Value *PassThru,
                                          const Twine &Name) {
  PointerType *PtrTy = cast<PointerType>(Ptr->getType());
  Type *DataTy = PtrTy->getElementType();
  assert(DataTy->isVectorTy() && "Ptr should point to a vector");
  if (!PassThru)
    PassThru = UndefValue::get(DataTy);
  Type *OverloadedTypes[] = { DataTy, PtrTy };
  Value *Ops[] = { Ptr, getInt32(Align), Mask,  PassThru};
  return CreateMaskedIntrinsic(Intrinsic::masked_load, Ops,
                               OverloadedTypes, Name);
}

/// \brief Create a call to a Masked Store intrinsic.
/// \p Val   - data to be stored,
/// \p Ptr   - base pointer for the store
/// \p Align - alignment of the destination location
/// \p Mask  - vector of booleans which indicates what vector lanes should
///            be accessed in memory
CallInst *IRBuilderBase::CreateMaskedStore(Value *Val, Value *Ptr,
                                           unsigned Align, Value *Mask) {
  PointerType *PtrTy = cast<PointerType>(Ptr->getType());
  Type *DataTy = PtrTy->getElementType();
  assert(DataTy->isVectorTy() && "Ptr should point to a vector");
  Type *OverloadedTypes[] = { DataTy, PtrTy };
  Value *Ops[] = { Val, Ptr, getInt32(Align), Mask };
  return CreateMaskedIntrinsic(Intrinsic::masked_store, Ops, OverloadedTypes);
}

/// Create a call to a Masked intrinsic, with given intrinsic Id,
/// an array of operands - Ops, and an array of overloaded types -
/// OverloadedTypes.
CallInst *IRBuilderBase::CreateMaskedIntrinsic(Intrinsic::ID Id,
                                               ArrayRef<Value *> Ops,
                                               ArrayRef<Type *> OverloadedTypes,
                                               const Twine &Name) {
  Module *M = BB->getParent()->getParent();
  Value *TheFn = Intrinsic::getDeclaration(M, Id, OverloadedTypes);
  return createCallHelper(TheFn, Ops, this, Name);
}

/// \brief Create a call to a Masked Gather intrinsic.
/// \p Ptrs     - vector of pointers for loading
/// \p Align    - alignment for one element
/// \p Mask     - vector of booleans which indicates what vector lanes should
///               be accessed in memory
/// \p PassThru - pass-through value that is used to fill the masked-off lanes
///               of the result
/// \p Name     - name of the result variable
CallInst *IRBuilderBase::CreateMaskedGather(Value *Ptrs, unsigned Align,
                                            Value *Mask,  Value *PassThru,
                                            const Twine& Name) {
  auto PtrsTy = cast<VectorType>(Ptrs->getType());
  auto PtrTy = cast<PointerType>(PtrsTy->getElementType());
  unsigned NumElts = PtrsTy->getVectorNumElements();
  Type *DataTy = VectorType::get(PtrTy->getElementType(), NumElts);

  if (!Mask)
    Mask = Constant::getAllOnesValue(VectorType::get(Type::getInt1Ty(Context),
                                     NumElts));

  Value * Ops[] = {Ptrs, getInt32(Align), Mask, UndefValue::get(DataTy)};

  // We specify only one type when we create this intrinsic. Types of other
  // arguments are derived from this type.
  return CreateMaskedIntrinsic(Intrinsic::masked_gather, Ops, { DataTy }, Name);
}

/// \brief Create a call to a Masked Scatter intrinsic.
/// \p Data  - data to be stored,
/// \p Ptrs  - the vector of pointers, where the \p Data elements should be
///            stored
/// \p Align - alignment for one element
/// \p Mask  - vector of booleans which indicates what vector lanes should
///            be accessed in memory
CallInst *IRBuilderBase::CreateMaskedScatter(Value *Data, Value *Ptrs,
                                             unsigned Align, Value *Mask) {
  auto PtrsTy = cast<VectorType>(Ptrs->getType());
  auto DataTy = cast<VectorType>(Data->getType());
  unsigned NumElts = PtrsTy->getVectorNumElements();

#ifndef NDEBUG
  auto PtrTy = cast<PointerType>(PtrsTy->getElementType());
  assert(NumElts == DataTy->getVectorNumElements() &&
         PtrTy->getElementType() == DataTy->getElementType() &&
         "Incompatible pointer and data types");
#endif

  if (!Mask)
    Mask = Constant::getAllOnesValue(VectorType::get(Type::getInt1Ty(Context),
                                     NumElts));
  Value * Ops[] = {Data, Ptrs, getInt32(Align), Mask};

  // We specify only one type when we create this intrinsic. Types of other
  // arguments are derived from this type.
  return CreateMaskedIntrinsic(Intrinsic::masked_scatter, Ops, { DataTy });
}

template <typename T0, typename T1, typename T2, typename T3>
static std::vector<Value *>
getStatepointArgs(IRBuilderBase &B, uint64_t ID, uint32_t NumPatchBytes,
                  Value *ActualCallee, uint32_t Flags, ArrayRef<T0> CallArgs,
                  ArrayRef<T1> TransitionArgs, ArrayRef<T2> DeoptArgs,
                  ArrayRef<T3> GCArgs) {
  std::vector<Value *> Args;
  Args.push_back(B.getInt64(ID));
  Args.push_back(B.getInt32(NumPatchBytes));
  Args.push_back(ActualCallee);
  Args.push_back(B.getInt32(CallArgs.size()));
  Args.push_back(B.getInt32(Flags));
  Args.insert(Args.end(), CallArgs.begin(), CallArgs.end());
  Args.push_back(B.getInt32(TransitionArgs.size()));
  Args.insert(Args.end(), TransitionArgs.begin(), TransitionArgs.end());
  Args.push_back(B.getInt32(DeoptArgs.size()));
  Args.insert(Args.end(), DeoptArgs.begin(), DeoptArgs.end());
  Args.insert(Args.end(), GCArgs.begin(), GCArgs.end());

  return Args;
}

template <typename T0, typename T1, typename T2, typename T3>
static CallInst *CreateGCStatepointCallCommon(
    IRBuilderBase *Builder, uint64_t ID, uint32_t NumPatchBytes,
    Value *ActualCallee, uint32_t Flags, ArrayRef<T0> CallArgs,
    ArrayRef<T1> TransitionArgs, ArrayRef<T2> DeoptArgs, ArrayRef<T3> GCArgs,
    const Twine &Name) {
  // Extract out the type of the callee.
  PointerType *FuncPtrType = cast<PointerType>(ActualCallee->getType());
  assert(isa<FunctionType>(FuncPtrType->getElementType()) &&
         "actual callee must be a callable value");

  Module *M = Builder->GetInsertBlock()->getParent()->getParent();
  // Fill in the one generic type'd argument (the function is also vararg)
  Type *ArgTypes[] = { FuncPtrType };
  Function *FnStatepoint =
    Intrinsic::getDeclaration(M, Intrinsic::experimental_gc_statepoint,
                              ArgTypes);

  std::vector<llvm::Value *> Args =
      getStatepointArgs(*Builder, ID, NumPatchBytes, ActualCallee, Flags,
                        CallArgs, TransitionArgs, DeoptArgs, GCArgs);
  return createCallHelper(FnStatepoint, Args, Builder, Name);
}

CallInst *IRBuilderBase::CreateGCStatepointCall(
    uint64_t ID, uint32_t NumPatchBytes, Value *ActualCallee,
    ArrayRef<Value *> CallArgs, ArrayRef<Value *> DeoptArgs,
    ArrayRef<Value *> GCArgs, const Twine &Name) {
  return CreateGCStatepointCallCommon<Value *, Value *, Value *, Value *>(
      this, ID, NumPatchBytes, ActualCallee, uint32_t(StatepointFlags::None),
      CallArgs, None /* No Transition Args */, DeoptArgs, GCArgs, Name);
}

CallInst *IRBuilderBase::CreateGCStatepointCall(
    uint64_t ID, uint32_t NumPatchBytes, Value *ActualCallee, uint32_t Flags,
    ArrayRef<Use> CallArgs, ArrayRef<Use> TransitionArgs,
    ArrayRef<Use> DeoptArgs, ArrayRef<Value *> GCArgs, const Twine &Name) {
  return CreateGCStatepointCallCommon<Use, Use, Use, Value *>(
      this, ID, NumPatchBytes, ActualCallee, Flags, CallArgs, TransitionArgs,
      DeoptArgs, GCArgs, Name);
}

CallInst *IRBuilderBase::CreateGCStatepointCall(
    uint64_t ID, uint32_t NumPatchBytes, Value *ActualCallee,
    ArrayRef<Use> CallArgs, ArrayRef<Value *> DeoptArgs,
    ArrayRef<Value *> GCArgs, const Twine &Name) {
  return CreateGCStatepointCallCommon<Use, Value *, Value *, Value *>(
      this, ID, NumPatchBytes, ActualCallee, uint32_t(StatepointFlags::None),
      CallArgs, None, DeoptArgs, GCArgs, Name);
}

template <typename T0, typename T1, typename T2, typename T3>
static InvokeInst *CreateGCStatepointInvokeCommon(
    IRBuilderBase *Builder, uint64_t ID, uint32_t NumPatchBytes,
    Value *ActualInvokee, BasicBlock *NormalDest, BasicBlock *UnwindDest,
    uint32_t Flags, ArrayRef<T0> InvokeArgs, ArrayRef<T1> TransitionArgs,
    ArrayRef<T2> DeoptArgs, ArrayRef<T3> GCArgs, const Twine &Name) {
  // Extract out the type of the callee.
  PointerType *FuncPtrType = cast<PointerType>(ActualInvokee->getType());
  assert(isa<FunctionType>(FuncPtrType->getElementType()) &&
         "actual callee must be a callable value");

  Module *M = Builder->GetInsertBlock()->getParent()->getParent();
  // Fill in the one generic type'd argument (the function is also vararg)
  Function *FnStatepoint = Intrinsic::getDeclaration(
      M, Intrinsic::experimental_gc_statepoint, {FuncPtrType});

  std::vector<llvm::Value *> Args =
      getStatepointArgs(*Builder, ID, NumPatchBytes, ActualInvokee, Flags,
                        InvokeArgs, TransitionArgs, DeoptArgs, GCArgs);
  return createInvokeHelper(FnStatepoint, NormalDest, UnwindDest, Args, Builder,
                            Name);
}

InvokeInst *IRBuilderBase::CreateGCStatepointInvoke(
    uint64_t ID, uint32_t NumPatchBytes, Value *ActualInvokee,
    BasicBlock *NormalDest, BasicBlock *UnwindDest,
    ArrayRef<Value *> InvokeArgs, ArrayRef<Value *> DeoptArgs,
    ArrayRef<Value *> GCArgs, const Twine &Name) {
  return CreateGCStatepointInvokeCommon<Value *, Value *, Value *, Value *>(
      this, ID, NumPatchBytes, ActualInvokee, NormalDest, UnwindDest,
      uint32_t(StatepointFlags::None), InvokeArgs, None /* No Transition Args*/,
      DeoptArgs, GCArgs, Name);
}

InvokeInst *IRBuilderBase::CreateGCStatepointInvoke(
    uint64_t ID, uint32_t NumPatchBytes, Value *ActualInvokee,
    BasicBlock *NormalDest, BasicBlock *UnwindDest, uint32_t Flags,
    ArrayRef<Use> InvokeArgs, ArrayRef<Use> TransitionArgs,
    ArrayRef<Use> DeoptArgs, ArrayRef<Value *> GCArgs, const Twine &Name) {
  return CreateGCStatepointInvokeCommon<Use, Use, Use, Value *>(
      this, ID, NumPatchBytes, ActualInvokee, NormalDest, UnwindDest, Flags,
      InvokeArgs, TransitionArgs, DeoptArgs, GCArgs, Name);
}

InvokeInst *IRBuilderBase::CreateGCStatepointInvoke(
    uint64_t ID, uint32_t NumPatchBytes, Value *ActualInvokee,
    BasicBlock *NormalDest, BasicBlock *UnwindDest, ArrayRef<Use> InvokeArgs,
    ArrayRef<Value *> DeoptArgs, ArrayRef<Value *> GCArgs, const Twine &Name) {
  return CreateGCStatepointInvokeCommon<Use, Value *, Value *, Value *>(
      this, ID, NumPatchBytes, ActualInvokee, NormalDest, UnwindDest,
      uint32_t(StatepointFlags::None), InvokeArgs, None, DeoptArgs, GCArgs,
      Name);
}

CallInst *IRBuilderBase::CreateGCResult(Instruction *Statepoint,
                                       Type *ResultType,
                                       const Twine &Name) {
 Intrinsic::ID ID = Intrinsic::experimental_gc_result;
 Module *M = BB->getParent()->getParent();
 Type *Types[] = {ResultType};
 Value *FnGCResult = Intrinsic::getDeclaration(M, ID, Types);

 Value *Args[] = {Statepoint};
 return createCallHelper(FnGCResult, Args, this, Name);
}

CallInst *IRBuilderBase::CreateGCRelocate(Instruction *Statepoint,
                                         int BaseOffset,
                                         int DerivedOffset,
                                         Type *ResultType,
                                         const Twine &Name) {
 Module *M = BB->getParent()->getParent();
 Type *Types[] = {ResultType};
 Value *FnGCRelocate =
   Intrinsic::getDeclaration(M, Intrinsic::experimental_gc_relocate, Types);

 Value *Args[] = {Statepoint,
                  getInt32(BaseOffset),
                  getInt32(DerivedOffset)};
 return createCallHelper(FnGCRelocate, Args, this, Name);
}

CallInst *IRBuilderBase::CreateBinaryIntrinsic(Intrinsic::ID ID,
                                               Value *LHS, Value *RHS,
                                               const Twine &Name) {
  Module *M = BB->getParent()->getParent();
  Function *Fn =  Intrinsic::getDeclaration(M, ID, { LHS->getType() });
  return createCallHelper(Fn, { LHS, RHS }, this, Name);
}<|MERGE_RESOLUTION|>--- conflicted
+++ resolved
@@ -191,11 +191,7 @@
   Value *Ops[] = { Size, Ptr };
   Module *M = BB->getParent()->getParent();
   Value *TheFn = Intrinsic::getDeclaration(M, Intrinsic::lifetime_start,
-<<<<<<< HEAD
-          Ptr->getType());
-=======
                                            { Ptr->getType() });
->>>>>>> 4714fdf5
   return createCallHelper(TheFn, Ops, this);
 }
 
@@ -211,11 +207,7 @@
   Value *Ops[] = { Size, Ptr };
   Module *M = BB->getParent()->getParent();
   Value *TheFn = Intrinsic::getDeclaration(M, Intrinsic::lifetime_end,
-<<<<<<< HEAD
-          Ptr->getType());
-=======
                                            { Ptr->getType() });
->>>>>>> 4714fdf5
   return createCallHelper(TheFn, Ops, this);
 }
 
