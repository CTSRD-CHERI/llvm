//===---- IRBuilder.cpp - Builder for LLVM Instrs -------------------------===//
//
//                     The LLVM Compiler Infrastructure
//
// This file is distributed under the University of Illinois Open Source
// License. See LICENSE.TXT for details.
//
//===----------------------------------------------------------------------===//
//
// This file implements the IRBuilder class, which is used as a convenient way
// to create LLVM instructions with a consistent and simplified interface.
//
//===----------------------------------------------------------------------===//

#include "llvm/IR/Function.h"
#include "llvm/IR/GlobalVariable.h"
#include "llvm/IR/IRBuilder.h"
#include "llvm/IR/Intrinsics.h"
#include "llvm/IR/LLVMContext.h"
using namespace llvm;

/// CreateGlobalString - Make a new global variable with an initializer that
/// has array of i8 type filled in with the nul terminated string value
/// specified.  If Name is specified, it is the name of the global variable
/// created.
Value *IRBuilderBase::CreateGlobalString(StringRef Str, const Twine &Name) {
  Constant *StrConstant = ConstantDataArray::getString(Context, Str);
  Module &M = *BB->getParent()->getParent();
  GlobalVariable *GV = new GlobalVariable(M, StrConstant->getType(),
                                          true, GlobalValue::PrivateLinkage,
                                          StrConstant);
  GV->setName(Name);
  GV->setUnnamedAddr(true);
  return GV;
}

Type *IRBuilderBase::getCurrentFunctionReturnType() const {
  assert(BB && BB->getParent() && "No current function!");
  return BB->getParent()->getReturnType();
}

Value *IRBuilderBase::getCastedInt8PtrValue(Value *Ptr, unsigned TargetAS) {
  PointerType *PT = cast<PointerType>(Ptr->getType());
  unsigned AS = PT->getAddressSpace();
  if (PT->getElementType()->isIntegerTy(8) && AS == TargetAS)
    return Ptr;

  // Otherwise, we need to insert a bitcast.
  PT = getInt8PtrTy(TargetAS);
  Instruction *I;
  if (TargetAS == AS)
    I = new BitCastInst(Ptr, PT, "");
  else
    I = new AddrSpaceCastInst(Ptr, PT, "");
  BB->getInstList().insert(InsertPt, I);
  SetInstDebugLocation(I);
  return I;
}

Value *IRBuilderBase::getCastedInt8PtrValue(Value *Ptr) {
  PointerType *PT = cast<PointerType>(Ptr->getType());
  if (PT->getElementType()->isIntegerTy(8))
    return Ptr;
  
  // Otherwise, we need to insert a bitcast.
  PT = getInt8PtrTy(PT->getAddressSpace());
  BitCastInst *BCI = new BitCastInst(Ptr, PT, "");
  BB->getInstList().insert(InsertPt, BCI);
  SetInstDebugLocation(BCI);
  return BCI;
}

static CallInst *createCallHelper(Value *Callee, ArrayRef<Value *> Ops,
                                  IRBuilderBase *Builder,
                                  const Twine& Name="") {
  CallInst *CI = CallInst::Create(Callee, Ops, Name);
  Builder->GetInsertBlock()->getInstList().insert(Builder->GetInsertPoint(),CI);
  Builder->SetInstDebugLocation(CI);
  return CI;  
}

CallInst *IRBuilderBase::
CreateMemSet(Value *Ptr, Value *Val, Value *Size, unsigned Align,
             bool isVolatile, MDNode *TBAATag, MDNode *ScopeTag,
             MDNode *NoAliasTag) {
  Ptr = getCastedInt8PtrValue(Ptr);
  Value *Ops[] = { Ptr, Val, Size, getInt32(Align), getInt1(isVolatile) };
  Type *Tys[] = { Ptr->getType(), Size->getType() };
  Module *M = BB->getParent()->getParent();
  Value *TheFn = Intrinsic::getDeclaration(M, Intrinsic::memset, Tys);
  
  CallInst *CI = createCallHelper(TheFn, Ops, this);
  
  // Set the TBAA info if present.
  if (TBAATag)
    CI->setMetadata(LLVMContext::MD_tbaa, TBAATag);

  if (ScopeTag)
    CI->setMetadata(LLVMContext::MD_alias_scope, ScopeTag);
 
  if (NoAliasTag)
    CI->setMetadata(LLVMContext::MD_noalias, NoAliasTag);
 
  return CI;
}

CallInst *IRBuilderBase::
CreateMemCpy(Value *Dst, Value *Src, Value *Size, unsigned Align,
             bool isVolatile, MDNode *TBAATag, MDNode *TBAAStructTag,
             MDNode *ScopeTag, MDNode *NoAliasTag) {
  Dst = getCastedInt8PtrValue(Dst);
  Src = getCastedInt8PtrValue(Src);

  Value *Ops[] = { Dst, Src, Size, getInt32(Align), getInt1(isVolatile) };
  Type *Tys[] = { Dst->getType(), Src->getType(), Size->getType() };
  Module *M = BB->getParent()->getParent();
  Value *TheFn = Intrinsic::getDeclaration(M, Intrinsic::memcpy, Tys);
  
  CallInst *CI = createCallHelper(TheFn, Ops, this);
  
  // Set the TBAA info if present.
  if (TBAATag)
    CI->setMetadata(LLVMContext::MD_tbaa, TBAATag);

  // Set the TBAA Struct info if present.
  if (TBAAStructTag)
    CI->setMetadata(LLVMContext::MD_tbaa_struct, TBAAStructTag);
 
  if (ScopeTag)
    CI->setMetadata(LLVMContext::MD_alias_scope, ScopeTag);
 
  if (NoAliasTag)
    CI->setMetadata(LLVMContext::MD_noalias, NoAliasTag);
 
  return CI;  
}

CallInst *IRBuilderBase::
CreateMemMove(Value *Dst, Value *Src, Value *Size, unsigned Align,
              bool isVolatile, MDNode *TBAATag, MDNode *ScopeTag,
              MDNode *NoAliasTag) {
  Dst = getCastedInt8PtrValue(Dst);
  Src = getCastedInt8PtrValue(Src);
  
  Value *Ops[] = { Dst, Src, Size, getInt32(Align), getInt1(isVolatile) };
  Type *Tys[] = { Dst->getType(), Src->getType(), Size->getType() };
  Module *M = BB->getParent()->getParent();
  Value *TheFn = Intrinsic::getDeclaration(M, Intrinsic::memmove, Tys);
  
  CallInst *CI = createCallHelper(TheFn, Ops, this);
  
  // Set the TBAA info if present.
  if (TBAATag)
    CI->setMetadata(LLVMContext::MD_tbaa, TBAATag);
 
  if (ScopeTag)
    CI->setMetadata(LLVMContext::MD_alias_scope, ScopeTag);
 
  if (NoAliasTag)
    CI->setMetadata(LLVMContext::MD_noalias, NoAliasTag);
 
  return CI;  
}

CallInst *IRBuilderBase::CreateLifetimeStart(Value *Ptr, ConstantInt *Size) {
  assert(isa<PointerType>(Ptr->getType()) &&
         "lifetime.start only applies to pointers.");
  Ptr = getCastedInt8PtrValue(Ptr, 0);
  if (!Size)
    Size = getInt64(-1);
  else
    assert(Size->getType() == getInt64Ty() &&
           "lifetime.start requires the size to be an i64");
  Value *Ops[] = { Size, Ptr };
  Module *M = BB->getParent()->getParent();
  Value *TheFn = Intrinsic::getDeclaration(M, Intrinsic::lifetime_start);
  return createCallHelper(TheFn, Ops, this);
}

CallInst *IRBuilderBase::CreateLifetimeEnd(Value *Ptr, ConstantInt *Size) {
  assert(isa<PointerType>(Ptr->getType()) &&
         "lifetime.end only applies to pointers.");
  Ptr = getCastedInt8PtrValue(Ptr, 0);
  if (!Size)
    Size = getInt64(-1);
  else
    assert(Size->getType() == getInt64Ty() &&
           "lifetime.end requires the size to be an i64");
  Value *Ops[] = { Size, Ptr };
  Module *M = BB->getParent()->getParent();
  Value *TheFn = Intrinsic::getDeclaration(M, Intrinsic::lifetime_end);
  return createCallHelper(TheFn, Ops, this);
}

CallInst *IRBuilderBase::CreateAssumption(Value *Cond) {
  assert(Cond->getType() == getInt1Ty() &&
         "an assumption condition must be of type i1");

  Value *Ops[] = { Cond };
  Module *M = BB->getParent()->getParent();
  Value *FnAssume = Intrinsic::getDeclaration(M, Intrinsic::assume);
  return createCallHelper(FnAssume, Ops, this);
}
<<<<<<< HEAD
=======

/// Create a call to a Masked Load intrinsic.
/// Ptr      - the base pointer for the load
/// Align    - alignment of the source location
/// Mask     - an vector of booleans which indicates what vector lanes should
///            be accessed in memory
/// PassThru - a pass-through value that is used to fill the masked-off lanes
///            of the result
/// Name     - name of the result variable
CallInst *IRBuilderBase::CreateMaskedLoad(Value *Ptr, unsigned Align,
                                          Value *Mask, Value *PassThru,
                                          const Twine &Name) {
  assert(Ptr->getType()->isPointerTy() && "Ptr must be of pointer type");
  // DataTy is the overloaded type
  Type *DataTy = cast<PointerType>(Ptr->getType())->getElementType();
  assert(DataTy->isVectorTy() && "Ptr should point to a vector");
  if (!PassThru)
    PassThru = UndefValue::get(DataTy);
  Value *Ops[] = { Ptr, getInt32(Align), Mask,  PassThru};
  return CreateMaskedIntrinsic(Intrinsic::masked_load, Ops, DataTy, Name);
}

/// Create a call to a Masked Store intrinsic.
/// Val   - the data to be stored,
/// Ptr   - the base pointer for the store
/// Align - alignment of the destination location
/// Mask  - an vector of booleans which indicates what vector lanes should
///         be accessed in memory
CallInst *IRBuilderBase::CreateMaskedStore(Value *Val, Value *Ptr,
                                           unsigned Align, Value *Mask) {
  Value *Ops[] = { Val, Ptr, getInt32(Align), Mask };
  // Type of the data to be stored - the only one overloaded type
  return CreateMaskedIntrinsic(Intrinsic::masked_store, Ops, Val->getType());
}

/// Create a call to a Masked intrinsic, with given intrinsic Id,
/// an array of operands - Ops, and one overloaded type - DataTy
CallInst *IRBuilderBase::CreateMaskedIntrinsic(unsigned Id,
                                               ArrayRef<Value *> Ops,
                                               Type *DataTy,
                                               const Twine &Name) {
  Module *M = BB->getParent()->getParent();
  Type *OverloadedTypes[] = { DataTy };
  Value *TheFn = Intrinsic::getDeclaration(M, (Intrinsic::ID)Id, OverloadedTypes);
  return createCallHelper(TheFn, Ops, this, Name);
}

CallInst *IRBuilderBase::CreateGCStatepoint(Value *ActualCallee,
                                            ArrayRef<Value *> CallArgs,
                                            ArrayRef<Value *> DeoptArgs,
                                            ArrayRef<Value *> GCArgs,
                                            const Twine &Name) {
 // Extract out the type of the callee.
 PointerType *FuncPtrType = cast<PointerType>(ActualCallee->getType());
 assert(isa<FunctionType>(FuncPtrType->getElementType()) &&
        "actual callee must be a callable value");

 
 Module *M = BB->getParent()->getParent();
 // Fill in the one generic type'd argument (the function is also vararg)
 Type *ArgTypes[] = { FuncPtrType };
 Function *FnStatepoint =
   Intrinsic::getDeclaration(M, Intrinsic::experimental_gc_statepoint,
                             ArgTypes);

 std::vector<llvm::Value *> args;
 args.push_back(ActualCallee);
 args.push_back(getInt32(CallArgs.size()));
 args.push_back(getInt32(0 /*unused*/));
 args.insert(args.end(), CallArgs.begin(), CallArgs.end());
 args.push_back(getInt32(DeoptArgs.size()));
 args.insert(args.end(), DeoptArgs.begin(), DeoptArgs.end());
 args.insert(args.end(), GCArgs.begin(), GCArgs.end());

 return createCallHelper(FnStatepoint, args, this, Name);
}

CallInst *IRBuilderBase::CreateGCStatepoint(Value *ActualCallee,
                                            ArrayRef<Use> CallArgs,
                                            ArrayRef<Value *> DeoptArgs,
                                            ArrayRef<Value *> GCArgs,
                                            const Twine &Name) {
  std::vector<Value *> VCallArgs;
  for (auto &U : CallArgs)
    VCallArgs.push_back(U.get());
  return CreateGCStatepoint(ActualCallee, VCallArgs, DeoptArgs, GCArgs, Name);
}

CallInst *IRBuilderBase::CreateGCResult(Instruction *Statepoint,
                                       Type *ResultType,
                                       const Twine &Name) {
 Intrinsic::ID ID = Intrinsic::experimental_gc_result;
 Module *M = BB->getParent()->getParent();
 Type *Types[] = {ResultType};
 Value *FnGCResult = Intrinsic::getDeclaration(M, ID, Types);

 Value *Args[] = {Statepoint};
 return createCallHelper(FnGCResult, Args, this, Name);
}

CallInst *IRBuilderBase::CreateGCRelocate(Instruction *Statepoint,
                                         int BaseOffset,
                                         int DerivedOffset,
                                         Type *ResultType,
                                         const Twine &Name) {
 Module *M = BB->getParent()->getParent();
 Type *Types[] = {ResultType};
 Value *FnGCRelocate =
   Intrinsic::getDeclaration(M, Intrinsic::experimental_gc_relocate, Types);

 Value *Args[] = {Statepoint,
                  getInt32(BaseOffset),
                  getInt32(DerivedOffset)};
 return createCallHelper(FnGCRelocate, Args, this, Name);
}
>>>>>>> 969bfdfe
<|MERGE_RESOLUTION|>--- conflicted
+++ resolved
@@ -201,8 +201,6 @@
   Value *FnAssume = Intrinsic::getDeclaration(M, Intrinsic::assume);
   return createCallHelper(FnAssume, Ops, this);
 }
-<<<<<<< HEAD
-=======
 
 /// Create a call to a Masked Load intrinsic.
 /// Ptr      - the base pointer for the load
@@ -317,5 +315,4 @@
                   getInt32(BaseOffset),
                   getInt32(DerivedOffset)};
  return createCallHelper(FnGCRelocate, Args, this, Name);
-}
->>>>>>> 969bfdfe
+}