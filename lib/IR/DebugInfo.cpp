--- conflicted
+++ resolved
@@ -92,7 +92,7 @@
           DIObjCProperty(DbgNode).Verify() ||
           DITemplateTypeParameter(DbgNode).Verify() ||
           DITemplateValueParameter(DbgNode).Verify() ||
-          DIImportedEntity(DbgNode).Verify() || DIExpression(DbgNode).Verify());
+          DIImportedEntity(DbgNode).Verify());
 }
 
 static Metadata *getField(const MDNode *DbgNode, unsigned Elt) {
@@ -152,31 +152,7 @@
 }
 
 Function *DIDescriptor::getFunctionField(unsigned Elt) const {
-<<<<<<< HEAD
-  if (!DbgNode)
-    return nullptr;
-
-  if (Elt < DbgNode->getNumOperands())
-    return dyn_cast_or_null<Function>(DbgNode->getOperand(Elt));
-  return nullptr;
-}
-
-void DIDescriptor::replaceFunctionField(unsigned Elt, Function *F) {
-  if (!DbgNode)
-    return;
-
-  if (Elt < DbgNode->getNumOperands()) {
-    MDNode *Node = const_cast<MDNode *>(DbgNode);
-    Node->replaceOperandWith(Elt, F);
-  }
-}
-
-static unsigned DIVariableInlinedAtIndex = 4;
-MDNode *DIVariable::getInlinedAt() const {
-  return getNodeField(DbgNode, DIVariableInlinedAtIndex);
-=======
   return dyn_cast_or_null<Function>(getConstantField(Elt));
->>>>>>> 969bfdfe
 }
 
 /// \brief Return the size reported by the variable's type.
@@ -192,178 +168,6 @@
   return Ty.getSizeInBits();
 }
 
-<<<<<<< HEAD
-uint64_t DIExpression::getElement(unsigned Idx) const {
-  unsigned I = Idx + 1;
-  assert(I < getNumHeaderFields() &&
-         "non-existing complex address element requested");
-  return getHeaderFieldAs<int64_t>(I);
-}
-
-bool DIExpression::isVariablePiece() const {
-  return getNumElements() && getElement(0) == dwarf::DW_OP_piece;
-}
-
-uint64_t DIExpression::getPieceOffset() const {
-  assert(isVariablePiece());
-  return getElement(1);
-}
-
-uint64_t DIExpression::getPieceSize() const {
-  assert(isVariablePiece());
-  return getElement(2);
-}
-
-//===----------------------------------------------------------------------===//
-// Predicates
-//===----------------------------------------------------------------------===//
-
-bool DIDescriptor::isSubroutineType() const {
-  return isCompositeType() && getTag() == dwarf::DW_TAG_subroutine_type;
-}
-
-bool DIDescriptor::isBasicType() const {
-  if (!DbgNode)
-    return false;
-  switch (getTag()) {
-  case dwarf::DW_TAG_base_type:
-  case dwarf::DW_TAG_unspecified_type:
-    return true;
-  default:
-    return false;
-  }
-}
-
-bool DIDescriptor::isDerivedType() const {
-  if (!DbgNode)
-    return false;
-  switch (getTag()) {
-  case dwarf::DW_TAG_typedef:
-  case dwarf::DW_TAG_pointer_type:
-  case dwarf::DW_TAG_ptr_to_member_type:
-  case dwarf::DW_TAG_reference_type:
-  case dwarf::DW_TAG_rvalue_reference_type:
-  case dwarf::DW_TAG_const_type:
-  case dwarf::DW_TAG_volatile_type:
-  case dwarf::DW_TAG_restrict_type:
-  case dwarf::DW_TAG_member:
-  case dwarf::DW_TAG_inheritance:
-  case dwarf::DW_TAG_friend:
-    return true;
-  default:
-    // CompositeTypes are currently modelled as DerivedTypes.
-    return isCompositeType();
-  }
-}
-
-bool DIDescriptor::isCompositeType() const {
-  if (!DbgNode)
-    return false;
-  switch (getTag()) {
-  case dwarf::DW_TAG_array_type:
-  case dwarf::DW_TAG_structure_type:
-  case dwarf::DW_TAG_union_type:
-  case dwarf::DW_TAG_enumeration_type:
-  case dwarf::DW_TAG_subroutine_type:
-  case dwarf::DW_TAG_class_type:
-    return true;
-  default:
-    return false;
-  }
-}
-
-bool DIDescriptor::isVariable() const {
-  if (!DbgNode)
-    return false;
-  switch (getTag()) {
-  case dwarf::DW_TAG_auto_variable:
-  case dwarf::DW_TAG_arg_variable:
-    return true;
-  default:
-    return false;
-  }
-}
-
-bool DIDescriptor::isType() const {
-  return isBasicType() || isCompositeType() || isDerivedType();
-}
-
-bool DIDescriptor::isSubprogram() const {
-  return DbgNode && getTag() == dwarf::DW_TAG_subprogram;
-}
-
-bool DIDescriptor::isGlobalVariable() const {
-  return DbgNode && (getTag() == dwarf::DW_TAG_variable ||
-                     getTag() == dwarf::DW_TAG_constant);
-}
-
-bool DIDescriptor::isScope() const {
-  if (!DbgNode)
-    return false;
-  switch (getTag()) {
-  case dwarf::DW_TAG_compile_unit:
-  case dwarf::DW_TAG_lexical_block:
-  case dwarf::DW_TAG_subprogram:
-  case dwarf::DW_TAG_namespace:
-  case dwarf::DW_TAG_file_type:
-    return true;
-  default:
-    break;
-  }
-  return isType();
-}
-
-bool DIDescriptor::isTemplateTypeParameter() const {
-  return DbgNode && getTag() == dwarf::DW_TAG_template_type_parameter;
-}
-
-bool DIDescriptor::isTemplateValueParameter() const {
-  return DbgNode && (getTag() == dwarf::DW_TAG_template_value_parameter ||
-                     getTag() == dwarf::DW_TAG_GNU_template_template_param ||
-                     getTag() == dwarf::DW_TAG_GNU_template_parameter_pack);
-}
-
-bool DIDescriptor::isCompileUnit() const {
-  return DbgNode && getTag() == dwarf::DW_TAG_compile_unit;
-}
-
-bool DIDescriptor::isFile() const {
-  return DbgNode && getTag() == dwarf::DW_TAG_file_type;
-}
-
-bool DIDescriptor::isNameSpace() const {
-  return DbgNode && getTag() == dwarf::DW_TAG_namespace;
-}
-
-bool DIDescriptor::isLexicalBlockFile() const {
-  return DbgNode && getTag() == dwarf::DW_TAG_lexical_block &&
-         DbgNode->getNumOperands() == 3 && getNumHeaderFields() == 2;
-}
-
-bool DIDescriptor::isLexicalBlock() const {
-  // FIXME: There are always exactly 4 header fields in DILexicalBlock, but
-  // something relies on this returning true for DILexicalBlockFile.
-  return DbgNode && getTag() == dwarf::DW_TAG_lexical_block &&
-         DbgNode->getNumOperands() == 3 &&
-         (getNumHeaderFields() == 2 || getNumHeaderFields() == 4);
-}
-
-bool DIDescriptor::isSubrange() const {
-  return DbgNode && getTag() == dwarf::DW_TAG_subrange_type;
-}
-
-bool DIDescriptor::isEnumerator() const {
-  return DbgNode && getTag() == dwarf::DW_TAG_enumerator;
-}
-
-bool DIDescriptor::isObjCProperty() const {
-  return DbgNode && getTag() == dwarf::DW_TAG_APPLE_property;
-}
-
-bool DIDescriptor::isImportedEntity() const {
-  return DbgNode && (getTag() == dwarf::DW_TAG_imported_module ||
-                     getTag() == dwarf::DW_TAG_imported_declaration);
-=======
 bool DIExpression::isBitPiece() const {
   unsigned N = getNumElements();
   return N >=3 && getElement(N-3) == dwarf::DW_OP_bit_piece;
@@ -382,23 +186,13 @@
 DIExpression::iterator DIExpression::Operand::getNext() const {
   iterator it(I);
   return ++it;
->>>>>>> 969bfdfe
-}
-
-bool DIDescriptor::isExpression() const {
-  return DbgNode && (getTag() == dwarf::DW_TAG_expression);
 }
 
 //===----------------------------------------------------------------------===//
 // Simple Descriptor Constructors and other Methods
 //===----------------------------------------------------------------------===//
 
-<<<<<<< HEAD
-void DIDescriptor::replaceAllUsesWith(LLVMContext &VMContext, DIDescriptor D) {
-
-=======
 void DIDescriptor::replaceAllUsesWith(LLVMContext &, DIDescriptor D) {
->>>>>>> 969bfdfe
   assert(DbgNode && "Trying to replace an unverified type!");
   assert(DbgNode->isTemporary() && "Expected temporary node");
   TempMDNode Temp(get());
@@ -413,23 +207,11 @@
     return;
   }
 
-<<<<<<< HEAD
-  MDNode *Node = const_cast<MDNode *>(DbgNode);
-  const Value *V = cast_or_null<Value>(DN);
-  Node->replaceAllUsesWith(const_cast<Value *>(V));
-  MDNode::deleteTemporary(Node);
-  DbgNode = DN;
-}
-
-void DIDescriptor::replaceAllUsesWith(MDNode *D) {
-
-=======
   Temp->replaceAllUsesWith(D.get());
   DbgNode = D.get();
 }
 
 void DIDescriptor::replaceAllUsesWith(MDNode *D) {
->>>>>>> 969bfdfe
   assert(DbgNode && "Trying to replace an unverified type!");
   assert(DbgNode != D && "This replacement should always happen");
   assert(DbgNode->isTemporary() && "Expected temporary node");
@@ -443,67 +225,6 @@
 
   // Don't bother verifying the compilation directory or producer string
   // as those could be empty.
-<<<<<<< HEAD
-  if (getFilename().empty())
-    return false;
-
-  return DbgNode->getNumOperands() == 7 && getNumHeaderFields() == 8;
-}
-
-bool DIObjCProperty::Verify() const {
-  if (!isObjCProperty())
-    return false;
-
-  // Don't worry about the rest of the strings for now.
-  return DbgNode->getNumOperands() == 3 && getNumHeaderFields() == 6;
-}
-
-/// \brief Check if a field at position Elt of a MDNode is a MDNode.
-///
-/// We currently allow an empty string and an integer.
-/// But we don't allow a non-empty string in a MDNode field.
-static bool fieldIsMDNode(const MDNode *DbgNode, unsigned Elt) {
-  // FIXME: This function should return true, if the field is null or the field
-  // is indeed a MDNode: return !Fld || isa<MDNode>(Fld).
-  Value *Fld = getField(DbgNode, Elt);
-  if (Fld && isa<MDString>(Fld) && !cast<MDString>(Fld)->getString().empty())
-    return false;
-  return true;
-}
-
-/// \brief Check if a field at position Elt of a MDNode is a MDString.
-static bool fieldIsMDString(const MDNode *DbgNode, unsigned Elt) {
-  Value *Fld = getField(DbgNode, Elt);
-  return !Fld || isa<MDString>(Fld);
-}
-
-/// \brief Check if a value can be a reference to a type.
-static bool isTypeRef(const Value *Val) {
-  return !Val ||
-         (isa<MDString>(Val) && !cast<MDString>(Val)->getString().empty()) ||
-         (isa<MDNode>(Val) && DIType(cast<MDNode>(Val)).isType());
-}
-
-/// \brief Check if referenced field might be a type.
-static bool fieldIsTypeRef(const MDNode *DbgNode, unsigned Elt) {
-  Value *Fld = getField(DbgNode, Elt);
-  return isTypeRef(Fld);
-}
-
-/// \brief Check if a value can be a ScopeRef.
-static bool isScopeRef(const Value *Val) {
-  return !Val ||
-    (isa<MDString>(Val) && !cast<MDString>(Val)->getString().empty()) ||
-    // Not checking for Val->isScope() here, because it would work
-    // only for lexical scopes and not all subclasses of DIScope.
-    isa<MDNode>(Val);
-}
-
-/// \brief Check if a field at position Elt of a MDNode can be a ScopeRef.
-static bool fieldIsScopeRef(const MDNode *DbgNode, unsigned Elt) {
-  Value *Fld = getField(DbgNode, Elt);
-  return isScopeRef(Fld);
-=======
   return !getFilename().empty();
 }
 
@@ -535,7 +256,6 @@
   if (auto *S = dyn_cast<MDString>(MD))
     return !S->getString().empty();
   return isa<MDNode>(MD);
->>>>>>> 969bfdfe
 }
 #endif
 
@@ -546,23 +266,6 @@
   if (!isScopeRef(N->getScope()))
     return false;
 
-<<<<<<< HEAD
-  // FIXME: Sink this into the various subclass verifies.
-  uint16_t Tag = getTag();
-  if (!isBasicType() && Tag != dwarf::DW_TAG_const_type &&
-      Tag != dwarf::DW_TAG_volatile_type && Tag != dwarf::DW_TAG_pointer_type &&
-      Tag != dwarf::DW_TAG_ptr_to_member_type &&
-      Tag != dwarf::DW_TAG_reference_type &&
-      Tag != dwarf::DW_TAG_rvalue_reference_type &&
-      Tag != dwarf::DW_TAG_restrict_type && Tag != dwarf::DW_TAG_array_type &&
-      Tag != dwarf::DW_TAG_enumeration_type &&
-      Tag != dwarf::DW_TAG_subroutine_type &&
-      Tag != dwarf::DW_TAG_inheritance && Tag != dwarf::DW_TAG_friend &&
-      getFilename().empty())
-    return false;
-
-=======
->>>>>>> 969bfdfe
   // DIType is abstract, it should be a BasicType, a DerivedType or
   // a CompositeType.
   if (isBasicType())
@@ -592,45 +295,6 @@
 }
 
 bool DIBasicType::Verify() const {
-<<<<<<< HEAD
-  return isBasicType() && DbgNode->getNumOperands() == 3 &&
-         getNumHeaderFields() == 8;
-}
-
-bool DIDerivedType::Verify() const {
-  // Make sure DerivedFrom @ field 3 is TypeRef.
-  if (!fieldIsTypeRef(DbgNode, 3))
-    return false;
-  if (getTag() == dwarf::DW_TAG_ptr_to_member_type)
-    // Make sure ClassType @ field 4 is a TypeRef.
-    if (!fieldIsTypeRef(DbgNode, 4))
-      return false;
-
-  return isDerivedType() && DbgNode->getNumOperands() >= 4 &&
-         DbgNode->getNumOperands() <= 8 && getNumHeaderFields() >= 7 &&
-         getNumHeaderFields() <= 8;
-}
-
-bool DICompositeType::Verify() const {
-  if (!isCompositeType())
-    return false;
-
-  // Make sure DerivedFrom @ field 3 and ContainingType @ field 5 are TypeRef.
-  if (!fieldIsTypeRef(DbgNode, 3))
-    return false;
-  if (!fieldIsTypeRef(DbgNode, 5))
-    return false;
-
-  // Make sure the type identifier at field 7 is MDString, it can be null.
-  if (!fieldIsMDString(DbgNode, 7))
-    return false;
-
-  // A subroutine type can't be both & and &&.
-  if (isLValueReference() && isRValueReference())
-    return false;
-
-  return DbgNode->getNumOperands() == 8 && getNumHeaderFields() == 8;
-=======
   return dyn_cast_or_null<MDBasicType>(DbgNode);
 }
 
@@ -652,7 +316,6 @@
   auto *N = dyn_cast_or_null<MDCompositeTypeBase>(DbgNode);
   return N && isTypeRef(N->getBaseType()) && isTypeRef(N->getVTableHolder()) &&
          !(isLValueReference() && isRValueReference());
->>>>>>> 969bfdfe
 }
 
 bool DISubprogram::Verify() const {
@@ -660,15 +323,6 @@
   if (!N)
     return false;
 
-<<<<<<< HEAD
-  // Make sure context @ field 2 is a ScopeRef and type @ field 3 is a MDNode.
-  if (!fieldIsScopeRef(DbgNode, 2))
-    return false;
-  if (!fieldIsMDNode(DbgNode, 3))
-    return false;
-  // Containing type @ field 4.
-  if (!fieldIsTypeRef(DbgNode, 4))
-=======
   if (!isScopeRef(N->getScope()))
     return false;
 
@@ -677,7 +331,6 @@
       return false;
 
   if (!isTypeRef(getContainingType()))
->>>>>>> 969bfdfe
     return false;
 
   if (isLValueReference() && isRValueReference())
@@ -686,10 +339,6 @@
   // If a DISubprogram has an llvm::Function*, then scope chains from all
   // instructions within the function should lead to this DISubprogram.
   if (auto *F = getFunction()) {
-<<<<<<< HEAD
-    LLVMContext &Ctxt = F->getContext();
-=======
->>>>>>> 969bfdfe
     for (auto &BB : *F) {
       for (auto &I : BB) {
         DebugLoc DL = I.getDebugLoc();
@@ -699,61 +348,32 @@
         MDNode *Scope = nullptr;
         MDNode *IA = nullptr;
         // walk the inlined-at scopes
-<<<<<<< HEAD
-        while (DL.getScopeAndInlinedAt(Scope, IA, F->getContext()), IA)
-          DL = DebugLoc::getFromDILocation(IA);
-        DL.getScopeAndInlinedAt(Scope, IA, Ctxt);
-=======
         while ((IA = DL.getInlinedAt()))
           DL = DebugLoc::getFromDILocation(IA);
         DL.getScopeAndInlinedAt(Scope, IA);
         if (!Scope)
           return false;
->>>>>>> 969bfdfe
         assert(!IA);
         while (!DIDescriptor(Scope).isSubprogram()) {
           DILexicalBlockFile D(Scope);
           Scope = D.isLexicalBlockFile()
                       ? D.getScope()
-<<<<<<< HEAD
-                      : DebugLoc::getFromDILexicalBlock(Scope).getScope(Ctxt);
-=======
                       : DebugLoc::getFromDILexicalBlock(Scope).getScope();
           if (!Scope)
             return false;
->>>>>>> 969bfdfe
         }
         if (!DISubprogram(Scope).describes(F))
           return false;
       }
     }
   }
-<<<<<<< HEAD
-  return DbgNode->getNumOperands() == 9 && getNumHeaderFields() == 12;
-=======
 
   return true;
->>>>>>> 969bfdfe
 }
 
 bool DIGlobalVariable::Verify() const {
   auto *N = dyn_cast_or_null<MDGlobalVariable>(DbgNode);
 
-<<<<<<< HEAD
-  if (getDisplayName().empty())
-    return false;
-  // Make sure context @ field 1 is an MDNode.
-  if (!fieldIsMDNode(DbgNode, 1))
-    return false;
-  // Make sure that type @ field 3 is a DITypeRef.
-  if (!fieldIsTypeRef(DbgNode, 3))
-    return false;
-  // Make sure StaticDataMemberDeclaration @ field 5 is MDNode.
-  if (!fieldIsMDNode(DbgNode, 5))
-    return false;
-
-  return DbgNode->getNumOperands() == 6 && getNumHeaderFields() == 7;
-=======
   if (!N)
     return false;
 
@@ -769,40 +389,11 @@
       return false;
 
   return isTypeRef(N->getType());
->>>>>>> 969bfdfe
 }
 
 bool DIVariable::Verify() const {
   auto *N = dyn_cast_or_null<MDLocalVariable>(DbgNode);
 
-<<<<<<< HEAD
-  // Make sure context @ field 1 is an MDNode.
-  if (!fieldIsMDNode(DbgNode, 1))
-    return false;
-  // Make sure that type @ field 3 is a DITypeRef.
-  if (!fieldIsTypeRef(DbgNode, 3))
-    return false;
-
-  // Check the number of header fields, which is common between complex and
-  // simple variables.
-  if (getNumHeaderFields() != 4)
-    return false;
-
-  // Variable without an inline location.
-  if (DbgNode->getNumOperands() == 4)
-    return true;
-
-  // Variable with an inline location.
-  return getInlinedAt() != nullptr && DbgNode->getNumOperands() == 5;
-}
-
-bool DIExpression::Verify() const {
-  // Empty DIExpressions may be represented as a nullptr.
-  if (!DbgNode)
-    return true;
-
-  return isExpression() && DbgNode->getNumOperands() == 1;
-=======
   if (!N)
     return false;
 
@@ -811,82 +402,11 @@
       return false;
 
   return isTypeRef(N->getType());
->>>>>>> 969bfdfe
 }
 
 bool DILocation::Verify() const {
   return dyn_cast_or_null<MDLocation>(DbgNode);
 }
-<<<<<<< HEAD
-
-bool DINameSpace::Verify() const {
-  if (!isNameSpace())
-    return false;
-  return DbgNode->getNumOperands() == 3 && getNumHeaderFields() == 3;
-}
-
-MDNode *DIFile::getFileNode() const { return getNodeField(DbgNode, 1); }
-
-bool DIFile::Verify() const {
-  return isFile() && DbgNode->getNumOperands() == 2;
-}
-
-bool DIEnumerator::Verify() const {
-  return isEnumerator() && DbgNode->getNumOperands() == 1 &&
-         getNumHeaderFields() == 3;
-}
-
-bool DISubrange::Verify() const {
-  return isSubrange() && DbgNode->getNumOperands() == 1 &&
-         getNumHeaderFields() == 3;
-}
-
-bool DILexicalBlock::Verify() const {
-  return isLexicalBlock() && DbgNode->getNumOperands() == 3 &&
-         getNumHeaderFields() == 4;
-}
-
-bool DILexicalBlockFile::Verify() const {
-  return isLexicalBlockFile() && DbgNode->getNumOperands() == 3 &&
-         getNumHeaderFields() == 2;
-}
-
-bool DITemplateTypeParameter::Verify() const {
-  return isTemplateTypeParameter() && DbgNode->getNumOperands() == 4 &&
-         getNumHeaderFields() == 4;
-}
-
-bool DITemplateValueParameter::Verify() const {
-  return isTemplateValueParameter() && DbgNode->getNumOperands() == 5 &&
-         getNumHeaderFields() == 4;
-}
-
-bool DIImportedEntity::Verify() const {
-  return isImportedEntity() && DbgNode->getNumOperands() == 3 &&
-         getNumHeaderFields() == 3;
-}
-
-MDNode *DIDerivedType::getObjCProperty() const {
-  return getNodeField(DbgNode, 4);
-}
-
-MDString *DICompositeType::getIdentifier() const {
-  return cast_or_null<MDString>(getField(DbgNode, 7));
-}
-
-#ifndef NDEBUG
-static void VerifySubsetOf(const MDNode *LHS, const MDNode *RHS) {
-  for (unsigned i = 0; i != LHS->getNumOperands(); ++i) {
-    // Skip the 'empty' list (that's a single i32 0, rather than truly empty).
-    if (i == 0 && isa<ConstantInt>(LHS->getOperand(i)))
-      continue;
-    const MDNode *E = cast<MDNode>(LHS->getOperand(i));
-    bool found = false;
-    for (unsigned j = 0; !found && j != RHS->getNumOperands(); ++j)
-      found = E == RHS->getOperand(j);
-    assert(found && "Losing a member during member list replacement");
-  }
-=======
 bool DINameSpace::Verify() const {
   return dyn_cast_or_null<MDNamespace>(DbgNode);
 }
@@ -911,29 +431,14 @@
 }
 bool DIImportedEntity::Verify() const {
   return dyn_cast_or_null<MDImportedEntity>(DbgNode);
->>>>>>> 969bfdfe
 }
 
 void DICompositeType::setArraysHelper(MDNode *Elements, MDNode *TParams) {
-<<<<<<< HEAD
-  TrackingVH<MDNode> N(*this);
-  if (Elements) {
-#ifndef NDEBUG
-    // Check that the new list of members contains all the old members as well.
-    if (const MDNode *El = cast_or_null<MDNode>(N->getOperand(4)))
-      VerifySubsetOf(El, Elements);
-#endif
-    N->replaceOperandWith(4, Elements);
-  }
-  if (TParams)
-    N->replaceOperandWith(6, TParams);
-=======
   TypedTrackingMDRef<MDCompositeTypeBase> N(get());
   if (Elements)
     N->replaceElements(cast<MDTuple>(Elements));
   if (TParams)
     N->replaceTemplateParams(cast<MDTuple>(TParams));
->>>>>>> 969bfdfe
   DbgNode = N;
 }
 
@@ -947,13 +452,8 @@
 }
 
 void DICompositeType::setContainingType(DICompositeType ContainingType) {
-<<<<<<< HEAD
-  TrackingVH<MDNode> N(*this);
-  N->replaceOperandWith(5, ContainingType.getRef());
-=======
   TypedTrackingMDRef<MDCompositeTypeBase> N(get());
   N->replaceVTableHolder(ContainingType.getRef());
->>>>>>> 969bfdfe
   DbgNode = N;
 }
 
@@ -966,8 +466,6 @@
   return !DISubprogram(getContext()).describes(CurFn);
 }
 
-<<<<<<< HEAD
-=======
 Function *DISubprogram::getFunction() const {
   if (auto *N = get())
     if (auto *C = dyn_cast_or_null<ConstantAsMetadata>(N->getFunction()))
@@ -975,7 +473,6 @@
   return nullptr;
 }
 
->>>>>>> 969bfdfe
 bool DISubprogram::describes(const Function *F) {
   assert(F && "Invalid function");
   if (F == getFunction())
@@ -988,25 +485,10 @@
   return false;
 }
 
-<<<<<<< HEAD
-MDNode *DISubprogram::getVariablesNodes() const {
-  return getNodeField(DbgNode, 8);
-}
-
-DIArray DISubprogram::getVariables() const {
-  return DIArray(getNodeField(DbgNode, 8));
-}
-
-Value *DITemplateValueParameter::getValue() const {
-  return getField(DbgNode, 3);
-}
-
-=======
 GlobalVariable *DIGlobalVariable::getGlobal() const {
   return dyn_cast_or_null<GlobalVariable>(getConstant());
 }
 
->>>>>>> 969bfdfe
 DIScopeRef DIScope::getContext() const {
 
   if (isType())
@@ -1053,57 +535,6 @@
   return "";
 }
 
-<<<<<<< HEAD
-DIArray DICompileUnit::getEnumTypes() const {
-  if (!DbgNode || DbgNode->getNumOperands() < 7)
-    return DIArray();
-
-  return DIArray(getNodeField(DbgNode, 2));
-}
-
-DIArray DICompileUnit::getRetainedTypes() const {
-  if (!DbgNode || DbgNode->getNumOperands() < 7)
-    return DIArray();
-
-  return DIArray(getNodeField(DbgNode, 3));
-}
-
-DIArray DICompileUnit::getSubprograms() const {
-  if (!DbgNode || DbgNode->getNumOperands() < 7)
-    return DIArray();
-
-  return DIArray(getNodeField(DbgNode, 4));
-}
-
-DIArray DICompileUnit::getGlobalVariables() const {
-  if (!DbgNode || DbgNode->getNumOperands() < 7)
-    return DIArray();
-
-  return DIArray(getNodeField(DbgNode, 5));
-}
-
-DIArray DICompileUnit::getImportedEntities() const {
-  if (!DbgNode || DbgNode->getNumOperands() < 7)
-    return DIArray();
-
-  return DIArray(getNodeField(DbgNode, 6));
-}
-
-void DICompileUnit::replaceSubprograms(DIArray Subprograms) {
-  assert(Verify() && "Expected compile unit");
-  if (Subprograms == getSubprograms())
-    return;
-
-  const_cast<MDNode *>(DbgNode)->replaceOperandWith(4, Subprograms);
-}
-
-void DICompileUnit::replaceGlobalVariables(DIArray GlobalVariables) {
-  assert(Verify() && "Expected compile unit");
-  if (GlobalVariables == getGlobalVariables())
-    return;
-
-  const_cast<MDNode *>(DbgNode)->replaceOperandWith(5, GlobalVariables);
-=======
 void DICompileUnit::replaceSubprograms(DIArray Subprograms) {
   assert(Verify() && "Expected compile unit");
   get()->replaceSubprograms(cast_or_null<MDTuple>(Subprograms.get()));
@@ -1112,15 +543,10 @@
 void DICompileUnit::replaceGlobalVariables(DIArray GlobalVariables) {
   assert(Verify() && "Expected compile unit");
   get()->replaceGlobalVariables(cast_or_null<MDTuple>(GlobalVariables.get()));
->>>>>>> 969bfdfe
 }
 
 DILocation DILocation::copyWithNewScope(LLVMContext &Ctx,
                                         DILexicalBlockFile NewScope) {
-<<<<<<< HEAD
-  SmallVector<Value *, 10> Elts;
-=======
->>>>>>> 969bfdfe
   assert(Verify());
   assert(NewScope && "Expected valid scope");
 
@@ -1137,37 +563,6 @@
 DIVariable llvm::createInlinedVariable(MDNode *DV, MDNode *InlinedScope,
                                        LLVMContext &VMContext) {
   assert(DIVariable(DV).Verify() && "Expected a DIVariable");
-<<<<<<< HEAD
-  if (!InlinedScope)
-    return cleanseInlinedVariable(DV, VMContext);
-
-  // Insert inlined scope.
-  SmallVector<Value *, 8> Elts;
-  for (unsigned I = 0, E = DIVariableInlinedAtIndex; I != E; ++I)
-    Elts.push_back(DV->getOperand(I));
-  Elts.push_back(InlinedScope);
-
-  DIVariable Inlined(MDNode::get(VMContext, Elts));
-  assert(Inlined.Verify() && "Expected to create a DIVariable");
-  return Inlined;
-}
-
-DIVariable llvm::cleanseInlinedVariable(MDNode *DV, LLVMContext &VMContext) {
-  assert(DIVariable(DV).Verify() && "Expected a DIVariable");
-  if (!DIVariable(DV).getInlinedAt())
-    return DIVariable(DV);
-
-  // Remove inlined scope.
-  SmallVector<Value *, 8> Elts;
-  for (unsigned I = 0, E = DIVariableInlinedAtIndex; I != E; ++I)
-    Elts.push_back(DV->getOperand(I));
-
-  DIVariable Cleansed(MDNode::get(VMContext, Elts));
-  assert(Cleansed.Verify() && "Expected to create a DIVariable");
-  return Cleansed;
-}
-
-=======
   return cast<MDLocalVariable>(DV)
       ->withInline(cast_or_null<MDLocation>(InlinedScope));
 }
@@ -1177,7 +572,6 @@
   return cast<MDLocalVariable>(DV)->withoutInline();
 }
 
->>>>>>> 969bfdfe
 DISubprogram llvm::getDISubprogram(const MDNode *Scope) {
   DIDescriptor D(Scope);
   if (D.isSubprogram())
@@ -1201,11 +595,7 @@
     if (Inst == BB.end())
       continue;
     DebugLoc DLoc = Inst->getDebugLoc();
-<<<<<<< HEAD
-    const MDNode *Scope = DLoc.getScopeNode(F->getParent()->getContext());
-=======
     const MDNode *Scope = DLoc.getScopeNode();
->>>>>>> 969bfdfe
     DISubprogram Subprogram = getDISubprogram(Scope);
     return Subprogram.describes(F) ? Subprogram : DISubprogram();
   }
@@ -1233,7 +623,7 @@
 llvm::generateDITypeIdentifierMap(const NamedMDNode *CU_Nodes) {
   DITypeIdentifierMap Map;
   for (unsigned CUi = 0, CUe = CU_Nodes->getNumOperands(); CUi != CUe; ++CUi) {
-    DICompileUnit CU(CU_Nodes->getOperandAsMDNode(CUi));
+    DICompileUnit CU(CU_Nodes->getOperand(CUi));
     DIArray Retain = CU.getRetainedTypes();
     for (unsigned Ti = 0, Te = Retain.getNumElements(); Ti != Te; ++Ti) {
       if (!Retain.getElement(Ti).isCompositeType())
@@ -1281,7 +671,7 @@
   InitializeTypeMap(M);
   if (NamedMDNode *CU_Nodes = M.getNamedMetadata("llvm.dbg.cu")) {
     for (unsigned i = 0, e = CU_Nodes->getNumOperands(); i != e; ++i) {
-      DICompileUnit CU(CU_Nodes->getOperandAsMDNode(i));
+      DICompileUnit CU(CU_Nodes->getOperand(i));
       addCompileUnit(CU);
       DIArray GVs = CU.getGlobalVariables();
       for (unsigned i = 0, e = GVs.getNumElements(); i != e; ++i) {
@@ -1499,224 +889,7 @@
 void DIDescriptor::print(raw_ostream &OS) const {
   if (!get())
     return;
-<<<<<<< HEAD
-
-  if (const char *Tag = dwarf::TagString(getTag()))
-    OS << "[ " << Tag << " ]";
-
-  if (this->isSubrange()) {
-    DISubrange(DbgNode).printInternal(OS);
-  } else if (this->isCompileUnit()) {
-    DICompileUnit(DbgNode).printInternal(OS);
-  } else if (this->isFile()) {
-    DIFile(DbgNode).printInternal(OS);
-  } else if (this->isEnumerator()) {
-    DIEnumerator(DbgNode).printInternal(OS);
-  } else if (this->isBasicType()) {
-    DIType(DbgNode).printInternal(OS);
-  } else if (this->isDerivedType()) {
-    DIDerivedType(DbgNode).printInternal(OS);
-  } else if (this->isCompositeType()) {
-    DICompositeType(DbgNode).printInternal(OS);
-  } else if (this->isSubprogram()) {
-    DISubprogram(DbgNode).printInternal(OS);
-  } else if (this->isGlobalVariable()) {
-    DIGlobalVariable(DbgNode).printInternal(OS);
-  } else if (this->isVariable()) {
-    DIVariable(DbgNode).printInternal(OS);
-  } else if (this->isObjCProperty()) {
-    DIObjCProperty(DbgNode).printInternal(OS);
-  } else if (this->isNameSpace()) {
-    DINameSpace(DbgNode).printInternal(OS);
-  } else if (this->isScope()) {
-    DIScope(DbgNode).printInternal(OS);
-  } else if (this->isExpression()) {
-    DIExpression(DbgNode).printInternal(OS);
-  }
-}
-
-void DISubrange::printInternal(raw_ostream &OS) const {
-  int64_t Count = getCount();
-  if (Count != -1)
-    OS << " [" << getLo() << ", " << Count - 1 << ']';
-  else
-    OS << " [unbounded]";
-}
-
-void DIScope::printInternal(raw_ostream &OS) const {
-  OS << " [" << getDirectory() << "/" << getFilename() << ']';
-}
-
-void DICompileUnit::printInternal(raw_ostream &OS) const {
-  DIScope::printInternal(OS);
-  OS << " [";
-  unsigned Lang = getLanguage();
-  if (const char *LangStr = dwarf::LanguageString(Lang))
-    OS << LangStr;
-  else
-    (OS << "lang 0x").write_hex(Lang);
-  OS << ']';
-}
-
-void DIEnumerator::printInternal(raw_ostream &OS) const {
-  OS << " [" << getName() << " :: " << getEnumValue() << ']';
-}
-
-void DIType::printInternal(raw_ostream &OS) const {
-  if (!DbgNode)
-    return;
-
-  StringRef Res = getName();
-  if (!Res.empty())
-    OS << " [" << Res << "]";
-
-  // TODO: Print context?
-
-  OS << " [line " << getLineNumber() << ", size " << getSizeInBits()
-     << ", align " << getAlignInBits() << ", offset " << getOffsetInBits();
-  if (isBasicType())
-    if (const char *Enc =
-            dwarf::AttributeEncodingString(DIBasicType(DbgNode).getEncoding()))
-      OS << ", enc " << Enc;
-  OS << "]";
-
-  if (isPrivate())
-    OS << " [private]";
-  else if (isProtected())
-    OS << " [protected]";
-  else if (isPublic())
-    OS << " [public]";
-
-  if (isArtificial())
-    OS << " [artificial]";
-
-  if (isForwardDecl())
-    OS << " [decl]";
-  else if (getTag() == dwarf::DW_TAG_structure_type ||
-           getTag() == dwarf::DW_TAG_union_type ||
-           getTag() == dwarf::DW_TAG_enumeration_type ||
-           getTag() == dwarf::DW_TAG_class_type)
-    OS << " [def]";
-  if (isVector())
-    OS << " [vector]";
-  if (isStaticMember())
-    OS << " [static]";
-
-  if (isLValueReference())
-    OS << " [reference]";
-
-  if (isRValueReference())
-    OS << " [rvalue reference]";
-}
-
-void DIDerivedType::printInternal(raw_ostream &OS) const {
-  DIType::printInternal(OS);
-  OS << " [from " << getTypeDerivedFrom().getName() << ']';
-}
-
-void DICompositeType::printInternal(raw_ostream &OS) const {
-  DIType::printInternal(OS);
-  DIArray A = getElements();
-  OS << " [" << A.getNumElements() << " elements]";
-}
-
-void DINameSpace::printInternal(raw_ostream &OS) const {
-  StringRef Name = getName();
-  if (!Name.empty())
-    OS << " [" << Name << ']';
-
-  OS << " [line " << getLineNumber() << ']';
-}
-
-void DISubprogram::printInternal(raw_ostream &OS) const {
-  // TODO : Print context
-  OS << " [line " << getLineNumber() << ']';
-
-  if (isLocalToUnit())
-    OS << " [local]";
-
-  if (isDefinition())
-    OS << " [def]";
-
-  if (getScopeLineNumber() != getLineNumber())
-    OS << " [scope " << getScopeLineNumber() << "]";
-
-  if (isPrivate())
-    OS << " [private]";
-  else if (isProtected())
-    OS << " [protected]";
-  else if (isPublic())
-    OS << " [public]";
-
-  if (isLValueReference())
-    OS << " [reference]";
-
-  if (isRValueReference())
-    OS << " [rvalue reference]";
-
-  StringRef Res = getName();
-  if (!Res.empty())
-    OS << " [" << Res << ']';
-}
-
-void DIGlobalVariable::printInternal(raw_ostream &OS) const {
-  StringRef Res = getName();
-  if (!Res.empty())
-    OS << " [" << Res << ']';
-
-  OS << " [line " << getLineNumber() << ']';
-
-  // TODO : Print context
-
-  if (isLocalToUnit())
-    OS << " [local]";
-
-  if (isDefinition())
-    OS << " [def]";
-}
-
-void DIVariable::printInternal(raw_ostream &OS) const {
-  StringRef Res = getName();
-  if (!Res.empty())
-    OS << " [" << Res << ']';
-
-  OS << " [line " << getLineNumber() << ']';
-}
-
-void DIExpression::printInternal(raw_ostream &OS) const {
-  for (unsigned I = 0; I < getNumElements(); ++I) {
-    uint64_t OpCode = getElement(I);
-    OS << " [" << OperationEncodingString(OpCode);
-    switch (OpCode) {
-    case DW_OP_plus: {
-      OS << " " << getElement(++I);
-      break;
-    }
-    case DW_OP_piece: {
-      unsigned Offset = getElement(++I);
-      unsigned Size = getElement(++I);
-      OS << " offset=" << Offset << ", size=" << Size;
-      break;
-    }
-    default:
-      // Else bail out early. This may be a line table entry.
-      OS << "Unknown]";
-      return;
-    }
-    OS << "]";
-  }
-}
-
-void DIObjCProperty::printInternal(raw_ostream &OS) const {
-  StringRef Name = getObjCPropertyName();
-  if (!Name.empty())
-    OS << " [" << Name << ']';
-
-  OS << " [line " << getLineNumber() << ", properties " << getUnsignedField(6)
-     << ']';
-=======
   get()->print(OS);
->>>>>>> 969bfdfe
 }
 
 static void printDebugLoc(DebugLoc DL, raw_ostream &CommentOS,
@@ -1753,28 +926,21 @@
   }
 }
 
-<<<<<<< HEAD
-template <> DIRef<DIScope>::DIRef(const Value *V) : Val(V) {
-=======
 template <> DIRef<DIDescriptor>::DIRef(const Metadata *V) : Val(V) {
   assert(isDescriptorRef(V) &&
          "DIDescriptorRef should be a MDString or MDNode");
 }
 template <> DIRef<DIScope>::DIRef(const Metadata *V) : Val(V) {
->>>>>>> 969bfdfe
   assert(isScopeRef(V) && "DIScopeRef should be a MDString or MDNode");
 }
 template <> DIRef<DIType>::DIRef(const Metadata *V) : Val(V) {
   assert(isTypeRef(V) && "DITypeRef should be a MDString or MDNode");
 }
 
-<<<<<<< HEAD
-=======
 template <>
 DIDescriptorRef DIDescriptor::getFieldAs<DIDescriptorRef>(unsigned Elt) const {
   return DIDescriptorRef(cast_or_null<Metadata>(getField(DbgNode, Elt)));
 }
->>>>>>> 969bfdfe
 template <>
 DIScopeRef DIDescriptor::getFieldAs<DIScopeRef>(unsigned Elt) const {
   return DIScopeRef(cast_or_null<Metadata>(getField(DbgNode, Elt)));
@@ -1845,8 +1011,8 @@
   if (!CU_Nodes)
     return R;
 
-  for (Value *N : CU_Nodes->operands()) {
-    DICompileUnit CUNode(cast<MDNode>(N));
+  for (MDNode *N : CU_Nodes->operands()) {
+    DICompileUnit CUNode(N);
     DIArray SPs = CUNode.getSubprograms();
     for (unsigned i = 0, e = SPs.getNumElements(); i != e; ++i) {
       DISubprogram SP(SPs.getElement(i));
