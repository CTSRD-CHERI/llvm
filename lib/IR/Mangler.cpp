--- conflicted
+++ resolved
@@ -73,11 +73,7 @@
 /// Microsoft fastcall and stdcall functions require a suffix on their name
 /// indicating the number of words of arguments they take.
 static void addByteCountSuffix(raw_ostream &OS, const Function *F,
-<<<<<<< HEAD
-                               const DataLayout &TD) {
-=======
                                const DataLayout &DL) {
->>>>>>> 969bfdfe
   // Calculate arguments size total.
   unsigned ArgWords = 0;
   for (Function::const_arg_iterator AI = F->arg_begin(), AE = F->arg_end();
@@ -87,13 +83,8 @@
     if (AI->hasByValOrInAllocaAttr())
       Ty = cast<PointerType>(Ty)->getElementType();
     // Size should be aligned to pointer size.
-<<<<<<< HEAD
-    unsigned PtrSize = TD.getPointerSize();
-    ArgWords += RoundUpToAlignment(TD.getTypeAllocSize(Ty), PtrSize);
-=======
     unsigned PtrSize = DL.getPointerSize();
     ArgWords += RoundUpToAlignment(DL.getTypeAllocSize(Ty), PtrSize);
->>>>>>> 969bfdfe
   }
 
   OS << '@' << ArgWords;
