//===- Metadata.cpp - Implement Metadata classes --------------------------===//
//
//                     The LLVM Compiler Infrastructure
//
// This file is distributed under the University of Illinois Open Source
// License. See LICENSE.TXT for details.
//
//===----------------------------------------------------------------------===//
//
// This file implements the Metadata classes.
//
//===----------------------------------------------------------------------===//

#include "llvm/IR/Metadata.h"
#include "LLVMContextImpl.h"
#include "MetadataImpl.h"
#include "SymbolTableListTraitsImpl.h"
#include "llvm/ADT/DenseMap.h"
#include "llvm/ADT/STLExtras.h"
#include "llvm/ADT/SmallSet.h"
#include "llvm/ADT/SmallString.h"
#include "llvm/ADT/StringMap.h"
#include "llvm/IR/ConstantRange.h"
#include "llvm/IR/DebugInfoMetadata.h"
#include "llvm/IR/Instruction.h"
#include "llvm/IR/LLVMContext.h"
#include "llvm/IR/Module.h"
#include "llvm/IR/ValueHandle.h"

using namespace llvm;

MetadataAsValue::MetadataAsValue(Type *Ty, Metadata *MD)
    : Value(Ty, MetadataAsValueVal), MD(MD) {
  track();
}

MetadataAsValue::~MetadataAsValue() {
  getType()->getContext().pImpl->MetadataAsValues.erase(MD);
  untrack();
}

/// \brief Canonicalize metadata arguments to intrinsics.
///
/// To support bitcode upgrades (and assembly semantic sugar) for \a
/// MetadataAsValue, we need to canonicalize certain metadata.
///
///   - nullptr is replaced by an empty MDNode.
///   - An MDNode with a single null operand is replaced by an empty MDNode.
///   - An MDNode whose only operand is a \a ConstantAsMetadata gets skipped.
///
/// This maintains readability of bitcode from when metadata was a type of
/// value, and these bridges were unnecessary.
static Metadata *canonicalizeMetadataForValue(LLVMContext &Context,
                                              Metadata *MD) {
  if (!MD)
    // !{}
    return MDNode::get(Context, None);

  // Return early if this isn't a single-operand MDNode.
  auto *N = dyn_cast<MDNode>(MD);
  if (!N || N->getNumOperands() != 1)
    return MD;

  if (!N->getOperand(0))
    // !{}
    return MDNode::get(Context, None);

  if (auto *C = dyn_cast<ConstantAsMetadata>(N->getOperand(0)))
    // Look through the MDNode.
    return C;

  return MD;
}

MetadataAsValue *MetadataAsValue::get(LLVMContext &Context, Metadata *MD) {
  MD = canonicalizeMetadataForValue(Context, MD);
  auto *&Entry = Context.pImpl->MetadataAsValues[MD];
  if (!Entry)
    Entry = new MetadataAsValue(Type::getMetadataTy(Context), MD);
  return Entry;
}

MetadataAsValue *MetadataAsValue::getIfExists(LLVMContext &Context,
                                              Metadata *MD) {
  MD = canonicalizeMetadataForValue(Context, MD);
  auto &Store = Context.pImpl->MetadataAsValues;
  return Store.lookup(MD);
}

void MetadataAsValue::handleChangedMetadata(Metadata *MD) {
  LLVMContext &Context = getContext();
  MD = canonicalizeMetadataForValue(Context, MD);
  auto &Store = Context.pImpl->MetadataAsValues;

  // Stop tracking the old metadata.
  Store.erase(this->MD);
  untrack();
  this->MD = nullptr;

  // Start tracking MD, or RAUW if necessary.
  auto *&Entry = Store[MD];
  if (Entry) {
    replaceAllUsesWith(Entry);
    delete this;
    return;
  }

  this->MD = MD;
  track();
  Entry = this;
}

void MetadataAsValue::track() {
  if (MD)
    MetadataTracking::track(&MD, *MD, *this);
}

void MetadataAsValue::untrack() {
  if (MD)
    MetadataTracking::untrack(MD);
}

void ReplaceableMetadataImpl::addRef(void *Ref, OwnerTy Owner) {
  bool WasInserted =
      UseMap.insert(std::make_pair(Ref, std::make_pair(Owner, NextIndex)))
          .second;
  (void)WasInserted;
  assert(WasInserted && "Expected to add a reference");

  ++NextIndex;
  assert(NextIndex != 0 && "Unexpected overflow");
}

void ReplaceableMetadataImpl::dropRef(void *Ref) {
  bool WasErased = UseMap.erase(Ref);
  (void)WasErased;
  assert(WasErased && "Expected to drop a reference");
}

void ReplaceableMetadataImpl::moveRef(void *Ref, void *New,
                                      const Metadata &MD) {
  auto I = UseMap.find(Ref);
  assert(I != UseMap.end() && "Expected to move a reference");
  auto OwnerAndIndex = I->second;
  UseMap.erase(I);
  bool WasInserted = UseMap.insert(std::make_pair(New, OwnerAndIndex)).second;
  (void)WasInserted;
  assert(WasInserted && "Expected to add a reference");

  // Check that the references are direct if there's no owner.
  (void)MD;
  assert((OwnerAndIndex.first || *static_cast<Metadata **>(Ref) == &MD) &&
         "Reference without owner must be direct");
  assert((OwnerAndIndex.first || *static_cast<Metadata **>(New) == &MD) &&
         "Reference without owner must be direct");
}

void ReplaceableMetadataImpl::replaceAllUsesWith(Metadata *MD) {
  assert(!(MD && isa<MDNode>(MD) && cast<MDNode>(MD)->isTemporary()) &&
         "Expected non-temp node");

  if (UseMap.empty())
    return;

  // Copy out uses since UseMap will get touched below.
  typedef std::pair<void *, std::pair<OwnerTy, uint64_t>> UseTy;
  SmallVector<UseTy, 8> Uses(UseMap.begin(), UseMap.end());
  std::sort(Uses.begin(), Uses.end(), [](const UseTy &L, const UseTy &R) {
    return L.second.second < R.second.second;
  });
  for (const auto &Pair : Uses) {
    // Check that this Ref hasn't disappeared after RAUW (when updating a
    // previous Ref).
    if (!UseMap.count(Pair.first))
      continue;

    OwnerTy Owner = Pair.second.first;
    if (!Owner) {
      // Update unowned tracking references directly.
      Metadata *&Ref = *static_cast<Metadata **>(Pair.first);
      Ref = MD;
      if (MD)
        MetadataTracking::track(Ref);
      UseMap.erase(Pair.first);
      continue;
    }

    // Check for MetadataAsValue.
    if (Owner.is<MetadataAsValue *>()) {
      Owner.get<MetadataAsValue *>()->handleChangedMetadata(MD);
      continue;
    }

    // There's a Metadata owner -- dispatch.
    Metadata *OwnerMD = Owner.get<Metadata *>();
    switch (OwnerMD->getMetadataID()) {
#define HANDLE_METADATA_LEAF(CLASS)                                            \
  case Metadata::CLASS##Kind:                                                  \
    cast<CLASS>(OwnerMD)->handleChangedOperand(Pair.first, MD);                \
    continue;
#include "llvm/IR/Metadata.def"
    default:
      llvm_unreachable("Invalid metadata subclass");
    }
  }
  assert(UseMap.empty() && "Expected all uses to be replaced");
}

void ReplaceableMetadataImpl::resolveAllUses(bool ResolveUsers) {
  if (UseMap.empty())
    return;

  if (!ResolveUsers) {
    UseMap.clear();
    return;
  }

<<<<<<< HEAD
  /// \brief Accessor method to mark the operand as the first in the list.
  void setAsFirstOperand(unsigned V) { this->setValPtrInt(V); }
=======
  // Copy out uses since UseMap could get touched below.
  typedef std::pair<void *, std::pair<OwnerTy, uint64_t>> UseTy;
  SmallVector<UseTy, 8> Uses(UseMap.begin(), UseMap.end());
  std::sort(Uses.begin(), Uses.end(), [](const UseTy &L, const UseTy &R) {
    return L.second.second < R.second.second;
  });
  UseMap.clear();
  for (const auto &Pair : Uses) {
    auto Owner = Pair.second.first;
    if (!Owner)
      continue;
    if (Owner.is<MetadataAsValue *>())
      continue;
>>>>>>> 969bfdfe

    // Resolve MDNodes that point at this.
    auto *OwnerMD = dyn_cast<MDNode>(Owner.get<Metadata *>());
    if (!OwnerMD)
      continue;
    if (OwnerMD->isResolved())
      continue;
    OwnerMD->decrementUnresolvedOperandCount();
  }
}

static Function *getLocalFunction(Value *V) {
  assert(V && "Expected value");
  if (auto *A = dyn_cast<Argument>(V))
    return A->getParent();
  if (BasicBlock *BB = cast<Instruction>(V)->getParent())
    return BB->getParent();
  return nullptr;
}

ValueAsMetadata *ValueAsMetadata::get(Value *V) {
  assert(V && "Unexpected null Value");

  auto &Context = V->getContext();
  auto *&Entry = Context.pImpl->ValuesAsMetadata[V];
  if (!Entry) {
    assert((isa<Constant>(V) || isa<Argument>(V) || isa<Instruction>(V)) &&
           "Expected constant or function-local value");
    assert(!V->NameAndIsUsedByMD.getInt() &&
           "Expected this to be the only metadata use");
    V->NameAndIsUsedByMD.setInt(true);
    if (auto *C = dyn_cast<Constant>(V))
      Entry = new ConstantAsMetadata(C);
    else
      Entry = new LocalAsMetadata(V);
  }

  return Entry;
}

ValueAsMetadata *ValueAsMetadata::getIfExists(Value *V) {
  assert(V && "Unexpected null Value");
  return V->getContext().pImpl->ValuesAsMetadata.lookup(V);
}

void ValueAsMetadata::handleDeletion(Value *V) {
  assert(V && "Expected valid value");

  auto &Store = V->getType()->getContext().pImpl->ValuesAsMetadata;
  auto I = Store.find(V);
  if (I == Store.end())
    return;

  // Remove old entry from the map.
  ValueAsMetadata *MD = I->second;
  assert(MD && "Expected valid metadata");
  assert(MD->getValue() == V && "Expected valid mapping");
  Store.erase(I);

  // Delete the metadata.
  MD->replaceAllUsesWith(nullptr);
  delete MD;
}

void ValueAsMetadata::handleRAUW(Value *From, Value *To) {
  assert(From && "Expected valid value");
  assert(To && "Expected valid value");
  assert(From != To && "Expected changed value");
  assert(From->getType() == To->getType() && "Unexpected type change");

  LLVMContext &Context = From->getType()->getContext();
  auto &Store = Context.pImpl->ValuesAsMetadata;
  auto I = Store.find(From);
  if (I == Store.end()) {
    assert(!From->NameAndIsUsedByMD.getInt() &&
           "Expected From not to be used by metadata");
    return;
  }

  // Remove old entry from the map.
  assert(From->NameAndIsUsedByMD.getInt() &&
         "Expected From to be used by metadata");
  From->NameAndIsUsedByMD.setInt(false);
  ValueAsMetadata *MD = I->second;
  assert(MD && "Expected valid metadata");
  assert(MD->getValue() == From && "Expected valid mapping");
  Store.erase(I);

  if (isa<LocalAsMetadata>(MD)) {
    if (auto *C = dyn_cast<Constant>(To)) {
      // Local became a constant.
      MD->replaceAllUsesWith(ConstantAsMetadata::get(C));
      delete MD;
      return;
    }
    if (getLocalFunction(From) && getLocalFunction(To) &&
        getLocalFunction(From) != getLocalFunction(To)) {
      // Function changed.
      MD->replaceAllUsesWith(nullptr);
      delete MD;
      return;
    }
  } else if (!isa<Constant>(To)) {
    // Changed to function-local value.
    MD->replaceAllUsesWith(nullptr);
    delete MD;
    return;
  }

  auto *&Entry = Store[To];
  if (Entry) {
    // The target already exists.
    MD->replaceAllUsesWith(Entry);
    delete MD;
    return;
  }

  // Update MD in place (and update the map entry).
  assert(!To->NameAndIsUsedByMD.getInt() &&
         "Expected this to be the only metadata use");
  To->NameAndIsUsedByMD.setInt(true);
  MD->V = To;
  Entry = MD;
}

//===----------------------------------------------------------------------===//
// MDString implementation.
//

MDString *MDString::get(LLVMContext &Context, StringRef Str) {
  auto &Store = Context.pImpl->MDStringCache;
  auto I = Store.find(Str);
  if (I != Store.end())
    return &I->second;

  auto *Entry =
      StringMapEntry<MDString>::Create(Str, Store.getAllocator(), MDString());
  bool WasInserted = Store.insert(Entry);
  (void)WasInserted;
  assert(WasInserted && "Expected entry to be inserted");
  Entry->second.Entry = Entry;
  return &Entry->second;
}

StringRef MDString::getString() const {
  assert(Entry && "Expected to find string map entry");
  return Entry->first();
}

//===----------------------------------------------------------------------===//
// MDNode implementation.
//

<<<<<<< HEAD
/// \brief Get the MDNodeOperand's coallocated on the end of the MDNode.
static MDNodeOperand *getOperandPtr(MDNode *N, unsigned Op) {
  // Use <= instead of < to permit a one-past-the-end address.
  assert(Op <= N->getNumOperands() && "Invalid operand number");
  return reinterpret_cast<MDNodeOperand*>(N + 1) + Op;
=======
void *MDNode::operator new(size_t Size, unsigned NumOps) {
  void *Ptr = ::operator new(Size + NumOps * sizeof(MDOperand));
  MDOperand *O = static_cast<MDOperand *>(Ptr);
  for (MDOperand *E = O + NumOps; O != E; ++O)
    (void)new (O) MDOperand;
  return O;
>>>>>>> 969bfdfe
}

void MDNode::operator delete(void *Mem) {
  MDNode *N = static_cast<MDNode *>(Mem);
  MDOperand *O = static_cast<MDOperand *>(Mem);
  for (MDOperand *E = O - N->NumOperands; O != E; --O)
    (O - 1)->~MDOperand();
  ::operator delete(O);
}

MDNode::MDNode(LLVMContext &Context, unsigned ID, StorageType Storage,
               ArrayRef<Metadata *> Ops1, ArrayRef<Metadata *> Ops2)
    : Metadata(ID, Storage), NumOperands(Ops1.size() + Ops2.size()),
      NumUnresolved(0), Context(Context) {
  unsigned Op = 0;
  for (Metadata *MD : Ops1)
    setOperand(Op++, MD);
  for (Metadata *MD : Ops2)
    setOperand(Op++, MD);

  if (isDistinct())
    return;

  if (isUniqued())
    // Check whether any operands are unresolved, requiring re-uniquing.  If
    // not, don't support RAUW.
    if (!countUnresolvedOperands())
      return;

  this->Context.makeReplaceable(make_unique<ReplaceableMetadataImpl>(Context));
}

TempMDNode MDNode::clone() const {
  switch (getMetadataID()) {
  default:
    llvm_unreachable("Invalid MDNode subclass");
#define HANDLE_MDNODE_LEAF(CLASS)                                              \
  case CLASS##Kind:                                                            \
    return cast<CLASS>(this)->cloneImpl();
#include "llvm/IR/Metadata.def"
  }
}

static bool isOperandUnresolved(Metadata *Op) {
  if (auto *N = dyn_cast_or_null<MDNode>(Op))
    return !N->isResolved();
  return false;
}

unsigned MDNode::countUnresolvedOperands() {
  assert(NumUnresolved == 0 && "Expected unresolved ops to be uncounted");
  NumUnresolved = std::count_if(op_begin(), op_end(), isOperandUnresolved);
  return NumUnresolved;
}

void MDNode::makeUniqued() {
  assert(isTemporary() && "Expected this to be temporary");
  assert(!isResolved() && "Expected this to be unresolved");

  // Make this 'uniqued'.
  Storage = Uniqued;
  if (!countUnresolvedOperands())
    resolve();

  assert(isUniqued() && "Expected this to be uniqued");
}

void MDNode::makeDistinct() {
  assert(isTemporary() && "Expected this to be temporary");
  assert(!isResolved() && "Expected this to be unresolved");

  // Pretend to be uniqued, resolve the node, and then store in distinct table.
  Storage = Uniqued;
  resolve();
  storeDistinctInContext();

  assert(isDistinct() && "Expected this to be distinct");
  assert(isResolved() && "Expected this to be resolved");
}

void MDNode::resolve() {
  assert(isUniqued() && "Expected this to be uniqued");
  assert(!isResolved() && "Expected this to be unresolved");

  // Move the map, so that this immediately looks resolved.
  auto Uses = Context.takeReplaceableUses();
  NumUnresolved = 0;
  assert(isResolved() && "Expected this to be resolved");

  // Drop RAUW support.
  Uses->resolveAllUses();
}

void MDNode::resolveAfterOperandChange(Metadata *Old, Metadata *New) {
  assert(NumUnresolved != 0 && "Expected unresolved operands");

  // Check if an operand was resolved.
  if (!isOperandUnresolved(Old)) {
    if (isOperandUnresolved(New))
      // An operand was un-resolved!
      ++NumUnresolved;
  } else if (!isOperandUnresolved(New))
    decrementUnresolvedOperandCount();
}

void MDNode::decrementUnresolvedOperandCount() {
  if (!--NumUnresolved)
    // Last unresolved operand has just been resolved.
    resolve();
}

void MDNode::resolveCycles() {
  if (isResolved())
    return;

  // Resolve this node immediately.
  resolve();

  // Resolve all operands.
  for (const auto &Op : operands()) {
    auto *N = dyn_cast_or_null<MDNode>(Op);
    if (!N)
      continue;

    assert(!N->isTemporary() &&
           "Expected all forward declarations to be resolved");
    if (!N->isResolved())
      N->resolveCycles();
  }
}

static bool hasSelfReference(MDNode *N) {
  for (Metadata *MD : N->operands())
    if (MD == N)
      return true;
  return false;
}

MDNode *MDNode::replaceWithPermanentImpl() {
  if (hasSelfReference(this))
    return replaceWithDistinctImpl();
  return replaceWithUniquedImpl();
}

MDNode *MDNode::replaceWithUniquedImpl() {
  // Try to uniquify in place.
  MDNode *UniquedNode = uniquify();

  if (UniquedNode == this) {
    makeUniqued();
    return this;
  }

  // Collision, so RAUW instead.
  replaceAllUsesWith(UniquedNode);
  deleteAsSubclass();
  return UniquedNode;
}

MDNode *MDNode::replaceWithDistinctImpl() {
  makeDistinct();
  return this;
}

<<<<<<< HEAD
  // FIXME: This does not handle cyclic function local metadata.
  const Function *F = nullptr, *NewF = nullptr;
  for (unsigned i = 0, e = N->getNumOperands(); i != e; ++i) {
    if (Value *V = N->getOperand(i)) {
      if (MDNode *MD = dyn_cast<MDNode>(V))
        NewF = assertLocalFunction(MD);
      else
        NewF = getFunctionForValue(V);
    }
    if (!F)
      F = NewF;
    else
      assert((NewF == nullptr || F == NewF) &&
             "inconsistent function-local metadata");
  }
  return F;
}
#endif

// getFunction - If this metadata is function-local and recursively has a
// function-local operand, return the first such operand's parent function.
// Otherwise, return null. getFunction() should not be used for performance-
// critical code because it recursively visits all the MDNode's operands.  
const Function *MDNode::getFunction() const {
#ifndef NDEBUG
  return assertLocalFunction(this);
#else
  if (!isFunctionLocal()) return nullptr;
  for (unsigned i = 0, e = getNumOperands(); i != e; ++i)
    if (const Function *F = getFunctionForValue(getOperand(i)))
      return F;
  return nullptr;
#endif
}

// destroy - Delete this node.  Only when there are no uses.
void MDNode::destroy() {
  setValueSubclassData(getSubclassDataFromValue() | DestroyFlag);
  // Placement delete, then free the memory.
  this->~MDNode();
  free(this);
}

/// \brief Check if the Value  would require a function-local MDNode.
static bool isFunctionLocalValue(Value *V) {
  return isa<Instruction>(V) || isa<Argument>(V) || isa<BasicBlock>(V) ||
         (isa<MDNode>(V) && cast<MDNode>(V)->isFunctionLocal());
}

MDNode *MDNode::getMDNode(LLVMContext &Context, ArrayRef<Value*> Vals,
                          FunctionLocalness FL, bool Insert) {
  LLVMContextImpl *pImpl = Context.pImpl;

  // Add all the operand pointers. Note that we don't have to add the
  // isFunctionLocal bit because that's implied by the operands.
  // Note that if the operands are later nulled out, the node will be
  // removed from the uniquing map.
  FoldingSetNodeID ID;
  for (Value *V : Vals)
    ID.AddPointer(V);

  void *InsertPoint;
  MDNode *N = pImpl->MDNodeSet.FindNodeOrInsertPos(ID, InsertPoint);

  if (N || !Insert)
    return N;

  bool isFunctionLocal = false;
  switch (FL) {
  case FL_Unknown:
    for (Value *V : Vals) {
      if (!V) continue;
      if (isFunctionLocalValue(V)) {
        isFunctionLocal = true;
        break;
      }
    }
    break;
  case FL_No:
    isFunctionLocal = false;
    break;
  case FL_Yes:
    isFunctionLocal = true;
    break;
=======
void MDTuple::recalculateHash() {
  setHash(MDTupleInfo::KeyTy::calculateHash(this));
}

void MDNode::dropAllReferences() {
  for (unsigned I = 0, E = NumOperands; I != E; ++I)
    setOperand(I, nullptr);
  if (!isResolved()) {
    Context.getReplaceableUses()->resolveAllUses(/* ResolveUsers */ false);
    (void)Context.takeReplaceableUses();
>>>>>>> 969bfdfe
  }
}

void MDNode::handleChangedOperand(void *Ref, Metadata *New) {
  unsigned Op = static_cast<MDOperand *>(Ref) - op_begin();
  assert(Op < getNumOperands() && "Expected valid operand");

  if (!isUniqued()) {
    // This node is not uniqued.  Just set the operand and be done with it.
    setOperand(Op, New);
    return;
  }

  // This node is uniqued.
  eraseFromStore();

  Metadata *Old = getOperand(Op);
  setOperand(Op, New);

  // Drop uniquing for self-reference cycles.
  if (New == this) {
    if (!isResolved())
      resolve();
    storeDistinctInContext();
    return;
  }

  // Re-unique the node.
  auto *Uniqued = uniquify();
  if (Uniqued == this) {
    if (!isResolved())
      resolveAfterOperandChange(Old, New);
    return;
  }

  // Collision.
  if (!isResolved()) {
    // Still unresolved, so RAUW.
    //
    // First, clear out all operands to prevent any recursion (similar to
    // dropAllReferences(), but we still need the use-list).
    for (unsigned O = 0, E = getNumOperands(); O != E; ++O)
      setOperand(O, nullptr);
    Context.getReplaceableUses()->replaceAllUsesWith(Uniqued);
    deleteAsSubclass();
    return;
  }

  // Store in non-uniqued form if RAUW isn't possible.
  storeDistinctInContext();
}

void MDNode::deleteAsSubclass() {
  switch (getMetadataID()) {
  default:
    llvm_unreachable("Invalid subclass of MDNode");
#define HANDLE_MDNODE_LEAF(CLASS)                                              \
  case CLASS##Kind:                                                            \
    delete cast<CLASS>(this);                                                  \
    break;
#include "llvm/IR/Metadata.def"
  }
}

template <class T, class InfoT>
static T *uniquifyImpl(T *N, DenseSet<T *, InfoT> &Store) {
  if (T *U = getUniqued(Store, N))
    return U;

  Store.insert(N);
  return N;
}

template <class NodeTy> struct MDNode::HasCachedHash {
  typedef char Yes[1];
  typedef char No[2];
  template <class U, U Val> struct SFINAE {};

  template <class U>
  static Yes &check(SFINAE<void (U::*)(unsigned), &U::setHash> *);
  template <class U> static No &check(...);

  static const bool value = sizeof(check<NodeTy>(nullptr)) == sizeof(Yes);
};

MDNode *MDNode::uniquify() {
  assert(!hasSelfReference(this) && "Cannot uniquify a self-referencing node");

  // Try to insert into uniquing store.
  switch (getMetadataID()) {
  default:
    llvm_unreachable("Invalid subclass of MDNode");
#define HANDLE_MDNODE_LEAF(CLASS)                                              \
  case CLASS##Kind: {                                                          \
    CLASS *SubclassThis = cast<CLASS>(this);                                   \
    std::integral_constant<bool, HasCachedHash<CLASS>::value>                  \
        ShouldRecalculateHash;                                                 \
    dispatchRecalculateHash(SubclassThis, ShouldRecalculateHash);              \
    return uniquifyImpl(SubclassThis, getContext().pImpl->CLASS##s);           \
  }
#include "llvm/IR/Metadata.def"
  }
}

void MDNode::eraseFromStore() {
  switch (getMetadataID()) {
  default:
    llvm_unreachable("Invalid subclass of MDNode");
#define HANDLE_MDNODE_LEAF(CLASS)                                              \
  case CLASS##Kind:                                                            \
    getContext().pImpl->CLASS##s.erase(cast<CLASS>(this));                     \
    break;
#include "llvm/IR/Metadata.def"
  }
}

<<<<<<< HEAD
void MDNode::deleteTemporary(MDNode *N) {
  assert(N->use_empty() && "Temporary MDNode has uses!");
  assert(!N->getContext().pImpl->MDNodeSet.RemoveNode(N) &&
         "Deleting a non-temporary uniqued node!");
  assert(!N->getContext().pImpl->NonUniquedMDNodes.erase(N) &&
         "Deleting a non-temporary non-uniqued node!");
  assert((N->getSubclassDataFromValue() & NotUniquedBit) &&
         "Temporary MDNode does not have NotUniquedBit set!");
  assert((N->getSubclassDataFromValue() & DestroyFlag) == 0 &&
         "Temporary MDNode has DestroyFlag set!");
  LeakDetector::removeGarbageObject(N);
  N->destroy();
}

/// \brief Return specified operand.
Value *MDNode::getOperand(unsigned i) const {
  assert(i < getNumOperands() && "Invalid operand number");
  return *getOperandPtr(const_cast<MDNode*>(this), i);
}

void MDNode::Profile(FoldingSetNodeID &ID) const {
  // Add all the operand pointers. Note that we don't have to add the
  // isFunctionLocal bit because that's implied by the operands.
  // Note that if the operands are later nulled out, the node will be
  // removed from the uniquing map.
  for (unsigned i = 0, e = getNumOperands(); i != e; ++i)
    ID.AddPointer(getOperand(i));
}

void MDNode::setIsNotUniqued() {
  setValueSubclassData(getSubclassDataFromValue() | NotUniquedBit);
  LLVMContextImpl *pImpl = getType()->getContext().pImpl;
  pImpl->NonUniquedMDNodes.insert(this);
}

// Replace value from this node's operand list.
void MDNode::replaceOperand(MDNodeOperand *Op, Value *To) {
  Value *From = *Op;

  // If is possible that someone did GV->RAUW(inst), replacing a global variable
  // with an instruction or some other function-local object.  If this is a
  // non-function-local MDNode, it can't point to a function-local object.
  // Handle this case by implicitly dropping the MDNode reference to null.
  // Likewise if the MDNode is function-local but for a different function.
  if (To && isFunctionLocalValue(To)) {
    if (!isFunctionLocal())
      To = nullptr;
    else {
      const Function *F = getFunction();
      const Function *FV = getFunctionForValue(To);
      // Metadata can be function-local without having an associated function.
      // So only consider functions to have changed if non-null.
      if (F && FV && F != FV)
        To = nullptr;
    }
=======
MDTuple *MDTuple::getImpl(LLVMContext &Context, ArrayRef<Metadata *> MDs,
                          StorageType Storage, bool ShouldCreate) {
  unsigned Hash = 0;
  if (Storage == Uniqued) {
    MDTupleInfo::KeyTy Key(MDs);
    if (auto *N = getUniqued(Context.pImpl->MDTuples, Key))
      return N;
    if (!ShouldCreate)
      return nullptr;
    Hash = Key.getHash();
  } else {
    assert(ShouldCreate && "Expected non-uniqued nodes to always be created");
>>>>>>> 969bfdfe
  }

  return storeImpl(new (MDs.size()) MDTuple(Context, Storage, Hash, MDs),
                   Storage, Context.pImpl->MDTuples);
}

void MDNode::deleteTemporary(MDNode *N) {
  assert(N->isTemporary() && "Expected temporary node");
  N->replaceAllUsesWith(nullptr);
  N->deleteAsSubclass();
}

void MDNode::storeDistinctInContext() {
  assert(isResolved() && "Expected resolved nodes");
  Storage = Distinct;

  // Reset the hash.
  switch (getMetadataID()) {
  default:
    llvm_unreachable("Invalid subclass of MDNode");
#define HANDLE_MDNODE_LEAF(CLASS)                                              \
  case CLASS##Kind: {                                                          \
    std::integral_constant<bool, HasCachedHash<CLASS>::value> ShouldResetHash; \
    dispatchResetHash(cast<CLASS>(this), ShouldResetHash);                     \
    break;                                                                     \
  }
#include "llvm/IR/Metadata.def"
  }

  getContext().pImpl->DistinctMDNodes.insert(this);
}

void MDNode::replaceOperandWith(unsigned I, Metadata *New) {
  if (getOperand(I) == New)
    return;

  if (!isUniqued()) {
    setOperand(I, New);
    return;
  }

  handleChangedOperand(mutable_begin() + I, New);
}

void MDNode::setOperand(unsigned I, Metadata *New) {
  assert(I < NumOperands);
  mutable_begin()[I].reset(New, isUniqued() ? this : nullptr);
}

/// \brief Get a node, or a self-reference that looks like it.
///
/// Special handling for finding self-references, for use by \a
/// MDNode::concatenate() and \a MDNode::intersect() to maintain behaviour from
/// when self-referencing nodes were still uniqued.  If the first operand has
/// the same operands as \c Ops, return the first operand instead.
static MDNode *getOrSelfReference(LLVMContext &Context,
                                  ArrayRef<Metadata *> Ops) {
  if (!Ops.empty())
    if (MDNode *N = dyn_cast_or_null<MDNode>(Ops[0]))
      if (N->getNumOperands() == Ops.size() && N == N->getOperand(0)) {
        for (unsigned I = 1, E = Ops.size(); I != E; ++I)
          if (Ops[I] != N->getOperand(I))
            return MDNode::get(Context, Ops);
        return N;
      }

  return MDNode::get(Context, Ops);
}

MDNode *MDNode::concatenate(MDNode *A, MDNode *B) {
  if (!A)
    return B;
  if (!B)
    return A;

  SmallVector<Metadata *, 4> MDs;
  MDs.reserve(A->getNumOperands() + B->getNumOperands());
  MDs.append(A->op_begin(), A->op_end());
  MDs.append(B->op_begin(), B->op_end());

  // FIXME: This preserves long-standing behaviour, but is it really the right
  // behaviour?  Or was that an unintended side-effect of node uniquing?
  return getOrSelfReference(A->getContext(), MDs);
}

MDNode *MDNode::intersect(MDNode *A, MDNode *B) {
  if (!A || !B)
    return nullptr;

  SmallVector<Metadata *, 4> MDs;
  for (Metadata *MD : A->operands())
    if (std::find(B->op_begin(), B->op_end(), MD) != B->op_end())
      MDs.push_back(MD);

  // FIXME: This preserves long-standing behaviour, but is it really the right
  // behaviour?  Or was that an unintended side-effect of node uniquing?
  return getOrSelfReference(A->getContext(), MDs);
}

MDNode *MDNode::getMostGenericAliasScope(MDNode *A, MDNode *B) {
  if (!A || !B)
    return nullptr;

  SmallVector<Metadata *, 4> MDs(B->op_begin(), B->op_end());
  for (Metadata *MD : A->operands())
    if (std::find(B->op_begin(), B->op_end(), MD) == B->op_end())
      MDs.push_back(MD);

  // FIXME: This preserves long-standing behaviour, but is it really the right
  // behaviour?  Or was that an unintended side-effect of node uniquing?
  return getOrSelfReference(A->getContext(), MDs);
}

MDNode *MDNode::getMostGenericFPMath(MDNode *A, MDNode *B) {
  if (!A || !B)
    return nullptr;

  APFloat AVal = mdconst::extract<ConstantFP>(A->getOperand(0))->getValueAPF();
  APFloat BVal = mdconst::extract<ConstantFP>(B->getOperand(0))->getValueAPF();
  if (AVal.compare(BVal) == APFloat::cmpLessThan)
    return A;
  return B;
}

static bool isContiguous(const ConstantRange &A, const ConstantRange &B) {
  return A.getUpper() == B.getLower() || A.getLower() == B.getUpper();
}

static bool canBeMerged(const ConstantRange &A, const ConstantRange &B) {
  return !A.intersectWith(B).isEmptySet() || isContiguous(A, B);
}

static bool tryMergeRange(SmallVectorImpl<ConstantInt *> &EndPoints,
                          ConstantInt *Low, ConstantInt *High) {
  ConstantRange NewRange(Low->getValue(), High->getValue());
  unsigned Size = EndPoints.size();
  APInt LB = EndPoints[Size - 2]->getValue();
  APInt LE = EndPoints[Size - 1]->getValue();
  ConstantRange LastRange(LB, LE);
  if (canBeMerged(NewRange, LastRange)) {
    ConstantRange Union = LastRange.unionWith(NewRange);
    Type *Ty = High->getType();
    EndPoints[Size - 2] =
        cast<ConstantInt>(ConstantInt::get(Ty, Union.getLower()));
    EndPoints[Size - 1] =
        cast<ConstantInt>(ConstantInt::get(Ty, Union.getUpper()));
    return true;
  }
  return false;
}

static void addRange(SmallVectorImpl<ConstantInt *> &EndPoints,
                     ConstantInt *Low, ConstantInt *High) {
  if (!EndPoints.empty())
    if (tryMergeRange(EndPoints, Low, High))
      return;

  EndPoints.push_back(Low);
  EndPoints.push_back(High);
}

MDNode *MDNode::getMostGenericRange(MDNode *A, MDNode *B) {
  // Given two ranges, we want to compute the union of the ranges. This
  // is slightly complitade by having to combine the intervals and merge
  // the ones that overlap.

  if (!A || !B)
    return nullptr;

  if (A == B)
    return A;

  // First, walk both lists in older of the lower boundary of each interval.
  // At each step, try to merge the new interval to the last one we adedd.
  SmallVector<ConstantInt *, 4> EndPoints;
  int AI = 0;
  int BI = 0;
  int AN = A->getNumOperands() / 2;
  int BN = B->getNumOperands() / 2;
  while (AI < AN && BI < BN) {
    ConstantInt *ALow = mdconst::extract<ConstantInt>(A->getOperand(2 * AI));
    ConstantInt *BLow = mdconst::extract<ConstantInt>(B->getOperand(2 * BI));

    if (ALow->getValue().slt(BLow->getValue())) {
      addRange(EndPoints, ALow,
               mdconst::extract<ConstantInt>(A->getOperand(2 * AI + 1)));
      ++AI;
    } else {
      addRange(EndPoints, BLow,
               mdconst::extract<ConstantInt>(B->getOperand(2 * BI + 1)));
      ++BI;
    }
  }
  while (AI < AN) {
    addRange(EndPoints, mdconst::extract<ConstantInt>(A->getOperand(2 * AI)),
             mdconst::extract<ConstantInt>(A->getOperand(2 * AI + 1)));
    ++AI;
  }
  while (BI < BN) {
    addRange(EndPoints, mdconst::extract<ConstantInt>(B->getOperand(2 * BI)),
             mdconst::extract<ConstantInt>(B->getOperand(2 * BI + 1)));
    ++BI;
  }

  // If we have more than 2 ranges (4 endpoints) we have to try to merge
  // the last and first ones.
  unsigned Size = EndPoints.size();
  if (Size > 4) {
    ConstantInt *FB = EndPoints[0];
    ConstantInt *FE = EndPoints[1];
    if (tryMergeRange(EndPoints, FB, FE)) {
      for (unsigned i = 0; i < Size - 2; ++i) {
        EndPoints[i] = EndPoints[i + 2];
      }
      EndPoints.resize(Size - 2);
    }
  }

  // If in the end we have a single range, it is possible that it is now the
  // full range. Just drop the metadata in that case.
  if (EndPoints.size() == 2) {
    ConstantRange Range(EndPoints[0]->getValue(), EndPoints[1]->getValue());
    if (Range.isFullSet())
      return nullptr;
  }

  SmallVector<Metadata *, 4> MDs;
  MDs.reserve(EndPoints.size());
  for (auto *I : EndPoints)
    MDs.push_back(ConstantAsMetadata::get(I));
  return MDNode::get(A->getContext(), MDs);
}

//===----------------------------------------------------------------------===//
// NamedMDNode implementation.
//

<<<<<<< HEAD
static SmallVector<TrackingVH<Value>, 4> &getNMDOps(void *Operands) {
  return *(SmallVector<TrackingVH<Value>, 4> *)Operands;
=======
static SmallVector<TrackingMDRef, 4> &getNMDOps(void *Operands) {
  return *(SmallVector<TrackingMDRef, 4> *)Operands;
>>>>>>> 969bfdfe
}

NamedMDNode::NamedMDNode(const Twine &N)
    : Name(N.str()), Parent(nullptr),
<<<<<<< HEAD
      Operands(new SmallVector<TrackingVH<Value>, 4>()) {}
=======
      Operands(new SmallVector<TrackingMDRef, 4>()) {}
>>>>>>> 969bfdfe

NamedMDNode::~NamedMDNode() {
  dropAllReferences();
  delete &getNMDOps(Operands);
}

unsigned NamedMDNode::getNumOperands() const {
  return (unsigned)getNMDOps(Operands).size();
}

<<<<<<< HEAD
Value *NamedMDNode::getOperand(unsigned i) const {
  assert(i < getNumOperands() && "Invalid Operand number!");
  return &*getNMDOps(Operands)[i];
}

void NamedMDNode::addOperand(Value *V) {
  auto *M = cast<MDNode>(V);
  assert(!M->isFunctionLocal() &&
         "NamedMDNode operands must not be function-local!");
  getNMDOps(Operands).push_back(TrackingVH<Value>(M));
=======
MDNode *NamedMDNode::getOperand(unsigned i) const {
  assert(i < getNumOperands() && "Invalid Operand number!");
  auto *N = getNMDOps(Operands)[i].get();
  return cast_or_null<MDNode>(N);
}

void NamedMDNode::addOperand(MDNode *M) { getNMDOps(Operands).emplace_back(M); }

void NamedMDNode::setOperand(unsigned I, MDNode *New) {
  assert(I < getNumOperands() && "Invalid operand number");
  getNMDOps(Operands)[I].reset(New);
>>>>>>> 969bfdfe
}

void NamedMDNode::eraseFromParent() {
  getParent()->eraseNamedMetadata(this);
}

void NamedMDNode::dropAllReferences() {
  getNMDOps(Operands).clear();
}

StringRef NamedMDNode::getName() const {
  return StringRef(Name);
}

//===----------------------------------------------------------------------===//
// Instruction Metadata method implementations.
//

<<<<<<< HEAD
void Instruction::setMetadata(StringRef Kind, Value *MD) {
  if (!MD && !hasMetadata()) return;
  setMetadata(getContext().getMDKindID(Kind), MD);
=======
void Instruction::setMetadata(StringRef Kind, MDNode *Node) {
  if (!Node && !hasMetadata())
    return;
  setMetadata(getContext().getMDKindID(Kind), Node);
>>>>>>> 969bfdfe
}

Value *Instruction::getMetadataImpl(StringRef Kind) const {
  return getMetadataImpl(getContext().getMDKindID(Kind));
}

MDNode *Instruction::getMDNodeImpl(unsigned KindID) const {
  return cast_or_null<MDNode>(getMetadataImpl(KindID));
}

MDNode *Instruction::getMDNodeImpl(StringRef Kind) const {
  return cast_or_null<MDNode>(getMetadataImpl(Kind));
}

void Instruction::dropUnknownMetadata(ArrayRef<unsigned> KnownIDs) {
  SmallSet<unsigned, 5> KnownSet;
  KnownSet.insert(KnownIDs.begin(), KnownIDs.end());

  // Drop debug if needed
  if (KnownSet.erase(LLVMContext::MD_dbg))
    DbgLoc = DebugLoc();

  if (!hasMetadataHashEntry())
    return; // Nothing to remove!

  DenseMap<const Instruction *, LLVMContextImpl::MDMapTy> &MetadataStore =
      getContext().pImpl->MetadataStore;

  if (KnownSet.empty()) {
    // Just drop our entry at the store.
    MetadataStore.erase(this);
    setHasMetadataHashEntry(false);
    return;
  }

  LLVMContextImpl::MDMapTy &Info = MetadataStore[this];
  unsigned I;
  unsigned E;
  // Walk the array and drop any metadata we don't know.
  for (I = 0, E = Info.size(); I != E;) {
    if (KnownSet.count(Info[I].first)) {
      ++I;
      continue;
    }

    Info[I] = std::move(Info.back());
    Info.pop_back();
    --E;
  }
  assert(E == Info.size());

  if (E == 0) {
    // Drop our entry at the store.
    MetadataStore.erase(this);
    setHasMetadataHashEntry(false);
  }
}

/// setMetadata - Set the metadata of of the specified kind to the specified
/// node.  This updates/replaces metadata if already present, or removes it if
<<<<<<< HEAD
/// MD is null.
void Instruction::setMetadata(unsigned KindID, Value *MD) {
  if (!MD && !hasMetadata()) return;

  // For now, we only expect MDNodes here.
  MDNode *Node = cast_or_null<MDNode>(MD);
=======
/// Node is null.
void Instruction::setMetadata(unsigned KindID, MDNode *Node) {
  if (!Node && !hasMetadata())
    return;
>>>>>>> 969bfdfe

  // Handle 'dbg' as a special case since it is not stored in the hash table.
  if (KindID == LLVMContext::MD_dbg) {
    DbgLoc = DebugLoc::getFromDILocation(Node);
    return;
  }
  
  // Handle the case when we're adding/updating metadata on an instruction.
  if (Node) {
    LLVMContextImpl::MDMapTy &Info = getContext().pImpl->MetadataStore[this];
    assert(!Info.empty() == hasMetadataHashEntry() &&
           "HasMetadata bit is wonked");
    if (Info.empty()) {
      setHasMetadataHashEntry(true);
    } else {
      // Handle replacement of an existing value.
      for (auto &P : Info)
        if (P.first == KindID) {
          P.second.reset(Node);
          return;
        }
    }

    // No replacement, just add it to the list.
    Info.emplace_back(std::piecewise_construct, std::make_tuple(KindID),
                      std::make_tuple(Node));
    return;
  }

  // Otherwise, we're removing metadata from an instruction.
  assert((hasMetadataHashEntry() ==
          (getContext().pImpl->MetadataStore.count(this) > 0)) &&
         "HasMetadata bit out of date!");
  if (!hasMetadataHashEntry())
    return;  // Nothing to remove!
  LLVMContextImpl::MDMapTy &Info = getContext().pImpl->MetadataStore[this];

  // Common case is removing the only entry.
  if (Info.size() == 1 && Info[0].first == KindID) {
    getContext().pImpl->MetadataStore.erase(this);
    setHasMetadataHashEntry(false);
    return;
  }

  // Handle removal of an existing value.
  for (unsigned i = 0, e = Info.size(); i != e; ++i)
    if (Info[i].first == KindID) {
      Info[i] = std::move(Info.back());
      Info.pop_back();
      assert(!Info.empty() && "Removing last entry should be handled above");
      return;
    }
  // Otherwise, removing an entry that doesn't exist on the instruction.
}

void Instruction::setAAMetadata(const AAMDNodes &N) {
  setMetadata(LLVMContext::MD_tbaa, N.TBAA);
  setMetadata(LLVMContext::MD_alias_scope, N.Scope);
  setMetadata(LLVMContext::MD_noalias, N.NoAlias);
}

Value *Instruction::getMetadataImpl(unsigned KindID) const {
  // Handle 'dbg' as a special case since it is not stored in the hash table.
  if (KindID == LLVMContext::MD_dbg)
    return DbgLoc.getAsMDNode();

  if (!hasMetadataHashEntry()) return nullptr;
  
  LLVMContextImpl::MDMapTy &Info = getContext().pImpl->MetadataStore[this];
  assert(!Info.empty() && "bit out of sync with hash table");

  for (const auto &I : Info)
    if (I.first == KindID)
      return I.second;
  return nullptr;
}

void Instruction::getAllMetadataImpl(
<<<<<<< HEAD
    SmallVectorImpl<std::pair<unsigned, Value *>> &Result) const {
=======
    SmallVectorImpl<std::pair<unsigned, MDNode *>> &Result) const {
>>>>>>> 969bfdfe
  Result.clear();
  
  // Handle 'dbg' as a special case since it is not stored in the hash table.
  if (!DbgLoc.isUnknown()) {
    Result.push_back(
        std::make_pair((unsigned)LLVMContext::MD_dbg, DbgLoc.getAsMDNode()));
    if (!hasMetadataHashEntry()) return;
  }
  
  assert(hasMetadataHashEntry() &&
         getContext().pImpl->MetadataStore.count(this) &&
         "Shouldn't have called this");
  const LLVMContextImpl::MDMapTy &Info =
    getContext().pImpl->MetadataStore.find(this)->second;
  assert(!Info.empty() && "Shouldn't have called this");

  Result.reserve(Result.size() + Info.size());
  for (auto &I : Info)
    Result.push_back(std::make_pair(I.first, cast<MDNode>(I.second.get())));

  // Sort the resulting array so it is stable.
  if (Result.size() > 1)
    array_pod_sort(Result.begin(), Result.end());
}

void Instruction::getAllMetadataOtherThanDebugLocImpl(
<<<<<<< HEAD
    SmallVectorImpl<std::pair<unsigned, Value *>> &Result) const {
=======
    SmallVectorImpl<std::pair<unsigned, MDNode *>> &Result) const {
>>>>>>> 969bfdfe
  Result.clear();
  assert(hasMetadataHashEntry() &&
         getContext().pImpl->MetadataStore.count(this) &&
         "Shouldn't have called this");
  const LLVMContextImpl::MDMapTy &Info =
    getContext().pImpl->MetadataStore.find(this)->second;
  assert(!Info.empty() && "Shouldn't have called this");
  Result.reserve(Result.size() + Info.size());
  for (auto &I : Info)
    Result.push_back(std::make_pair(I.first, cast<MDNode>(I.second.get())));

  // Sort the resulting array so it is stable.
  if (Result.size() > 1)
    array_pod_sort(Result.begin(), Result.end());
}

/// clearMetadataHashEntries - Clear all hashtable-based metadata from
/// this instruction.
void Instruction::clearMetadataHashEntries() {
  assert(hasMetadataHashEntry() && "Caller should check");
  getContext().pImpl->MetadataStore.erase(this);
  setHasMetadataHashEntry(false);
}<|MERGE_RESOLUTION|>--- conflicted
+++ resolved
@@ -215,10 +215,6 @@
     return;
   }
 
-<<<<<<< HEAD
-  /// \brief Accessor method to mark the operand as the first in the list.
-  void setAsFirstOperand(unsigned V) { this->setValPtrInt(V); }
-=======
   // Copy out uses since UseMap could get touched below.
   typedef std::pair<void *, std::pair<OwnerTy, uint64_t>> UseTy;
   SmallVector<UseTy, 8> Uses(UseMap.begin(), UseMap.end());
@@ -232,7 +228,6 @@
       continue;
     if (Owner.is<MetadataAsValue *>())
       continue;
->>>>>>> 969bfdfe
 
     // Resolve MDNodes that point at this.
     auto *OwnerMD = dyn_cast<MDNode>(Owner.get<Metadata *>());
@@ -386,20 +381,12 @@
 // MDNode implementation.
 //
 
-<<<<<<< HEAD
-/// \brief Get the MDNodeOperand's coallocated on the end of the MDNode.
-static MDNodeOperand *getOperandPtr(MDNode *N, unsigned Op) {
-  // Use <= instead of < to permit a one-past-the-end address.
-  assert(Op <= N->getNumOperands() && "Invalid operand number");
-  return reinterpret_cast<MDNodeOperand*>(N + 1) + Op;
-=======
 void *MDNode::operator new(size_t Size, unsigned NumOps) {
   void *Ptr = ::operator new(Size + NumOps * sizeof(MDOperand));
   MDOperand *O = static_cast<MDOperand *>(Ptr);
   for (MDOperand *E = O + NumOps; O != E; ++O)
     (void)new (O) MDOperand;
   return O;
->>>>>>> 969bfdfe
 }
 
 void MDNode::operator delete(void *Mem) {
@@ -564,92 +551,6 @@
   return this;
 }
 
-<<<<<<< HEAD
-  // FIXME: This does not handle cyclic function local metadata.
-  const Function *F = nullptr, *NewF = nullptr;
-  for (unsigned i = 0, e = N->getNumOperands(); i != e; ++i) {
-    if (Value *V = N->getOperand(i)) {
-      if (MDNode *MD = dyn_cast<MDNode>(V))
-        NewF = assertLocalFunction(MD);
-      else
-        NewF = getFunctionForValue(V);
-    }
-    if (!F)
-      F = NewF;
-    else
-      assert((NewF == nullptr || F == NewF) &&
-             "inconsistent function-local metadata");
-  }
-  return F;
-}
-#endif
-
-// getFunction - If this metadata is function-local and recursively has a
-// function-local operand, return the first such operand's parent function.
-// Otherwise, return null. getFunction() should not be used for performance-
-// critical code because it recursively visits all the MDNode's operands.  
-const Function *MDNode::getFunction() const {
-#ifndef NDEBUG
-  return assertLocalFunction(this);
-#else
-  if (!isFunctionLocal()) return nullptr;
-  for (unsigned i = 0, e = getNumOperands(); i != e; ++i)
-    if (const Function *F = getFunctionForValue(getOperand(i)))
-      return F;
-  return nullptr;
-#endif
-}
-
-// destroy - Delete this node.  Only when there are no uses.
-void MDNode::destroy() {
-  setValueSubclassData(getSubclassDataFromValue() | DestroyFlag);
-  // Placement delete, then free the memory.
-  this->~MDNode();
-  free(this);
-}
-
-/// \brief Check if the Value  would require a function-local MDNode.
-static bool isFunctionLocalValue(Value *V) {
-  return isa<Instruction>(V) || isa<Argument>(V) || isa<BasicBlock>(V) ||
-         (isa<MDNode>(V) && cast<MDNode>(V)->isFunctionLocal());
-}
-
-MDNode *MDNode::getMDNode(LLVMContext &Context, ArrayRef<Value*> Vals,
-                          FunctionLocalness FL, bool Insert) {
-  LLVMContextImpl *pImpl = Context.pImpl;
-
-  // Add all the operand pointers. Note that we don't have to add the
-  // isFunctionLocal bit because that's implied by the operands.
-  // Note that if the operands are later nulled out, the node will be
-  // removed from the uniquing map.
-  FoldingSetNodeID ID;
-  for (Value *V : Vals)
-    ID.AddPointer(V);
-
-  void *InsertPoint;
-  MDNode *N = pImpl->MDNodeSet.FindNodeOrInsertPos(ID, InsertPoint);
-
-  if (N || !Insert)
-    return N;
-
-  bool isFunctionLocal = false;
-  switch (FL) {
-  case FL_Unknown:
-    for (Value *V : Vals) {
-      if (!V) continue;
-      if (isFunctionLocalValue(V)) {
-        isFunctionLocal = true;
-        break;
-      }
-    }
-    break;
-  case FL_No:
-    isFunctionLocal = false;
-    break;
-  case FL_Yes:
-    isFunctionLocal = true;
-    break;
-=======
 void MDTuple::recalculateHash() {
   setHash(MDTupleInfo::KeyTy::calculateHash(this));
 }
@@ -660,7 +561,6 @@
   if (!isResolved()) {
     Context.getReplaceableUses()->resolveAllUses(/* ResolveUsers */ false);
     (void)Context.takeReplaceableUses();
->>>>>>> 969bfdfe
   }
 }
 
@@ -777,63 +677,6 @@
   }
 }
 
-<<<<<<< HEAD
-void MDNode::deleteTemporary(MDNode *N) {
-  assert(N->use_empty() && "Temporary MDNode has uses!");
-  assert(!N->getContext().pImpl->MDNodeSet.RemoveNode(N) &&
-         "Deleting a non-temporary uniqued node!");
-  assert(!N->getContext().pImpl->NonUniquedMDNodes.erase(N) &&
-         "Deleting a non-temporary non-uniqued node!");
-  assert((N->getSubclassDataFromValue() & NotUniquedBit) &&
-         "Temporary MDNode does not have NotUniquedBit set!");
-  assert((N->getSubclassDataFromValue() & DestroyFlag) == 0 &&
-         "Temporary MDNode has DestroyFlag set!");
-  LeakDetector::removeGarbageObject(N);
-  N->destroy();
-}
-
-/// \brief Return specified operand.
-Value *MDNode::getOperand(unsigned i) const {
-  assert(i < getNumOperands() && "Invalid operand number");
-  return *getOperandPtr(const_cast<MDNode*>(this), i);
-}
-
-void MDNode::Profile(FoldingSetNodeID &ID) const {
-  // Add all the operand pointers. Note that we don't have to add the
-  // isFunctionLocal bit because that's implied by the operands.
-  // Note that if the operands are later nulled out, the node will be
-  // removed from the uniquing map.
-  for (unsigned i = 0, e = getNumOperands(); i != e; ++i)
-    ID.AddPointer(getOperand(i));
-}
-
-void MDNode::setIsNotUniqued() {
-  setValueSubclassData(getSubclassDataFromValue() | NotUniquedBit);
-  LLVMContextImpl *pImpl = getType()->getContext().pImpl;
-  pImpl->NonUniquedMDNodes.insert(this);
-}
-
-// Replace value from this node's operand list.
-void MDNode::replaceOperand(MDNodeOperand *Op, Value *To) {
-  Value *From = *Op;
-
-  // If is possible that someone did GV->RAUW(inst), replacing a global variable
-  // with an instruction or some other function-local object.  If this is a
-  // non-function-local MDNode, it can't point to a function-local object.
-  // Handle this case by implicitly dropping the MDNode reference to null.
-  // Likewise if the MDNode is function-local but for a different function.
-  if (To && isFunctionLocalValue(To)) {
-    if (!isFunctionLocal())
-      To = nullptr;
-    else {
-      const Function *F = getFunction();
-      const Function *FV = getFunctionForValue(To);
-      // Metadata can be function-local without having an associated function.
-      // So only consider functions to have changed if non-null.
-      if (F && FV && F != FV)
-        To = nullptr;
-    }
-=======
 MDTuple *MDTuple::getImpl(LLVMContext &Context, ArrayRef<Metadata *> MDs,
                           StorageType Storage, bool ShouldCreate) {
   unsigned Hash = 0;
@@ -846,7 +689,6 @@
     Hash = Key.getHash();
   } else {
     assert(ShouldCreate && "Expected non-uniqued nodes to always be created");
->>>>>>> 969bfdfe
   }
 
   return storeImpl(new (MDs.size()) MDTuple(Context, Storage, Hash, MDs),
@@ -1084,22 +926,13 @@
 // NamedMDNode implementation.
 //
 
-<<<<<<< HEAD
-static SmallVector<TrackingVH<Value>, 4> &getNMDOps(void *Operands) {
-  return *(SmallVector<TrackingVH<Value>, 4> *)Operands;
-=======
 static SmallVector<TrackingMDRef, 4> &getNMDOps(void *Operands) {
   return *(SmallVector<TrackingMDRef, 4> *)Operands;
->>>>>>> 969bfdfe
 }
 
 NamedMDNode::NamedMDNode(const Twine &N)
     : Name(N.str()), Parent(nullptr),
-<<<<<<< HEAD
-      Operands(new SmallVector<TrackingVH<Value>, 4>()) {}
-=======
       Operands(new SmallVector<TrackingMDRef, 4>()) {}
->>>>>>> 969bfdfe
 
 NamedMDNode::~NamedMDNode() {
   dropAllReferences();
@@ -1110,18 +943,6 @@
   return (unsigned)getNMDOps(Operands).size();
 }
 
-<<<<<<< HEAD
-Value *NamedMDNode::getOperand(unsigned i) const {
-  assert(i < getNumOperands() && "Invalid Operand number!");
-  return &*getNMDOps(Operands)[i];
-}
-
-void NamedMDNode::addOperand(Value *V) {
-  auto *M = cast<MDNode>(V);
-  assert(!M->isFunctionLocal() &&
-         "NamedMDNode operands must not be function-local!");
-  getNMDOps(Operands).push_back(TrackingVH<Value>(M));
-=======
 MDNode *NamedMDNode::getOperand(unsigned i) const {
   assert(i < getNumOperands() && "Invalid Operand number!");
   auto *N = getNMDOps(Operands)[i].get();
@@ -1133,7 +954,6 @@
 void NamedMDNode::setOperand(unsigned I, MDNode *New) {
   assert(I < getNumOperands() && "Invalid operand number");
   getNMDOps(Operands)[I].reset(New);
->>>>>>> 969bfdfe
 }
 
 void NamedMDNode::eraseFromParent() {
@@ -1152,28 +972,14 @@
 // Instruction Metadata method implementations.
 //
 
-<<<<<<< HEAD
-void Instruction::setMetadata(StringRef Kind, Value *MD) {
-  if (!MD && !hasMetadata()) return;
-  setMetadata(getContext().getMDKindID(Kind), MD);
-=======
 void Instruction::setMetadata(StringRef Kind, MDNode *Node) {
   if (!Node && !hasMetadata())
     return;
   setMetadata(getContext().getMDKindID(Kind), Node);
->>>>>>> 969bfdfe
-}
-
-Value *Instruction::getMetadataImpl(StringRef Kind) const {
+}
+
+MDNode *Instruction::getMetadataImpl(StringRef Kind) const {
   return getMetadataImpl(getContext().getMDKindID(Kind));
-}
-
-MDNode *Instruction::getMDNodeImpl(unsigned KindID) const {
-  return cast_or_null<MDNode>(getMetadataImpl(KindID));
-}
-
-MDNode *Instruction::getMDNodeImpl(StringRef Kind) const {
-  return cast_or_null<MDNode>(getMetadataImpl(Kind));
 }
 
 void Instruction::dropUnknownMetadata(ArrayRef<unsigned> KnownIDs) {
@@ -1222,19 +1028,10 @@
 
 /// setMetadata - Set the metadata of of the specified kind to the specified
 /// node.  This updates/replaces metadata if already present, or removes it if
-<<<<<<< HEAD
-/// MD is null.
-void Instruction::setMetadata(unsigned KindID, Value *MD) {
-  if (!MD && !hasMetadata()) return;
-
-  // For now, we only expect MDNodes here.
-  MDNode *Node = cast_or_null<MDNode>(MD);
-=======
 /// Node is null.
 void Instruction::setMetadata(unsigned KindID, MDNode *Node) {
   if (!Node && !hasMetadata())
     return;
->>>>>>> 969bfdfe
 
   // Handle 'dbg' as a special case since it is not stored in the hash table.
   if (KindID == LLVMContext::MD_dbg) {
@@ -1296,7 +1093,7 @@
   setMetadata(LLVMContext::MD_noalias, N.NoAlias);
 }
 
-Value *Instruction::getMetadataImpl(unsigned KindID) const {
+MDNode *Instruction::getMetadataImpl(unsigned KindID) const {
   // Handle 'dbg' as a special case since it is not stored in the hash table.
   if (KindID == LLVMContext::MD_dbg)
     return DbgLoc.getAsMDNode();
@@ -1313,11 +1110,7 @@
 }
 
 void Instruction::getAllMetadataImpl(
-<<<<<<< HEAD
-    SmallVectorImpl<std::pair<unsigned, Value *>> &Result) const {
-=======
     SmallVectorImpl<std::pair<unsigned, MDNode *>> &Result) const {
->>>>>>> 969bfdfe
   Result.clear();
   
   // Handle 'dbg' as a special case since it is not stored in the hash table.
@@ -1344,11 +1137,7 @@
 }
 
 void Instruction::getAllMetadataOtherThanDebugLocImpl(
-<<<<<<< HEAD
-    SmallVectorImpl<std::pair<unsigned, Value *>> &Result) const {
-=======
     SmallVectorImpl<std::pair<unsigned, MDNode *>> &Result) const {
->>>>>>> 969bfdfe
   Result.clear();
   assert(hasMetadataHashEntry() &&
          getContext().pImpl->MetadataStore.count(this) &&
