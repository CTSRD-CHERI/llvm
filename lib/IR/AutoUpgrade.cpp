--- conflicted
+++ resolved
@@ -20,7 +20,6 @@
 #include "llvm/IR/DIBuilder.h"
 #include "llvm/IR/DebugInfo.h"
 #include "llvm/IR/DiagnosticInfo.h"
-#include "llvm/IR/DIBuilder.h"
 #include "llvm/IR/Function.h"
 #include "llvm/IR/IRBuilder.h"
 #include "llvm/IR/Instruction.h"
@@ -63,8 +62,6 @@
   return true;
 }
 
-<<<<<<< HEAD
-=======
 // Upgrade the declarations of AVX-512 cmp intrinsic functions whose 8-bit
 // immediates have changed their type from i32 to i8.
 static bool UpgradeAVX512CmpIntrinsic(Function *F, Intrinsic::ID IID,
@@ -80,7 +77,6 @@
   return true;
 }
 
->>>>>>> 969bfdfe
 static bool UpgradeIntrinsicFunction1(Function *F, Function *&NewFn) {
   assert(F && "Illegal to upgrade a non-existent Function.");
 
@@ -207,22 +203,8 @@
       if (Name == "x86.sse41.ptestnzc")
         return UpgradeSSE41Function(F, Intrinsic::x86_sse41_ptestnzc, NewFn);
     }
-<<<<<<< HEAD
-    // Several blend and other instructions with maskes used the wrong number of
-    // bits.
-    if (Name == "x86.sse41.pblendw")
-      return UpgradeX86IntrinsicsWith8BitMask(F, Intrinsic::x86_sse41_pblendw,
-                                              NewFn);
-    if (Name == "x86.sse41.blendpd")
-      return UpgradeX86IntrinsicsWith8BitMask(F, Intrinsic::x86_sse41_blendpd,
-                                              NewFn);
-    if (Name == "x86.sse41.blendps")
-      return UpgradeX86IntrinsicsWith8BitMask(F, Intrinsic::x86_sse41_blendps,
-                                              NewFn);
-=======
     // Several blend and other instructions with masks used the wrong number of
     // bits.
->>>>>>> 969bfdfe
     if (Name == "x86.sse41.insertps")
       return UpgradeX86IntrinsicsWith8BitMask(F, Intrinsic::x86_sse41_insertps,
                                               NewFn);
@@ -235,36 +217,13 @@
     if (Name == "x86.sse41.mpsadbw")
       return UpgradeX86IntrinsicsWith8BitMask(F, Intrinsic::x86_sse41_mpsadbw,
                                               NewFn);
-<<<<<<< HEAD
-    if (Name == "x86.avx.blend.pd.256")
-      return UpgradeX86IntrinsicsWith8BitMask(
-          F, Intrinsic::x86_avx_blend_pd_256, NewFn);
-    if (Name == "x86.avx.blend.ps.256")
-      return UpgradeX86IntrinsicsWith8BitMask(
-          F, Intrinsic::x86_avx_blend_ps_256, NewFn);
     if (Name == "x86.avx.dp.ps.256")
       return UpgradeX86IntrinsicsWith8BitMask(F, Intrinsic::x86_avx_dp_ps_256,
                                               NewFn);
-    if (Name == "x86.avx2.pblendw")
-      return UpgradeX86IntrinsicsWith8BitMask(F, Intrinsic::x86_avx2_pblendw,
-                                              NewFn);
-    if (Name == "x86.avx2.pblendd.128")
-      return UpgradeX86IntrinsicsWith8BitMask(
-          F, Intrinsic::x86_avx2_pblendd_128, NewFn);
-    if (Name == "x86.avx2.pblendd.256")
-      return UpgradeX86IntrinsicsWith8BitMask(
-          F, Intrinsic::x86_avx2_pblendd_256, NewFn);
-=======
-    if (Name == "x86.avx.dp.ps.256")
-      return UpgradeX86IntrinsicsWith8BitMask(F, Intrinsic::x86_avx_dp_ps_256,
-                                              NewFn);
->>>>>>> 969bfdfe
     if (Name == "x86.avx2.mpsadbw")
       return UpgradeX86IntrinsicsWith8BitMask(F, Intrinsic::x86_avx2_mpsadbw,
                                               NewFn);
 
-<<<<<<< HEAD
-=======
     if (Name == "x86.avx512.mask.cmp.ps.512")
       return UpgradeAVX512CmpIntrinsic(F, Intrinsic::x86_avx512_mask_cmp_ps_512,
                                        NewFn);
@@ -347,7 +306,6 @@
       return UpgradeAVX512CmpIntrinsic(F, Intrinsic::x86_avx512_mask_ucmp_q_128,
                                        NewFn);
 
->>>>>>> 969bfdfe
     // frcz.ss/sd may need to have an argument dropped
     if (Name.startswith("x86.xop.vfrcz.ss") && F->arg_size() == 2) {
       F->setName(Name + ".old");
@@ -402,16 +360,6 @@
   return dyn_cast_or_null<MDNode>(DbgNode->getOperand(Elt));
 }
 
-<<<<<<< HEAD
-static DIExpression getExpression(Value *VarOperand, Function *F) {
-  // Old-style DIVariables have an optional expression as the 8th element.
-  DIExpression Expr(getNodeField(cast<MDNode>(VarOperand), 8));
-  if (!Expr) {
-    DIBuilder DIB(*F->getParent());
-    Expr = DIB.createExpression();
-  }
-  return Expr;
-=======
 static MetadataAsValue *getExpression(Value *VarOperand, Function *F) {
   // Old-style DIVariables have an optional expression as the 8th element.
   DIExpression Expr(getNodeField(
@@ -495,7 +443,6 @@
   return Builder.CreateBitCast(Res,
                                VectorType::get(Type::getInt64Ty(C), 2*NumLanes),
                                "cast");
->>>>>>> 969bfdfe
 }
 
 // UpgradeIntrinsicCall - Upgrade a call to an old intrinsic to be a call the
@@ -884,26 +831,11 @@
     return;
   }
 
-<<<<<<< HEAD
-  case Intrinsic::x86_sse41_pblendw:
-  case Intrinsic::x86_sse41_blendpd:
-  case Intrinsic::x86_sse41_blendps:
-=======
->>>>>>> 969bfdfe
   case Intrinsic::x86_sse41_insertps:
   case Intrinsic::x86_sse41_dppd:
   case Intrinsic::x86_sse41_dpps:
   case Intrinsic::x86_sse41_mpsadbw:
-<<<<<<< HEAD
-  case Intrinsic::x86_avx_blend_pd_256:
-  case Intrinsic::x86_avx_blend_ps_256:
   case Intrinsic::x86_avx_dp_ps_256:
-  case Intrinsic::x86_avx2_pblendw:
-  case Intrinsic::x86_avx2_pblendd_128:
-  case Intrinsic::x86_avx2_pblendd_256:
-=======
-  case Intrinsic::x86_avx_dp_ps_256:
->>>>>>> 969bfdfe
   case Intrinsic::x86_avx2_mpsadbw: {
     // Need to truncate the last argument from i32 to i8 -- this argument models
     // an inherently 8-bit immediate operand to these x86 instructions.
@@ -918,8 +850,6 @@
     CI->eraseFromParent();
     return;
   }
-<<<<<<< HEAD
-=======
   case Intrinsic::x86_avx512_mask_cmp_ps_512:
   case Intrinsic::x86_avx512_mask_cmp_pd_512: {
     // Need to truncate the last argument from i32 to i8 -- this argument models
@@ -935,7 +865,6 @@
     CI->eraseFromParent();
     return;
   }
->>>>>>> 969bfdfe
   }
 }
 
@@ -962,7 +891,7 @@
 }
 
 void llvm::UpgradeInstWithTBAATag(Instruction *I) {
-  MDNode *MD = I->getMDNode(LLVMContext::MD_tbaa);
+  MDNode *MD = I->getMetadata(LLVMContext::MD_tbaa);
   assert(MD && "UpgradeInstWithTBAATag should have a TBAA tag");
   // Check if the tag uses struct-path aware TBAA format.
   if (isa<MDNode>(MD->getOperand(0)) && MD->getNumOperands() >= 3)
