--- conflicted
+++ resolved
@@ -650,13 +650,10 @@
   IIT_I128 = 35,
   IIT_V512 = 36,
   IIT_V1024 = 37,
-<<<<<<< HEAD
-  IIT_IFATPTR = 38
-=======
   IIT_STRUCT6 = 38,
   IIT_STRUCT7 = 39,
-  IIT_STRUCT8 = 40
->>>>>>> cd3c7b27
+  IIT_STRUCT8 = 40,
+  IIT_IFATPTR = 41
 };
 
 static void DecodeIITType(unsigned &NextElt, ArrayRef<unsigned char> Infos,
