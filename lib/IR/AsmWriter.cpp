--- conflicted
+++ resolved
@@ -598,7 +598,7 @@
   /// plane.  If something is not in the SlotTracker, return -1.
   int getLocalSlot(const Value *V);
   int getGlobalSlot(const GlobalValue *V);
-  int getMetadataSlot(const Value *MD);
+  int getMetadataSlot(const MDNode *N);
   int getAttributeGroupSlot(AttributeSet AS);
 
   /// If you'd like to deal with a function instead of just a module, use
@@ -638,7 +638,7 @@
   void CreateModuleSlot(const GlobalValue *V);
 
   /// CreateMetadataSlot - Insert the specified MDNode* into the slot table.
-  void CreateMetadataSlot(const Value *MD);
+  void CreateMetadataSlot(const MDNode *N);
 
   /// CreateFunctionSlot - Insert the specified Value* into the slot table.
   void CreateFunctionSlot(const Value *V);
@@ -775,11 +775,6 @@
 
   ST_DEBUG("Inserting Instructions:\n");
 
-<<<<<<< HEAD
-  SmallVector<std::pair<unsigned, Value *>, 4> MDForInst;
-
-=======
->>>>>>> 969bfdfe
   // Add all of the basic blocks and instructions with no names.
   for (auto &BB : *TheFunction) {
     if (!BB.hasName())
@@ -804,15 +799,6 @@
         if (Attrs.hasAttributes(AttributeSet::FunctionIndex))
           CreateAttributeSetSlot(Attrs);
       }
-<<<<<<< HEAD
-
-      // Process metadata attached with this instruction.
-      I->getAllMetadata(MDForInst);
-      for (unsigned i = 0, e = MDForInst.size(); i != e; ++i)
-        CreateMetadataSlot(cast<MDNode>(MDForInst[i].second));
-      MDForInst.clear();
-=======
->>>>>>> 969bfdfe
     }
   }
 
@@ -865,13 +851,13 @@
   return MI == mMap.end() ? -1 : (int)MI->second;
 }
 
-/// getMetadataSlot - Get the slot number of a metadata node.
-int SlotTracker::getMetadataSlot(const Value *MD) {
+/// getMetadataSlot - Get the slot number of a MDNode.
+int SlotTracker::getMetadataSlot(const MDNode *N) {
   // Check for uninitialized state and do lazy initialization.
   initialize();
 
   // Find the MDNode in the module map
-  mdn_iterator MI = mdnMap.find(cast<MDNode>(MD));
+  mdn_iterator MI = mdnMap.find(N);
   return MI == mdnMap.end() ? -1 : (int)MI->second;
 }
 
@@ -925,10 +911,9 @@
            DestSlot << " [o]\n");
 }
 
-/// CreateModuleSlot - Insert the specified metadata into the slot table.
-void SlotTracker::CreateMetadataSlot(const Value *MD) {
-  assert(MD && "Can't insert a null Value into SlotTracker!");
-  const MDNode *N = cast<MDNode>(MD);
+/// CreateModuleSlot - Insert the specified MDNode* into the slot table.
+void SlotTracker::CreateMetadataSlot(const MDNode *N) {
+  assert(N && "Can't insert a null Value into SlotTracker!");
 
   unsigned DestSlot = mdnNext;
   if (!mdnMap.insert(std::make_pair(N, DestSlot)).second)
@@ -3116,11 +3101,7 @@
   }
 
   // Print Metadata info.
-<<<<<<< HEAD
-  SmallVector<std::pair<unsigned, Value *>, 4> InstMD;
-=======
   SmallVector<std::pair<unsigned, MDNode *>, 4> InstMD;
->>>>>>> 969bfdfe
   I.getAllMetadata(InstMD);
   if (!InstMD.empty()) {
     SmallVector<StringRef, 8> MDNames;
@@ -3133,39 +3114,13 @@
          Out << ", !<unknown kind #" << Kind << ">";
        }
       Out << ' ';
-      WriteAsOperandInternal(Out, cast<MDNode>(InstMD[i].second), &TypePrinter,
-                             &Machine, TheModule);
+      WriteAsOperandInternal(Out, InstMD[i].second, &TypePrinter, &Machine,
+                             TheModule);
     }
   }
   printInfoComment(I);
 }
 
-<<<<<<< HEAD
-static void WriteMDNodeComment(const MDNode *Node,
-                               formatted_raw_ostream &Out) {
-  if (Node->getNumOperands() < 1)
-    return;
-
-  Value *Op = Node->getOperand(0);
-  if (!Op || !isa<MDString>(Op))
-    return;
-
-  DIDescriptor Desc(Node);
-  if (!Desc.Verify())
-    return;
-
-  unsigned Tag = Desc.getTag();
-  Out.PadToColumn(50);
-  if (dwarf::TagString(Tag)) {
-    Out << "; ";
-    Desc.print(Out);
-  } else if (Tag == dwarf::DW_TAG_user_base) {
-    Out << "; [ DW_TAG_user_base ]";
-  }
-}
-
-=======
->>>>>>> 969bfdfe
 void AssemblyWriter::writeMDNode(unsigned Slot, const MDNode *Node) {
   Out << '!' << Slot << " = ";
   printMDNodeBody(Node);
