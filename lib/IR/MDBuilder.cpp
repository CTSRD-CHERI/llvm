//===---- llvm/MDBuilder.cpp - Builder for LLVM metadata ------------------===//
//
//                     The LLVM Compiler Infrastructure
//
// This file is distributed under the University of Illinois Open Source
// License. See LICENSE.TXT for details.
//
//===----------------------------------------------------------------------===//
//
// This file defines the MDBuilder class, which is used as a convenient way to
// create LLVM metadata with a consistent and simplified interface.
//
//===----------------------------------------------------------------------===//

#include "llvm/IR/MDBuilder.h"
#include "llvm/IR/Constants.h"
#include "llvm/IR/Metadata.h"
using namespace llvm;

MDString *MDBuilder::createString(StringRef Str) {
  return MDString::get(Context, Str);
}

ConstantAsMetadata *MDBuilder::createConstant(Constant *C) {
  return ConstantAsMetadata::get(C);
}

MDNode *MDBuilder::createFPMath(float Accuracy) {
  if (Accuracy == 0.0)
    return nullptr;
  assert(Accuracy > 0.0 && "Invalid fpmath accuracy!");
  auto *Op =
      createConstant(ConstantFP::get(Type::getFloatTy(Context), Accuracy));
  return MDNode::get(Context, Op);
}

MDNode *MDBuilder::createBranchWeights(uint32_t TrueWeight,
                                       uint32_t FalseWeight) {
  uint32_t Weights[] = {TrueWeight, FalseWeight};
  return createBranchWeights(Weights);
}

MDNode *MDBuilder::createBranchWeights(ArrayRef<uint32_t> Weights) {
  assert(Weights.size() >= 2 && "Need at least two branch weights!");

  SmallVector<Metadata *, 4> Vals(Weights.size() + 1);
  Vals[0] = createString("branch_weights");

  Type *Int32Ty = Type::getInt32Ty(Context);
  for (unsigned i = 0, e = Weights.size(); i != e; ++i)
    Vals[i + 1] = createConstant(ConstantInt::get(Int32Ty, Weights[i]));

  return MDNode::get(Context, Vals);
}

MDNode *MDBuilder::createRange(const APInt &Lo, const APInt &Hi) {
  assert(Lo.getBitWidth() == Hi.getBitWidth() && "Mismatched bitwidths!");

  Type *Ty = IntegerType::get(Context, Lo.getBitWidth());
  return createRange(ConstantInt::get(Ty, Lo), ConstantInt::get(Ty, Hi));
}

MDNode *MDBuilder::createRange(Constant *Lo, Constant *Hi) {
  // If the range is everything then it is useless.
  if (Hi == Lo)
    return nullptr;

  // Return the range [Lo, Hi).
  Metadata *Range[2] = {createConstant(Lo), createConstant(Hi)};
  return MDNode::get(Context, Range);
}

MDNode *MDBuilder::createAnonymousAARoot(StringRef Name, MDNode *Extra) {
  // To ensure uniqueness the root node is self-referential.
<<<<<<< HEAD
  MDNode *Dummy = MDNode::getTemporary(Context, None);
=======
  auto Dummy = MDNode::getTemporary(Context, None);
>>>>>>> 969bfdfe

  SmallVector<Metadata *, 3> Args(1, Dummy.get());
  if (Extra)
    Args.push_back(Extra);
  if (!Name.empty())
    Args.push_back(createString(Name));
  MDNode *Root = MDNode::get(Context, Args);

  // At this point we have
  //   !0 = metadata !{}            <- dummy
  //   !1 = metadata !{metadata !0} <- root
  // Replace the dummy operand with the root node itself and delete the dummy.
  Root->replaceOperandWith(0, Root);

  // We now have
  //   !1 = metadata !{metadata !1} <- self-referential root
  return Root;
}

MDNode *MDBuilder::createTBAARoot(StringRef Name) {
  return MDNode::get(Context, createString(Name));
}

/// \brief Return metadata for a non-root TBAA node with the given name,
/// parent in the TBAA tree, and value for 'pointsToConstantMemory'.
MDNode *MDBuilder::createTBAANode(StringRef Name, MDNode *Parent,
                                  bool isConstant) {
  if (isConstant) {
    Constant *Flags = ConstantInt::get(Type::getInt64Ty(Context), 1);
    Metadata *Ops[3] = {createString(Name), Parent, createConstant(Flags)};
    return MDNode::get(Context, Ops);
  } else {
    Metadata *Ops[2] = {createString(Name), Parent};
    return MDNode::get(Context, Ops);
  }
}

MDNode *MDBuilder::createAliasScopeDomain(StringRef Name) {
  return MDNode::get(Context, createString(Name));
}

MDNode *MDBuilder::createAliasScope(StringRef Name, MDNode *Domain) {
  Metadata *Ops[2] = {createString(Name), Domain};
  return MDNode::get(Context, Ops);
}

/// \brief Return metadata for a tbaa.struct node with the given
/// struct field descriptions.
MDNode *MDBuilder::createTBAAStructNode(ArrayRef<TBAAStructField> Fields) {
  SmallVector<Metadata *, 4> Vals(Fields.size() * 3);
  Type *Int64 = Type::getInt64Ty(Context);
  for (unsigned i = 0, e = Fields.size(); i != e; ++i) {
    Vals[i * 3 + 0] = createConstant(ConstantInt::get(Int64, Fields[i].Offset));
    Vals[i * 3 + 1] = createConstant(ConstantInt::get(Int64, Fields[i].Size));
    Vals[i * 3 + 2] = Fields[i].TBAA;
  }
  return MDNode::get(Context, Vals);
}

/// \brief Return metadata for a TBAA struct node in the type DAG
/// with the given name, a list of pairs (offset, field type in the type DAG).
MDNode *MDBuilder::createTBAAStructTypeNode(
    StringRef Name, ArrayRef<std::pair<MDNode *, uint64_t>> Fields) {
  SmallVector<Metadata *, 4> Ops(Fields.size() * 2 + 1);
  Type *Int64 = Type::getInt64Ty(Context);
  Ops[0] = createString(Name);
  for (unsigned i = 0, e = Fields.size(); i != e; ++i) {
    Ops[i * 2 + 1] = Fields[i].first;
    Ops[i * 2 + 2] = createConstant(ConstantInt::get(Int64, Fields[i].second));
  }
  return MDNode::get(Context, Ops);
}

/// \brief Return metadata for a TBAA scalar type node with the
/// given name, an offset and a parent in the TBAA type DAG.
MDNode *MDBuilder::createTBAAScalarTypeNode(StringRef Name, MDNode *Parent,
                                            uint64_t Offset) {
  ConstantInt *Off = ConstantInt::get(Type::getInt64Ty(Context), Offset);
  Metadata *Ops[3] = {createString(Name), Parent, createConstant(Off)};
  return MDNode::get(Context, Ops);
}

/// \brief Return metadata for a TBAA tag node with the given
/// base type, access type and offset relative to the base type.
MDNode *MDBuilder::createTBAAStructTagNode(MDNode *BaseType, MDNode *AccessType,
                                           uint64_t Offset) {
  Type *Int64 = Type::getInt64Ty(Context);
  Metadata *Ops[3] = {BaseType, AccessType,
                      createConstant(ConstantInt::get(Int64, Offset))};
  return MDNode::get(Context, Ops);
}<|MERGE_RESOLUTION|>--- conflicted
+++ resolved
@@ -72,11 +72,7 @@
 
 MDNode *MDBuilder::createAnonymousAARoot(StringRef Name, MDNode *Extra) {
   // To ensure uniqueness the root node is self-referential.
-<<<<<<< HEAD
-  MDNode *Dummy = MDNode::getTemporary(Context, None);
-=======
   auto Dummy = MDNode::getTemporary(Context, None);
->>>>>>> 969bfdfe
 
   SmallVector<Metadata *, 3> Args(1, Dummy.get());
   if (Extra)
