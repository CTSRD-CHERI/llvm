--- conflicted
+++ resolved
@@ -289,11 +289,8 @@
   void visitBasicBlock(BasicBlock &BB);
   void visitRangeMetadata(Instruction& I, MDNode* Range, Type* Ty);
 
-<<<<<<< HEAD
-=======
 #define HANDLE_SPECIALIZED_MDNODE_LEAF(CLASS) void visit##CLASS(const CLASS &N);
 #include "llvm/IR/Metadata.def"
->>>>>>> 969bfdfe
 
   // InstVisitor overrides...
   using InstVisitor<Verifier>::visit;
@@ -385,16 +382,9 @@
 
 
 void Verifier::visitGlobalValue(const GlobalValue &GV) {
-<<<<<<< HEAD
-  Assert1(!GV.isDeclaration() || GV.hasExternalLinkage() ||
-              GV.hasExternalWeakLinkage(),
-          "Global is external, but doesn't have external or weak linkage!",
-          &GV);
-=======
   Assert(!GV.isDeclaration() || GV.hasExternalLinkage() ||
              GV.hasExternalWeakLinkage(),
          "Global is external, but doesn't have external or weak linkage!", &GV);
->>>>>>> 969bfdfe
 
   Assert(GV.getAlignment() <= Value::MaximumAlignment,
          "huge alignment values are unsupported", &GV);
@@ -568,7 +558,7 @@
 
 void Verifier::visitNamedMDNode(const NamedMDNode &NMD) {
   for (unsigned i = 0, e = NMD.getNumOperands(); i != e; ++i) {
-    MDNode *MD = NMD.getOperandAsMDNode(i);
+    MDNode *MD = NMD.getOperand(i);
     if (!MD)
       continue;
 
@@ -787,15 +777,6 @@
   // llvm.ident takes a list of metadata entry. Each entry has only one string.
   // Scan each llvm.ident entry and make sure that this requirement is met.
   for (unsigned i = 0, e = Idents->getNumOperands(); i != e; ++i) {
-<<<<<<< HEAD
-    const MDNode *N = Idents->getOperandAsMDNode(i);
-    Assert1(N->getNumOperands() == 1,
-            "incorrect number of operands in llvm.ident metadata", N);
-    Assert1(isa<MDString>(N->getOperand(0)),
-            ("invalid value for llvm.ident metadata entry operand"
-             "(the operand should be a string)"),
-            N->getOperand(0));
-=======
     const MDNode *N = Idents->getOperand(i);
     Assert(N->getNumOperands() == 1,
            "incorrect number of operands in llvm.ident metadata", N);
@@ -803,7 +784,6 @@
            ("invalid value for llvm.ident metadata entry operand"
             "(the operand should be a string)"),
            N->getOperand(0));
->>>>>>> 969bfdfe
   } 
 }
 
@@ -815,7 +795,7 @@
   DenseMap<const MDString*, const MDNode*> SeenIDs;
   SmallVector<const MDNode*, 16> Requirements;
   for (unsigned I = 0, E = Flags->getNumOperands(); I != E; ++I) {
-    visitModuleFlag(Flags->getOperandAsMDNode(I), SeenIDs, Requirements);
+    visitModuleFlag(Flags->getOperand(I), SeenIDs, Requirements);
   }
 
   // Validate that the requirements in the module are valid.
@@ -846,24 +826,6 @@
                           SmallVectorImpl<const MDNode *> &Requirements) {
   // Each module flag should have three arguments, the merge behavior (a
   // constant int), the flag ID (an MDString), and the value.
-<<<<<<< HEAD
-  Assert1(Op->getNumOperands() == 3,
-          "incorrect number of operands in module flag", Op);
-  Module::ModFlagBehavior MFB;
-  if (!Module::isValidModFlagBehavior(Op->getOperand(0), MFB)) {
-    Assert1(
-        dyn_cast<ConstantInt>(Op->getOperand(0)),
-        "invalid behavior operand in module flag (expected constant integer)",
-        Op->getOperand(0));
-    Assert1(false,
-            "invalid behavior operand in module flag (unexpected constant)",
-            Op->getOperand(0));
-  }
-  MDString *ID = dyn_cast<MDString>(Op->getOperand(1));
-  Assert1(ID,
-          "invalid ID operand in module flag (expected metadata string)",
-          Op->getOperand(1));
-=======
   Assert(Op->getNumOperands() == 3,
          "incorrect number of operands in module flag", Op);
   Module::ModFlagBehavior MFB;
@@ -879,7 +841,6 @@
   MDString *ID = dyn_cast_or_null<MDString>(Op->getOperand(1));
   Assert(ID, "invalid ID operand in module flag (expected metadata string)",
          Op->getOperand(1));
->>>>>>> 969bfdfe
 
   // Sanity check the values for behaviors with additional requirements.
   switch (MFB) {
@@ -1347,14 +1308,9 @@
   case CallingConv::Intel_OCL_BI:
   case CallingConv::PTX_Kernel:
   case CallingConv::PTX_Device:
-<<<<<<< HEAD
-    Assert1(!F.isVarArg(), "Calling convention does not support varargs or "
-                           "perfect forwarding!", &F);
-=======
     Assert(!F.isVarArg(), "Calling convention does not support varargs or "
                           "perfect forwarding!",
            &F);
->>>>>>> 969bfdfe
     break;
   }
 
@@ -2200,34 +2156,6 @@
          "precondition violation");
 
   unsigned NumOperands = Range->getNumOperands();
-<<<<<<< HEAD
-  Assert1(NumOperands % 2 == 0, "Unfinished range!", Range);
-  unsigned NumRanges = NumOperands / 2;
-  Assert1(NumRanges >= 1, "It should have at least one range!", Range);
-  
-  ConstantRange LastRange(1); // Dummy initial value
-  for (unsigned i = 0; i < NumRanges; ++i) {
-    ConstantInt *Low = dyn_cast<ConstantInt>(Range->getOperand(2*i));
-    Assert1(Low, "The lower limit must be an integer!", Low);
-    ConstantInt *High = dyn_cast<ConstantInt>(Range->getOperand(2*i + 1));
-    Assert1(High, "The upper limit must be an integer!", High);
-    Assert1(High->getType() == Low->getType() &&
-            High->getType() == Ty, "Range types must match instruction type!",
-            &I);
-    
-    APInt HighV = High->getValue();
-    APInt LowV = Low->getValue();
-    ConstantRange CurRange(LowV, HighV);
-    Assert1(!CurRange.isEmptySet() && !CurRange.isFullSet(),
-            "Range must not be empty!", Range);
-    if (i != 0) {
-      Assert1(CurRange.intersectWith(LastRange).isEmptySet(),
-              "Intervals are overlapping", Range);
-      Assert1(LowV.sgt(LastRange.getLower()), "Intervals are not in order",
-              Range);
-      Assert1(!isContiguous(CurRange, LastRange), "Intervals are contiguous",
-              Range);
-=======
   Assert(NumOperands % 2 == 0, "Unfinished range!", Range);
   unsigned NumRanges = NumOperands / 2;
   Assert(NumRanges >= 1, "It should have at least one range!", Range);
@@ -2255,22 +2183,11 @@
              Range);
       Assert(!isContiguous(CurRange, LastRange), "Intervals are contiguous",
              Range);
->>>>>>> 969bfdfe
     }
     LastRange = ConstantRange(LowV, HighV);
   }
   if (NumRanges > 2) {
     APInt FirstLow =
-<<<<<<< HEAD
-      dyn_cast<ConstantInt>(Range->getOperand(0))->getValue();
-    APInt FirstHigh =
-      dyn_cast<ConstantInt>(Range->getOperand(1))->getValue();
-    ConstantRange FirstRange(FirstLow, FirstHigh);
-    Assert1(FirstRange.intersectWith(LastRange).isEmptySet(),
-            "Intervals are overlapping", Range);
-    Assert1(!isContiguous(FirstRange, LastRange), "Intervals are contiguous",
-            Range);
-=======
         mdconst::dyn_extract<ConstantInt>(Range->getOperand(0))->getValue();
     APInt FirstHigh =
         mdconst::dyn_extract<ConstantInt>(Range->getOperand(1))->getValue();
@@ -2279,7 +2196,6 @@
            "Intervals are overlapping", Range);
     Assert(!isContiguous(FirstRange, LastRange), "Intervals are contiguous",
            Range);
->>>>>>> 969bfdfe
   }
 }
 
@@ -2305,13 +2221,8 @@
              ElTy);
     }
   } else {
-<<<<<<< HEAD
-    Assert1(LI.getSynchScope() == CrossThread,
-            "Non-atomic load cannot have SynchronizationScope specified", &LI);
-=======
     Assert(LI.getSynchScope() == CrossThread,
            "Non-atomic load cannot have SynchronizationScope specified", &LI);
->>>>>>> 969bfdfe
   }
 
   visitInstruction(LI);
@@ -2348,31 +2259,18 @@
 void Verifier::visitAllocaInst(AllocaInst &AI) {
   SmallPtrSet<const Type*, 4> Visited;
   PointerType *PTy = AI.getType();
-<<<<<<< HEAD
 #ifndef NDEBUG
-  Assert1((!(AI.getParent()->getDataLayout()) ||
-          (PTy->getAddressSpace() ==
-          AI.getParent()->getDataLayout()->getAllocaAS())),
-          "Allocation instruction pointer not in the stack address space!",
-          &AI);
+  Assert((PTy->getAddressSpace() ==
+          AI.getModule()->getDataLayout().getAllocaAS()),
+         "Allocation instruction pointer not in the stack address space!",
+         &AI);
 #endif
-  Assert1(PTy->getElementType()->isSized(&Visited), "Cannot allocate unsized type",
-          &AI);
-  Assert1(AI.getArraySize()->getType()->isIntegerTy(),
-          "Alloca array size must have integer type", &AI);
-  Assert1(AI.getAlignment() <= Value::MaximumAlignment,
-          "huge alignment values are unsupported", &AI);
-=======
-  Assert(PTy->getAddressSpace() == 0,
-         "Allocation instruction pointer not in the generic address space!",
-         &AI);
   Assert(PTy->getElementType()->isSized(&Visited),
          "Cannot allocate unsized type", &AI);
   Assert(AI.getArraySize()->getType()->isIntegerTy(),
          "Alloca array size must have integer type", &AI);
   Assert(AI.getAlignment() <= Value::MaximumAlignment,
          "huge alignment values are unsupported", &AI);
->>>>>>> 969bfdfe
 
   visitInstruction(AI);
 }
@@ -2579,19 +2477,6 @@
     if (Function *F = dyn_cast<Function>(I.getOperand(i))) {
       // Check to make sure that the "address of" an intrinsic function is never
       // taken.
-<<<<<<< HEAD
-      Assert1(!F->isIntrinsic() || i == (isa<CallInst>(I) ? e-1 :
-                                         isa<InvokeInst>(I) ? e-3 : 0),
-              "Cannot take the address of an intrinsic!", &I);
-      Assert1(!F->isIntrinsic() || isa<CallInst>(I) ||
-              F->getIntrinsicID() == Intrinsic::donothing ||
-              F->getIntrinsicID() == Intrinsic::experimental_patchpoint_void ||
-              F->getIntrinsicID() == Intrinsic::experimental_patchpoint_i64,
-              "Cannot invoke an intrinsinc other than"
-              " donothing or patchpoint", &I);
-      Assert1(F->getParent() == M, "Referencing function in another module!",
-              &I);
-=======
       Assert(
           !F->isIntrinsic() ||
               i == (isa<CallInst>(I) ? e - 1 : isa<InvokeInst>(I) ? e - 3 : 0),
@@ -2607,7 +2492,6 @@
           &I);
       Assert(F->getParent() == M, "Referencing function in another module!",
              &I);
->>>>>>> 969bfdfe
     } else if (BasicBlock *OpBB = dyn_cast<BasicBlock>(I.getOperand(i))) {
       Assert(OpBB->getParent() == BB->getParent(),
              "Referring to a basic block in another function!", &I);
@@ -2646,21 +2530,12 @@
     }
   }
 
-<<<<<<< HEAD
-  if (MDNode *MD = I.getMDNode(LLVMContext::MD_fpmath)) {
-    Assert1(I.getType()->isFPOrFPVectorTy(),
-            "fpmath requires a floating point result!", &I);
-    Assert1(MD->getNumOperands() == 1, "fpmath takes one operand!", &I);
-    Value *Op0 = MD->getOperand(0);
-    if (ConstantFP *CFP0 = dyn_cast_or_null<ConstantFP>(Op0)) {
-=======
   if (MDNode *MD = I.getMetadata(LLVMContext::MD_fpmath)) {
     Assert(I.getType()->isFPOrFPVectorTy(),
            "fpmath requires a floating point result!", &I);
     Assert(MD->getNumOperands() == 1, "fpmath takes one operand!", &I);
     if (ConstantFP *CFP0 =
             mdconst::dyn_extract_or_null<ConstantFP>(MD->getOperand(0))) {
->>>>>>> 969bfdfe
       APFloat Accuracy = CFP0->getValueAPF();
       Assert(Accuracy.isFiniteNonZero() && !Accuracy.isNegative(),
              "fpmath accuracy not a positive number!", &I);
@@ -2669,26 +2544,13 @@
     }
   }
 
-<<<<<<< HEAD
-  if (MDNode *Range = I.getMDNode(LLVMContext::MD_range)) {
-    Assert1(isa<LoadInst>(I) || isa<CallInst>(I) || isa<InvokeInst>(I),
-            "Ranges are only for loads, calls and invokes!", &I);
-=======
   if (MDNode *Range = I.getMetadata(LLVMContext::MD_range)) {
     Assert(isa<LoadInst>(I) || isa<CallInst>(I) || isa<InvokeInst>(I),
            "Ranges are only for loads, calls and invokes!", &I);
->>>>>>> 969bfdfe
     visitRangeMetadata(I, Range, I.getType());
   }
 
   if (I.getMetadata(LLVMContext::MD_nonnull)) {
-<<<<<<< HEAD
-    Assert1(I.getType()->isPointerTy(),
-            "nonnull applies only to pointer types", &I);
-    Assert1(isa<LoadInst>(I),
-            "nonnull applies only to load instructions, use attributes"
-            " for calls or invokes", &I);
-=======
     Assert(I.getType()->isPointerTy(), "nonnull applies only to pointer types",
            &I);
     Assert(isa<LoadInst>(I),
@@ -2702,7 +2564,6 @@
   if (MDNode *N = I.getDebugLoc().getAsMDNode()) {
     Assert(isa<MDLocation>(N),
            "invalid !dbg metadata attachment", &I, N);
->>>>>>> 969bfdfe
   }
 
   InstsInThisBlock.insert(&I);
@@ -3207,7 +3068,7 @@
 void Verifier::processInstructions(DebugInfoFinder &Finder) {
   for (const Function &F : *M)
     for (auto I = inst_begin(&F), E = inst_end(&F); I != E; ++I) {
-      if (MDNode *MD = I->getMDNode(LLVMContext::MD_dbg))
+      if (MDNode *MD = I->getMetadata(LLVMContext::MD_dbg))
         Finder.processLocation(*M, DILocation(MD));
       if (const CallInst *CI = dyn_cast<CallInst>(&*I))
         processCallInst(Finder, *CI);
