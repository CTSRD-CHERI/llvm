//===-- Verifier.cpp - Implement the Module Verifier -----------------------==//
//
//                     The LLVM Compiler Infrastructure
//
// This file is distributed under the University of Illinois Open Source
// License. See LICENSE.TXT for details.
//
//===----------------------------------------------------------------------===//
//
// This file defines the function verifier interface, that can be used for some
// sanity checking of input to the system.
//
// Note that this does not provide full `Java style' security and verifications,
// instead it just tries to ensure that code is well-formed.
//
//  * Both of a binary operator's parameters are of the same type
//  * Verify that the indices of mem access instructions match other operands
//  * Verify that arithmetic and other things are only performed on first-class
//    types.  Verify that shifts & logicals only happen on integrals f.e.
//  * All of the constants in a switch statement are of the correct type
//  * The code is in valid SSA form
//  * It should be illegal to put a label into any other type (like a structure)
//    or to return one. [except constant arrays!]
//  * Only phi nodes can be self referential: 'add i32 %0, %0 ; <int>:0' is bad
//  * PHI nodes must have an entry for each predecessor, with no extras.
//  * PHI nodes must be the first thing in a basic block, all grouped together
//  * PHI nodes must have at least one entry
//  * All basic blocks should only end with terminator insts, not contain them
//  * The entry node to a function must not have predecessors
//  * All Instructions must be embedded into a basic block
//  * Functions cannot take a void-typed parameter
//  * Verify that a function's argument list agrees with it's declared type.
//  * It is illegal to specify a name for a void value.
//  * It is illegal to have a internal global value with no initializer
//  * It is illegal to have a ret instruction that returns a value that does not
//    agree with the function return value type.
//  * Function call argument types match the function prototype
//  * A landing pad is defined by a landingpad instruction, and can be jumped to
//    only by the unwind edge of an invoke instruction.
//  * A landingpad instruction must be the first non-PHI instruction in the
//    block.
//  * All landingpad instructions must use the same personality function with
//    the same function.
//  * All other things that are tested by asserts spread about the code...
//
//===----------------------------------------------------------------------===//

#include "llvm/IR/Verifier.h"
#include "llvm/ADT/STLExtras.h"
#include "llvm/ADT/SetVector.h"
#include "llvm/ADT/SmallPtrSet.h"
#include "llvm/ADT/SmallVector.h"
#include "llvm/ADT/StringExtras.h"
#include "llvm/IR/CFG.h"
#include "llvm/IR/CallSite.h"
#include "llvm/IR/CallingConv.h"
#include "llvm/IR/ConstantRange.h"
#include "llvm/IR/Constants.h"
#include "llvm/IR/DataLayout.h"
#include "llvm/IR/DebugInfo.h"
#include "llvm/IR/DerivedTypes.h"
#include "llvm/IR/Dominators.h"
#include "llvm/IR/InlineAsm.h"
#include "llvm/IR/InstIterator.h"
#include "llvm/IR/InstVisitor.h"
#include "llvm/IR/IntrinsicInst.h"
#include "llvm/IR/LLVMContext.h"
#include "llvm/IR/Metadata.h"
#include "llvm/IR/Module.h"
#include "llvm/IR/PassManager.h"
#include "llvm/IR/Statepoint.h"
#include "llvm/Pass.h"
#include "llvm/Support/CommandLine.h"
#include "llvm/Support/Debug.h"
#include "llvm/Support/ErrorHandling.h"
#include "llvm/Support/raw_ostream.h"
#include <algorithm>
#include <cstdarg>
using namespace llvm;

static cl::opt<bool> VerifyDebugInfo("verify-debug-info", cl::init(true));

namespace {
struct VerifierSupport {
  raw_ostream &OS;
  const Module *M;

  /// \brief Track the brokenness of the module while recursively visiting.
  bool Broken;

  explicit VerifierSupport(raw_ostream &OS)
      : OS(OS), M(nullptr), Broken(false) {}

private:
  void Write(const Value *V) {
    if (!V)
      return;
    if (isa<Instruction>(V)) {
      OS << *V << '\n';
    } else {
      V->printAsOperand(OS, true, M);
      OS << '\n';
    }
  }
  void Write(ImmutableCallSite CS) {
    Write(CS.getInstruction());
  }

  void Write(const Metadata *MD) {
    if (!MD)
      return;
    MD->print(OS, M);
    OS << '\n';
  }

  template <class T> void Write(const MDTupleTypedArrayWrapper<T> &MD) {
    Write(MD.get());
  }

  void Write(const NamedMDNode *NMD) {
    if (!NMD)
      return;
    NMD->print(OS);
    OS << '\n';
  }

  void Write(Type *T) {
    if (!T)
      return;
    OS << ' ' << *T;
  }

  void Write(const Comdat *C) {
    if (!C)
      return;
    OS << *C;
  }

  template <typename T1, typename... Ts>
  void WriteTs(const T1 &V1, const Ts &... Vs) {
    Write(V1);
    WriteTs(Vs...);
  }

  template <typename... Ts> void WriteTs() {}

public:
  /// \brief A check failed, so printout out the condition and the message.
  ///
  /// This provides a nice place to put a breakpoint if you want to see why
  /// something is not correct.
  void CheckFailed(const Twine &Message) {
    OS << Message << '\n';
    Broken = true;
  }

  /// \brief A check failed (with values to print).
  ///
  /// This calls the Message-only version so that the above is easier to set a
  /// breakpoint on.
  template <typename T1, typename... Ts>
  void CheckFailed(const Twine &Message, const T1 &V1, const Ts &... Vs) {
    CheckFailed(Message);
    WriteTs(V1, Vs...);
  }
};

class Verifier : public InstVisitor<Verifier>, VerifierSupport {
  friend class InstVisitor<Verifier>;

  LLVMContext *Context;
  DominatorTree DT;

  /// \brief When verifying a basic block, keep track of all of the
  /// instructions we have seen so far.
  ///
  /// This allows us to do efficient dominance checks for the case when an
  /// instruction has an operand that is an instruction in the same block.
  SmallPtrSet<Instruction *, 16> InstsInThisBlock;

  /// \brief Keep track of the metadata nodes that have been checked already.
  SmallPtrSet<const Metadata *, 32> MDNodes;

  /// \brief Track unresolved string-based type references.
  SmallDenseMap<const MDString *, const MDNode *, 32> UnresolvedTypeRefs;

  /// \brief Whether we've seen a call to @llvm.frameescape in this function
  /// already.
  bool SawFrameEscape;

  /// Stores the count of how many objects were passed to llvm.frameescape for a
  /// given function and the largest index passed to llvm.framerecover.
  DenseMap<Function *, std::pair<unsigned, unsigned>> FrameEscapeInfo;

public:
  explicit Verifier(raw_ostream &OS)
      : VerifierSupport(OS), Context(nullptr), SawFrameEscape(false) {}

  bool verify(const Function &F) {
    M = F.getParent();
    Context = &M->getContext();

    // First ensure the function is well-enough formed to compute dominance
    // information.
    if (F.empty()) {
      OS << "Function '" << F.getName()
         << "' does not contain an entry block!\n";
      return false;
    }
    for (Function::const_iterator I = F.begin(), E = F.end(); I != E; ++I) {
      if (I->empty() || !I->back().isTerminator()) {
        OS << "Basic Block in function '" << F.getName()
           << "' does not have terminator!\n";
        I->printAsOperand(OS, true);
        OS << "\n";
        return false;
      }
    }

    // Now directly compute a dominance tree. We don't rely on the pass
    // manager to provide this as it isolates us from a potentially
    // out-of-date dominator tree and makes it significantly more complex to
    // run this code outside of a pass manager.
    // FIXME: It's really gross that we have to cast away constness here.
    DT.recalculate(const_cast<Function &>(F));

    Broken = false;
    // FIXME: We strip const here because the inst visitor strips const.
    visit(const_cast<Function &>(F));
    InstsInThisBlock.clear();
    SawFrameEscape = false;

    return !Broken;
  }

  bool verify(const Module &M) {
    this->M = &M;
    Context = &M.getContext();
    Broken = false;

    // Scan through, checking all of the external function's linkage now...
    for (Module::const_iterator I = M.begin(), E = M.end(); I != E; ++I) {
      visitGlobalValue(*I);

      // Check to make sure function prototypes are okay.
      if (I->isDeclaration())
        visitFunction(*I);
    }

    // Now that we've visited every function, verify that we never asked to
    // recover a frame index that wasn't escaped.
    verifyFrameRecoverIndices();

    for (Module::const_global_iterator I = M.global_begin(), E = M.global_end();
         I != E; ++I)
      visitGlobalVariable(*I);

    for (Module::const_alias_iterator I = M.alias_begin(), E = M.alias_end();
         I != E; ++I)
      visitGlobalAlias(*I);

    for (Module::const_named_metadata_iterator I = M.named_metadata_begin(),
                                               E = M.named_metadata_end();
         I != E; ++I)
      visitNamedMDNode(*I);

    for (const StringMapEntry<Comdat> &SMEC : M.getComdatSymbolTable())
      visitComdat(SMEC.getValue());

    visitModuleFlags(M);
    visitModuleIdents(M);

    // Verify type referneces last.
    verifyTypeRefs();

    return !Broken;
  }

private:
  // Verification methods...
  void visitGlobalValue(const GlobalValue &GV);
  void visitGlobalVariable(const GlobalVariable &GV);
  void visitGlobalAlias(const GlobalAlias &GA);
  void visitAliaseeSubExpr(const GlobalAlias &A, const Constant &C);
  void visitAliaseeSubExpr(SmallPtrSetImpl<const GlobalAlias *> &Visited,
                           const GlobalAlias &A, const Constant &C);
  void visitNamedMDNode(const NamedMDNode &NMD);
  void visitMDNode(const MDNode &MD);
  void visitMetadataAsValue(const MetadataAsValue &MD, Function *F);
  void visitValueAsMetadata(const ValueAsMetadata &MD, Function *F);
  void visitComdat(const Comdat &C);
  void visitModuleIdents(const Module &M);
  void visitModuleFlags(const Module &M);
  void visitModuleFlag(const MDNode *Op,
                       DenseMap<const MDString *, const MDNode *> &SeenIDs,
                       SmallVectorImpl<const MDNode *> &Requirements);
  void visitFunction(const Function &F);
  void visitBasicBlock(BasicBlock &BB);
  void visitRangeMetadata(Instruction& I, MDNode* Range, Type* Ty);

  template <class Ty> bool isValidMetadataArray(const MDTuple &N);
#define HANDLE_SPECIALIZED_MDNODE_LEAF(CLASS) void visit##CLASS(const CLASS &N);
#include "llvm/IR/Metadata.def"
  void visitDIScope(const DIScope &N);
  void visitDIDerivedTypeBase(const DIDerivedTypeBase &N);
  void visitDIVariable(const DIVariable &N);
  void visitDILexicalBlockBase(const DILexicalBlockBase &N);
  void visitDITemplateParameter(const DITemplateParameter &N);

  void visitTemplateParams(const MDNode &N, const Metadata &RawParams);

  /// \brief Check for a valid string-based type reference.
  ///
  /// Checks if \c MD is a string-based type reference.  If it is, keeps track
  /// of it (and its user, \c N) for error messages later.
  bool isValidUUID(const MDNode &N, const Metadata *MD);

  /// \brief Check for a valid type reference.
  ///
  /// Checks for subclasses of \a DIType, or \a isValidUUID().
  bool isTypeRef(const MDNode &N, const Metadata *MD);

  /// \brief Check for a valid scope reference.
  ///
  /// Checks for subclasses of \a DIScope, or \a isValidUUID().
  bool isScopeRef(const MDNode &N, const Metadata *MD);

  /// \brief Check for a valid debug info reference.
  ///
  /// Checks for subclasses of \a DINode, or \a isValidUUID().
  bool isDIRef(const MDNode &N, const Metadata *MD);

  // InstVisitor overrides...
  using InstVisitor<Verifier>::visit;
  void visit(Instruction &I);

  void visitTruncInst(TruncInst &I);
  void visitZExtInst(ZExtInst &I);
  void visitSExtInst(SExtInst &I);
  void visitFPTruncInst(FPTruncInst &I);
  void visitFPExtInst(FPExtInst &I);
  void visitFPToUIInst(FPToUIInst &I);
  void visitFPToSIInst(FPToSIInst &I);
  void visitUIToFPInst(UIToFPInst &I);
  void visitSIToFPInst(SIToFPInst &I);
  void visitIntToPtrInst(IntToPtrInst &I);
  void visitPtrToIntInst(PtrToIntInst &I);
  void visitBitCastInst(BitCastInst &I);
  void visitAddrSpaceCastInst(AddrSpaceCastInst &I);
  void visitPHINode(PHINode &PN);
  void visitBinaryOperator(BinaryOperator &B);
  void visitICmpInst(ICmpInst &IC);
  void visitFCmpInst(FCmpInst &FC);
  void visitExtractElementInst(ExtractElementInst &EI);
  void visitInsertElementInst(InsertElementInst &EI);
  void visitShuffleVectorInst(ShuffleVectorInst &EI);
  void visitVAArgInst(VAArgInst &VAA) { visitInstruction(VAA); }
  void visitCallInst(CallInst &CI);
  void visitInvokeInst(InvokeInst &II);
  void visitGetElementPtrInst(GetElementPtrInst &GEP);
  void visitLoadInst(LoadInst &LI);
  void visitStoreInst(StoreInst &SI);
  void verifyDominatesUse(Instruction &I, unsigned i);
  void visitInstruction(Instruction &I);
  void visitTerminatorInst(TerminatorInst &I);
  void visitBranchInst(BranchInst &BI);
  void visitReturnInst(ReturnInst &RI);
  void visitSwitchInst(SwitchInst &SI);
  void visitIndirectBrInst(IndirectBrInst &BI);
  void visitSelectInst(SelectInst &SI);
  void visitUserOp1(Instruction &I);
  void visitUserOp2(Instruction &I) { visitUserOp1(I); }
  void visitIntrinsicCallSite(Intrinsic::ID ID, CallSite CS);
  template <class DbgIntrinsicTy>
  void visitDbgIntrinsic(StringRef Kind, DbgIntrinsicTy &DII);
  void visitAtomicCmpXchgInst(AtomicCmpXchgInst &CXI);
  void visitAtomicRMWInst(AtomicRMWInst &RMWI);
  void visitFenceInst(FenceInst &FI);
  void visitAllocaInst(AllocaInst &AI);
  void visitExtractValueInst(ExtractValueInst &EVI);
  void visitInsertValueInst(InsertValueInst &IVI);
  void visitLandingPadInst(LandingPadInst &LPI);

  void VerifyCallSite(CallSite CS);
  void verifyMustTailCall(CallInst &CI);
  bool PerformTypeCheck(Intrinsic::ID ID, Function *F, Type *Ty, int VT,
                        unsigned ArgNo, std::string &Suffix);
  bool VerifyIntrinsicType(Type *Ty, ArrayRef<Intrinsic::IITDescriptor> &Infos,
                           SmallVectorImpl<Type *> &ArgTys);
  bool VerifyIntrinsicIsVarArg(bool isVarArg,
                               ArrayRef<Intrinsic::IITDescriptor> &Infos);
  bool VerifyAttributeCount(AttributeSet Attrs, unsigned Params);
  void VerifyAttributeTypes(AttributeSet Attrs, unsigned Idx, bool isFunction,
                            const Value *V);
  void VerifyParameterAttrs(AttributeSet Attrs, unsigned Idx, Type *Ty,
                            bool isReturnValue, const Value *V);
  void VerifyFunctionAttrs(FunctionType *FT, AttributeSet Attrs,
                           const Value *V);
  void VerifyFunctionMetadata(
      const SmallVector<std::pair<unsigned, MDNode *>, 4> MDs);

  void VerifyConstantExprBitcastType(const ConstantExpr *CE);
  void VerifyStatepoint(ImmutableCallSite CS);
  void verifyFrameRecoverIndices();

  // Module-level debug info verification...
  void verifyTypeRefs();
  template <class MapTy>
  void verifyBitPieceExpression(const DbgInfoIntrinsic &I,
                                const MapTy &TypeRefs);
  void visitUnresolvedTypeRef(const MDString *S, const MDNode *N);
};
} // End anonymous namespace

// Assert - We know that cond should be true, if not print an error message.
#define Assert(C, ...) \
  do { if (!(C)) { CheckFailed(__VA_ARGS__); return; } } while (0)

void Verifier::visit(Instruction &I) {
  for (unsigned i = 0, e = I.getNumOperands(); i != e; ++i)
    Assert(I.getOperand(i) != nullptr, "Operand is null", &I);
  InstVisitor<Verifier>::visit(I);
}


void Verifier::visitGlobalValue(const GlobalValue &GV) {
  Assert(!GV.isDeclaration() || GV.hasExternalLinkage() ||
             GV.hasExternalWeakLinkage(),
         "Global is external, but doesn't have external or weak linkage!", &GV);

  Assert(GV.getAlignment() <= Value::MaximumAlignment,
         "huge alignment values are unsupported", &GV);
  Assert(!GV.hasAppendingLinkage() || isa<GlobalVariable>(GV),
         "Only global variables can have appending linkage!", &GV);

  if (GV.hasAppendingLinkage()) {
    const GlobalVariable *GVar = dyn_cast<GlobalVariable>(&GV);
    Assert(GVar && GVar->getValueType()->isArrayTy(),
           "Only global arrays can have appending linkage!", GVar);
  }
}

void Verifier::visitGlobalVariable(const GlobalVariable &GV) {
  if (GV.hasInitializer()) {
    Assert(GV.getInitializer()->getType() == GV.getType()->getElementType(),
           "Global variable initializer type does not match global "
           "variable type!",
           &GV);

    // If the global has common linkage, it must have a zero initializer and
    // cannot be constant.
    if (GV.hasCommonLinkage()) {
      Assert(GV.getInitializer()->isNullValue(),
             "'common' global must have a zero initializer!", &GV);
      Assert(!GV.isConstant(), "'common' global may not be marked constant!",
             &GV);
      Assert(!GV.hasComdat(), "'common' global may not be in a Comdat!", &GV);
    }
  } else {
    Assert(GV.hasExternalLinkage() || GV.hasExternalWeakLinkage(),
           "invalid linkage type for global declaration", &GV);
  }

  if (GV.hasName() && (GV.getName() == "llvm.global_ctors" ||
                       GV.getName() == "llvm.global_dtors")) {
    Assert(!GV.hasInitializer() || GV.hasAppendingLinkage(),
           "invalid linkage for intrinsic global variable", &GV);
    // Don't worry about emitting an error for it not being an array,
    // visitGlobalValue will complain on appending non-array.
    if (ArrayType *ATy = dyn_cast<ArrayType>(GV.getValueType())) {
      StructType *STy = dyn_cast<StructType>(ATy->getElementType());
      PointerType *FuncPtrTy =
          FunctionType::get(Type::getVoidTy(*Context), false)->getPointerTo();
      // FIXME: Reject the 2-field form in LLVM 4.0.
      Assert(STy &&
                 (STy->getNumElements() == 2 || STy->getNumElements() == 3) &&
                 STy->getTypeAtIndex(0u)->isIntegerTy(32) &&
                 STy->getTypeAtIndex(1) == FuncPtrTy,
             "wrong type for intrinsic global variable", &GV);
      if (STy->getNumElements() == 3) {
        Type *ETy = STy->getTypeAtIndex(2);
        Assert(ETy->isPointerTy() &&
                   cast<PointerType>(ETy)->getElementType()->isIntegerTy(8),
               "wrong type for intrinsic global variable", &GV);
      }
    }
  }

  if (GV.hasName() && (GV.getName() == "llvm.used" ||
                       GV.getName() == "llvm.compiler.used")) {
    Assert(!GV.hasInitializer() || GV.hasAppendingLinkage(),
           "invalid linkage for intrinsic global variable", &GV);
    Type *GVType = GV.getValueType();
    if (ArrayType *ATy = dyn_cast<ArrayType>(GVType)) {
      PointerType *PTy = dyn_cast<PointerType>(ATy->getElementType());
      Assert(PTy, "wrong type for intrinsic global variable", &GV);
      if (GV.hasInitializer()) {
        const Constant *Init = GV.getInitializer();
        const ConstantArray *InitArray = dyn_cast<ConstantArray>(Init);
        Assert(InitArray, "wrong initalizer for intrinsic global variable",
               Init);
        for (unsigned i = 0, e = InitArray->getNumOperands(); i != e; ++i) {
          Value *V = Init->getOperand(i)->stripPointerCastsNoFollowAliases();
          Assert(isa<GlobalVariable>(V) || isa<Function>(V) ||
                     isa<GlobalAlias>(V),
                 "invalid llvm.used member", V);
          Assert(V->hasName(), "members of llvm.used must be named", V);
        }
      }
    }
  }

  Assert(!GV.hasDLLImportStorageClass() ||
             (GV.isDeclaration() && GV.hasExternalLinkage()) ||
             GV.hasAvailableExternallyLinkage(),
         "Global is marked as dllimport, but not external", &GV);

  if (!GV.hasInitializer()) {
    visitGlobalValue(GV);
    return;
  }

  // Walk any aggregate initializers looking for bitcasts between address spaces
  SmallPtrSet<const Value *, 4> Visited;
  SmallVector<const Value *, 4> WorkStack;
  WorkStack.push_back(cast<Value>(GV.getInitializer()));

  while (!WorkStack.empty()) {
    const Value *V = WorkStack.pop_back_val();
    if (!Visited.insert(V).second)
      continue;

    if (const User *U = dyn_cast<User>(V)) {
      WorkStack.append(U->op_begin(), U->op_end());
    }

    if (const ConstantExpr *CE = dyn_cast<ConstantExpr>(V)) {
      VerifyConstantExprBitcastType(CE);
      if (Broken)
        return;
    }
  }

  visitGlobalValue(GV);
}

void Verifier::visitAliaseeSubExpr(const GlobalAlias &GA, const Constant &C) {
  SmallPtrSet<const GlobalAlias*, 4> Visited;
  Visited.insert(&GA);
  visitAliaseeSubExpr(Visited, GA, C);
}

void Verifier::visitAliaseeSubExpr(SmallPtrSetImpl<const GlobalAlias*> &Visited,
                                   const GlobalAlias &GA, const Constant &C) {
  if (const auto *GV = dyn_cast<GlobalValue>(&C)) {
    Assert(!GV->isDeclaration(), "Alias must point to a definition", &GA);

    if (const auto *GA2 = dyn_cast<GlobalAlias>(GV)) {
      Assert(Visited.insert(GA2).second, "Aliases cannot form a cycle", &GA);

      Assert(!GA2->mayBeOverridden(), "Alias cannot point to a weak alias",
             &GA);
    } else {
      // Only continue verifying subexpressions of GlobalAliases.
      // Do not recurse into global initializers.
      return;
    }
  }

  if (const auto *CE = dyn_cast<ConstantExpr>(&C))
    VerifyConstantExprBitcastType(CE);

  for (const Use &U : C.operands()) {
    Value *V = &*U;
    if (const auto *GA2 = dyn_cast<GlobalAlias>(V))
      visitAliaseeSubExpr(Visited, GA, *GA2->getAliasee());
    else if (const auto *C2 = dyn_cast<Constant>(V))
      visitAliaseeSubExpr(Visited, GA, *C2);
  }
}

void Verifier::visitGlobalAlias(const GlobalAlias &GA) {
  Assert(GlobalAlias::isValidLinkage(GA.getLinkage()),
         "Alias should have private, internal, linkonce, weak, linkonce_odr, "
         "weak_odr, or external linkage!",
         &GA);
  const Constant *Aliasee = GA.getAliasee();
  Assert(Aliasee, "Aliasee cannot be NULL!", &GA);
  Assert(GA.getType() == Aliasee->getType(),
         "Alias and aliasee types should match!", &GA);

  Assert(isa<GlobalValue>(Aliasee) || isa<ConstantExpr>(Aliasee),
         "Aliasee should be either GlobalValue or ConstantExpr", &GA);

  visitAliaseeSubExpr(GA, *Aliasee);

  visitGlobalValue(GA);
}

void Verifier::visitNamedMDNode(const NamedMDNode &NMD) {
  for (unsigned i = 0, e = NMD.getNumOperands(); i != e; ++i) {
    MDNode *MD = NMD.getOperand(i);

    if (NMD.getName() == "llvm.dbg.cu") {
      Assert(MD && isa<DICompileUnit>(MD), "invalid compile unit", &NMD, MD);
    }

    if (!MD)
      continue;

    visitMDNode(*MD);
  }
}

void Verifier::visitMDNode(const MDNode &MD) {
  // Only visit each node once.  Metadata can be mutually recursive, so this
  // avoids infinite recursion here, as well as being an optimization.
  if (!MDNodes.insert(&MD).second)
    return;

  switch (MD.getMetadataID()) {
  default:
    llvm_unreachable("Invalid MDNode subclass");
  case Metadata::MDTupleKind:
    break;
#define HANDLE_SPECIALIZED_MDNODE_LEAF(CLASS)                                  \
  case Metadata::CLASS##Kind:                                                  \
    visit##CLASS(cast<CLASS>(MD));                                             \
    break;
#include "llvm/IR/Metadata.def"
  }

  for (unsigned i = 0, e = MD.getNumOperands(); i != e; ++i) {
    Metadata *Op = MD.getOperand(i);
    if (!Op)
      continue;
    Assert(!isa<LocalAsMetadata>(Op), "Invalid operand for global metadata!",
           &MD, Op);
    if (auto *N = dyn_cast<MDNode>(Op)) {
      visitMDNode(*N);
      continue;
    }
    if (auto *V = dyn_cast<ValueAsMetadata>(Op)) {
      visitValueAsMetadata(*V, nullptr);
      continue;
    }
  }

  // Check these last, so we diagnose problems in operands first.
  Assert(!MD.isTemporary(), "Expected no forward declarations!", &MD);
  Assert(MD.isResolved(), "All nodes should be resolved!", &MD);
}

void Verifier::visitValueAsMetadata(const ValueAsMetadata &MD, Function *F) {
  Assert(MD.getValue(), "Expected valid value", &MD);
  Assert(!MD.getValue()->getType()->isMetadataTy(),
         "Unexpected metadata round-trip through values", &MD, MD.getValue());

  auto *L = dyn_cast<LocalAsMetadata>(&MD);
  if (!L)
    return;

  Assert(F, "function-local metadata used outside a function", L);

  // If this was an instruction, bb, or argument, verify that it is in the
  // function that we expect.
  Function *ActualF = nullptr;
  if (Instruction *I = dyn_cast<Instruction>(L->getValue())) {
    Assert(I->getParent(), "function-local metadata not in basic block", L, I);
    ActualF = I->getParent()->getParent();
  } else if (BasicBlock *BB = dyn_cast<BasicBlock>(L->getValue()))
    ActualF = BB->getParent();
  else if (Argument *A = dyn_cast<Argument>(L->getValue()))
    ActualF = A->getParent();
  assert(ActualF && "Unimplemented function local metadata case!");

  Assert(ActualF == F, "function-local metadata used in wrong function", L);
}

void Verifier::visitMetadataAsValue(const MetadataAsValue &MDV, Function *F) {
  Metadata *MD = MDV.getMetadata();
  if (auto *N = dyn_cast<MDNode>(MD)) {
    visitMDNode(*N);
    return;
  }

  // Only visit each node once.  Metadata can be mutually recursive, so this
  // avoids infinite recursion here, as well as being an optimization.
  if (!MDNodes.insert(MD).second)
    return;

  if (auto *V = dyn_cast<ValueAsMetadata>(MD))
    visitValueAsMetadata(*V, F);
}

bool Verifier::isValidUUID(const MDNode &N, const Metadata *MD) {
  auto *S = dyn_cast<MDString>(MD);
  if (!S)
    return false;
  if (S->getString().empty())
    return false;

  // Keep track of names of types referenced via UUID so we can check that they
  // actually exist.
  UnresolvedTypeRefs.insert(std::make_pair(S, &N));
  return true;
}

/// \brief Check if a value can be a reference to a type.
bool Verifier::isTypeRef(const MDNode &N, const Metadata *MD) {
  return !MD || isValidUUID(N, MD) || isa<DIType>(MD);
}

/// \brief Check if a value can be a ScopeRef.
bool Verifier::isScopeRef(const MDNode &N, const Metadata *MD) {
  return !MD || isValidUUID(N, MD) || isa<DIScope>(MD);
}

/// \brief Check if a value can be a debug info ref.
bool Verifier::isDIRef(const MDNode &N, const Metadata *MD) {
  return !MD || isValidUUID(N, MD) || isa<DINode>(MD);
}

template <class Ty>
bool isValidMetadataArrayImpl(const MDTuple &N, bool AllowNull) {
  for (Metadata *MD : N.operands()) {
    if (MD) {
      if (!isa<Ty>(MD))
        return false;
    } else {
      if (!AllowNull)
        return false;
    }
  }
  return true;
}

template <class Ty>
bool isValidMetadataArray(const MDTuple &N) {
  return isValidMetadataArrayImpl<Ty>(N, /* AllowNull */ false);
}

template <class Ty>
bool isValidMetadataNullArray(const MDTuple &N) {
  return isValidMetadataArrayImpl<Ty>(N, /* AllowNull */ true);
}

void Verifier::visitDILocation(const DILocation &N) {
  Assert(N.getRawScope() && isa<DILocalScope>(N.getRawScope()),
         "location requires a valid scope", &N, N.getRawScope());
  if (auto *IA = N.getRawInlinedAt())
    Assert(isa<DILocation>(IA), "inlined-at should be a location", &N, IA);
}

void Verifier::visitGenericDINode(const GenericDINode &N) {
  Assert(N.getTag(), "invalid tag", &N);
}

void Verifier::visitDIScope(const DIScope &N) {
  if (auto *F = N.getRawFile())
    Assert(isa<DIFile>(F), "invalid file", &N, F);
}

void Verifier::visitDISubrange(const DISubrange &N) {
  Assert(N.getTag() == dwarf::DW_TAG_subrange_type, "invalid tag", &N);
  Assert(N.getCount() >= -1, "invalid subrange count", &N);
}

void Verifier::visitDIEnumerator(const DIEnumerator &N) {
  Assert(N.getTag() == dwarf::DW_TAG_enumerator, "invalid tag", &N);
}

void Verifier::visitDIBasicType(const DIBasicType &N) {
  Assert(N.getTag() == dwarf::DW_TAG_base_type ||
             N.getTag() == dwarf::DW_TAG_unspecified_type,
         "invalid tag", &N);
}

void Verifier::visitDIDerivedTypeBase(const DIDerivedTypeBase &N) {
  // Common scope checks.
  visitDIScope(N);

  Assert(isScopeRef(N, N.getScope()), "invalid scope", &N, N.getScope());
  Assert(isTypeRef(N, N.getBaseType()), "invalid base type", &N,
         N.getBaseType());

  // FIXME: Sink this into the subclass verifies.
  if (!N.getFile() || N.getFile()->getFilename().empty()) {
    // Check whether the filename is allowed to be empty.
    uint16_t Tag = N.getTag();
    Assert(
        Tag == dwarf::DW_TAG_const_type || Tag == dwarf::DW_TAG_volatile_type ||
            Tag == dwarf::DW_TAG_pointer_type ||
            Tag == dwarf::DW_TAG_ptr_to_member_type ||
            Tag == dwarf::DW_TAG_reference_type ||
            Tag == dwarf::DW_TAG_rvalue_reference_type ||
            Tag == dwarf::DW_TAG_restrict_type ||
            Tag == dwarf::DW_TAG_array_type ||
            Tag == dwarf::DW_TAG_enumeration_type ||
            Tag == dwarf::DW_TAG_subroutine_type ||
            Tag == dwarf::DW_TAG_inheritance || Tag == dwarf::DW_TAG_friend ||
            Tag == dwarf::DW_TAG_structure_type ||
            Tag == dwarf::DW_TAG_member || Tag == dwarf::DW_TAG_typedef,
        "derived/composite type requires a filename", &N, N.getFile());
  }
}

void Verifier::visitDIDerivedType(const DIDerivedType &N) {
  // Common derived type checks.
  visitDIDerivedTypeBase(N);

  Assert(N.getTag() == dwarf::DW_TAG_typedef ||
             N.getTag() == dwarf::DW_TAG_pointer_type ||
             N.getTag() == dwarf::DW_TAG_ptr_to_member_type ||
             N.getTag() == dwarf::DW_TAG_reference_type ||
             N.getTag() == dwarf::DW_TAG_rvalue_reference_type ||
             N.getTag() == dwarf::DW_TAG_const_type ||
             N.getTag() == dwarf::DW_TAG_volatile_type ||
             N.getTag() == dwarf::DW_TAG_restrict_type ||
             N.getTag() == dwarf::DW_TAG_member ||
             N.getTag() == dwarf::DW_TAG_inheritance ||
             N.getTag() == dwarf::DW_TAG_friend,
         "invalid tag", &N);
  if (N.getTag() == dwarf::DW_TAG_ptr_to_member_type) {
    Assert(isTypeRef(N, N.getExtraData()), "invalid pointer to member type", &N,
           N.getExtraData());
  }
}

static bool hasConflictingReferenceFlags(unsigned Flags) {
  return (Flags & DINode::FlagLValueReference) &&
         (Flags & DINode::FlagRValueReference);
}

void Verifier::visitTemplateParams(const MDNode &N, const Metadata &RawParams) {
  auto *Params = dyn_cast<MDTuple>(&RawParams);
  Assert(Params, "invalid template params", &N, &RawParams);
  for (Metadata *Op : Params->operands()) {
    Assert(Op && isa<DITemplateParameter>(Op), "invalid template parameter", &N,
           Params, Op);
  }
}

void Verifier::visitDICompositeType(const DICompositeType &N) {
  // Common derived type checks.
  visitDIDerivedTypeBase(N);

  Assert(N.getTag() == dwarf::DW_TAG_array_type ||
             N.getTag() == dwarf::DW_TAG_structure_type ||
             N.getTag() == dwarf::DW_TAG_union_type ||
             N.getTag() == dwarf::DW_TAG_enumeration_type ||
             N.getTag() == dwarf::DW_TAG_subroutine_type ||
             N.getTag() == dwarf::DW_TAG_class_type,
         "invalid tag", &N);

  Assert(!N.getRawElements() || isa<MDTuple>(N.getRawElements()),
         "invalid composite elements", &N, N.getRawElements());
  Assert(isTypeRef(N, N.getRawVTableHolder()), "invalid vtable holder", &N,
         N.getRawVTableHolder());
  Assert(!N.getRawElements() || isa<MDTuple>(N.getRawElements()),
         "invalid composite elements", &N, N.getRawElements());
  Assert(!hasConflictingReferenceFlags(N.getFlags()), "invalid reference flags",
         &N);
  if (auto *Params = N.getRawTemplateParams())
    visitTemplateParams(N, *Params);
}

void Verifier::visitDISubroutineType(const DISubroutineType &N) {
  Assert(N.getTag() == dwarf::DW_TAG_subroutine_type, "invalid tag", &N);
  if (auto *Types = N.getRawTypeArray()) {
    Assert(isa<MDTuple>(Types), "invalid composite elements", &N, Types);
    for (Metadata *Ty : N.getTypeArray()->operands()) {
      Assert(isTypeRef(N, Ty), "invalid subroutine type ref", &N, Types, Ty);
    }
  }
  Assert(!hasConflictingReferenceFlags(N.getFlags()), "invalid reference flags",
         &N);
}

void Verifier::visitDIFile(const DIFile &N) {
  Assert(N.getTag() == dwarf::DW_TAG_file_type, "invalid tag", &N);
}

void Verifier::visitDICompileUnit(const DICompileUnit &N) {
  Assert(N.getTag() == dwarf::DW_TAG_compile_unit, "invalid tag", &N);

  // Don't bother verifying the compilation directory or producer string
  // as those could be empty.
  Assert(N.getRawFile() && isa<DIFile>(N.getRawFile()), "invalid file", &N,
         N.getRawFile());
  Assert(!N.getFile()->getFilename().empty(), "invalid filename", &N,
         N.getFile());

  if (auto *Array = N.getRawEnumTypes()) {
    Assert(isa<MDTuple>(Array), "invalid enum list", &N, Array);
    for (Metadata *Op : N.getEnumTypes()->operands()) {
      auto *Enum = dyn_cast_or_null<DICompositeType>(Op);
      Assert(Enum && Enum->getTag() == dwarf::DW_TAG_enumeration_type,
             "invalid enum type", &N, N.getEnumTypes(), Op);
    }
  }
  if (auto *Array = N.getRawRetainedTypes()) {
    Assert(isa<MDTuple>(Array), "invalid retained type list", &N, Array);
    for (Metadata *Op : N.getRetainedTypes()->operands()) {
      Assert(Op && isa<DIType>(Op), "invalid retained type", &N, Op);
    }
  }
  if (auto *Array = N.getRawSubprograms()) {
    Assert(isa<MDTuple>(Array), "invalid subprogram list", &N, Array);
    for (Metadata *Op : N.getSubprograms()->operands()) {
      Assert(Op && isa<DISubprogram>(Op), "invalid subprogram ref", &N, Op);
    }
  }
  if (auto *Array = N.getRawGlobalVariables()) {
    Assert(isa<MDTuple>(Array), "invalid global variable list", &N, Array);
    for (Metadata *Op : N.getGlobalVariables()->operands()) {
      Assert(Op && isa<DIGlobalVariable>(Op), "invalid global variable ref", &N,
             Op);
    }
  }
  if (auto *Array = N.getRawImportedEntities()) {
    Assert(isa<MDTuple>(Array), "invalid imported entity list", &N, Array);
    for (Metadata *Op : N.getImportedEntities()->operands()) {
      Assert(Op && isa<DIImportedEntity>(Op), "invalid imported entity ref", &N,
             Op);
    }
  }
}

void Verifier::visitDISubprogram(const DISubprogram &N) {
  Assert(N.getTag() == dwarf::DW_TAG_subprogram, "invalid tag", &N);
  Assert(isScopeRef(N, N.getRawScope()), "invalid scope", &N, N.getRawScope());
  if (auto *T = N.getRawType())
    Assert(isa<DISubroutineType>(T), "invalid subroutine type", &N, T);
  Assert(isTypeRef(N, N.getRawContainingType()), "invalid containing type", &N,
         N.getRawContainingType());
  if (auto *RawF = N.getRawFunction()) {
    auto *FMD = dyn_cast<ConstantAsMetadata>(RawF);
    auto *F = FMD ? FMD->getValue() : nullptr;
    auto *FT = F ? dyn_cast<PointerType>(F->getType()) : nullptr;
    Assert(F && FT && isa<FunctionType>(FT->getElementType()),
           "invalid function", &N, F, FT);
  }
  if (auto *Params = N.getRawTemplateParams())
    visitTemplateParams(N, *Params);
  if (auto *S = N.getRawDeclaration()) {
    Assert(isa<DISubprogram>(S) && !cast<DISubprogram>(S)->isDefinition(),
           "invalid subprogram declaration", &N, S);
  }
  if (auto *RawVars = N.getRawVariables()) {
    auto *Vars = dyn_cast<MDTuple>(RawVars);
    Assert(Vars, "invalid variable list", &N, RawVars);
    for (Metadata *Op : Vars->operands()) {
      Assert(Op && isa<DILocalVariable>(Op), "invalid local variable", &N, Vars,
             Op);
    }
  }
  Assert(!hasConflictingReferenceFlags(N.getFlags()), "invalid reference flags",
         &N);

  auto *F = N.getFunction();
  if (!F)
    return;

  // Check that all !dbg attachments lead to back to N (or, at least, another
  // subprogram that describes the same function).
  //
  // FIXME: Check this incrementally while visiting !dbg attachments.
  // FIXME: Only check when N is the canonical subprogram for F.
  SmallPtrSet<const MDNode *, 32> Seen;
  for (auto &BB : *F)
    for (auto &I : BB) {
      // Be careful about using DILocation here since we might be dealing with
      // broken code (this is the Verifier after all).
      DILocation *DL =
          dyn_cast_or_null<DILocation>(I.getDebugLoc().getAsMDNode());
      if (!DL)
        continue;
      if (!Seen.insert(DL).second)
        continue;

      DILocalScope *Scope = DL->getInlinedAtScope();
      if (Scope && !Seen.insert(Scope).second)
        continue;

      DISubprogram *SP = Scope ? Scope->getSubprogram() : nullptr;
      if (SP && !Seen.insert(SP).second)
        continue;

      // FIXME: Once N is canonical, check "SP == &N".
      Assert(SP->describes(F),
             "!dbg attachment points at wrong subprogram for function", &N, F,
             &I, DL, Scope, SP);
    }
}

void Verifier::visitDILexicalBlockBase(const DILexicalBlockBase &N) {
  Assert(N.getTag() == dwarf::DW_TAG_lexical_block, "invalid tag", &N);
  Assert(N.getRawScope() && isa<DILocalScope>(N.getRawScope()),
         "invalid local scope", &N, N.getRawScope());
}

void Verifier::visitDILexicalBlock(const DILexicalBlock &N) {
  visitDILexicalBlockBase(N);

  Assert(N.getLine() || !N.getColumn(),
         "cannot have column info without line info", &N);
}

void Verifier::visitDILexicalBlockFile(const DILexicalBlockFile &N) {
  visitDILexicalBlockBase(N);
}

void Verifier::visitDINamespace(const DINamespace &N) {
  Assert(N.getTag() == dwarf::DW_TAG_namespace, "invalid tag", &N);
  if (auto *S = N.getRawScope())
    Assert(isa<DIScope>(S), "invalid scope ref", &N, S);
}

void Verifier::visitDIModule(const DIModule &N) {
  Assert(N.getTag() == dwarf::DW_TAG_module, "invalid tag", &N);
  Assert(!N.getName().empty(), "anonymous module", &N);
}

void Verifier::visitDITemplateParameter(const DITemplateParameter &N) {
  Assert(isTypeRef(N, N.getType()), "invalid type ref", &N, N.getType());
}

void Verifier::visitDITemplateTypeParameter(const DITemplateTypeParameter &N) {
  visitDITemplateParameter(N);

  Assert(N.getTag() == dwarf::DW_TAG_template_type_parameter, "invalid tag",
         &N);
}

void Verifier::visitDITemplateValueParameter(
    const DITemplateValueParameter &N) {
  visitDITemplateParameter(N);

  Assert(N.getTag() == dwarf::DW_TAG_template_value_parameter ||
             N.getTag() == dwarf::DW_TAG_GNU_template_template_param ||
             N.getTag() == dwarf::DW_TAG_GNU_template_parameter_pack,
         "invalid tag", &N);
}

void Verifier::visitDIVariable(const DIVariable &N) {
  if (auto *S = N.getRawScope())
    Assert(isa<DIScope>(S), "invalid scope", &N, S);
  Assert(isTypeRef(N, N.getRawType()), "invalid type ref", &N, N.getRawType());
  if (auto *F = N.getRawFile())
    Assert(isa<DIFile>(F), "invalid file", &N, F);
}

void Verifier::visitDIGlobalVariable(const DIGlobalVariable &N) {
  // Checks common to all variables.
  visitDIVariable(N);

  Assert(N.getTag() == dwarf::DW_TAG_variable, "invalid tag", &N);
  Assert(!N.getName().empty(), "missing global variable name", &N);
  if (auto *V = N.getRawVariable()) {
    Assert(isa<ConstantAsMetadata>(V) &&
               !isa<Function>(cast<ConstantAsMetadata>(V)->getValue()),
           "invalid global varaible ref", &N, V);
  }
  if (auto *Member = N.getRawStaticDataMemberDeclaration()) {
    Assert(isa<DIDerivedType>(Member), "invalid static data member declaration",
           &N, Member);
  }
}

void Verifier::visitDILocalVariable(const DILocalVariable &N) {
  // Checks common to all variables.
  visitDIVariable(N);

  Assert(N.getTag() == dwarf::DW_TAG_auto_variable ||
             N.getTag() == dwarf::DW_TAG_arg_variable,
         "invalid tag", &N);
  Assert(N.getRawScope() && isa<DILocalScope>(N.getRawScope()),
         "local variable requires a valid scope", &N, N.getRawScope());
}

void Verifier::visitDIExpression(const DIExpression &N) {
  Assert(N.isValid(), "invalid expression", &N);
}

void Verifier::visitDIObjCProperty(const DIObjCProperty &N) {
  Assert(N.getTag() == dwarf::DW_TAG_APPLE_property, "invalid tag", &N);
  if (auto *T = N.getRawType())
    Assert(isTypeRef(N, T), "invalid type ref", &N, T);
  if (auto *F = N.getRawFile())
    Assert(isa<DIFile>(F), "invalid file", &N, F);
}

void Verifier::visitDIImportedEntity(const DIImportedEntity &N) {
  Assert(N.getTag() == dwarf::DW_TAG_imported_module ||
             N.getTag() == dwarf::DW_TAG_imported_declaration,
         "invalid tag", &N);
  if (auto *S = N.getRawScope())
    Assert(isa<DIScope>(S), "invalid scope for imported entity", &N, S);
  Assert(isDIRef(N, N.getEntity()), "invalid imported entity", &N,
         N.getEntity());
}

void Verifier::visitComdat(const Comdat &C) {
  // The Module is invalid if the GlobalValue has private linkage.  Entities
  // with private linkage don't have entries in the symbol table.
  if (const GlobalValue *GV = M->getNamedValue(C.getName()))
    Assert(!GV->hasPrivateLinkage(), "comdat global value has private linkage",
           GV);
}

void Verifier::visitModuleIdents(const Module &M) {
  const NamedMDNode *Idents = M.getNamedMetadata("llvm.ident");
  if (!Idents) 
    return;
  
  // llvm.ident takes a list of metadata entry. Each entry has only one string.
  // Scan each llvm.ident entry and make sure that this requirement is met.
  for (unsigned i = 0, e = Idents->getNumOperands(); i != e; ++i) {
    const MDNode *N = Idents->getOperand(i);
    Assert(N->getNumOperands() == 1,
           "incorrect number of operands in llvm.ident metadata", N);
    Assert(dyn_cast_or_null<MDString>(N->getOperand(0)),
           ("invalid value for llvm.ident metadata entry operand"
            "(the operand should be a string)"),
           N->getOperand(0));
  } 
}

void Verifier::visitModuleFlags(const Module &M) {
  const NamedMDNode *Flags = M.getModuleFlagsMetadata();
  if (!Flags) return;

  // Scan each flag, and track the flags and requirements.
  DenseMap<const MDString*, const MDNode*> SeenIDs;
  SmallVector<const MDNode*, 16> Requirements;
  for (unsigned I = 0, E = Flags->getNumOperands(); I != E; ++I) {
    visitModuleFlag(Flags->getOperand(I), SeenIDs, Requirements);
  }

  // Validate that the requirements in the module are valid.
  for (unsigned I = 0, E = Requirements.size(); I != E; ++I) {
    const MDNode *Requirement = Requirements[I];
    const MDString *Flag = cast<MDString>(Requirement->getOperand(0));
    const Metadata *ReqValue = Requirement->getOperand(1);

    const MDNode *Op = SeenIDs.lookup(Flag);
    if (!Op) {
      CheckFailed("invalid requirement on flag, flag is not present in module",
                  Flag);
      continue;
    }

    if (Op->getOperand(2) != ReqValue) {
      CheckFailed(("invalid requirement on flag, "
                   "flag does not have the required value"),
                  Flag);
      continue;
    }
  }
}

void
Verifier::visitModuleFlag(const MDNode *Op,
                          DenseMap<const MDString *, const MDNode *> &SeenIDs,
                          SmallVectorImpl<const MDNode *> &Requirements) {
  // Each module flag should have three arguments, the merge behavior (a
  // constant int), the flag ID (an MDString), and the value.
  Assert(Op->getNumOperands() == 3,
         "incorrect number of operands in module flag", Op);
  Module::ModFlagBehavior MFB;
  if (!Module::isValidModFlagBehavior(Op->getOperand(0), MFB)) {
    Assert(
        mdconst::dyn_extract_or_null<ConstantInt>(Op->getOperand(0)),
        "invalid behavior operand in module flag (expected constant integer)",
        Op->getOperand(0));
    Assert(false,
           "invalid behavior operand in module flag (unexpected constant)",
           Op->getOperand(0));
  }
  MDString *ID = dyn_cast_or_null<MDString>(Op->getOperand(1));
  Assert(ID, "invalid ID operand in module flag (expected metadata string)",
         Op->getOperand(1));

  // Sanity check the values for behaviors with additional requirements.
  switch (MFB) {
  case Module::Error:
  case Module::Warning:
  case Module::Override:
    // These behavior types accept any value.
    break;

  case Module::Require: {
    // The value should itself be an MDNode with two operands, a flag ID (an
    // MDString), and a value.
    MDNode *Value = dyn_cast<MDNode>(Op->getOperand(2));
    Assert(Value && Value->getNumOperands() == 2,
           "invalid value for 'require' module flag (expected metadata pair)",
           Op->getOperand(2));
    Assert(isa<MDString>(Value->getOperand(0)),
           ("invalid value for 'require' module flag "
            "(first value operand should be a string)"),
           Value->getOperand(0));

    // Append it to the list of requirements, to check once all module flags are
    // scanned.
    Requirements.push_back(Value);
    break;
  }

  case Module::Append:
  case Module::AppendUnique: {
    // These behavior types require the operand be an MDNode.
    Assert(isa<MDNode>(Op->getOperand(2)),
           "invalid value for 'append'-type module flag "
           "(expected a metadata node)",
           Op->getOperand(2));
    break;
  }
  }

  // Unless this is a "requires" flag, check the ID is unique.
  if (MFB != Module::Require) {
    bool Inserted = SeenIDs.insert(std::make_pair(ID, Op)).second;
    Assert(Inserted,
           "module flag identifiers must be unique (or of 'require' type)", ID);
  }
}

void Verifier::VerifyAttributeTypes(AttributeSet Attrs, unsigned Idx,
                                    bool isFunction, const Value *V) {
  unsigned Slot = ~0U;
  for (unsigned I = 0, E = Attrs.getNumSlots(); I != E; ++I)
    if (Attrs.getSlotIndex(I) == Idx) {
      Slot = I;
      break;
    }

  assert(Slot != ~0U && "Attribute set inconsistency!");

  for (AttributeSet::iterator I = Attrs.begin(Slot), E = Attrs.end(Slot);
         I != E; ++I) {
    if (I->isStringAttribute())
      continue;

    if (I->getKindAsEnum() == Attribute::NoReturn ||
        I->getKindAsEnum() == Attribute::NoUnwind ||
        I->getKindAsEnum() == Attribute::NoInline ||
        I->getKindAsEnum() == Attribute::AlwaysInline ||
        I->getKindAsEnum() == Attribute::OptimizeForSize ||
        I->getKindAsEnum() == Attribute::StackProtect ||
        I->getKindAsEnum() == Attribute::StackProtectReq ||
        I->getKindAsEnum() == Attribute::StackProtectStrong ||
        I->getKindAsEnum() == Attribute::SafeStack ||
        I->getKindAsEnum() == Attribute::NoRedZone ||
        I->getKindAsEnum() == Attribute::NoImplicitFloat ||
        I->getKindAsEnum() == Attribute::Naked ||
        I->getKindAsEnum() == Attribute::InlineHint ||
        I->getKindAsEnum() == Attribute::StackAlignment ||
        I->getKindAsEnum() == Attribute::UWTable ||
        I->getKindAsEnum() == Attribute::NonLazyBind ||
        I->getKindAsEnum() == Attribute::ReturnsTwice ||
        I->getKindAsEnum() == Attribute::SanitizeAddress ||
        I->getKindAsEnum() == Attribute::SanitizeThread ||
        I->getKindAsEnum() == Attribute::SanitizeMemory ||
        I->getKindAsEnum() == Attribute::MinSize ||
        I->getKindAsEnum() == Attribute::NoDuplicate ||
        I->getKindAsEnum() == Attribute::Builtin ||
        I->getKindAsEnum() == Attribute::NoBuiltin ||
        I->getKindAsEnum() == Attribute::Cold ||
        I->getKindAsEnum() == Attribute::OptimizeNone ||
        I->getKindAsEnum() == Attribute::JumpTable ||
        I->getKindAsEnum() == Attribute::Convergent) {
      if (!isFunction) {
        CheckFailed("Attribute '" + I->getAsString() +
                    "' only applies to functions!", V);
        return;
      }
    } else if (I->getKindAsEnum() == Attribute::ReadOnly ||
               I->getKindAsEnum() == Attribute::ReadNone) {
      if (Idx == 0) {
        CheckFailed("Attribute '" + I->getAsString() +
                    "' does not apply to function returns");
        return;
      }
    } else if (isFunction) {
      CheckFailed("Attribute '" + I->getAsString() +
                  "' does not apply to functions!", V);
      return;
    }
  }
}

// VerifyParameterAttrs - Check the given attributes for an argument or return
// value of the specified type.  The value V is printed in error messages.
void Verifier::VerifyParameterAttrs(AttributeSet Attrs, unsigned Idx, Type *Ty,
                                    bool isReturnValue, const Value *V) {
  if (!Attrs.hasAttributes(Idx))
    return;

  VerifyAttributeTypes(Attrs, Idx, false, V);

  if (isReturnValue)
    Assert(!Attrs.hasAttribute(Idx, Attribute::ByVal) &&
               !Attrs.hasAttribute(Idx, Attribute::Nest) &&
               !Attrs.hasAttribute(Idx, Attribute::StructRet) &&
               !Attrs.hasAttribute(Idx, Attribute::NoCapture) &&
               !Attrs.hasAttribute(Idx, Attribute::Returned) &&
               !Attrs.hasAttribute(Idx, Attribute::InAlloca),
           "Attributes 'byval', 'inalloca', 'nest', 'sret', 'nocapture', and "
           "'returned' do not apply to return values!",
           V);

  // Check for mutually incompatible attributes.  Only inreg is compatible with
  // sret.
  unsigned AttrCount = 0;
  AttrCount += Attrs.hasAttribute(Idx, Attribute::ByVal);
  AttrCount += Attrs.hasAttribute(Idx, Attribute::InAlloca);
  AttrCount += Attrs.hasAttribute(Idx, Attribute::StructRet) ||
               Attrs.hasAttribute(Idx, Attribute::InReg);
  AttrCount += Attrs.hasAttribute(Idx, Attribute::Nest);
  Assert(AttrCount <= 1, "Attributes 'byval', 'inalloca', 'inreg', 'nest', "
                         "and 'sret' are incompatible!",
         V);

  Assert(!(Attrs.hasAttribute(Idx, Attribute::InAlloca) &&
           Attrs.hasAttribute(Idx, Attribute::ReadOnly)),
         "Attributes "
         "'inalloca and readonly' are incompatible!",
         V);

  Assert(!(Attrs.hasAttribute(Idx, Attribute::StructRet) &&
           Attrs.hasAttribute(Idx, Attribute::Returned)),
         "Attributes "
         "'sret and returned' are incompatible!",
         V);

  Assert(!(Attrs.hasAttribute(Idx, Attribute::ZExt) &&
           Attrs.hasAttribute(Idx, Attribute::SExt)),
         "Attributes "
         "'zeroext and signext' are incompatible!",
         V);

  Assert(!(Attrs.hasAttribute(Idx, Attribute::ReadNone) &&
           Attrs.hasAttribute(Idx, Attribute::ReadOnly)),
         "Attributes "
         "'readnone and readonly' are incompatible!",
         V);

  Assert(!(Attrs.hasAttribute(Idx, Attribute::NoInline) &&
           Attrs.hasAttribute(Idx, Attribute::AlwaysInline)),
         "Attributes "
         "'noinline and alwaysinline' are incompatible!",
         V);

  Assert(!AttrBuilder(Attrs, Idx)
              .overlaps(AttributeFuncs::typeIncompatible(Ty)),
         "Wrong types for attribute: " +
         AttributeSet::get(*Context, Idx,
                        AttributeFuncs::typeIncompatible(Ty)).getAsString(Idx),
         V);

  if (PointerType *PTy = dyn_cast<PointerType>(Ty)) {
    SmallPtrSet<const Type*, 4> Visited;
    if (!PTy->getElementType()->isSized(&Visited)) {
      Assert(!Attrs.hasAttribute(Idx, Attribute::ByVal) &&
                 !Attrs.hasAttribute(Idx, Attribute::InAlloca),
             "Attributes 'byval' and 'inalloca' do not support unsized types!",
             V);
    }
  } else {
    Assert(!Attrs.hasAttribute(Idx, Attribute::ByVal),
           "Attribute 'byval' only applies to parameters with pointer type!",
           V);
  }
}

// VerifyFunctionAttrs - Check parameter attributes against a function type.
// The value V is printed in error messages.
void Verifier::VerifyFunctionAttrs(FunctionType *FT, AttributeSet Attrs,
                                   const Value *V) {
  if (Attrs.isEmpty())
    return;

  bool SawNest = false;
  bool SawReturned = false;
  bool SawSRet = false;

  for (unsigned i = 0, e = Attrs.getNumSlots(); i != e; ++i) {
    unsigned Idx = Attrs.getSlotIndex(i);

    Type *Ty;
    if (Idx == 0)
      Ty = FT->getReturnType();
    else if (Idx-1 < FT->getNumParams())
      Ty = FT->getParamType(Idx-1);
    else
      break;  // VarArgs attributes, verified elsewhere.

    VerifyParameterAttrs(Attrs, Idx, Ty, Idx == 0, V);

    if (Idx == 0)
      continue;

    if (Attrs.hasAttribute(Idx, Attribute::Nest)) {
      Assert(!SawNest, "More than one parameter has attribute nest!", V);
      SawNest = true;
    }

    if (Attrs.hasAttribute(Idx, Attribute::Returned)) {
      Assert(!SawReturned, "More than one parameter has attribute returned!",
             V);
      Assert(Ty->canLosslesslyBitCastTo(FT->getReturnType()),
             "Incompatible "
             "argument and return types for 'returned' attribute",
             V);
      SawReturned = true;
    }

    if (Attrs.hasAttribute(Idx, Attribute::StructRet)) {
      Assert(!SawSRet, "Cannot have multiple 'sret' parameters!", V);
      Assert(Idx == 1 || Idx == 2,
             "Attribute 'sret' is not on first or second parameter!", V);
      SawSRet = true;
    }

    if (Attrs.hasAttribute(Idx, Attribute::InAlloca)) {
      Assert(Idx == FT->getNumParams(), "inalloca isn't on the last parameter!",
             V);
    }
  }

  if (!Attrs.hasAttributes(AttributeSet::FunctionIndex))
    return;

  VerifyAttributeTypes(Attrs, AttributeSet::FunctionIndex, true, V);

  Assert(
      !(Attrs.hasAttribute(AttributeSet::FunctionIndex, Attribute::ReadNone) &&
        Attrs.hasAttribute(AttributeSet::FunctionIndex, Attribute::ReadOnly)),
      "Attributes 'readnone and readonly' are incompatible!", V);

  Assert(
      !(Attrs.hasAttribute(AttributeSet::FunctionIndex, Attribute::NoInline) &&
        Attrs.hasAttribute(AttributeSet::FunctionIndex,
                           Attribute::AlwaysInline)),
      "Attributes 'noinline and alwaysinline' are incompatible!", V);

  if (Attrs.hasAttribute(AttributeSet::FunctionIndex, 
                         Attribute::OptimizeNone)) {
    Assert(Attrs.hasAttribute(AttributeSet::FunctionIndex, Attribute::NoInline),
           "Attribute 'optnone' requires 'noinline'!", V);

    Assert(!Attrs.hasAttribute(AttributeSet::FunctionIndex,
                               Attribute::OptimizeForSize),
           "Attributes 'optsize and optnone' are incompatible!", V);

    Assert(!Attrs.hasAttribute(AttributeSet::FunctionIndex, Attribute::MinSize),
           "Attributes 'minsize and optnone' are incompatible!", V);
  }

  if (Attrs.hasAttribute(AttributeSet::FunctionIndex,
                         Attribute::JumpTable)) {
    const GlobalValue *GV = cast<GlobalValue>(V);
    Assert(GV->hasUnnamedAddr(),
           "Attribute 'jumptable' requires 'unnamed_addr'", V);
  }
}

void Verifier::VerifyFunctionMetadata(
    const SmallVector<std::pair<unsigned, MDNode *>, 4> MDs) {
  if (MDs.empty())
    return;

  for (unsigned i = 0; i < MDs.size(); i++) {
    if (MDs[i].first == LLVMContext::MD_prof) {
      MDNode *MD = MDs[i].second;
      Assert(MD->getNumOperands() == 2,
             "!prof annotations should have exactly 2 operands", MD);

      // Check first operand.
      Assert(MD->getOperand(0) != nullptr, "first operand should not be null",
             MD);
      Assert(isa<MDString>(MD->getOperand(0)),
             "expected string with name of the !prof annotation", MD);
      MDString *MDS = cast<MDString>(MD->getOperand(0));
      StringRef ProfName = MDS->getString();
      Assert(ProfName.equals("function_entry_count"),
             "first operand should be 'function_entry_count'", MD);

      // Check second operand.
      Assert(MD->getOperand(1) != nullptr, "second operand should not be null",
             MD);
      Assert(isa<ConstantAsMetadata>(MD->getOperand(1)),
             "expected integer argument to function_entry_count", MD);
    }
  }
}

void Verifier::VerifyConstantExprBitcastType(const ConstantExpr *CE) {
  if (CE->getOpcode() != Instruction::BitCast)
    return;

  Assert(CastInst::castIsValid(Instruction::BitCast, CE->getOperand(0),
                               CE->getType()),
         "Invalid bitcast", CE);
}

bool Verifier::VerifyAttributeCount(AttributeSet Attrs, unsigned Params) {
  if (Attrs.getNumSlots() == 0)
    return true;

  unsigned LastSlot = Attrs.getNumSlots() - 1;
  unsigned LastIndex = Attrs.getSlotIndex(LastSlot);
  if (LastIndex <= Params
      || (LastIndex == AttributeSet::FunctionIndex
          && (LastSlot == 0 || Attrs.getSlotIndex(LastSlot - 1) <= Params)))
    return true;

  return false;
}

/// \brief Verify that statepoint intrinsic is well formed.
void Verifier::VerifyStatepoint(ImmutableCallSite CS) {
  assert(CS.getCalledFunction() &&
         CS.getCalledFunction()->getIntrinsicID() ==
           Intrinsic::experimental_gc_statepoint);

  const Instruction &CI = *CS.getInstruction();

  Assert(!CS.doesNotAccessMemory() && !CS.onlyReadsMemory(),
         "gc.statepoint must read and write memory to preserve "
         "reordering restrictions required by safepoint semantics",
         &CI);

  const Value *IDV = CS.getArgument(0);
  Assert(isa<ConstantInt>(IDV), "gc.statepoint ID must be a constant integer",
         &CI);

  const Value *NumPatchBytesV = CS.getArgument(1);
  Assert(isa<ConstantInt>(NumPatchBytesV),
         "gc.statepoint number of patchable bytes must be a constant integer",
         &CI);
  const int64_t NumPatchBytes =
      cast<ConstantInt>(NumPatchBytesV)->getSExtValue();
  assert(isInt<32>(NumPatchBytes) && "NumPatchBytesV is an i32!");
  Assert(NumPatchBytes >= 0, "gc.statepoint number of patchable bytes must be "
                             "positive",
         &CI);

  const Value *Target = CS.getArgument(2);
  const PointerType *PT = dyn_cast<PointerType>(Target->getType());
  Assert(PT && PT->getElementType()->isFunctionTy(),
         "gc.statepoint callee must be of function pointer type", &CI, Target);
  FunctionType *TargetFuncType = cast<FunctionType>(PT->getElementType());

  if (NumPatchBytes)
    Assert(isa<ConstantPointerNull>(Target->stripPointerCasts()),
           "gc.statepoint must have null as call target if number of patchable "
           "bytes is non zero",
           &CI);

  const Value *NumCallArgsV = CS.getArgument(3);
  Assert(isa<ConstantInt>(NumCallArgsV),
         "gc.statepoint number of arguments to underlying call "
         "must be constant integer",
         &CI);
  const int NumCallArgs = cast<ConstantInt>(NumCallArgsV)->getZExtValue();
  Assert(NumCallArgs >= 0,
         "gc.statepoint number of arguments to underlying call "
         "must be positive",
         &CI);
  const int NumParams = (int)TargetFuncType->getNumParams();
  if (TargetFuncType->isVarArg()) {
    Assert(NumCallArgs >= NumParams,
           "gc.statepoint mismatch in number of vararg call args", &CI);

    // TODO: Remove this limitation
    Assert(TargetFuncType->getReturnType()->isVoidTy(),
           "gc.statepoint doesn't support wrapping non-void "
           "vararg functions yet",
           &CI);
  } else
    Assert(NumCallArgs == NumParams,
           "gc.statepoint mismatch in number of call args", &CI);

  const Value *FlagsV = CS.getArgument(4);
  Assert(isa<ConstantInt>(FlagsV),
         "gc.statepoint flags must be constant integer", &CI);
  const uint64_t Flags = cast<ConstantInt>(FlagsV)->getZExtValue();
  Assert((Flags & ~(uint64_t)StatepointFlags::MaskAll) == 0,
         "unknown flag used in gc.statepoint flags argument", &CI);

  // Verify that the types of the call parameter arguments match
  // the type of the wrapped callee.
  for (int i = 0; i < NumParams; i++) {
    Type *ParamType = TargetFuncType->getParamType(i);
    Type *ArgType = CS.getArgument(5 + i)->getType();
    Assert(ArgType == ParamType,
           "gc.statepoint call argument does not match wrapped "
           "function type",
           &CI);
  }

  const int EndCallArgsInx = 4 + NumCallArgs;

  const Value *NumTransitionArgsV = CS.getArgument(EndCallArgsInx+1);
  Assert(isa<ConstantInt>(NumTransitionArgsV),
         "gc.statepoint number of transition arguments "
         "must be constant integer",
         &CI);
  const int NumTransitionArgs =
      cast<ConstantInt>(NumTransitionArgsV)->getZExtValue();
  Assert(NumTransitionArgs >= 0,
         "gc.statepoint number of transition arguments must be positive", &CI);
  const int EndTransitionArgsInx = EndCallArgsInx + 1 + NumTransitionArgs;

  const Value *NumDeoptArgsV = CS.getArgument(EndTransitionArgsInx+1);
  Assert(isa<ConstantInt>(NumDeoptArgsV),
         "gc.statepoint number of deoptimization arguments "
         "must be constant integer",
         &CI);
  const int NumDeoptArgs = cast<ConstantInt>(NumDeoptArgsV)->getZExtValue();
  Assert(NumDeoptArgs >= 0, "gc.statepoint number of deoptimization arguments "
                            "must be positive",
         &CI);

  const int ExpectedNumArgs =
      7 + NumCallArgs + NumTransitionArgs + NumDeoptArgs;
  Assert(ExpectedNumArgs <= (int)CS.arg_size(),
         "gc.statepoint too few arguments according to length fields", &CI);

  // Check that the only uses of this gc.statepoint are gc.result or 
  // gc.relocate calls which are tied to this statepoint and thus part
  // of the same statepoint sequence
  for (const User *U : CI.users()) {
    const CallInst *Call = dyn_cast<const CallInst>(U);
    Assert(Call, "illegal use of statepoint token", &CI, U);
    if (!Call) continue;
    Assert(isGCRelocate(Call) || isGCResult(Call),
           "gc.result or gc.relocate are the only value uses"
           "of a gc.statepoint",
           &CI, U);
    if (isGCResult(Call)) {
      Assert(Call->getArgOperand(0) == &CI,
             "gc.result connected to wrong gc.statepoint", &CI, Call);
    } else if (isGCRelocate(Call)) {
      Assert(Call->getArgOperand(0) == &CI,
             "gc.relocate connected to wrong gc.statepoint", &CI, Call);
    }
  }

  // Note: It is legal for a single derived pointer to be listed multiple
  // times.  It's non-optimal, but it is legal.  It can also happen after
  // insertion if we strip a bitcast away.
  // Note: It is really tempting to check that each base is relocated and
  // that a derived pointer is never reused as a base pointer.  This turns
  // out to be problematic since optimizations run after safepoint insertion
  // can recognize equality properties that the insertion logic doesn't know
  // about.  See example statepoint.ll in the verifier subdirectory
}

void Verifier::verifyFrameRecoverIndices() {
  for (auto &Counts : FrameEscapeInfo) {
    Function *F = Counts.first;
    unsigned EscapedObjectCount = Counts.second.first;
    unsigned MaxRecoveredIndex = Counts.second.second;
    Assert(MaxRecoveredIndex <= EscapedObjectCount,
           "all indices passed to llvm.framerecover must be less than the "
           "number of arguments passed ot llvm.frameescape in the parent "
           "function",
           F);
  }
}

// visitFunction - Verify that a function is ok.
//
void Verifier::visitFunction(const Function &F) {
  // Check function arguments.
  FunctionType *FT = F.getFunctionType();
  unsigned NumArgs = F.arg_size();

  Assert(Context == &F.getContext(),
         "Function context does not match Module context!", &F);

  Assert(!F.hasCommonLinkage(), "Functions may not have common linkage", &F);
  Assert(FT->getNumParams() == NumArgs,
         "# formal arguments must match # of arguments for function type!", &F,
         FT);
  Assert(F.getReturnType()->isFirstClassType() ||
             F.getReturnType()->isVoidTy() || F.getReturnType()->isStructTy(),
         "Functions cannot return aggregate values!", &F);

  Assert(!F.hasStructRetAttr() || F.getReturnType()->isVoidTy(),
         "Invalid struct return type!", &F);

  AttributeSet Attrs = F.getAttributes();

  Assert(VerifyAttributeCount(Attrs, FT->getNumParams()),
         "Attribute after last parameter!", &F);

  // Check function attributes.
  VerifyFunctionAttrs(FT, Attrs, &F);

  // On function declarations/definitions, we do not support the builtin
  // attribute. We do not check this in VerifyFunctionAttrs since that is
  // checking for Attributes that can/can not ever be on functions.
  Assert(!Attrs.hasAttribute(AttributeSet::FunctionIndex, Attribute::Builtin),
         "Attribute 'builtin' can only be applied to a callsite.", &F);

  // Check that this function meets the restrictions on this calling convention.
  // Sometimes varargs is used for perfectly forwarding thunks, so some of these
  // restrictions can be lifted.
  switch (F.getCallingConv()) {
  default:
  case CallingConv::C:
    break;
  case CallingConv::Fast:
  case CallingConv::Cold:
  case CallingConv::Intel_OCL_BI:
  case CallingConv::PTX_Kernel:
  case CallingConv::PTX_Device:
    Assert(!F.isVarArg(), "Calling convention does not support varargs or "
                          "perfect forwarding!",
           &F);
    break;
  }

  bool isLLVMdotName = F.getName().size() >= 5 &&
                       F.getName().substr(0, 5) == "llvm.";

  // Check that the argument values match the function type for this function...
  unsigned i = 0;
  for (Function::const_arg_iterator I = F.arg_begin(), E = F.arg_end(); I != E;
       ++I, ++i) {
    Assert(I->getType() == FT->getParamType(i),
           "Argument value does not match function argument type!", I,
           FT->getParamType(i));
    Assert(I->getType()->isFirstClassType(),
           "Function arguments must have first-class types!", I);
    if (!isLLVMdotName)
      Assert(!I->getType()->isMetadataTy(),
             "Function takes metadata but isn't an intrinsic", I, &F);
  }

  // Get the function metadata attachments.
  SmallVector<std::pair<unsigned, MDNode *>, 4> MDs;
  F.getAllMetadata(MDs);
  assert(F.hasMetadata() != MDs.empty() && "Bit out-of-sync");
  VerifyFunctionMetadata(MDs);

  if (F.isMaterializable()) {
    // Function has a body somewhere we can't see.
    Assert(MDs.empty(), "unmaterialized function cannot have metadata", &F,
           MDs.empty() ? nullptr : MDs.front().second);
  } else if (F.isDeclaration()) {
    Assert(F.hasExternalLinkage() || F.hasExternalWeakLinkage(),
           "invalid linkage type for function declaration", &F);
    Assert(MDs.empty(), "function without a body cannot have metadata", &F,
           MDs.empty() ? nullptr : MDs.front().second);
    Assert(!F.hasPersonalityFn(),
           "Function declaration shouldn't have a personality routine", &F);
  } else {
    // Verify that this function (which has a body) is not named "llvm.*".  It
    // is not legal to define intrinsics.
    Assert(!isLLVMdotName, "llvm intrinsics cannot be defined!", &F);

    // Check the entry node
    const BasicBlock *Entry = &F.getEntryBlock();
    Assert(pred_empty(Entry),
           "Entry block to function must not have predecessors!", Entry);

    // The address of the entry block cannot be taken, unless it is dead.
    if (Entry->hasAddressTaken()) {
      Assert(!BlockAddress::lookup(Entry)->isConstantUsed(),
             "blockaddress may not be used with the entry block!", Entry);
    }

    // Visit metadata attachments.
    for (const auto &I : MDs)
      visitMDNode(*I.second);
  }

  // If this function is actually an intrinsic, verify that it is only used in
  // direct call/invokes, never having its "address taken".
  if (F.getIntrinsicID()) {
    const User *U;
    if (F.hasAddressTaken(&U))
      Assert(0, "Invalid user of intrinsic instruction!", U);
  }

  Assert(!F.hasDLLImportStorageClass() ||
             (F.isDeclaration() && F.hasExternalLinkage()) ||
             F.hasAvailableExternallyLinkage(),
         "Function is marked as dllimport, but not external.", &F);
}

// verifyBasicBlock - Verify that a basic block is well formed...
//
void Verifier::visitBasicBlock(BasicBlock &BB) {
  InstsInThisBlock.clear();

  // Ensure that basic blocks have terminators!
  Assert(BB.getTerminator(), "Basic Block does not have terminator!", &BB);

  // Check constraints that this basic block imposes on all of the PHI nodes in
  // it.
  if (isa<PHINode>(BB.front())) {
    SmallVector<BasicBlock*, 8> Preds(pred_begin(&BB), pred_end(&BB));
    SmallVector<std::pair<BasicBlock*, Value*>, 8> Values;
    std::sort(Preds.begin(), Preds.end());
    PHINode *PN;
    for (BasicBlock::iterator I = BB.begin(); (PN = dyn_cast<PHINode>(I));++I) {
      // Ensure that PHI nodes have at least one entry!
      Assert(PN->getNumIncomingValues() != 0,
             "PHI nodes must have at least one entry.  If the block is dead, "
             "the PHI should be removed!",
             PN);
      Assert(PN->getNumIncomingValues() == Preds.size(),
             "PHINode should have one entry for each predecessor of its "
             "parent basic block!",
             PN);

      // Get and sort all incoming values in the PHI node...
      Values.clear();
      Values.reserve(PN->getNumIncomingValues());
      for (unsigned i = 0, e = PN->getNumIncomingValues(); i != e; ++i)
        Values.push_back(std::make_pair(PN->getIncomingBlock(i),
                                        PN->getIncomingValue(i)));
      std::sort(Values.begin(), Values.end());

      for (unsigned i = 0, e = Values.size(); i != e; ++i) {
        // Check to make sure that if there is more than one entry for a
        // particular basic block in this PHI node, that the incoming values are
        // all identical.
        //
        Assert(i == 0 || Values[i].first != Values[i - 1].first ||
                   Values[i].second == Values[i - 1].second,
               "PHI node has multiple entries for the same basic block with "
               "different incoming values!",
               PN, Values[i].first, Values[i].second, Values[i - 1].second);

        // Check to make sure that the predecessors and PHI node entries are
        // matched up.
        Assert(Values[i].first == Preds[i],
               "PHI node entries do not match predecessors!", PN,
               Values[i].first, Preds[i]);
      }
    }
  }

  // Check that all instructions have their parent pointers set up correctly.
  for (auto &I : BB)
  {
    Assert(I.getParent() == &BB, "Instruction has bogus parent pointer!");
  }
}

void Verifier::visitTerminatorInst(TerminatorInst &I) {
  // Ensure that terminators only exist at the end of the basic block.
  Assert(&I == I.getParent()->getTerminator(),
         "Terminator found in the middle of a basic block!", I.getParent());
  visitInstruction(I);
}

void Verifier::visitBranchInst(BranchInst &BI) {
  if (BI.isConditional()) {
    Assert(BI.getCondition()->getType()->isIntegerTy(1),
           "Branch condition is not 'i1' type!", &BI, BI.getCondition());
  }
  visitTerminatorInst(BI);
}

void Verifier::visitReturnInst(ReturnInst &RI) {
  Function *F = RI.getParent()->getParent();
  unsigned N = RI.getNumOperands();
  if (F->getReturnType()->isVoidTy())
    Assert(N == 0,
           "Found return instr that returns non-void in Function of void "
           "return type!",
           &RI, F->getReturnType());
  else
    Assert(N == 1 && F->getReturnType() == RI.getOperand(0)->getType(),
           "Function return type does not match operand "
           "type of return inst!",
           &RI, F->getReturnType());

  // Check to make sure that the return value has necessary properties for
  // terminators...
  visitTerminatorInst(RI);
}

void Verifier::visitSwitchInst(SwitchInst &SI) {
  // Check to make sure that all of the constants in the switch instruction
  // have the same type as the switched-on value.
  Type *SwitchTy = SI.getCondition()->getType();
  SmallPtrSet<ConstantInt*, 32> Constants;
  for (SwitchInst::CaseIt i = SI.case_begin(), e = SI.case_end(); i != e; ++i) {
    Assert(i.getCaseValue()->getType() == SwitchTy,
           "Switch constants must all be same type as switch value!", &SI);
    Assert(Constants.insert(i.getCaseValue()).second,
           "Duplicate integer as switch case", &SI, i.getCaseValue());
  }

  visitTerminatorInst(SI);
}

void Verifier::visitIndirectBrInst(IndirectBrInst &BI) {
  Assert(BI.getAddress()->getType()->isPointerTy(),
         "Indirectbr operand must have pointer type!", &BI);
  for (unsigned i = 0, e = BI.getNumDestinations(); i != e; ++i)
    Assert(BI.getDestination(i)->getType()->isLabelTy(),
           "Indirectbr destinations must all have pointer type!", &BI);

  visitTerminatorInst(BI);
}

void Verifier::visitSelectInst(SelectInst &SI) {
  Assert(!SelectInst::areInvalidOperands(SI.getOperand(0), SI.getOperand(1),
                                         SI.getOperand(2)),
         "Invalid operands for select instruction!", &SI);

  Assert(SI.getTrueValue()->getType() == SI.getType(),
         "Select values must have same type as select instruction!", &SI);
  visitInstruction(SI);
}

/// visitUserOp1 - User defined operators shouldn't live beyond the lifetime of
/// a pass, if any exist, it's an error.
///
void Verifier::visitUserOp1(Instruction &I) {
  Assert(0, "User-defined operators should not live outside of a pass!", &I);
}

void Verifier::visitTruncInst(TruncInst &I) {
  // Get the source and destination types
  Type *SrcTy = I.getOperand(0)->getType();
  Type *DestTy = I.getType();

  // Get the size of the types in bits, we'll need this later
  unsigned SrcBitSize = SrcTy->getScalarSizeInBits();
  unsigned DestBitSize = DestTy->getScalarSizeInBits();

  Assert(SrcTy->isIntOrIntVectorTy(), "Trunc only operates on integer", &I);
  Assert(DestTy->isIntOrIntVectorTy(), "Trunc only produces integer", &I);
  Assert(SrcTy->isVectorTy() == DestTy->isVectorTy(),
         "trunc source and destination must both be a vector or neither", &I);
  Assert(SrcBitSize > DestBitSize, "DestTy too big for Trunc", &I);

  visitInstruction(I);
}

void Verifier::visitZExtInst(ZExtInst &I) {
  // Get the source and destination types
  Type *SrcTy = I.getOperand(0)->getType();
  Type *DestTy = I.getType();

  // Get the size of the types in bits, we'll need this later
  Assert(SrcTy->isIntOrIntVectorTy(), "ZExt only operates on integer", &I);
  Assert(DestTy->isIntOrIntVectorTy(), "ZExt only produces an integer", &I);
  Assert(SrcTy->isVectorTy() == DestTy->isVectorTy(),
         "zext source and destination must both be a vector or neither", &I);
  unsigned SrcBitSize = SrcTy->getScalarSizeInBits();
  unsigned DestBitSize = DestTy->getScalarSizeInBits();

  Assert(SrcBitSize < DestBitSize, "Type too small for ZExt", &I);

  visitInstruction(I);
}

void Verifier::visitSExtInst(SExtInst &I) {
  // Get the source and destination types
  Type *SrcTy = I.getOperand(0)->getType();
  Type *DestTy = I.getType();

  // Get the size of the types in bits, we'll need this later
  unsigned SrcBitSize = SrcTy->getScalarSizeInBits();
  unsigned DestBitSize = DestTy->getScalarSizeInBits();

  Assert(SrcTy->isIntOrIntVectorTy(), "SExt only operates on integer", &I);
  Assert(DestTy->isIntOrIntVectorTy(), "SExt only produces an integer", &I);
  Assert(SrcTy->isVectorTy() == DestTy->isVectorTy(),
         "sext source and destination must both be a vector or neither", &I);
  Assert(SrcBitSize < DestBitSize, "Type too small for SExt", &I);

  visitInstruction(I);
}

void Verifier::visitFPTruncInst(FPTruncInst &I) {
  // Get the source and destination types
  Type *SrcTy = I.getOperand(0)->getType();
  Type *DestTy = I.getType();
  // Get the size of the types in bits, we'll need this later
  unsigned SrcBitSize = SrcTy->getScalarSizeInBits();
  unsigned DestBitSize = DestTy->getScalarSizeInBits();

  Assert(SrcTy->isFPOrFPVectorTy(), "FPTrunc only operates on FP", &I);
  Assert(DestTy->isFPOrFPVectorTy(), "FPTrunc only produces an FP", &I);
  Assert(SrcTy->isVectorTy() == DestTy->isVectorTy(),
         "fptrunc source and destination must both be a vector or neither", &I);
  Assert(SrcBitSize > DestBitSize, "DestTy too big for FPTrunc", &I);

  visitInstruction(I);
}

void Verifier::visitFPExtInst(FPExtInst &I) {
  // Get the source and destination types
  Type *SrcTy = I.getOperand(0)->getType();
  Type *DestTy = I.getType();

  // Get the size of the types in bits, we'll need this later
  unsigned SrcBitSize = SrcTy->getScalarSizeInBits();
  unsigned DestBitSize = DestTy->getScalarSizeInBits();

  Assert(SrcTy->isFPOrFPVectorTy(), "FPExt only operates on FP", &I);
  Assert(DestTy->isFPOrFPVectorTy(), "FPExt only produces an FP", &I);
  Assert(SrcTy->isVectorTy() == DestTy->isVectorTy(),
         "fpext source and destination must both be a vector or neither", &I);
  Assert(SrcBitSize < DestBitSize, "DestTy too small for FPExt", &I);

  visitInstruction(I);
}

void Verifier::visitUIToFPInst(UIToFPInst &I) {
  // Get the source and destination types
  Type *SrcTy = I.getOperand(0)->getType();
  Type *DestTy = I.getType();

  bool SrcVec = SrcTy->isVectorTy();
  bool DstVec = DestTy->isVectorTy();

  Assert(SrcVec == DstVec,
         "UIToFP source and dest must both be vector or scalar", &I);
  Assert(SrcTy->isIntOrIntVectorTy(),
         "UIToFP source must be integer or integer vector", &I);
  Assert(DestTy->isFPOrFPVectorTy(), "UIToFP result must be FP or FP vector",
         &I);

  if (SrcVec && DstVec)
    Assert(cast<VectorType>(SrcTy)->getNumElements() ==
               cast<VectorType>(DestTy)->getNumElements(),
           "UIToFP source and dest vector length mismatch", &I);

  visitInstruction(I);
}

void Verifier::visitSIToFPInst(SIToFPInst &I) {
  // Get the source and destination types
  Type *SrcTy = I.getOperand(0)->getType();
  Type *DestTy = I.getType();

  bool SrcVec = SrcTy->isVectorTy();
  bool DstVec = DestTy->isVectorTy();

  Assert(SrcVec == DstVec,
         "SIToFP source and dest must both be vector or scalar", &I);
  Assert(SrcTy->isIntOrIntVectorTy(),
         "SIToFP source must be integer or integer vector", &I);
  Assert(DestTy->isFPOrFPVectorTy(), "SIToFP result must be FP or FP vector",
         &I);

  if (SrcVec && DstVec)
    Assert(cast<VectorType>(SrcTy)->getNumElements() ==
               cast<VectorType>(DestTy)->getNumElements(),
           "SIToFP source and dest vector length mismatch", &I);

  visitInstruction(I);
}

void Verifier::visitFPToUIInst(FPToUIInst &I) {
  // Get the source and destination types
  Type *SrcTy = I.getOperand(0)->getType();
  Type *DestTy = I.getType();

  bool SrcVec = SrcTy->isVectorTy();
  bool DstVec = DestTy->isVectorTy();

  Assert(SrcVec == DstVec,
         "FPToUI source and dest must both be vector or scalar", &I);
  Assert(SrcTy->isFPOrFPVectorTy(), "FPToUI source must be FP or FP vector",
         &I);
  Assert(DestTy->isIntOrIntVectorTy(),
         "FPToUI result must be integer or integer vector", &I);

  if (SrcVec && DstVec)
    Assert(cast<VectorType>(SrcTy)->getNumElements() ==
               cast<VectorType>(DestTy)->getNumElements(),
           "FPToUI source and dest vector length mismatch", &I);

  visitInstruction(I);
}

void Verifier::visitFPToSIInst(FPToSIInst &I) {
  // Get the source and destination types
  Type *SrcTy = I.getOperand(0)->getType();
  Type *DestTy = I.getType();

  bool SrcVec = SrcTy->isVectorTy();
  bool DstVec = DestTy->isVectorTy();

  Assert(SrcVec == DstVec,
         "FPToSI source and dest must both be vector or scalar", &I);
  Assert(SrcTy->isFPOrFPVectorTy(), "FPToSI source must be FP or FP vector",
         &I);
  Assert(DestTy->isIntOrIntVectorTy(),
         "FPToSI result must be integer or integer vector", &I);

  if (SrcVec && DstVec)
    Assert(cast<VectorType>(SrcTy)->getNumElements() ==
               cast<VectorType>(DestTy)->getNumElements(),
           "FPToSI source and dest vector length mismatch", &I);

  visitInstruction(I);
}

void Verifier::visitPtrToIntInst(PtrToIntInst &I) {
  // Get the source and destination types
  Type *SrcTy = I.getOperand(0)->getType();
  Type *DestTy = I.getType();

  Assert(SrcTy->getScalarType()->isPointerTy(),
         "PtrToInt source must be pointer", &I);
  Assert(DestTy->getScalarType()->isIntegerTy(),
         "PtrToInt result must be integral", &I);
  Assert(SrcTy->isVectorTy() == DestTy->isVectorTy(), "PtrToInt type mismatch",
         &I);

  if (SrcTy->isVectorTy()) {
    VectorType *VSrc = dyn_cast<VectorType>(SrcTy);
    VectorType *VDest = dyn_cast<VectorType>(DestTy);
    Assert(VSrc->getNumElements() == VDest->getNumElements(),
           "PtrToInt Vector width mismatch", &I);
  }

  visitInstruction(I);
}

void Verifier::visitIntToPtrInst(IntToPtrInst &I) {
  // Get the source and destination types
  Type *SrcTy = I.getOperand(0)->getType();
  Type *DestTy = I.getType();

  Assert(SrcTy->getScalarType()->isIntegerTy(),
         "IntToPtr source must be an integral", &I);
  Assert(DestTy->getScalarType()->isPointerTy(),
         "IntToPtr result must be a pointer", &I);
  Assert(SrcTy->isVectorTy() == DestTy->isVectorTy(), "IntToPtr type mismatch",
         &I);
  if (SrcTy->isVectorTy()) {
    VectorType *VSrc = dyn_cast<VectorType>(SrcTy);
    VectorType *VDest = dyn_cast<VectorType>(DestTy);
    Assert(VSrc->getNumElements() == VDest->getNumElements(),
           "IntToPtr Vector width mismatch", &I);
  }
  visitInstruction(I);
}

void Verifier::visitBitCastInst(BitCastInst &I) {
  Assert(
      CastInst::castIsValid(Instruction::BitCast, I.getOperand(0), I.getType()),
      "Invalid bitcast", &I);
  visitInstruction(I);
}

void Verifier::visitAddrSpaceCastInst(AddrSpaceCastInst &I) {
  Type *SrcTy = I.getOperand(0)->getType();
  Type *DestTy = I.getType();

  Assert(SrcTy->isPtrOrPtrVectorTy(), "AddrSpaceCast source must be a pointer",
         &I);
  Assert(DestTy->isPtrOrPtrVectorTy(), "AddrSpaceCast result must be a pointer",
         &I);
  Assert(SrcTy->getPointerAddressSpace() != DestTy->getPointerAddressSpace(),
         "AddrSpaceCast must be between different address spaces", &I);
  if (SrcTy->isVectorTy())
    Assert(SrcTy->getVectorNumElements() == DestTy->getVectorNumElements(),
           "AddrSpaceCast vector pointer number of elements mismatch", &I);
  visitInstruction(I);
}

/// visitPHINode - Ensure that a PHI node is well formed.
///
void Verifier::visitPHINode(PHINode &PN) {
  // Ensure that the PHI nodes are all grouped together at the top of the block.
  // This can be tested by checking whether the instruction before this is
  // either nonexistent (because this is begin()) or is a PHI node.  If not,
  // then there is some other instruction before a PHI.
  Assert(&PN == &PN.getParent()->front() ||
             isa<PHINode>(--BasicBlock::iterator(&PN)),
         "PHI nodes not grouped at top of basic block!", &PN, PN.getParent());

  // Check that all of the values of the PHI node have the same type as the
  // result, and that the incoming blocks are really basic blocks.
  for (Value *IncValue : PN.incoming_values()) {
    Assert(PN.getType() == IncValue->getType(),
           "PHI node operands are not the same type as the result!", &PN);
  }

  // All other PHI node constraints are checked in the visitBasicBlock method.

  visitInstruction(PN);
}

void Verifier::VerifyCallSite(CallSite CS) {
  Instruction *I = CS.getInstruction();

  Assert(CS.getCalledValue()->getType()->isPointerTy(),
         "Called function must be a pointer!", I);
  PointerType *FPTy = cast<PointerType>(CS.getCalledValue()->getType());

  Assert(FPTy->getElementType()->isFunctionTy(),
         "Called function is not pointer to function type!", I);

  Assert(FPTy->getElementType() == CS.getFunctionType(),
         "Called function is not the same type as the call!", I);

  FunctionType *FTy = CS.getFunctionType();

  // Verify that the correct number of arguments are being passed
  if (FTy->isVarArg())
    Assert(CS.arg_size() >= FTy->getNumParams(),
           "Called function requires more parameters than were provided!", I);
  else
    Assert(CS.arg_size() == FTy->getNumParams(),
           "Incorrect number of arguments passed to called function!", I);

  // Verify that all arguments to the call match the function type.
  for (unsigned i = 0, e = FTy->getNumParams(); i != e; ++i)
    Assert(CS.getArgument(i)->getType() == FTy->getParamType(i),
           "Call parameter type does not match function signature!",
           CS.getArgument(i), FTy->getParamType(i), I);

  AttributeSet Attrs = CS.getAttributes();

  Assert(VerifyAttributeCount(Attrs, CS.arg_size()),
         "Attribute after last parameter!", I);

  // Verify call attributes.
  VerifyFunctionAttrs(FTy, Attrs, I);

  // Conservatively check the inalloca argument.
  // We have a bug if we can find that there is an underlying alloca without
  // inalloca.
  if (CS.hasInAllocaArgument()) {
    Value *InAllocaArg = CS.getArgument(FTy->getNumParams() - 1);
    if (auto AI = dyn_cast<AllocaInst>(InAllocaArg->stripInBoundsOffsets()))
      Assert(AI->isUsedWithInAlloca(),
             "inalloca argument for call has mismatched alloca", AI, I);
  }

  if (FTy->isVarArg()) {
    // FIXME? is 'nest' even legal here?
    bool SawNest = false;
    bool SawReturned = false;

    for (unsigned Idx = 1; Idx < 1 + FTy->getNumParams(); ++Idx) {
      if (Attrs.hasAttribute(Idx, Attribute::Nest))
        SawNest = true;
      if (Attrs.hasAttribute(Idx, Attribute::Returned))
        SawReturned = true;
    }

    // Check attributes on the varargs part.
    for (unsigned Idx = 1 + FTy->getNumParams(); Idx <= CS.arg_size(); ++Idx) {
      Type *Ty = CS.getArgument(Idx-1)->getType();
      VerifyParameterAttrs(Attrs, Idx, Ty, false, I);

      if (Attrs.hasAttribute(Idx, Attribute::Nest)) {
        Assert(!SawNest, "More than one parameter has attribute nest!", I);
        SawNest = true;
      }

      if (Attrs.hasAttribute(Idx, Attribute::Returned)) {
        Assert(!SawReturned, "More than one parameter has attribute returned!",
               I);
        Assert(Ty->canLosslesslyBitCastTo(FTy->getReturnType()),
               "Incompatible argument and return types for 'returned' "
               "attribute",
               I);
        SawReturned = true;
      }

      Assert(!Attrs.hasAttribute(Idx, Attribute::StructRet),
             "Attribute 'sret' cannot be used for vararg call arguments!", I);

      if (Attrs.hasAttribute(Idx, Attribute::InAlloca))
        Assert(Idx == CS.arg_size(), "inalloca isn't on the last argument!", I);
    }
  }

  // Verify that there's no metadata unless it's a direct call to an intrinsic.
  if (CS.getCalledFunction() == nullptr ||
      !CS.getCalledFunction()->getName().startswith("llvm.")) {
    for (FunctionType::param_iterator PI = FTy->param_begin(),
           PE = FTy->param_end(); PI != PE; ++PI)
      Assert(!(*PI)->isMetadataTy(),
             "Function has metadata parameter but isn't an intrinsic", I);
  }

  if (Function *F = CS.getCalledFunction())
    if (Intrinsic::ID ID = (Intrinsic::ID)F->getIntrinsicID())
      visitIntrinsicCallSite(ID, CS);

  visitInstruction(*I);
}

/// Two types are "congruent" if they are identical, or if they are both pointer
/// types with different pointee types and the same address space.
static bool isTypeCongruent(Type *L, Type *R) {
  if (L == R)
    return true;
  PointerType *PL = dyn_cast<PointerType>(L);
  PointerType *PR = dyn_cast<PointerType>(R);
  if (!PL || !PR)
    return false;
  return PL->getAddressSpace() == PR->getAddressSpace();
}

static AttrBuilder getParameterABIAttributes(int I, AttributeSet Attrs) {
  static const Attribute::AttrKind ABIAttrs[] = {
      Attribute::StructRet, Attribute::ByVal, Attribute::InAlloca,
      Attribute::InReg, Attribute::Returned};
  AttrBuilder Copy;
  for (auto AK : ABIAttrs) {
    if (Attrs.hasAttribute(I + 1, AK))
      Copy.addAttribute(AK);
  }
  if (Attrs.hasAttribute(I + 1, Attribute::Alignment))
    Copy.addAlignmentAttr(Attrs.getParamAlignment(I + 1));
  return Copy;
}

void Verifier::verifyMustTailCall(CallInst &CI) {
  Assert(!CI.isInlineAsm(), "cannot use musttail call with inline asm", &CI);

  // - The caller and callee prototypes must match.  Pointer types of
  //   parameters or return types may differ in pointee type, but not
  //   address space.
  Function *F = CI.getParent()->getParent();
  FunctionType *CallerTy = F->getFunctionType();
  FunctionType *CalleeTy = CI.getFunctionType();
  Assert(CallerTy->getNumParams() == CalleeTy->getNumParams(),
         "cannot guarantee tail call due to mismatched parameter counts", &CI);
  Assert(CallerTy->isVarArg() == CalleeTy->isVarArg(),
         "cannot guarantee tail call due to mismatched varargs", &CI);
  Assert(isTypeCongruent(CallerTy->getReturnType(), CalleeTy->getReturnType()),
         "cannot guarantee tail call due to mismatched return types", &CI);
  for (int I = 0, E = CallerTy->getNumParams(); I != E; ++I) {
    Assert(
        isTypeCongruent(CallerTy->getParamType(I), CalleeTy->getParamType(I)),
        "cannot guarantee tail call due to mismatched parameter types", &CI);
  }

  // - The calling conventions of the caller and callee must match.
  Assert(F->getCallingConv() == CI.getCallingConv(),
         "cannot guarantee tail call due to mismatched calling conv", &CI);

  // - All ABI-impacting function attributes, such as sret, byval, inreg,
  //   returned, and inalloca, must match.
  AttributeSet CallerAttrs = F->getAttributes();
  AttributeSet CalleeAttrs = CI.getAttributes();
  for (int I = 0, E = CallerTy->getNumParams(); I != E; ++I) {
    AttrBuilder CallerABIAttrs = getParameterABIAttributes(I, CallerAttrs);
    AttrBuilder CalleeABIAttrs = getParameterABIAttributes(I, CalleeAttrs);
    Assert(CallerABIAttrs == CalleeABIAttrs,
           "cannot guarantee tail call due to mismatched ABI impacting "
           "function attributes",
           &CI, CI.getOperand(I));
  }

  // - The call must immediately precede a :ref:`ret <i_ret>` instruction,
  //   or a pointer bitcast followed by a ret instruction.
  // - The ret instruction must return the (possibly bitcasted) value
  //   produced by the call or void.
  Value *RetVal = &CI;
  Instruction *Next = CI.getNextNode();

  // Handle the optional bitcast.
  if (BitCastInst *BI = dyn_cast_or_null<BitCastInst>(Next)) {
    Assert(BI->getOperand(0) == RetVal,
           "bitcast following musttail call must use the call", BI);
    RetVal = BI;
    Next = BI->getNextNode();
  }

  // Check the return.
  ReturnInst *Ret = dyn_cast_or_null<ReturnInst>(Next);
  Assert(Ret, "musttail call must be precede a ret with an optional bitcast",
         &CI);
  Assert(!Ret->getReturnValue() || Ret->getReturnValue() == RetVal,
         "musttail call result must be returned", Ret);
}

void Verifier::visitCallInst(CallInst &CI) {
  VerifyCallSite(&CI);

  if (CI.isMustTailCall())
    verifyMustTailCall(CI);
}

void Verifier::visitInvokeInst(InvokeInst &II) {
  VerifyCallSite(&II);

  // Verify that there is a landingpad instruction as the first non-PHI
  // instruction of the 'unwind' destination.
  Assert(II.getUnwindDest()->isLandingPad(),
         "The unwind destination does not have a landingpad instruction!", &II);

  visitTerminatorInst(II);
}

/// visitBinaryOperator - Check that both arguments to the binary operator are
/// of the same type!
///
void Verifier::visitBinaryOperator(BinaryOperator &B) {
  Assert(B.getOperand(0)->getType() == B.getOperand(1)->getType(),
         "Both operands to a binary operator are not of the same type!", &B);

  switch (B.getOpcode()) {
  // Check that integer arithmetic operators are only used with
  // integral operands.
  case Instruction::Add:
  case Instruction::Sub:
  case Instruction::Mul:
  case Instruction::SDiv:
  case Instruction::UDiv:
  case Instruction::SRem:
  case Instruction::URem:
    Assert(B.getType()->isIntOrIntVectorTy(),
           "Integer arithmetic operators only work with integral types!", &B);
    Assert(B.getType() == B.getOperand(0)->getType(),
           "Integer arithmetic operators must have same type "
           "for operands and result!",
           &B);
    break;
  // Check that floating-point arithmetic operators are only used with
  // floating-point operands.
  case Instruction::FAdd:
  case Instruction::FSub:
  case Instruction::FMul:
  case Instruction::FDiv:
  case Instruction::FRem:
    Assert(B.getType()->isFPOrFPVectorTy(),
           "Floating-point arithmetic operators only work with "
           "floating-point types!",
           &B);
    Assert(B.getType() == B.getOperand(0)->getType(),
           "Floating-point arithmetic operators must have same type "
           "for operands and result!",
           &B);
    break;
  // Check that logical operators are only used with integral operands.
  case Instruction::And:
  case Instruction::Or:
  case Instruction::Xor:
    Assert(B.getType()->isIntOrIntVectorTy(),
           "Logical operators only work with integral types!", &B);
    Assert(B.getType() == B.getOperand(0)->getType(),
           "Logical operators must have same type for operands and result!",
           &B);
    break;
  case Instruction::Shl:
  case Instruction::LShr:
  case Instruction::AShr:
    Assert(B.getType()->isIntOrIntVectorTy(),
           "Shifts only work with integral types!", &B);
    Assert(B.getType() == B.getOperand(0)->getType(),
           "Shift return type must be same as operands!", &B);
    break;
  default:
    llvm_unreachable("Unknown BinaryOperator opcode!");
  }

  visitInstruction(B);
}

void Verifier::visitICmpInst(ICmpInst &IC) {
  // Check that the operands are the same type
  Type *Op0Ty = IC.getOperand(0)->getType();
  Type *Op1Ty = IC.getOperand(1)->getType();
  Assert(Op0Ty == Op1Ty,
         "Both operands to ICmp instruction are not of the same type!", &IC);
  // Check that the operands are the right type
  Assert(Op0Ty->isIntOrIntVectorTy() || Op0Ty->getScalarType()->isPointerTy(),
         "Invalid operand types for ICmp instruction", &IC);
  // Check that the predicate is valid.
  Assert(IC.getPredicate() >= CmpInst::FIRST_ICMP_PREDICATE &&
             IC.getPredicate() <= CmpInst::LAST_ICMP_PREDICATE,
         "Invalid predicate in ICmp instruction!", &IC);

  visitInstruction(IC);
}

void Verifier::visitFCmpInst(FCmpInst &FC) {
  // Check that the operands are the same type
  Type *Op0Ty = FC.getOperand(0)->getType();
  Type *Op1Ty = FC.getOperand(1)->getType();
  Assert(Op0Ty == Op1Ty,
         "Both operands to FCmp instruction are not of the same type!", &FC);
  // Check that the operands are the right type
  Assert(Op0Ty->isFPOrFPVectorTy(),
         "Invalid operand types for FCmp instruction", &FC);
  // Check that the predicate is valid.
  Assert(FC.getPredicate() >= CmpInst::FIRST_FCMP_PREDICATE &&
             FC.getPredicate() <= CmpInst::LAST_FCMP_PREDICATE,
         "Invalid predicate in FCmp instruction!", &FC);

  visitInstruction(FC);
}

void Verifier::visitExtractElementInst(ExtractElementInst &EI) {
  Assert(
      ExtractElementInst::isValidOperands(EI.getOperand(0), EI.getOperand(1)),
      "Invalid extractelement operands!", &EI);
  visitInstruction(EI);
}

void Verifier::visitInsertElementInst(InsertElementInst &IE) {
  Assert(InsertElementInst::isValidOperands(IE.getOperand(0), IE.getOperand(1),
                                            IE.getOperand(2)),
         "Invalid insertelement operands!", &IE);
  visitInstruction(IE);
}

void Verifier::visitShuffleVectorInst(ShuffleVectorInst &SV) {
  Assert(ShuffleVectorInst::isValidOperands(SV.getOperand(0), SV.getOperand(1),
                                            SV.getOperand(2)),
         "Invalid shufflevector operands!", &SV);
  visitInstruction(SV);
}

void Verifier::visitGetElementPtrInst(GetElementPtrInst &GEP) {
  Type *TargetTy = GEP.getPointerOperandType()->getScalarType();

  Assert(isa<PointerType>(TargetTy),
         "GEP base pointer is not a vector or a vector of pointers", &GEP);
  Assert(GEP.getSourceElementType()->isSized(), "GEP into unsized type!", &GEP);
  Assert(GEP.getPointerOperandType()->isVectorTy() ==
             GEP.getType()->isVectorTy(),
         "Vector GEP must return a vector value", &GEP);

  SmallVector<Value*, 16> Idxs(GEP.idx_begin(), GEP.idx_end());
  Type *ElTy =
      GetElementPtrInst::getIndexedType(GEP.getSourceElementType(), Idxs);
  Assert(ElTy, "Invalid indices for GEP pointer type!", &GEP);

  Assert(GEP.getType()->getScalarType()->isPointerTy() &&
             GEP.getResultElementType() == ElTy,
         "GEP is not of right type for indices!", &GEP, ElTy);

  if (GEP.getPointerOperandType()->isVectorTy()) {
    // Additional checks for vector GEPs.
    unsigned GepWidth = GEP.getPointerOperandType()->getVectorNumElements();
    Assert(GepWidth == GEP.getType()->getVectorNumElements(),
           "Vector GEP result width doesn't match operand's", &GEP);
    for (unsigned i = 0, e = Idxs.size(); i != e; ++i) {
      Type *IndexTy = Idxs[i]->getType();
      Assert(IndexTy->isVectorTy(), "Vector GEP must have vector indices!",
             &GEP);
      unsigned IndexWidth = IndexTy->getVectorNumElements();
      Assert(IndexWidth == GepWidth, "Invalid GEP index vector width", &GEP);
    }
  }
  visitInstruction(GEP);
}

static bool isContiguous(const ConstantRange &A, const ConstantRange &B) {
  return A.getUpper() == B.getLower() || A.getLower() == B.getUpper();
}

void Verifier::visitRangeMetadata(Instruction& I,
                                  MDNode* Range, Type* Ty) {
  assert(Range &&
         Range == I.getMetadata(LLVMContext::MD_range) &&
         "precondition violation");

  unsigned NumOperands = Range->getNumOperands();
  Assert(NumOperands % 2 == 0, "Unfinished range!", Range);
  unsigned NumRanges = NumOperands / 2;
  Assert(NumRanges >= 1, "It should have at least one range!", Range);

  ConstantRange LastRange(1); // Dummy initial value
  for (unsigned i = 0; i < NumRanges; ++i) {
    ConstantInt *Low =
        mdconst::dyn_extract<ConstantInt>(Range->getOperand(2 * i));
    Assert(Low, "The lower limit must be an integer!", Low);
    ConstantInt *High =
        mdconst::dyn_extract<ConstantInt>(Range->getOperand(2 * i + 1));
    Assert(High, "The upper limit must be an integer!", High);
    Assert(High->getType() == Low->getType() && High->getType() == Ty,
           "Range types must match instruction type!", &I);

    APInt HighV = High->getValue();
    APInt LowV = Low->getValue();
    ConstantRange CurRange(LowV, HighV);
    Assert(!CurRange.isEmptySet() && !CurRange.isFullSet(),
           "Range must not be empty!", Range);
    if (i != 0) {
      Assert(CurRange.intersectWith(LastRange).isEmptySet(),
             "Intervals are overlapping", Range);
      Assert(LowV.sgt(LastRange.getLower()), "Intervals are not in order",
             Range);
      Assert(!isContiguous(CurRange, LastRange), "Intervals are contiguous",
             Range);
    }
    LastRange = ConstantRange(LowV, HighV);
  }
  if (NumRanges > 2) {
    APInt FirstLow =
        mdconst::dyn_extract<ConstantInt>(Range->getOperand(0))->getValue();
    APInt FirstHigh =
        mdconst::dyn_extract<ConstantInt>(Range->getOperand(1))->getValue();
    ConstantRange FirstRange(FirstLow, FirstHigh);
    Assert(FirstRange.intersectWith(LastRange).isEmptySet(),
           "Intervals are overlapping", Range);
    Assert(!isContiguous(FirstRange, LastRange), "Intervals are contiguous",
           Range);
  }
}

void Verifier::visitLoadInst(LoadInst &LI) {
  PointerType *PTy = dyn_cast<PointerType>(LI.getOperand(0)->getType());
  Assert(PTy, "Load operand must be a pointer.", &LI);
  Type *ElTy = LI.getType();
  Assert(LI.getAlignment() <= Value::MaximumAlignment,
         "huge alignment values are unsupported", &LI);
  if (LI.isAtomic()) {
    Assert(LI.getOrdering() != Release && LI.getOrdering() != AcquireRelease,
           "Load cannot have Release ordering", &LI);
    Assert(LI.getAlignment() != 0,
           "Atomic load must specify explicit alignment", &LI);
    if (!ElTy->isPointerTy()) {
      Assert(ElTy->isIntegerTy(), "atomic load operand must have integer type!",
             &LI, ElTy);
      unsigned Size = ElTy->getPrimitiveSizeInBits();
      Assert(Size >= 8 && !(Size & (Size - 1)),
             "atomic load operand must be power-of-two byte-sized integer", &LI,
             ElTy);
    }
  } else {
    Assert(LI.getSynchScope() == CrossThread,
           "Non-atomic load cannot have SynchronizationScope specified", &LI);
  }

  visitInstruction(LI);
}

void Verifier::visitStoreInst(StoreInst &SI) {
  PointerType *PTy = dyn_cast<PointerType>(SI.getOperand(1)->getType());
  Assert(PTy, "Store operand must be a pointer.", &SI);
  Type *ElTy = PTy->getElementType();
  Assert(ElTy == SI.getOperand(0)->getType(),
         "Stored value type does not match pointer operand type!", &SI, ElTy);
  Assert(SI.getAlignment() <= Value::MaximumAlignment,
         "huge alignment values are unsupported", &SI);
  if (SI.isAtomic()) {
    Assert(SI.getOrdering() != Acquire && SI.getOrdering() != AcquireRelease,
           "Store cannot have Acquire ordering", &SI);
    Assert(SI.getAlignment() != 0,
           "Atomic store must specify explicit alignment", &SI);
    if (!ElTy->isPointerTy()) {
      Assert(ElTy->isIntegerTy(),
             "atomic store operand must have integer type!", &SI, ElTy);
      unsigned Size = ElTy->getPrimitiveSizeInBits();
      Assert(Size >= 8 && !(Size & (Size - 1)),
             "atomic store operand must be power-of-two byte-sized integer",
             &SI, ElTy);
    }
  } else {
    Assert(SI.getSynchScope() == CrossThread,
           "Non-atomic store cannot have SynchronizationScope specified", &SI);
  }
  visitInstruction(SI);
}

void Verifier::visitAllocaInst(AllocaInst &AI) {
  SmallPtrSet<const Type*, 4> Visited;
  PointerType *PTy = AI.getType();
#ifndef NDEBUG
  Assert((PTy->getAddressSpace() ==
          AI.getModule()->getDataLayout().getAllocaAS()),
         "Allocation instruction pointer not in the stack address space!",
         &AI);
<<<<<<< HEAD
#endif
  Assert(PTy->getElementType()->isSized(&Visited),
=======
  Assert(AI.getAllocatedType()->isSized(&Visited),
>>>>>>> 787b9b4e
         "Cannot allocate unsized type", &AI);
  Assert(AI.getArraySize()->getType()->isIntegerTy(),
         "Alloca array size must have integer type", &AI);
  Assert(AI.getAlignment() <= Value::MaximumAlignment,
         "huge alignment values are unsupported", &AI);

  visitInstruction(AI);
}

void Verifier::visitAtomicCmpXchgInst(AtomicCmpXchgInst &CXI) {

  // FIXME: more conditions???
  Assert(CXI.getSuccessOrdering() != NotAtomic,
         "cmpxchg instructions must be atomic.", &CXI);
  Assert(CXI.getFailureOrdering() != NotAtomic,
         "cmpxchg instructions must be atomic.", &CXI);
  Assert(CXI.getSuccessOrdering() != Unordered,
         "cmpxchg instructions cannot be unordered.", &CXI);
  Assert(CXI.getFailureOrdering() != Unordered,
         "cmpxchg instructions cannot be unordered.", &CXI);
  Assert(CXI.getSuccessOrdering() >= CXI.getFailureOrdering(),
         "cmpxchg instructions be at least as constrained on success as fail",
         &CXI);
  Assert(CXI.getFailureOrdering() != Release &&
             CXI.getFailureOrdering() != AcquireRelease,
         "cmpxchg failure ordering cannot include release semantics", &CXI);

  PointerType *PTy = dyn_cast<PointerType>(CXI.getOperand(0)->getType());
  Assert(PTy, "First cmpxchg operand must be a pointer.", &CXI);
  Type *ElTy = PTy->getElementType();
  Assert(ElTy->isIntegerTy(), "cmpxchg operand must have integer type!", &CXI,
         ElTy);
  unsigned Size = ElTy->getPrimitiveSizeInBits();
  Assert(Size >= 8 && !(Size & (Size - 1)),
         "cmpxchg operand must be power-of-two byte-sized integer", &CXI, ElTy);
  Assert(ElTy == CXI.getOperand(1)->getType(),
         "Expected value type does not match pointer operand type!", &CXI,
         ElTy);
  Assert(ElTy == CXI.getOperand(2)->getType(),
         "Stored value type does not match pointer operand type!", &CXI, ElTy);
  visitInstruction(CXI);
}

void Verifier::visitAtomicRMWInst(AtomicRMWInst &RMWI) {
  Assert(RMWI.getOrdering() != NotAtomic,
         "atomicrmw instructions must be atomic.", &RMWI);
  Assert(RMWI.getOrdering() != Unordered,
         "atomicrmw instructions cannot be unordered.", &RMWI);
  PointerType *PTy = dyn_cast<PointerType>(RMWI.getOperand(0)->getType());
  Assert(PTy, "First atomicrmw operand must be a pointer.", &RMWI);
  Type *ElTy = PTy->getElementType();
  Assert(ElTy->isIntegerTy(), "atomicrmw operand must have integer type!",
         &RMWI, ElTy);
  unsigned Size = ElTy->getPrimitiveSizeInBits();
  Assert(Size >= 8 && !(Size & (Size - 1)),
         "atomicrmw operand must be power-of-two byte-sized integer", &RMWI,
         ElTy);
  Assert(ElTy == RMWI.getOperand(1)->getType(),
         "Argument value type does not match pointer operand type!", &RMWI,
         ElTy);
  Assert(AtomicRMWInst::FIRST_BINOP <= RMWI.getOperation() &&
             RMWI.getOperation() <= AtomicRMWInst::LAST_BINOP,
         "Invalid binary operation!", &RMWI);
  visitInstruction(RMWI);
}

void Verifier::visitFenceInst(FenceInst &FI) {
  const AtomicOrdering Ordering = FI.getOrdering();
  Assert(Ordering == Acquire || Ordering == Release ||
             Ordering == AcquireRelease || Ordering == SequentiallyConsistent,
         "fence instructions may only have "
         "acquire, release, acq_rel, or seq_cst ordering.",
         &FI);
  visitInstruction(FI);
}

void Verifier::visitExtractValueInst(ExtractValueInst &EVI) {
  Assert(ExtractValueInst::getIndexedType(EVI.getAggregateOperand()->getType(),
                                          EVI.getIndices()) == EVI.getType(),
         "Invalid ExtractValueInst operands!", &EVI);

  visitInstruction(EVI);
}

void Verifier::visitInsertValueInst(InsertValueInst &IVI) {
  Assert(ExtractValueInst::getIndexedType(IVI.getAggregateOperand()->getType(),
                                          IVI.getIndices()) ==
             IVI.getOperand(1)->getType(),
         "Invalid InsertValueInst operands!", &IVI);

  visitInstruction(IVI);
}

void Verifier::visitLandingPadInst(LandingPadInst &LPI) {
  BasicBlock *BB = LPI.getParent();

  // The landingpad instruction is ill-formed if it doesn't have any clauses and
  // isn't a cleanup.
  Assert(LPI.getNumClauses() > 0 || LPI.isCleanup(),
         "LandingPadInst needs at least one clause or to be a cleanup.", &LPI);

  // The landingpad instruction defines its parent as a landing pad block. The
  // landing pad block may be branched to only by the unwind edge of an invoke.
  for (pred_iterator I = pred_begin(BB), E = pred_end(BB); I != E; ++I) {
    const InvokeInst *II = dyn_cast<InvokeInst>((*I)->getTerminator());
    Assert(II && II->getUnwindDest() == BB && II->getNormalDest() != BB,
           "Block containing LandingPadInst must be jumped to "
           "only by the unwind edge of an invoke.",
           &LPI);
  }

  Function *F = LPI.getParent()->getParent();
  Assert(F->hasPersonalityFn(),
         "LandingPadInst needs to be in a function with a personality.", &LPI);

  // The landingpad instruction must be the first non-PHI instruction in the
  // block.
  Assert(LPI.getParent()->getLandingPadInst() == &LPI,
         "LandingPadInst not the first non-PHI instruction in the block.",
         &LPI);

  for (unsigned i = 0, e = LPI.getNumClauses(); i < e; ++i) {
    Constant *Clause = LPI.getClause(i);
    if (LPI.isCatch(i)) {
      Assert(isa<PointerType>(Clause->getType()),
             "Catch operand does not have pointer type!", &LPI);
    } else {
      Assert(LPI.isFilter(i), "Clause is neither catch nor filter!", &LPI);
      Assert(isa<ConstantArray>(Clause) || isa<ConstantAggregateZero>(Clause),
             "Filter operand is not an array of constants!", &LPI);
    }
  }

  visitInstruction(LPI);
}

void Verifier::verifyDominatesUse(Instruction &I, unsigned i) {
  Instruction *Op = cast<Instruction>(I.getOperand(i));
  // If the we have an invalid invoke, don't try to compute the dominance.
  // We already reject it in the invoke specific checks and the dominance
  // computation doesn't handle multiple edges.
  if (InvokeInst *II = dyn_cast<InvokeInst>(Op)) {
    if (II->getNormalDest() == II->getUnwindDest())
      return;
  }

  const Use &U = I.getOperandUse(i);
  Assert(InstsInThisBlock.count(Op) || DT.dominates(Op, U),
         "Instruction does not dominate all uses!", Op, &I);
}

/// verifyInstruction - Verify that an instruction is well formed.
///
void Verifier::visitInstruction(Instruction &I) {
  BasicBlock *BB = I.getParent();
  Assert(BB, "Instruction not embedded in basic block!", &I);

  if (!isa<PHINode>(I)) {   // Check that non-phi nodes are not self referential
    for (User *U : I.users()) {
      Assert(U != (User *)&I || !DT.isReachableFromEntry(BB),
             "Only PHI nodes may reference their own value!", &I);
    }
  }

  // Check that void typed values don't have names
  Assert(!I.getType()->isVoidTy() || !I.hasName(),
         "Instruction has a name, but provides a void value!", &I);

  // Check that the return value of the instruction is either void or a legal
  // value type.
  Assert(I.getType()->isVoidTy() || I.getType()->isFirstClassType(),
         "Instruction returns a non-scalar type!", &I);

  // Check that the instruction doesn't produce metadata. Calls are already
  // checked against the callee type.
  Assert(!I.getType()->isMetadataTy() || isa<CallInst>(I) || isa<InvokeInst>(I),
         "Invalid use of metadata!", &I);

  // Check that all uses of the instruction, if they are instructions
  // themselves, actually have parent basic blocks.  If the use is not an
  // instruction, it is an error!
  for (Use &U : I.uses()) {
    if (Instruction *Used = dyn_cast<Instruction>(U.getUser()))
      Assert(Used->getParent() != nullptr,
             "Instruction referencing"
             " instruction not embedded in a basic block!",
             &I, Used);
    else {
      CheckFailed("Use of instruction is not an instruction!", U);
      return;
    }
  }

  for (unsigned i = 0, e = I.getNumOperands(); i != e; ++i) {
    Assert(I.getOperand(i) != nullptr, "Instruction has null operand!", &I);

    // Check to make sure that only first-class-values are operands to
    // instructions.
    if (!I.getOperand(i)->getType()->isFirstClassType()) {
      Assert(0, "Instruction operands must be first-class values!", &I);
    }

    if (Function *F = dyn_cast<Function>(I.getOperand(i))) {
      // Check to make sure that the "address of" an intrinsic function is never
      // taken.
      Assert(
          !F->isIntrinsic() ||
              i == (isa<CallInst>(I) ? e - 1 : isa<InvokeInst>(I) ? e - 3 : 0),
          "Cannot take the address of an intrinsic!", &I);
      Assert(
          !F->isIntrinsic() || isa<CallInst>(I) ||
              F->getIntrinsicID() == Intrinsic::donothing ||
              F->getIntrinsicID() == Intrinsic::experimental_patchpoint_void ||
              F->getIntrinsicID() == Intrinsic::experimental_patchpoint_i64 ||
              F->getIntrinsicID() == Intrinsic::experimental_gc_statepoint,
          "Cannot invoke an intrinsinc other than"
          " donothing or patchpoint",
          &I);
      Assert(F->getParent() == M, "Referencing function in another module!",
             &I);
    } else if (BasicBlock *OpBB = dyn_cast<BasicBlock>(I.getOperand(i))) {
      Assert(OpBB->getParent() == BB->getParent(),
             "Referring to a basic block in another function!", &I);
    } else if (Argument *OpArg = dyn_cast<Argument>(I.getOperand(i))) {
      Assert(OpArg->getParent() == BB->getParent(),
             "Referring to an argument in another function!", &I);
    } else if (GlobalValue *GV = dyn_cast<GlobalValue>(I.getOperand(i))) {
      Assert(GV->getParent() == M, "Referencing global in another module!", &I);
    } else if (isa<Instruction>(I.getOperand(i))) {
      verifyDominatesUse(I, i);
    } else if (isa<InlineAsm>(I.getOperand(i))) {
      Assert((i + 1 == e && isa<CallInst>(I)) ||
                 (i + 3 == e && isa<InvokeInst>(I)),
             "Cannot take the address of an inline asm!", &I);
    } else if (ConstantExpr *CE = dyn_cast<ConstantExpr>(I.getOperand(i))) {
      if (CE->getType()->isPtrOrPtrVectorTy()) {
        // If we have a ConstantExpr pointer, we need to see if it came from an
        // illegal bitcast (inttoptr <constant int> )
        SmallVector<const ConstantExpr *, 4> Stack;
        SmallPtrSet<const ConstantExpr *, 4> Visited;
        Stack.push_back(CE);

        while (!Stack.empty()) {
          const ConstantExpr *V = Stack.pop_back_val();
          if (!Visited.insert(V).second)
            continue;

          VerifyConstantExprBitcastType(V);

          for (unsigned I = 0, N = V->getNumOperands(); I != N; ++I) {
            if (ConstantExpr *Op = dyn_cast<ConstantExpr>(V->getOperand(I)))
              Stack.push_back(Op);
          }
        }
      }
    }
  }

  if (MDNode *MD = I.getMetadata(LLVMContext::MD_fpmath)) {
    Assert(I.getType()->isFPOrFPVectorTy(),
           "fpmath requires a floating point result!", &I);
    Assert(MD->getNumOperands() == 1, "fpmath takes one operand!", &I);
    if (ConstantFP *CFP0 =
            mdconst::dyn_extract_or_null<ConstantFP>(MD->getOperand(0))) {
      APFloat Accuracy = CFP0->getValueAPF();
      Assert(Accuracy.isFiniteNonZero() && !Accuracy.isNegative(),
             "fpmath accuracy not a positive number!", &I);
    } else {
      Assert(false, "invalid fpmath accuracy!", &I);
    }
  }

  if (MDNode *Range = I.getMetadata(LLVMContext::MD_range)) {
    Assert(isa<LoadInst>(I) || isa<CallInst>(I) || isa<InvokeInst>(I),
           "Ranges are only for loads, calls and invokes!", &I);
    visitRangeMetadata(I, Range, I.getType());
  }

  if (I.getMetadata(LLVMContext::MD_nonnull)) {
    Assert(I.getType()->isPointerTy(), "nonnull applies only to pointer types",
           &I);
    Assert(isa<LoadInst>(I),
           "nonnull applies only to load instructions, use attributes"
           " for calls or invokes",
           &I);
  }

  if (MDNode *N = I.getDebugLoc().getAsMDNode()) {
    Assert(isa<DILocation>(N), "invalid !dbg metadata attachment", &I, N);
    visitMDNode(*N);
  }

  InstsInThisBlock.insert(&I);
}

/// VerifyIntrinsicType - Verify that the specified type (which comes from an
/// intrinsic argument or return value) matches the type constraints specified
/// by the .td file (e.g. an "any integer" argument really is an integer).
///
/// This return true on error but does not print a message.
bool Verifier::VerifyIntrinsicType(Type *Ty,
                                   ArrayRef<Intrinsic::IITDescriptor> &Infos,
                                   SmallVectorImpl<Type*> &ArgTys) {
  using namespace Intrinsic;

  // If we ran out of descriptors, there are too many arguments.
  if (Infos.empty()) return true;
  IITDescriptor D = Infos.front();
  Infos = Infos.slice(1);

  switch (D.Kind) {
  case IITDescriptor::Void: return !Ty->isVoidTy();
  case IITDescriptor::VarArg: return true;
  case IITDescriptor::MMX:  return !Ty->isX86_MMXTy();
  case IITDescriptor::Metadata: return !Ty->isMetadataTy();
  case IITDescriptor::Half: return !Ty->isHalfTy();
  case IITDescriptor::Float: return !Ty->isFloatTy();
  case IITDescriptor::Double: return !Ty->isDoubleTy();
  case IITDescriptor::Integer: return !Ty->isIntegerTy(D.Integer_Width);
  case IITDescriptor::Vector: {
    VectorType *VT = dyn_cast<VectorType>(Ty);
    return !VT || VT->getNumElements() != D.Vector_Width ||
           VerifyIntrinsicType(VT->getElementType(), Infos, ArgTys);
  }
  case IITDescriptor::Pointer: {
    PointerType *PT = dyn_cast<PointerType>(Ty);
    return !PT || PT->getAddressSpace() != D.Pointer_AddressSpace ||
           VerifyIntrinsicType(PT->getElementType(), Infos, ArgTys);
  }

  case IITDescriptor::Struct: {
    StructType *ST = dyn_cast<StructType>(Ty);
    if (!ST || ST->getNumElements() != D.Struct_NumElements)
      return true;

    for (unsigned i = 0, e = D.Struct_NumElements; i != e; ++i)
      if (VerifyIntrinsicType(ST->getElementType(i), Infos, ArgTys))
        return true;
    return false;
  }

  case IITDescriptor::Argument:
    // Two cases here - If this is the second occurrence of an argument, verify
    // that the later instance matches the previous instance.
    if (D.getArgumentNumber() < ArgTys.size())
      return Ty != ArgTys[D.getArgumentNumber()];

    // Otherwise, if this is the first instance of an argument, record it and
    // verify the "Any" kind.
    assert(D.getArgumentNumber() == ArgTys.size() && "Table consistency error");
    ArgTys.push_back(Ty);

    switch (D.getArgumentKind()) {
    case IITDescriptor::AK_Any:        return false; // Success
    case IITDescriptor::AK_AnyInteger: return !Ty->isIntOrIntVectorTy();
    case IITDescriptor::AK_AnyFloat:   return !Ty->isFPOrFPVectorTy();
    case IITDescriptor::AK_AnyVector:  return !isa<VectorType>(Ty);
    case IITDescriptor::AK_AnyPointer: return !isa<PointerType>(Ty);
    }
    llvm_unreachable("all argument kinds not covered");

  case IITDescriptor::ExtendArgument: {
    // This may only be used when referring to a previous vector argument.
    if (D.getArgumentNumber() >= ArgTys.size())
      return true;

    Type *NewTy = ArgTys[D.getArgumentNumber()];
    if (VectorType *VTy = dyn_cast<VectorType>(NewTy))
      NewTy = VectorType::getExtendedElementVectorType(VTy);
    else if (IntegerType *ITy = dyn_cast<IntegerType>(NewTy))
      NewTy = IntegerType::get(ITy->getContext(), 2 * ITy->getBitWidth());
    else
      return true;

    return Ty != NewTy;
  }
  case IITDescriptor::TruncArgument: {
    // This may only be used when referring to a previous vector argument.
    if (D.getArgumentNumber() >= ArgTys.size())
      return true;

    Type *NewTy = ArgTys[D.getArgumentNumber()];
    if (VectorType *VTy = dyn_cast<VectorType>(NewTy))
      NewTy = VectorType::getTruncatedElementVectorType(VTy);
    else if (IntegerType *ITy = dyn_cast<IntegerType>(NewTy))
      NewTy = IntegerType::get(ITy->getContext(), ITy->getBitWidth() / 2);
    else
      return true;

    return Ty != NewTy;
  }
  case IITDescriptor::HalfVecArgument:
    // This may only be used when referring to a previous vector argument.
    return D.getArgumentNumber() >= ArgTys.size() ||
           !isa<VectorType>(ArgTys[D.getArgumentNumber()]) ||
           VectorType::getHalfElementsVectorType(
                         cast<VectorType>(ArgTys[D.getArgumentNumber()])) != Ty;
  case IITDescriptor::SameVecWidthArgument: {
    if (D.getArgumentNumber() >= ArgTys.size())
      return true;
    VectorType * ReferenceType =
      dyn_cast<VectorType>(ArgTys[D.getArgumentNumber()]);
    VectorType *ThisArgType = dyn_cast<VectorType>(Ty);
    if (!ThisArgType || !ReferenceType || 
        (ReferenceType->getVectorNumElements() !=
         ThisArgType->getVectorNumElements()))
      return true;
    return VerifyIntrinsicType(ThisArgType->getVectorElementType(),
                               Infos, ArgTys);
  }
  case IITDescriptor::PtrToArgument: {
    if (D.getArgumentNumber() >= ArgTys.size())
      return true;
    Type * ReferenceType = ArgTys[D.getArgumentNumber()];
    PointerType *ThisArgType = dyn_cast<PointerType>(Ty);
    return (!ThisArgType || ThisArgType->getElementType() != ReferenceType);
  }
  case IITDescriptor::VecOfPtrsToElt: {
    if (D.getArgumentNumber() >= ArgTys.size())
      return true;
    VectorType * ReferenceType =
      dyn_cast<VectorType> (ArgTys[D.getArgumentNumber()]);
    VectorType *ThisArgVecTy = dyn_cast<VectorType>(Ty);
    if (!ThisArgVecTy || !ReferenceType || 
        (ReferenceType->getVectorNumElements() !=
         ThisArgVecTy->getVectorNumElements()))
      return true;
    PointerType *ThisArgEltTy =
      dyn_cast<PointerType>(ThisArgVecTy->getVectorElementType());
    if (!ThisArgEltTy)
      return true;
    return ThisArgEltTy->getElementType() !=
           ReferenceType->getVectorElementType();
  }
  }
  llvm_unreachable("unhandled");
}

/// \brief Verify if the intrinsic has variable arguments.
/// This method is intended to be called after all the fixed arguments have been
/// verified first.
///
/// This method returns true on error and does not print an error message.
bool
Verifier::VerifyIntrinsicIsVarArg(bool isVarArg,
                                  ArrayRef<Intrinsic::IITDescriptor> &Infos) {
  using namespace Intrinsic;

  // If there are no descriptors left, then it can't be a vararg.
  if (Infos.empty())
    return isVarArg;

  // There should be only one descriptor remaining at this point.
  if (Infos.size() != 1)
    return true;

  // Check and verify the descriptor.
  IITDescriptor D = Infos.front();
  Infos = Infos.slice(1);
  if (D.Kind == IITDescriptor::VarArg)
    return !isVarArg;

  return true;
}

/// Allow intrinsics to be verified in different ways.
void Verifier::visitIntrinsicCallSite(Intrinsic::ID ID, CallSite CS) {
  Function *IF = CS.getCalledFunction();
  Assert(IF->isDeclaration(), "Intrinsic functions should never be defined!",
         IF);

  // Verify that the intrinsic prototype lines up with what the .td files
  // describe.
  FunctionType *IFTy = IF->getFunctionType();
  bool IsVarArg = IFTy->isVarArg();

  SmallVector<Intrinsic::IITDescriptor, 8> Table;
  getIntrinsicInfoTableEntries(ID, Table);
  ArrayRef<Intrinsic::IITDescriptor> TableRef = Table;

  SmallVector<Type *, 4> ArgTys;
  Assert(!VerifyIntrinsicType(IFTy->getReturnType(), TableRef, ArgTys),
         "Intrinsic has incorrect return type!", IF);
  for (unsigned i = 0, e = IFTy->getNumParams(); i != e; ++i)
    Assert(!VerifyIntrinsicType(IFTy->getParamType(i), TableRef, ArgTys),
           "Intrinsic has incorrect argument type!", IF);

  // Verify if the intrinsic call matches the vararg property.
  if (IsVarArg)
    Assert(!VerifyIntrinsicIsVarArg(IsVarArg, TableRef),
           "Intrinsic was not defined with variable arguments!", IF);
  else
    Assert(!VerifyIntrinsicIsVarArg(IsVarArg, TableRef),
           "Callsite was not defined with variable arguments!", IF);

  // All descriptors should be absorbed by now.
  Assert(TableRef.empty(), "Intrinsic has too few arguments!", IF);

  // Now that we have the intrinsic ID and the actual argument types (and we
  // know they are legal for the intrinsic!) get the intrinsic name through the
  // usual means.  This allows us to verify the mangling of argument types into
  // the name.
  const std::string ExpectedName = Intrinsic::getName(ID, ArgTys);
  Assert(ExpectedName == IF->getName(),
         "Intrinsic name not mangled correctly for type arguments! "
         "Should be: " +
             ExpectedName,
         IF);

  // If the intrinsic takes MDNode arguments, verify that they are either global
  // or are local to *this* function.
  for (Value *V : CS.args()) 
    if (auto *MD = dyn_cast<MetadataAsValue>(V))
      visitMetadataAsValue(*MD, CS.getCaller());

  switch (ID) {
  default:
    break;
  case Intrinsic::ctlz:  // llvm.ctlz
  case Intrinsic::cttz:  // llvm.cttz
    Assert(isa<ConstantInt>(CS.getArgOperand(1)),
           "is_zero_undef argument of bit counting intrinsics must be a "
           "constant int",
           CS);
    break;
  case Intrinsic::dbg_declare: // llvm.dbg.declare
    Assert(isa<MetadataAsValue>(CS.getArgOperand(0)),
           "invalid llvm.dbg.declare intrinsic call 1", CS);
    visitDbgIntrinsic("declare", cast<DbgDeclareInst>(*CS.getInstruction()));
    break;
  case Intrinsic::dbg_value: // llvm.dbg.value
    visitDbgIntrinsic("value", cast<DbgValueInst>(*CS.getInstruction()));
    break;
  case Intrinsic::memcpy:
  case Intrinsic::memmove:
  case Intrinsic::memset: {
    ConstantInt *AlignCI = dyn_cast<ConstantInt>(CS.getArgOperand(3));
    Assert(AlignCI,
           "alignment argument of memory intrinsics must be a constant int",
           CS);
    const APInt &AlignVal = AlignCI->getValue();
    Assert(AlignCI->isZero() || AlignVal.isPowerOf2(),
           "alignment argument of memory intrinsics must be a power of 2", CS);
    Assert(isa<ConstantInt>(CS.getArgOperand(4)),
           "isvolatile argument of memory intrinsics must be a constant int",
           CS);
    break;
  }
  case Intrinsic::gcroot:
  case Intrinsic::gcwrite:
  case Intrinsic::gcread:
    if (ID == Intrinsic::gcroot) {
      AllocaInst *AI =
        dyn_cast<AllocaInst>(CS.getArgOperand(0)->stripPointerCasts());
      Assert(AI, "llvm.gcroot parameter #1 must be an alloca.", CS);
      Assert(isa<Constant>(CS.getArgOperand(1)),
             "llvm.gcroot parameter #2 must be a constant.", CS);
      if (!AI->getAllocatedType()->isPointerTy()) {
        Assert(!isa<ConstantPointerNull>(CS.getArgOperand(1)),
               "llvm.gcroot parameter #1 must either be a pointer alloca, "
               "or argument #2 must be a non-null constant.",
               CS);
      }
    }

    Assert(CS.getParent()->getParent()->hasGC(),
           "Enclosing function does not use GC.", CS);
    break;
  case Intrinsic::init_trampoline:
    Assert(isa<Function>(CS.getArgOperand(1)->stripPointerCasts()),
           "llvm.init_trampoline parameter #2 must resolve to a function.",
           CS);
    break;
  case Intrinsic::prefetch:
    Assert(isa<ConstantInt>(CS.getArgOperand(1)) &&
               isa<ConstantInt>(CS.getArgOperand(2)) &&
               cast<ConstantInt>(CS.getArgOperand(1))->getZExtValue() < 2 &&
               cast<ConstantInt>(CS.getArgOperand(2))->getZExtValue() < 4,
           "invalid arguments to llvm.prefetch", CS);
    break;
  case Intrinsic::stackprotector:
    Assert(isa<AllocaInst>(CS.getArgOperand(1)->stripPointerCasts()),
           "llvm.stackprotector parameter #2 must resolve to an alloca.", CS);
    break;
  case Intrinsic::lifetime_start:
  case Intrinsic::lifetime_end:
  case Intrinsic::invariant_start:
    Assert(isa<ConstantInt>(CS.getArgOperand(0)),
           "size argument of memory use markers must be a constant integer",
           CS);
    break;
  case Intrinsic::invariant_end:
    Assert(isa<ConstantInt>(CS.getArgOperand(1)),
           "llvm.invariant.end parameter #2 must be a constant integer", CS);
    break;

  case Intrinsic::frameescape: {
    BasicBlock *BB = CS.getParent();
    Assert(BB == &BB->getParent()->front(),
           "llvm.frameescape used outside of entry block", CS);
    Assert(!SawFrameEscape,
           "multiple calls to llvm.frameescape in one function", CS);
    for (Value *Arg : CS.args()) {
      if (isa<ConstantPointerNull>(Arg))
        continue; // Null values are allowed as placeholders.
      auto *AI = dyn_cast<AllocaInst>(Arg->stripPointerCasts());
      Assert(AI && AI->isStaticAlloca(),
             "llvm.frameescape only accepts static allocas", CS);
    }
    FrameEscapeInfo[BB->getParent()].first = CS.getNumArgOperands();
    SawFrameEscape = true;
    break;
  }
  case Intrinsic::framerecover: {
    Value *FnArg = CS.getArgOperand(0)->stripPointerCasts();
    Function *Fn = dyn_cast<Function>(FnArg);
    Assert(Fn && !Fn->isDeclaration(),
           "llvm.framerecover first "
           "argument must be function defined in this module",
           CS);
    auto *IdxArg = dyn_cast<ConstantInt>(CS.getArgOperand(2));
    Assert(IdxArg, "idx argument of llvm.framerecover must be a constant int",
           CS);
    auto &Entry = FrameEscapeInfo[Fn];
    Entry.second = unsigned(
        std::max(uint64_t(Entry.second), IdxArg->getLimitedValue(~0U) + 1));
    break;
  }

  case Intrinsic::experimental_gc_statepoint:
    Assert(!CS.isInlineAsm(),
           "gc.statepoint support for inline assembly unimplemented", CS);
    Assert(CS.getParent()->getParent()->hasGC(),
           "Enclosing function does not use GC.", CS);

    VerifyStatepoint(CS);
    break;
  case Intrinsic::experimental_gc_result_int:
  case Intrinsic::experimental_gc_result_float:
  case Intrinsic::experimental_gc_result_ptr:
  case Intrinsic::experimental_gc_result: {
    Assert(CS.getParent()->getParent()->hasGC(),
           "Enclosing function does not use GC.", CS);
    // Are we tied to a statepoint properly?
    CallSite StatepointCS(CS.getArgOperand(0));
    const Function *StatepointFn =
      StatepointCS.getInstruction() ? StatepointCS.getCalledFunction() : nullptr;
    Assert(StatepointFn && StatepointFn->isDeclaration() &&
               StatepointFn->getIntrinsicID() ==
                   Intrinsic::experimental_gc_statepoint,
           "gc.result operand #1 must be from a statepoint", CS,
           CS.getArgOperand(0));

    // Assert that result type matches wrapped callee.
    const Value *Target = StatepointCS.getArgument(2);
    const PointerType *PT = cast<PointerType>(Target->getType());
    const FunctionType *TargetFuncType =
      cast<FunctionType>(PT->getElementType());
    Assert(CS.getType() == TargetFuncType->getReturnType(),
           "gc.result result type does not match wrapped callee", CS);
    break;
  }
  case Intrinsic::experimental_gc_relocate: {
    Assert(CS.getNumArgOperands() == 3, "wrong number of arguments", CS);

    // Check that this relocate is correctly tied to the statepoint

    // This is case for relocate on the unwinding path of an invoke statepoint
    if (ExtractValueInst *ExtractValue =
          dyn_cast<ExtractValueInst>(CS.getArgOperand(0))) {
      Assert(isa<LandingPadInst>(ExtractValue->getAggregateOperand()),
             "gc relocate on unwind path incorrectly linked to the statepoint",
             CS);

      const BasicBlock *InvokeBB =
        ExtractValue->getParent()->getUniquePredecessor();

      // Landingpad relocates should have only one predecessor with invoke
      // statepoint terminator
      Assert(InvokeBB, "safepoints should have unique landingpads",
             ExtractValue->getParent());
      Assert(InvokeBB->getTerminator(), "safepoint block should be well formed",
             InvokeBB);
      Assert(isStatepoint(InvokeBB->getTerminator()),
             "gc relocate should be linked to a statepoint", InvokeBB);
    }
    else {
      // In all other cases relocate should be tied to the statepoint directly.
      // This covers relocates on a normal return path of invoke statepoint and
      // relocates of a call statepoint
      auto Token = CS.getArgOperand(0);
      Assert(isa<Instruction>(Token) && isStatepoint(cast<Instruction>(Token)),
             "gc relocate is incorrectly tied to the statepoint", CS, Token);
    }

    // Verify rest of the relocate arguments

    GCRelocateOperands Ops(CS);
    ImmutableCallSite StatepointCS(Ops.getStatepoint());

    // Both the base and derived must be piped through the safepoint
    Value* Base = CS.getArgOperand(1);
    Assert(isa<ConstantInt>(Base),
           "gc.relocate operand #2 must be integer offset", CS);

    Value* Derived = CS.getArgOperand(2);
    Assert(isa<ConstantInt>(Derived),
           "gc.relocate operand #3 must be integer offset", CS);

    const int BaseIndex = cast<ConstantInt>(Base)->getZExtValue();
    const int DerivedIndex = cast<ConstantInt>(Derived)->getZExtValue();
    // Check the bounds
    Assert(0 <= BaseIndex && BaseIndex < (int)StatepointCS.arg_size(),
           "gc.relocate: statepoint base index out of bounds", CS);
    Assert(0 <= DerivedIndex && DerivedIndex < (int)StatepointCS.arg_size(),
           "gc.relocate: statepoint derived index out of bounds", CS);

    // Check that BaseIndex and DerivedIndex fall within the 'gc parameters'
    // section of the statepoint's argument
    Assert(StatepointCS.arg_size() > 0,
           "gc.statepoint: insufficient arguments");
    Assert(isa<ConstantInt>(StatepointCS.getArgument(3)),
           "gc.statement: number of call arguments must be constant integer");
    const unsigned NumCallArgs =
        cast<ConstantInt>(StatepointCS.getArgument(3))->getZExtValue();
    Assert(StatepointCS.arg_size() > NumCallArgs + 5,
           "gc.statepoint: mismatch in number of call arguments");
    Assert(isa<ConstantInt>(StatepointCS.getArgument(NumCallArgs + 5)),
           "gc.statepoint: number of transition arguments must be "
           "a constant integer");
    const int NumTransitionArgs =
        cast<ConstantInt>(StatepointCS.getArgument(NumCallArgs + 5))
            ->getZExtValue();
    const int DeoptArgsStart = 4 + NumCallArgs + 1 + NumTransitionArgs + 1;
    Assert(isa<ConstantInt>(StatepointCS.getArgument(DeoptArgsStart)),
           "gc.statepoint: number of deoptimization arguments must be "
           "a constant integer");
    const int NumDeoptArgs =
      cast<ConstantInt>(StatepointCS.getArgument(DeoptArgsStart))->getZExtValue();
    const int GCParamArgsStart = DeoptArgsStart + 1 + NumDeoptArgs;
    const int GCParamArgsEnd = StatepointCS.arg_size();
    Assert(GCParamArgsStart <= BaseIndex && BaseIndex < GCParamArgsEnd,
           "gc.relocate: statepoint base index doesn't fall within the "
           "'gc parameters' section of the statepoint call",
           CS);
    Assert(GCParamArgsStart <= DerivedIndex && DerivedIndex < GCParamArgsEnd,
           "gc.relocate: statepoint derived index doesn't fall within the "
           "'gc parameters' section of the statepoint call",
           CS);

    // Relocated value must be a pointer type, but gc_relocate does not need to return the
    // same pointer type as the relocated pointer. It can be casted to the correct type later
    // if it's desired. However, they must have the same address space.
    GCRelocateOperands Operands(CS);
    Assert(Operands.getDerivedPtr()->getType()->isPointerTy(),
           "gc.relocate: relocated value must be a gc pointer", CS);

    // gc_relocate return type must be a pointer type, and is verified earlier in
    // VerifyIntrinsicType().
    Assert(cast<PointerType>(CS.getType())->getAddressSpace() ==
           cast<PointerType>(Operands.getDerivedPtr()->getType())->getAddressSpace(),
           "gc.relocate: relocating a pointer shouldn't change its address space", CS);
    break;
  }
  };
}

/// \brief Carefully grab the subprogram from a local scope.
///
/// This carefully grabs the subprogram from a local scope, avoiding the
/// built-in assertions that would typically fire.
static DISubprogram *getSubprogram(Metadata *LocalScope) {
  if (!LocalScope)
    return nullptr;

  if (auto *SP = dyn_cast<DISubprogram>(LocalScope))
    return SP;

  if (auto *LB = dyn_cast<DILexicalBlockBase>(LocalScope))
    return getSubprogram(LB->getRawScope());

  // Just return null; broken scope chains are checked elsewhere.
  assert(!isa<DILocalScope>(LocalScope) && "Unknown type of local scope");
  return nullptr;
}

template <class DbgIntrinsicTy>
void Verifier::visitDbgIntrinsic(StringRef Kind, DbgIntrinsicTy &DII) {
  auto *MD = cast<MetadataAsValue>(DII.getArgOperand(0))->getMetadata();
  Assert(isa<ValueAsMetadata>(MD) ||
             (isa<MDNode>(MD) && !cast<MDNode>(MD)->getNumOperands()),
         "invalid llvm.dbg." + Kind + " intrinsic address/value", &DII, MD);
  Assert(isa<DILocalVariable>(DII.getRawVariable()),
         "invalid llvm.dbg." + Kind + " intrinsic variable", &DII,
         DII.getRawVariable());
  Assert(isa<DIExpression>(DII.getRawExpression()),
         "invalid llvm.dbg." + Kind + " intrinsic expression", &DII,
         DII.getRawExpression());

  // Ignore broken !dbg attachments; they're checked elsewhere.
  if (MDNode *N = DII.getDebugLoc().getAsMDNode())
    if (!isa<DILocation>(N))
      return;

  BasicBlock *BB = DII.getParent();
  Function *F = BB ? BB->getParent() : nullptr;

  // The scopes for variables and !dbg attachments must agree.
  DILocalVariable *Var = DII.getVariable();
  DILocation *Loc = DII.getDebugLoc();
  Assert(Loc, "llvm.dbg." + Kind + " intrinsic requires a !dbg attachment",
         &DII, BB, F);

  DISubprogram *VarSP = getSubprogram(Var->getRawScope());
  DISubprogram *LocSP = getSubprogram(Loc->getRawScope());
  if (!VarSP || !LocSP)
    return; // Broken scope chains are checked elsewhere.

  Assert(VarSP == LocSP, "mismatched subprogram between llvm.dbg." + Kind +
                             " variable and !dbg attachment",
         &DII, BB, F, Var, Var->getScope()->getSubprogram(), Loc,
         Loc->getScope()->getSubprogram());
}

template <class MapTy>
static uint64_t getVariableSize(const DILocalVariable &V, const MapTy &Map) {
  // Be careful of broken types (checked elsewhere).
  const Metadata *RawType = V.getRawType();
  while (RawType) {
    // Try to get the size directly.
    if (auto *T = dyn_cast<DIType>(RawType))
      if (uint64_t Size = T->getSizeInBits())
        return Size;

    if (auto *DT = dyn_cast<DIDerivedType>(RawType)) {
      // Look at the base type.
      RawType = DT->getRawBaseType();
      continue;
    }

    if (auto *S = dyn_cast<MDString>(RawType)) {
      // Don't error on missing types (checked elsewhere).
      RawType = Map.lookup(S);
      continue;
    }

    // Missing type or size.
    break;
  }

  // Fail gracefully.
  return 0;
}

template <class MapTy>
void Verifier::verifyBitPieceExpression(const DbgInfoIntrinsic &I,
                                        const MapTy &TypeRefs) {
  DILocalVariable *V;
  DIExpression *E;
  if (auto *DVI = dyn_cast<DbgValueInst>(&I)) {
    V = dyn_cast_or_null<DILocalVariable>(DVI->getRawVariable());
    E = dyn_cast_or_null<DIExpression>(DVI->getRawExpression());
  } else {
    auto *DDI = cast<DbgDeclareInst>(&I);
    V = dyn_cast_or_null<DILocalVariable>(DDI->getRawVariable());
    E = dyn_cast_or_null<DIExpression>(DDI->getRawExpression());
  }

  // We don't know whether this intrinsic verified correctly.
  if (!V || !E || !E->isValid())
    return;

  // Nothing to do if this isn't a bit piece expression.
  if (!E->isBitPiece())
    return;

  // The frontend helps out GDB by emitting the members of local anonymous
  // unions as artificial local variables with shared storage. When SROA splits
  // the storage for artificial local variables that are smaller than the entire
  // union, the overhang piece will be outside of the allotted space for the
  // variable and this check fails.
  // FIXME: Remove this check as soon as clang stops doing this; it hides bugs.
  if (V->isArtificial())
    return;

  // If there's no size, the type is broken, but that should be checked
  // elsewhere.
  uint64_t VarSize = getVariableSize(*V, TypeRefs);
  if (!VarSize)
    return;

  unsigned PieceSize = E->getBitPieceSize();
  unsigned PieceOffset = E->getBitPieceOffset();
  Assert(PieceSize + PieceOffset <= VarSize,
         "piece is larger than or outside of variable", &I, V, E);
  Assert(PieceSize != VarSize, "piece covers entire variable", &I, V, E);
}

void Verifier::visitUnresolvedTypeRef(const MDString *S, const MDNode *N) {
  // This is in its own function so we get an error for each bad type ref (not
  // just the first).
  Assert(false, "unresolved type ref", S, N);
}

void Verifier::verifyTypeRefs() {
  auto *CUs = M->getNamedMetadata("llvm.dbg.cu");
  if (!CUs)
    return;

  // Visit all the compile units again to map the type references.
  SmallDenseMap<const MDString *, const DIType *, 32> TypeRefs;
  for (auto *CU : CUs->operands())
    if (auto Ts = cast<DICompileUnit>(CU)->getRetainedTypes())
      for (DIType *Op : Ts)
        if (auto *T = dyn_cast<DICompositeType>(Op))
          if (auto *S = T->getRawIdentifier()) {
            UnresolvedTypeRefs.erase(S);
            TypeRefs.insert(std::make_pair(S, T));
          }

  // Verify debug info intrinsic bit piece expressions.  This needs a second
  // pass through the intructions, since we haven't built TypeRefs yet when
  // verifying functions, and simply queuing the DbgInfoIntrinsics to evaluate
  // later/now would queue up some that could be later deleted.
  for (const Function &F : *M)
    for (const BasicBlock &BB : F)
      for (const Instruction &I : BB)
        if (auto *DII = dyn_cast<DbgInfoIntrinsic>(&I))
          verifyBitPieceExpression(*DII, TypeRefs);

  // Return early if all typerefs were resolved.
  if (UnresolvedTypeRefs.empty())
    return;

  // Sort the unresolved references by name so the output is deterministic.
  typedef std::pair<const MDString *, const MDNode *> TypeRef;
  SmallVector<TypeRef, 32> Unresolved(UnresolvedTypeRefs.begin(),
                                      UnresolvedTypeRefs.end());
  std::sort(Unresolved.begin(), Unresolved.end(),
            [](const TypeRef &LHS, const TypeRef &RHS) {
    return LHS.first->getString() < RHS.first->getString();
  });

  // Visit the unresolved refs (printing out the errors).
  for (const TypeRef &TR : Unresolved)
    visitUnresolvedTypeRef(TR.first, TR.second);
}

//===----------------------------------------------------------------------===//
//  Implement the public interfaces to this file...
//===----------------------------------------------------------------------===//

bool llvm::verifyFunction(const Function &f, raw_ostream *OS) {
  Function &F = const_cast<Function &>(f);
  assert(!F.isDeclaration() && "Cannot verify external functions");

  raw_null_ostream NullStr;
  Verifier V(OS ? *OS : NullStr);

  // Note that this function's return value is inverted from what you would
  // expect of a function called "verify".
  return !V.verify(F);
}

bool llvm::verifyModule(const Module &M, raw_ostream *OS) {
  raw_null_ostream NullStr;
  Verifier V(OS ? *OS : NullStr);

  bool Broken = false;
  for (Module::const_iterator I = M.begin(), E = M.end(); I != E; ++I)
    if (!I->isDeclaration() && !I->isMaterializable())
      Broken |= !V.verify(*I);

  // Note that this function's return value is inverted from what you would
  // expect of a function called "verify".
  return !V.verify(M) || Broken;
}

namespace {
struct VerifierLegacyPass : public FunctionPass {
  static char ID;

  Verifier V;
  bool FatalErrors;

  VerifierLegacyPass() : FunctionPass(ID), V(dbgs()), FatalErrors(true) {
    initializeVerifierLegacyPassPass(*PassRegistry::getPassRegistry());
  }
  explicit VerifierLegacyPass(bool FatalErrors)
      : FunctionPass(ID), V(dbgs()), FatalErrors(FatalErrors) {
    initializeVerifierLegacyPassPass(*PassRegistry::getPassRegistry());
  }

  bool runOnFunction(Function &F) override {
    if (!V.verify(F) && FatalErrors)
      report_fatal_error("Broken function found, compilation aborted!");

    return false;
  }

  bool doFinalization(Module &M) override {
    if (!V.verify(M) && FatalErrors)
      report_fatal_error("Broken module found, compilation aborted!");

    return false;
  }

  void getAnalysisUsage(AnalysisUsage &AU) const override {
    AU.setPreservesAll();
  }
};
}

char VerifierLegacyPass::ID = 0;
INITIALIZE_PASS(VerifierLegacyPass, "verify", "Module Verifier", false, false)

FunctionPass *llvm::createVerifierPass(bool FatalErrors) {
  return new VerifierLegacyPass(FatalErrors);
}

PreservedAnalyses VerifierPass::run(Module &M) {
  if (verifyModule(M, &dbgs()) && FatalErrors)
    report_fatal_error("Broken module found, compilation aborted!");

  return PreservedAnalyses::all();
}

PreservedAnalyses VerifierPass::run(Function &F) {
  if (verifyFunction(F, &dbgs()) && FatalErrors)
    report_fatal_error("Broken function found, compilation aborted!");

  return PreservedAnalyses::all();
}<|MERGE_RESOLUTION|>--- conflicted
+++ resolved
@@ -2681,12 +2681,8 @@
           AI.getModule()->getDataLayout().getAllocaAS()),
          "Allocation instruction pointer not in the stack address space!",
          &AI);
-<<<<<<< HEAD
 #endif
-  Assert(PTy->getElementType()->isSized(&Visited),
-=======
   Assert(AI.getAllocatedType()->isSized(&Visited),
->>>>>>> 787b9b4e
          "Cannot allocate unsized type", &AI);
   Assert(AI.getArraySize()->getType()->isIntegerTy(),
          "Alloca array size must have integer type", &AI);
