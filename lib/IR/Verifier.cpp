--- conflicted
+++ resolved
@@ -2704,12 +2704,8 @@
 }
 
 void Verifier::visitAllocaInst(AllocaInst &AI) {
-<<<<<<< HEAD
-  SmallPtrSet<const Type*, 4> Visited;
+  SmallPtrSet<Type*, 4> Visited;
 #ifndef NDEBUG
-=======
-  SmallPtrSet<Type*, 4> Visited;
->>>>>>> 5f131f7a
   PointerType *PTy = AI.getType();
   Assert((PTy->getAddressSpace() ==
           AI.getModule()->getDataLayout().getAllocaAS()),
