//===-- Verifier.cpp - Implement the Module Verifier -----------------------==//
//
//                     The LLVM Compiler Infrastructure
//
// This file is distributed under the University of Illinois Open Source
// License. See LICENSE.TXT for details.
//
//===----------------------------------------------------------------------===//
//
// This file defines the function verifier interface, that can be used for some
// sanity checking of input to the system.
//
// Note that this does not provide full `Java style' security and verifications,
// instead it just tries to ensure that code is well-formed.
//
//  * Both of a binary operator's parameters are of the same type
//  * Verify that the indices of mem access instructions match other operands
//  * Verify that arithmetic and other things are only performed on first-class
//    types.  Verify that shifts & logicals only happen on integrals f.e.
//  * All of the constants in a switch statement are of the correct type
//  * The code is in valid SSA form
//  * It should be illegal to put a label into any other type (like a structure)
//    or to return one. [except constant arrays!]
//  * Only phi nodes can be self referential: 'add i32 %0, %0 ; <int>:0' is bad
//  * PHI nodes must have an entry for each predecessor, with no extras.
//  * PHI nodes must be the first thing in a basic block, all grouped together
//  * PHI nodes must have at least one entry
//  * All basic blocks should only end with terminator insts, not contain them
//  * The entry node to a function must not have predecessors
//  * All Instructions must be embedded into a basic block
//  * Functions cannot take a void-typed parameter
//  * Verify that a function's argument list agrees with it's declared type.
//  * It is illegal to specify a name for a void value.
//  * It is illegal to have a internal global value with no initializer
//  * It is illegal to have a ret instruction that returns a value that does not
//    agree with the function return value type.
//  * Function call argument types match the function prototype
//  * A landing pad is defined by a landingpad instruction, and can be jumped to
//    only by the unwind edge of an invoke instruction.
//  * A landingpad instruction must be the first non-PHI instruction in the
//    block.
//  * Landingpad instructions must be in a function with a personality function.
//  * All other things that are tested by asserts spread about the code...
//
//===----------------------------------------------------------------------===//

#include "llvm/IR/Verifier.h"
#include "llvm/ADT/APFloat.h"
#include "llvm/ADT/APInt.h"
#include "llvm/ADT/ArrayRef.h"
#include "llvm/ADT/DenseMap.h"
#include "llvm/ADT/MapVector.h"
#include "llvm/ADT/Optional.h"
#include "llvm/ADT/STLExtras.h"
#include "llvm/ADT/SmallPtrSet.h"
#include "llvm/ADT/SmallSet.h"
#include "llvm/ADT/SmallVector.h"
#include "llvm/ADT/StringExtras.h"
#include "llvm/ADT/StringMap.h"
#include "llvm/ADT/StringRef.h"
#include "llvm/ADT/Twine.h"
#include "llvm/ADT/ilist.h"
#include "llvm/BinaryFormat/Dwarf.h"
#include "llvm/IR/Argument.h"
#include "llvm/IR/Attributes.h"
#include "llvm/IR/BasicBlock.h"
#include "llvm/IR/CFG.h"
#include "llvm/IR/CallSite.h"
#include "llvm/IR/CallingConv.h"
#include "llvm/IR/Comdat.h"
#include "llvm/IR/Constant.h"
#include "llvm/IR/ConstantRange.h"
#include "llvm/IR/Constants.h"
#include "llvm/IR/DataLayout.h"
#include "llvm/IR/DebugInfo.h"
#include "llvm/IR/DebugInfoMetadata.h"
#include "llvm/IR/DebugLoc.h"
#include "llvm/IR/DerivedTypes.h"
#include "llvm/IR/Dominators.h"
#include "llvm/IR/Function.h"
#include "llvm/IR/GlobalAlias.h"
#include "llvm/IR/GlobalValue.h"
#include "llvm/IR/GlobalVariable.h"
#include "llvm/IR/InlineAsm.h"
#include "llvm/IR/InstVisitor.h"
#include "llvm/IR/InstrTypes.h"
#include "llvm/IR/Instruction.h"
#include "llvm/IR/Instructions.h"
#include "llvm/IR/IntrinsicInst.h"
#include "llvm/IR/Intrinsics.h"
#include "llvm/IR/LLVMContext.h"
#include "llvm/IR/Metadata.h"
#include "llvm/IR/Module.h"
#include "llvm/IR/ModuleSlotTracker.h"
#include "llvm/IR/PassManager.h"
#include "llvm/IR/Statepoint.h"
#include "llvm/IR/Type.h"
#include "llvm/IR/Use.h"
#include "llvm/IR/User.h"
#include "llvm/IR/Value.h"
#include "llvm/Pass.h"
#include "llvm/Support/AtomicOrdering.h"
#include "llvm/Support/Casting.h"
#include "llvm/Support/CommandLine.h"
#include "llvm/Support/Debug.h"
#include "llvm/Support/ErrorHandling.h"
#include "llvm/Support/MathExtras.h"
#include "llvm/Support/raw_ostream.h"
#include <algorithm>
#include <cassert>
#include <cstdint>
#include <memory>
#include <string>
#include <utility>

using namespace llvm;

namespace llvm {

struct VerifierSupport {
  raw_ostream *OS;
  const Module &M;
  ModuleSlotTracker MST;
  const DataLayout &DL;
  LLVMContext &Context;

  /// Track the brokenness of the module while recursively visiting.
  bool Broken = false;
  /// Broken debug info can be "recovered" from by stripping the debug info.
  bool BrokenDebugInfo = false;
  /// Whether to treat broken debug info as an error.
  bool TreatBrokenDebugInfoAsError = true;

  explicit VerifierSupport(raw_ostream *OS, const Module &M)
      : OS(OS), M(M), MST(&M), DL(M.getDataLayout()), Context(M.getContext()) {}

private:
  void Write(const Module *M) {
    *OS << "; ModuleID = '" << M->getModuleIdentifier() << "'\n";
  }

  void Write(const Value *V) {
    if (!V)
      return;
    if (isa<Instruction>(V)) {
      V->print(*OS, MST);
      *OS << '\n';
    } else {
      V->printAsOperand(*OS, true, MST);
      *OS << '\n';
    }
  }

  void Write(ImmutableCallSite CS) {
    Write(CS.getInstruction());
  }

  void Write(const Metadata *MD) {
    if (!MD)
      return;
    MD->print(*OS, MST, &M);
    *OS << '\n';
  }

  template <class T> void Write(const MDTupleTypedArrayWrapper<T> &MD) {
    Write(MD.get());
  }

  void Write(const NamedMDNode *NMD) {
    if (!NMD)
      return;
    NMD->print(*OS, MST);
    *OS << '\n';
  }

  void Write(Type *T) {
    if (!T)
      return;
    *OS << ' ' << *T;
  }

  void Write(const Comdat *C) {
    if (!C)
      return;
    *OS << *C;
  }

  void Write(const APInt *AI) {
    if (!AI)
      return;
    *OS << *AI << '\n';
  }

  void Write(const unsigned i) { *OS << i << '\n'; }

  template <typename T> void Write(ArrayRef<T> Vs) {
    for (const T &V : Vs)
      Write(V);
  }

  template <typename T1, typename... Ts>
  void WriteTs(const T1 &V1, const Ts &... Vs) {
    Write(V1);
    WriteTs(Vs...);
  }

  template <typename... Ts> void WriteTs() {}

public:
  /// A check failed, so printout out the condition and the message.
  ///
  /// This provides a nice place to put a breakpoint if you want to see why
  /// something is not correct.
  void CheckFailed(const Twine &Message) {
    if (OS)
      *OS << Message << '\n';
    Broken = true;
  }

  /// A check failed (with values to print).
  ///
  /// This calls the Message-only version so that the above is easier to set a
  /// breakpoint on.
  template <typename T1, typename... Ts>
  void CheckFailed(const Twine &Message, const T1 &V1, const Ts &... Vs) {
    CheckFailed(Message);
    if (OS)
      WriteTs(V1, Vs...);
  }

  /// A debug info check failed.
  void DebugInfoCheckFailed(const Twine &Message) {
    if (OS)
      *OS << Message << '\n';
    Broken |= TreatBrokenDebugInfoAsError;
    BrokenDebugInfo = true;
  }

  /// A debug info check failed (with values to print).
  template <typename T1, typename... Ts>
  void DebugInfoCheckFailed(const Twine &Message, const T1 &V1,
                            const Ts &... Vs) {
    DebugInfoCheckFailed(Message);
    if (OS)
      WriteTs(V1, Vs...);
  }
};

} // namespace llvm

namespace {

class Verifier : public InstVisitor<Verifier>, VerifierSupport {
  friend class InstVisitor<Verifier>;

  DominatorTree DT;

  /// When verifying a basic block, keep track of all of the
  /// instructions we have seen so far.
  ///
  /// This allows us to do efficient dominance checks for the case when an
  /// instruction has an operand that is an instruction in the same block.
  SmallPtrSet<Instruction *, 16> InstsInThisBlock;

  /// Keep track of the metadata nodes that have been checked already.
  SmallPtrSet<const Metadata *, 32> MDNodes;

  /// Keep track which DISubprogram is attached to which function.
  DenseMap<const DISubprogram *, const Function *> DISubprogramAttachments;

  /// Track all DICompileUnits visited.
  SmallPtrSet<const Metadata *, 2> CUVisited;

  /// The result type for a landingpad.
  Type *LandingPadResultTy;

  /// Whether we've seen a call to @llvm.localescape in this function
  /// already.
  bool SawFrameEscape;

  /// Whether the current function has a DISubprogram attached to it.
  bool HasDebugInfo = false;

  /// Stores the count of how many objects were passed to llvm.localescape for a
  /// given function and the largest index passed to llvm.localrecover.
  DenseMap<Function *, std::pair<unsigned, unsigned>> FrameEscapeInfo;

  // Maps catchswitches and cleanuppads that unwind to siblings to the
  // terminators that indicate the unwind, used to detect cycles therein.
  MapVector<Instruction *, Instruction *> SiblingFuncletInfo;

  /// Cache of constants visited in search of ConstantExprs.
  SmallPtrSet<const Constant *, 32> ConstantExprVisited;

  /// Cache of declarations of the llvm.experimental.deoptimize.<ty> intrinsic.
  SmallVector<const Function *, 4> DeoptimizeDeclarations;

  // Verify that this GlobalValue is only used in this module.
  // This map is used to avoid visiting uses twice. We can arrive at a user
  // twice, if they have multiple operands. In particular for very large
  // constant expressions, we can arrive at a particular user many times.
  SmallPtrSet<const Value *, 32> GlobalValueVisited;

  // Keeps track of duplicate function argument debug info.
  SmallVector<const DILocalVariable *, 16> DebugFnArgs;

  TBAAVerifier TBAAVerifyHelper;

  void checkAtomicMemAccessSize(Type *Ty, const Instruction *I);

public:
  explicit Verifier(raw_ostream *OS, bool ShouldTreatBrokenDebugInfoAsError,
                    const Module &M)
      : VerifierSupport(OS, M), LandingPadResultTy(nullptr),
        SawFrameEscape(false), TBAAVerifyHelper(this) {
    TreatBrokenDebugInfoAsError = ShouldTreatBrokenDebugInfoAsError;
  }

  bool hasBrokenDebugInfo() const { return BrokenDebugInfo; }

  bool verify(const Function &F) {
    assert(F.getParent() == &M &&
           "An instance of this class only works with a specific module!");

    // First ensure the function is well-enough formed to compute dominance
    // information, and directly compute a dominance tree. We don't rely on the
    // pass manager to provide this as it isolates us from a potentially
    // out-of-date dominator tree and makes it significantly more complex to run
    // this code outside of a pass manager.
    // FIXME: It's really gross that we have to cast away constness here.
    if (!F.empty())
      DT.recalculate(const_cast<Function &>(F));

    for (const BasicBlock &BB : F) {
      if (!BB.empty() && BB.back().isTerminator())
        continue;

      if (OS) {
        *OS << "Basic Block in function '" << F.getName()
            << "' does not have terminator!\n";
        BB.printAsOperand(*OS, true, MST);
        *OS << "\n";
      }
      return false;
    }

    Broken = false;
    // FIXME: We strip const here because the inst visitor strips const.
    visit(const_cast<Function &>(F));
    verifySiblingFuncletUnwinds();
    InstsInThisBlock.clear();
    DebugFnArgs.clear();
    LandingPadResultTy = nullptr;
    SawFrameEscape = false;
    SiblingFuncletInfo.clear();

    return !Broken;
  }

  /// Verify the module that this instance of \c Verifier was initialized with.
  bool verify() {
    Broken = false;

    // Collect all declarations of the llvm.experimental.deoptimize intrinsic.
    for (const Function &F : M)
      if (F.getIntrinsicID() == Intrinsic::experimental_deoptimize)
        DeoptimizeDeclarations.push_back(&F);

    // Now that we've visited every function, verify that we never asked to
    // recover a frame index that wasn't escaped.
    verifyFrameRecoverIndices();
    for (const GlobalVariable &GV : M.globals())
      visitGlobalVariable(GV);

    for (const GlobalAlias &GA : M.aliases())
      visitGlobalAlias(GA);

    for (const NamedMDNode &NMD : M.named_metadata())
      visitNamedMDNode(NMD);

    for (const StringMapEntry<Comdat> &SMEC : M.getComdatSymbolTable())
      visitComdat(SMEC.getValue());

    visitModuleFlags(M);
    visitModuleIdents(M);

    verifyCompileUnits();

    verifyDeoptimizeCallingConvs();
    DISubprogramAttachments.clear();
    return !Broken;
  }

private:
  // Verification methods...
  void visitGlobalValue(const GlobalValue &GV);
  void visitGlobalVariable(const GlobalVariable &GV);
  void visitGlobalAlias(const GlobalAlias &GA);
  void visitAliaseeSubExpr(const GlobalAlias &A, const Constant &C);
  void visitAliaseeSubExpr(SmallPtrSetImpl<const GlobalAlias *> &Visited,
                           const GlobalAlias &A, const Constant &C);
  void visitNamedMDNode(const NamedMDNode &NMD);
  void visitMDNode(const MDNode &MD);
  void visitMetadataAsValue(const MetadataAsValue &MD, Function *F);
  void visitValueAsMetadata(const ValueAsMetadata &MD, Function *F);
  void visitComdat(const Comdat &C);
  void visitModuleIdents(const Module &M);
  void visitModuleFlags(const Module &M);
  void visitModuleFlag(const MDNode *Op,
                       DenseMap<const MDString *, const MDNode *> &SeenIDs,
                       SmallVectorImpl<const MDNode *> &Requirements);
  void visitModuleFlagCGProfileEntry(const MDOperand &MDO);
  void visitFunction(const Function &F);
  void visitBasicBlock(BasicBlock &BB);
  void visitRangeMetadata(Instruction &I, MDNode *Range, Type *Ty);
  void visitDereferenceableMetadata(Instruction &I, MDNode *MD);

  template <class Ty> bool isValidMetadataArray(const MDTuple &N);
#define HANDLE_SPECIALIZED_MDNODE_LEAF(CLASS) void visit##CLASS(const CLASS &N);
#include "llvm/IR/Metadata.def"
  void visitDIScope(const DIScope &N);
  void visitDIVariable(const DIVariable &N);
  void visitDILexicalBlockBase(const DILexicalBlockBase &N);
  void visitDITemplateParameter(const DITemplateParameter &N);

  void visitTemplateParams(const MDNode &N, const Metadata &RawParams);

  // InstVisitor overrides...
  using InstVisitor<Verifier>::visit;
  void visit(Instruction &I);

  void visitTruncInst(TruncInst &I);
  void visitZExtInst(ZExtInst &I);
  void visitSExtInst(SExtInst &I);
  void visitFPTruncInst(FPTruncInst &I);
  void visitFPExtInst(FPExtInst &I);
  void visitFPToUIInst(FPToUIInst &I);
  void visitFPToSIInst(FPToSIInst &I);
  void visitUIToFPInst(UIToFPInst &I);
  void visitSIToFPInst(SIToFPInst &I);
  void visitIntToPtrInst(IntToPtrInst &I);
  void visitPtrToIntInst(PtrToIntInst &I);
  void visitBitCastInst(BitCastInst &I);
  void visitAddrSpaceCastInst(AddrSpaceCastInst &I);
  void visitPHINode(PHINode &PN);
  void visitBinaryOperator(BinaryOperator &B);
  void visitICmpInst(ICmpInst &IC);
  void visitFCmpInst(FCmpInst &FC);
  void visitExtractElementInst(ExtractElementInst &EI);
  void visitInsertElementInst(InsertElementInst &EI);
  void visitShuffleVectorInst(ShuffleVectorInst &EI);
  void visitVAArgInst(VAArgInst &VAA);
  void visitCallInst(CallInst &CI);
  void visitInvokeInst(InvokeInst &II);
  void visitGetElementPtrInst(GetElementPtrInst &GEP);
  void visitLoadInst(LoadInst &LI);
  void visitStoreInst(StoreInst &SI);
  void verifyDominatesUse(Instruction &I, unsigned i);
  void visitInstruction(Instruction &I);
  void visitTerminator(Instruction &I);
  void visitBranchInst(BranchInst &BI);
  void visitReturnInst(ReturnInst &RI);
  void visitSwitchInst(SwitchInst &SI);
  void visitIndirectBrInst(IndirectBrInst &BI);
  void visitSelectInst(SelectInst &SI);
  void visitUserOp1(Instruction &I);
  void visitUserOp2(Instruction &I) { visitUserOp1(I); }
  void visitIntrinsicCallSite(Intrinsic::ID ID, CallSite CS);
  void visitConstrainedFPIntrinsic(ConstrainedFPIntrinsic &FPI);
  void visitDbgIntrinsic(StringRef Kind, DbgVariableIntrinsic &DII);
  void visitDbgLabelIntrinsic(StringRef Kind, DbgLabelInst &DLI);
  void visitAtomicCmpXchgInst(AtomicCmpXchgInst &CXI);
  void visitAtomicRMWInst(AtomicRMWInst &RMWI);
  void visitFenceInst(FenceInst &FI);
  void visitAllocaInst(AllocaInst &AI);
  void visitExtractValueInst(ExtractValueInst &EVI);
  void visitInsertValueInst(InsertValueInst &IVI);
  void visitEHPadPredecessors(Instruction &I);
  void visitLandingPadInst(LandingPadInst &LPI);
  void visitResumeInst(ResumeInst &RI);
  void visitCatchPadInst(CatchPadInst &CPI);
  void visitCatchReturnInst(CatchReturnInst &CatchReturn);
  void visitCleanupPadInst(CleanupPadInst &CPI);
  void visitFuncletPadInst(FuncletPadInst &FPI);
  void visitCatchSwitchInst(CatchSwitchInst &CatchSwitch);
  void visitCleanupReturnInst(CleanupReturnInst &CRI);

  void verifyCallSite(CallSite CS);
  void verifySwiftErrorCallSite(CallSite CS, const Value *SwiftErrorVal);
  void verifySwiftErrorValue(const Value *SwiftErrorVal);
  void verifyMustTailCall(CallInst &CI);
  bool performTypeCheck(Intrinsic::ID ID, Function *F, Type *Ty, int VT,
                        unsigned ArgNo, std::string &Suffix);
  bool verifyAttributeCount(AttributeList Attrs, unsigned Params);
  void verifyAttributeTypes(AttributeSet Attrs, bool IsFunction,
                            const Value *V);
  void verifyParameterAttrs(AttributeSet Attrs, Type *Ty, const Value *V);
  void verifyFunctionAttrs(FunctionType *FT, AttributeList Attrs,
                           const Value *V);
  void verifyFunctionMetadata(ArrayRef<std::pair<unsigned, MDNode *>> MDs);

  void visitConstantExprsRecursively(const Constant *EntryC);
  void visitConstantExpr(const ConstantExpr *CE);
  void verifyStatepoint(ImmutableCallSite CS);
  void verifyFrameRecoverIndices();
  void verifySiblingFuncletUnwinds();

  void verifyFragmentExpression(const DbgVariableIntrinsic &I);
  template <typename ValueOrMetadata>
  void verifyFragmentExpression(const DIVariable &V,
                                DIExpression::FragmentInfo Fragment,
                                ValueOrMetadata *Desc);
  void verifyFnArgs(const DbgVariableIntrinsic &I);

  /// Module-level debug info verification...
  void verifyCompileUnits();

  /// Module-level verification that all @llvm.experimental.deoptimize
  /// declarations share the same calling convention.
  void verifyDeoptimizeCallingConvs();
};

} // end anonymous namespace

/// We know that cond should be true, if not print an error message.
#define Assert(C, ...) \
  do { if (!(C)) { CheckFailed(__VA_ARGS__); return; } } while (false)

/// We know that a debug info condition should be true, if not print
/// an error message.
#define AssertDI(C, ...) \
  do { if (!(C)) { DebugInfoCheckFailed(__VA_ARGS__); return; } } while (false)

void Verifier::visit(Instruction &I) {
  for (unsigned i = 0, e = I.getNumOperands(); i != e; ++i)
    Assert(I.getOperand(i) != nullptr, "Operand is null", &I);
  InstVisitor<Verifier>::visit(I);
}

// Helper to recursively iterate over indirect users. By
// returning false, the callback can ask to stop recursing
// further.
static void forEachUser(const Value *User,
                        SmallPtrSet<const Value *, 32> &Visited,
                        llvm::function_ref<bool(const Value *)> Callback) {
  if (!Visited.insert(User).second)
    return;
  for (const Value *TheNextUser : User->materialized_users())
    if (Callback(TheNextUser))
      forEachUser(TheNextUser, Visited, Callback);
}

void Verifier::visitVAArgInst(VAArgInst &VAA) {
  Assert(VAA.getPointerOperand()->getType()->getPointerAddressSpace() ==
             DL.getAllocaAddrSpace(),
         "va_arg not in alloca AS?", &VAA);
  visitInstruction(VAA);
}

void Verifier::visitGlobalValue(const GlobalValue &GV) {
  Assert(!GV.isDeclaration() || GV.hasValidDeclarationLinkage(),
         "Global is external, but doesn't have external or weak linkage!", &GV);

  Assert(GV.getAlignment() <= Value::MaximumAlignment,
         "huge alignment values are unsupported", &GV);
  Assert(!GV.hasAppendingLinkage() || isa<GlobalVariable>(GV),
         "Only global variables can have appending linkage!", &GV);

  if (GV.hasAppendingLinkage()) {
    const GlobalVariable *GVar = dyn_cast<GlobalVariable>(&GV);
    Assert(GVar && GVar->getValueType()->isArrayTy(),
           "Only global arrays can have appending linkage!", GVar);
  }

  if (GV.isDeclarationForLinker())
    Assert(!GV.hasComdat(), "Declaration may not be in a Comdat!", &GV);

  if (GV.hasDLLImportStorageClass()) {
    Assert(!GV.isDSOLocal(),
           "GlobalValue with DLLImport Storage is dso_local!", &GV);

    Assert((GV.isDeclaration() && GV.hasExternalLinkage()) ||
               GV.hasAvailableExternallyLinkage(),
           "Global is marked as dllimport, but not external", &GV);
  }

  if (GV.hasLocalLinkage())
    Assert(GV.isDSOLocal(),
           "GlobalValue with private or internal linkage must be dso_local!",
           &GV);

  if (!GV.hasDefaultVisibility() && !GV.hasExternalWeakLinkage())
    Assert(GV.isDSOLocal(),
           "GlobalValue with non default visibility must be dso_local!", &GV);

  forEachUser(&GV, GlobalValueVisited, [&](const Value *V) -> bool {
    if (const Instruction *I = dyn_cast<Instruction>(V)) {
      if (!I->getParent() || !I->getParent()->getParent())
        CheckFailed("Global is referenced by parentless instruction!", &GV, &M,
                    I);
      else if (I->getParent()->getParent()->getParent() != &M)
        CheckFailed("Global is referenced in a different module!", &GV, &M, I,
                    I->getParent()->getParent(),
                    I->getParent()->getParent()->getParent());
      return false;
    } else if (const Function *F = dyn_cast<Function>(V)) {
      if (F->getParent() != &M)
        CheckFailed("Global is used by function in a different module", &GV, &M,
                    F, F->getParent());
      return false;
    }
    return true;
  });
}

void Verifier::visitGlobalVariable(const GlobalVariable &GV) {
  if (GV.hasInitializer()) {
    Assert(GV.getInitializer()->getType() == GV.getValueType(),
           "Global variable initializer type does not match global "
           "variable type!",
           &GV);
    // If the global has common linkage, it must have a zero initializer and
    // cannot be constant.
    if (GV.hasCommonLinkage()) {
      Assert(GV.getInitializer()->isNullValue(),
             "'common' global must have a zero initializer!", &GV);
      Assert(!GV.isConstant(), "'common' global may not be marked constant!",
             &GV);
      Assert(!GV.hasComdat(), "'common' global may not be in a Comdat!", &GV);
    }
  }

  if (GV.hasName() && (GV.getName() == "llvm.global_ctors" ||
                       GV.getName() == "llvm.global_dtors")) {
    Assert(!GV.hasInitializer() || GV.hasAppendingLinkage(),
           "invalid linkage for intrinsic global variable", &GV);
    // Don't worry about emitting an error for it not being an array,
    // visitGlobalValue will complain on appending non-array.
    if (ArrayType *ATy = dyn_cast<ArrayType>(GV.getValueType())) {
      StructType *STy = dyn_cast<StructType>(ATy->getElementType());
      // For initializers/destructors the code pointer is always in AS0
      PointerType *FuncPtrTy =
<<<<<<< HEAD
          FunctionType::get(Type::getVoidTy(Context), false)->getPointerTo(0);
=======
          FunctionType::get(Type::getVoidTy(Context), false)->
          getPointerTo(DL.getProgramAddressSpace());
>>>>>>> 3b4af70c
      // FIXME: Reject the 2-field form in LLVM 4.0.
      Assert(STy &&
                 (STy->getNumElements() == 2 || STy->getNumElements() == 3) &&
                 STy->getTypeAtIndex(0u)->isIntegerTy(32),
             "wrong type for intrinsic global variable", &GV);
      Assert(STy->getTypeAtIndex(1)->isPointerTy() &&
                 STy->getTypeAtIndex(1)->getPointerAddressSpace() == 0,
             "llvm.global_ctors/llvm.global_dtors second parameter must be a "
             "pointer in AS0",
             &GV);
      Assert(STy->getTypeAtIndex(1) == FuncPtrTy,
             "wrong type for llvm.global_ctors/llvm.global_dtors parameter 2",
             STy->getTypeAtIndex(1));
      if (STy->getNumElements() == 3) {
        Type *ETy = STy->getTypeAtIndex(2);
        Assert(ETy->isPointerTy() &&
                   cast<PointerType>(ETy)->getElementType()->isIntegerTy(8),
               "wrong type for intrinsic global variable", &GV);
      }
    }
  }

  if (GV.hasName() && (GV.getName() == "llvm.used" ||
                       GV.getName() == "llvm.compiler.used")) {
    Assert(!GV.hasInitializer() || GV.hasAppendingLinkage(),
           "invalid linkage for intrinsic global variable", &GV);
    Type *GVType = GV.getValueType();
    if (ArrayType *ATy = dyn_cast<ArrayType>(GVType)) {
      PointerType *PTy = dyn_cast<PointerType>(ATy->getElementType());
      Assert(PTy, "wrong type for intrinsic global variable", &GV);
      if (GV.hasInitializer()) {
        const Constant *Init = GV.getInitializer();
        const ConstantArray *InitArray = dyn_cast<ConstantArray>(Init);
        Assert(InitArray, "wrong initalizer for intrinsic global variable",
               Init);
        for (Value *Op : InitArray->operands()) {
          Value *V = Op->stripPointerCastsNoFollowAliases();
          Assert(isa<GlobalVariable>(V) || isa<Function>(V) ||
                     isa<GlobalAlias>(V),
                 "invalid llvm.used member", V);
          Assert(V->hasName(), "members of llvm.used must be named", V);
        }
      }
    }
  }

  // Visit any debug info attachments.
  SmallVector<MDNode *, 1> MDs;
  GV.getMetadata(LLVMContext::MD_dbg, MDs);
  for (auto *MD : MDs) {
    if (auto *GVE = dyn_cast<DIGlobalVariableExpression>(MD))
      visitDIGlobalVariableExpression(*GVE);
    else
      AssertDI(false, "!dbg attachment of global variable must be a "
                      "DIGlobalVariableExpression");
  }

  if (!GV.hasInitializer()) {
    visitGlobalValue(GV);
    return;
  }

  // Walk any aggregate initializers looking for bitcasts between address spaces
  visitConstantExprsRecursively(GV.getInitializer());

  visitGlobalValue(GV);
}

void Verifier::visitAliaseeSubExpr(const GlobalAlias &GA, const Constant &C) {
  SmallPtrSet<const GlobalAlias*, 4> Visited;
  Visited.insert(&GA);
  visitAliaseeSubExpr(Visited, GA, C);
}

void Verifier::visitAliaseeSubExpr(SmallPtrSetImpl<const GlobalAlias*> &Visited,
                                   const GlobalAlias &GA, const Constant &C) {
  if (const auto *GV = dyn_cast<GlobalValue>(&C)) {
    Assert(!GV->isDeclarationForLinker(), "Alias must point to a definition",
           &GA);

    if (const auto *GA2 = dyn_cast<GlobalAlias>(GV)) {
      Assert(Visited.insert(GA2).second, "Aliases cannot form a cycle", &GA);

      Assert(!GA2->isInterposable(), "Alias cannot point to an interposable alias",
             &GA);
    } else {
      // Only continue verifying subexpressions of GlobalAliases.
      // Do not recurse into global initializers.
      return;
    }
  }

  if (const auto *CE = dyn_cast<ConstantExpr>(&C))
    visitConstantExprsRecursively(CE);

  for (const Use &U : C.operands()) {
    Value *V = &*U;
    if (const auto *GA2 = dyn_cast<GlobalAlias>(V))
      visitAliaseeSubExpr(Visited, GA, *GA2->getAliasee());
    else if (const auto *C2 = dyn_cast<Constant>(V))
      visitAliaseeSubExpr(Visited, GA, *C2);
  }
}

void Verifier::visitGlobalAlias(const GlobalAlias &GA) {
  Assert(GlobalAlias::isValidLinkage(GA.getLinkage()),
         "Alias should have private, internal, linkonce, weak, linkonce_odr, "
         "weak_odr, or external linkage!",
         &GA);
  const Constant *Aliasee = GA.getAliasee();
  Assert(Aliasee, "Aliasee cannot be NULL!", &GA);
  Assert(GA.getType() == Aliasee->getType(),
         "Alias and aliasee types should match!", &GA);

  Assert(isa<GlobalValue>(Aliasee) || isa<ConstantExpr>(Aliasee),
         "Aliasee should be either GlobalValue or ConstantExpr", &GA);

  visitAliaseeSubExpr(GA, *Aliasee);

  visitGlobalValue(GA);
}

void Verifier::visitNamedMDNode(const NamedMDNode &NMD) {
  // There used to be various other llvm.dbg.* nodes, but we don't support
  // upgrading them and we want to reserve the namespace for future uses.
  if (NMD.getName().startswith("llvm.dbg."))
    AssertDI(NMD.getName() == "llvm.dbg.cu",
             "unrecognized named metadata node in the llvm.dbg namespace",
             &NMD);
  for (const MDNode *MD : NMD.operands()) {
    if (NMD.getName() == "llvm.dbg.cu")
      AssertDI(MD && isa<DICompileUnit>(MD), "invalid compile unit", &NMD, MD);

    if (!MD)
      continue;

    visitMDNode(*MD);
  }
}

void Verifier::visitMDNode(const MDNode &MD) {
  // Only visit each node once.  Metadata can be mutually recursive, so this
  // avoids infinite recursion here, as well as being an optimization.
  if (!MDNodes.insert(&MD).second)
    return;

  switch (MD.getMetadataID()) {
  default:
    llvm_unreachable("Invalid MDNode subclass");
  case Metadata::MDTupleKind:
    break;
#define HANDLE_SPECIALIZED_MDNODE_LEAF(CLASS)                                  \
  case Metadata::CLASS##Kind:                                                  \
    visit##CLASS(cast<CLASS>(MD));                                             \
    break;
#include "llvm/IR/Metadata.def"
  }

  for (const Metadata *Op : MD.operands()) {
    if (!Op)
      continue;
    Assert(!isa<LocalAsMetadata>(Op), "Invalid operand for global metadata!",
           &MD, Op);
    if (auto *N = dyn_cast<MDNode>(Op)) {
      visitMDNode(*N);
      continue;
    }
    if (auto *V = dyn_cast<ValueAsMetadata>(Op)) {
      visitValueAsMetadata(*V, nullptr);
      continue;
    }
  }

  // Check these last, so we diagnose problems in operands first.
  Assert(!MD.isTemporary(), "Expected no forward declarations!", &MD);
  Assert(MD.isResolved(), "All nodes should be resolved!", &MD);
}

void Verifier::visitValueAsMetadata(const ValueAsMetadata &MD, Function *F) {
  Assert(MD.getValue(), "Expected valid value", &MD);
  Assert(!MD.getValue()->getType()->isMetadataTy(),
         "Unexpected metadata round-trip through values", &MD, MD.getValue());

  auto *L = dyn_cast<LocalAsMetadata>(&MD);
  if (!L)
    return;

  Assert(F, "function-local metadata used outside a function", L);

  // If this was an instruction, bb, or argument, verify that it is in the
  // function that we expect.
  Function *ActualF = nullptr;
  if (Instruction *I = dyn_cast<Instruction>(L->getValue())) {
    Assert(I->getParent(), "function-local metadata not in basic block", L, I);
    ActualF = I->getParent()->getParent();
  } else if (BasicBlock *BB = dyn_cast<BasicBlock>(L->getValue()))
    ActualF = BB->getParent();
  else if (Argument *A = dyn_cast<Argument>(L->getValue()))
    ActualF = A->getParent();
  assert(ActualF && "Unimplemented function local metadata case!");

  Assert(ActualF == F, "function-local metadata used in wrong function", L);
}

void Verifier::visitMetadataAsValue(const MetadataAsValue &MDV, Function *F) {
  Metadata *MD = MDV.getMetadata();
  if (auto *N = dyn_cast<MDNode>(MD)) {
    visitMDNode(*N);
    return;
  }

  // Only visit each node once.  Metadata can be mutually recursive, so this
  // avoids infinite recursion here, as well as being an optimization.
  if (!MDNodes.insert(MD).second)
    return;

  if (auto *V = dyn_cast<ValueAsMetadata>(MD))
    visitValueAsMetadata(*V, F);
}

static bool isType(const Metadata *MD) { return !MD || isa<DIType>(MD); }
static bool isScope(const Metadata *MD) { return !MD || isa<DIScope>(MD); }
static bool isDINode(const Metadata *MD) { return !MD || isa<DINode>(MD); }

void Verifier::visitDILocation(const DILocation &N) {
  AssertDI(N.getRawScope() && isa<DILocalScope>(N.getRawScope()),
           "location requires a valid scope", &N, N.getRawScope());
  if (auto *IA = N.getRawInlinedAt())
    AssertDI(isa<DILocation>(IA), "inlined-at should be a location", &N, IA);
  if (auto *SP = dyn_cast<DISubprogram>(N.getRawScope()))
    AssertDI(SP->isDefinition(), "scope points into the type hierarchy", &N);
}

void Verifier::visitGenericDINode(const GenericDINode &N) {
  AssertDI(N.getTag(), "invalid tag", &N);
}

void Verifier::visitDIScope(const DIScope &N) {
  if (auto *F = N.getRawFile())
    AssertDI(isa<DIFile>(F), "invalid file", &N, F);
}

void Verifier::visitDISubrange(const DISubrange &N) {
  AssertDI(N.getTag() == dwarf::DW_TAG_subrange_type, "invalid tag", &N);
  auto Count = N.getCount();
  AssertDI(Count, "Count must either be a signed constant or a DIVariable",
           &N);
  AssertDI(!Count.is<ConstantInt*>() ||
               Count.get<ConstantInt*>()->getSExtValue() >= -1,
           "invalid subrange count", &N);
}

void Verifier::visitDIEnumerator(const DIEnumerator &N) {
  AssertDI(N.getTag() == dwarf::DW_TAG_enumerator, "invalid tag", &N);
}

void Verifier::visitDIBasicType(const DIBasicType &N) {
  AssertDI(N.getTag() == dwarf::DW_TAG_base_type ||
               N.getTag() == dwarf::DW_TAG_unspecified_type,
           "invalid tag", &N);
  AssertDI(!(N.isBigEndian() && N.isLittleEndian()) ,
            "has conflicting flags", &N);
}

void Verifier::visitDIDerivedType(const DIDerivedType &N) {
  // Common scope checks.
  visitDIScope(N);

  AssertDI(N.getTag() == dwarf::DW_TAG_typedef ||
               N.getTag() == dwarf::DW_TAG_pointer_type ||
               N.getTag() == dwarf::DW_TAG_ptr_to_member_type ||
               N.getTag() == dwarf::DW_TAG_reference_type ||
               N.getTag() == dwarf::DW_TAG_rvalue_reference_type ||
               N.getTag() == dwarf::DW_TAG_const_type ||
               N.getTag() == dwarf::DW_TAG_volatile_type ||
               N.getTag() == dwarf::DW_TAG_restrict_type ||
               N.getTag() == dwarf::DW_TAG_atomic_type ||
               N.getTag() == dwarf::DW_TAG_member ||
               N.getTag() == dwarf::DW_TAG_inheritance ||
               N.getTag() == dwarf::DW_TAG_friend,
           "invalid tag", &N);
  if (N.getTag() == dwarf::DW_TAG_ptr_to_member_type) {
    AssertDI(isType(N.getRawExtraData()), "invalid pointer to member type", &N,
             N.getRawExtraData());
  }

  AssertDI(isScope(N.getRawScope()), "invalid scope", &N, N.getRawScope());
  AssertDI(isType(N.getRawBaseType()), "invalid base type", &N,
           N.getRawBaseType());

  if (N.getDWARFAddressSpace()) {
    AssertDI(N.getTag() == dwarf::DW_TAG_pointer_type ||
                 N.getTag() == dwarf::DW_TAG_reference_type,
             "DWARF address space only applies to pointer or reference types",
             &N);
  }
}

/// Detect mutually exclusive flags.
static bool hasConflictingReferenceFlags(unsigned Flags) {
  return ((Flags & DINode::FlagLValueReference) &&
          (Flags & DINode::FlagRValueReference)) ||
         ((Flags & DINode::FlagTypePassByValue) &&
          (Flags & DINode::FlagTypePassByReference));
}

void Verifier::visitTemplateParams(const MDNode &N, const Metadata &RawParams) {
  auto *Params = dyn_cast<MDTuple>(&RawParams);
  AssertDI(Params, "invalid template params", &N, &RawParams);
  for (Metadata *Op : Params->operands()) {
    AssertDI(Op && isa<DITemplateParameter>(Op), "invalid template parameter",
             &N, Params, Op);
  }
}

void Verifier::visitDICompositeType(const DICompositeType &N) {
  // Common scope checks.
  visitDIScope(N);

  AssertDI(N.getTag() == dwarf::DW_TAG_array_type ||
               N.getTag() == dwarf::DW_TAG_structure_type ||
               N.getTag() == dwarf::DW_TAG_union_type ||
               N.getTag() == dwarf::DW_TAG_enumeration_type ||
               N.getTag() == dwarf::DW_TAG_class_type ||
               N.getTag() == dwarf::DW_TAG_variant_part,
           "invalid tag", &N);

  AssertDI(isScope(N.getRawScope()), "invalid scope", &N, N.getRawScope());
  AssertDI(isType(N.getRawBaseType()), "invalid base type", &N,
           N.getRawBaseType());

  AssertDI(!N.getRawElements() || isa<MDTuple>(N.getRawElements()),
           "invalid composite elements", &N, N.getRawElements());
  AssertDI(isType(N.getRawVTableHolder()), "invalid vtable holder", &N,
           N.getRawVTableHolder());
  AssertDI(!hasConflictingReferenceFlags(N.getFlags()),
           "invalid reference flags", &N);

  if (N.isVector()) {
    const DINodeArray Elements = N.getElements();
    AssertDI(Elements.size() == 1 &&
             Elements[0]->getTag() == dwarf::DW_TAG_subrange_type,
             "invalid vector, expected one element of type subrange", &N);
  }

  if (auto *Params = N.getRawTemplateParams())
    visitTemplateParams(N, *Params);

  if (N.getTag() == dwarf::DW_TAG_class_type ||
      N.getTag() == dwarf::DW_TAG_union_type) {
    AssertDI(N.getFile() && !N.getFile()->getFilename().empty(),
             "class/union requires a filename", &N, N.getFile());
  }

  if (auto *D = N.getRawDiscriminator()) {
    AssertDI(isa<DIDerivedType>(D) && N.getTag() == dwarf::DW_TAG_variant_part,
             "discriminator can only appear on variant part");
  }
}

void Verifier::visitDISubroutineType(const DISubroutineType &N) {
  AssertDI(N.getTag() == dwarf::DW_TAG_subroutine_type, "invalid tag", &N);
  if (auto *Types = N.getRawTypeArray()) {
    AssertDI(isa<MDTuple>(Types), "invalid composite elements", &N, Types);
    for (Metadata *Ty : N.getTypeArray()->operands()) {
      AssertDI(isType(Ty), "invalid subroutine type ref", &N, Types, Ty);
    }
  }
  AssertDI(!hasConflictingReferenceFlags(N.getFlags()),
           "invalid reference flags", &N);
}

void Verifier::visitDIFile(const DIFile &N) {
  AssertDI(N.getTag() == dwarf::DW_TAG_file_type, "invalid tag", &N);
  Optional<DIFile::ChecksumInfo<StringRef>> Checksum = N.getChecksum();
  if (Checksum) {
    AssertDI(Checksum->Kind <= DIFile::ChecksumKind::CSK_Last,
             "invalid checksum kind", &N);
    size_t Size;
    switch (Checksum->Kind) {
    case DIFile::CSK_MD5:
      Size = 32;
      break;
    case DIFile::CSK_SHA1:
      Size = 40;
      break;
    }
    AssertDI(Checksum->Value.size() == Size, "invalid checksum length", &N);
    AssertDI(Checksum->Value.find_if_not(llvm::isHexDigit) == StringRef::npos,
             "invalid checksum", &N);
  }
}

void Verifier::visitDICompileUnit(const DICompileUnit &N) {
  AssertDI(N.isDistinct(), "compile units must be distinct", &N);
  AssertDI(N.getTag() == dwarf::DW_TAG_compile_unit, "invalid tag", &N);

  // Don't bother verifying the compilation directory or producer string
  // as those could be empty.
  AssertDI(N.getRawFile() && isa<DIFile>(N.getRawFile()), "invalid file", &N,
           N.getRawFile());
  AssertDI(!N.getFile()->getFilename().empty(), "invalid filename", &N,
           N.getFile());

  AssertDI((N.getEmissionKind() <= DICompileUnit::LastEmissionKind),
           "invalid emission kind", &N);

  if (auto *Array = N.getRawEnumTypes()) {
    AssertDI(isa<MDTuple>(Array), "invalid enum list", &N, Array);
    for (Metadata *Op : N.getEnumTypes()->operands()) {
      auto *Enum = dyn_cast_or_null<DICompositeType>(Op);
      AssertDI(Enum && Enum->getTag() == dwarf::DW_TAG_enumeration_type,
               "invalid enum type", &N, N.getEnumTypes(), Op);
    }
  }
  if (auto *Array = N.getRawRetainedTypes()) {
    AssertDI(isa<MDTuple>(Array), "invalid retained type list", &N, Array);
    for (Metadata *Op : N.getRetainedTypes()->operands()) {
      AssertDI(Op && (isa<DIType>(Op) ||
                      (isa<DISubprogram>(Op) &&
                       !cast<DISubprogram>(Op)->isDefinition())),
               "invalid retained type", &N, Op);
    }
  }
  if (auto *Array = N.getRawGlobalVariables()) {
    AssertDI(isa<MDTuple>(Array), "invalid global variable list", &N, Array);
    for (Metadata *Op : N.getGlobalVariables()->operands()) {
      AssertDI(Op && (isa<DIGlobalVariableExpression>(Op)),
               "invalid global variable ref", &N, Op);
    }
  }
  if (auto *Array = N.getRawImportedEntities()) {
    AssertDI(isa<MDTuple>(Array), "invalid imported entity list", &N, Array);
    for (Metadata *Op : N.getImportedEntities()->operands()) {
      AssertDI(Op && isa<DIImportedEntity>(Op), "invalid imported entity ref",
               &N, Op);
    }
  }
  if (auto *Array = N.getRawMacros()) {
    AssertDI(isa<MDTuple>(Array), "invalid macro list", &N, Array);
    for (Metadata *Op : N.getMacros()->operands()) {
      AssertDI(Op && isa<DIMacroNode>(Op), "invalid macro ref", &N, Op);
    }
  }
  CUVisited.insert(&N);
}

void Verifier::visitDISubprogram(const DISubprogram &N) {
  AssertDI(N.getTag() == dwarf::DW_TAG_subprogram, "invalid tag", &N);
  AssertDI(isScope(N.getRawScope()), "invalid scope", &N, N.getRawScope());
  if (auto *F = N.getRawFile())
    AssertDI(isa<DIFile>(F), "invalid file", &N, F);
  else
    AssertDI(N.getLine() == 0, "line specified with no file", &N, N.getLine());
  if (auto *T = N.getRawType())
    AssertDI(isa<DISubroutineType>(T), "invalid subroutine type", &N, T);
  AssertDI(isType(N.getRawContainingType()), "invalid containing type", &N,
           N.getRawContainingType());
  if (auto *Params = N.getRawTemplateParams())
    visitTemplateParams(N, *Params);
  if (auto *S = N.getRawDeclaration())
    AssertDI(isa<DISubprogram>(S) && !cast<DISubprogram>(S)->isDefinition(),
             "invalid subprogram declaration", &N, S);
  if (auto *RawNode = N.getRawRetainedNodes()) {
    auto *Node = dyn_cast<MDTuple>(RawNode);
    AssertDI(Node, "invalid retained nodes list", &N, RawNode);
    for (Metadata *Op : Node->operands()) {
      AssertDI(Op && (isa<DILocalVariable>(Op) || isa<DILabel>(Op)),
               "invalid retained nodes, expected DILocalVariable or DILabel",
               &N, Node, Op);
    }
  }
  AssertDI(!hasConflictingReferenceFlags(N.getFlags()),
           "invalid reference flags", &N);

  auto *Unit = N.getRawUnit();
  if (N.isDefinition()) {
    // Subprogram definitions (not part of the type hierarchy).
    AssertDI(N.isDistinct(), "subprogram definitions must be distinct", &N);
    AssertDI(Unit, "subprogram definitions must have a compile unit", &N);
    AssertDI(isa<DICompileUnit>(Unit), "invalid unit type", &N, Unit);
  } else {
    // Subprogram declarations (part of the type hierarchy).
    AssertDI(!Unit, "subprogram declarations must not have a compile unit", &N);
  }

  if (auto *RawThrownTypes = N.getRawThrownTypes()) {
    auto *ThrownTypes = dyn_cast<MDTuple>(RawThrownTypes);
    AssertDI(ThrownTypes, "invalid thrown types list", &N, RawThrownTypes);
    for (Metadata *Op : ThrownTypes->operands())
      AssertDI(Op && isa<DIType>(Op), "invalid thrown type", &N, ThrownTypes,
               Op);
  }

  if (N.areAllCallsDescribed())
    AssertDI(N.isDefinition(),
             "DIFlagAllCallsDescribed must be attached to a definition");
}

void Verifier::visitDILexicalBlockBase(const DILexicalBlockBase &N) {
  AssertDI(N.getTag() == dwarf::DW_TAG_lexical_block, "invalid tag", &N);
  AssertDI(N.getRawScope() && isa<DILocalScope>(N.getRawScope()),
           "invalid local scope", &N, N.getRawScope());
  if (auto *SP = dyn_cast<DISubprogram>(N.getRawScope()))
    AssertDI(SP->isDefinition(), "scope points into the type hierarchy", &N);
}

void Verifier::visitDILexicalBlock(const DILexicalBlock &N) {
  visitDILexicalBlockBase(N);

  AssertDI(N.getLine() || !N.getColumn(),
           "cannot have column info without line info", &N);
}

void Verifier::visitDILexicalBlockFile(const DILexicalBlockFile &N) {
  visitDILexicalBlockBase(N);
}

void Verifier::visitDINamespace(const DINamespace &N) {
  AssertDI(N.getTag() == dwarf::DW_TAG_namespace, "invalid tag", &N);
  if (auto *S = N.getRawScope())
    AssertDI(isa<DIScope>(S), "invalid scope ref", &N, S);
}

void Verifier::visitDIMacro(const DIMacro &N) {
  AssertDI(N.getMacinfoType() == dwarf::DW_MACINFO_define ||
               N.getMacinfoType() == dwarf::DW_MACINFO_undef,
           "invalid macinfo type", &N);
  AssertDI(!N.getName().empty(), "anonymous macro", &N);
  if (!N.getValue().empty()) {
    assert(N.getValue().data()[0] != ' ' && "Macro value has a space prefix");
  }
}

void Verifier::visitDIMacroFile(const DIMacroFile &N) {
  AssertDI(N.getMacinfoType() == dwarf::DW_MACINFO_start_file,
           "invalid macinfo type", &N);
  if (auto *F = N.getRawFile())
    AssertDI(isa<DIFile>(F), "invalid file", &N, F);

  if (auto *Array = N.getRawElements()) {
    AssertDI(isa<MDTuple>(Array), "invalid macro list", &N, Array);
    for (Metadata *Op : N.getElements()->operands()) {
      AssertDI(Op && isa<DIMacroNode>(Op), "invalid macro ref", &N, Op);
    }
  }
}

void Verifier::visitDIModule(const DIModule &N) {
  AssertDI(N.getTag() == dwarf::DW_TAG_module, "invalid tag", &N);
  AssertDI(!N.getName().empty(), "anonymous module", &N);
}

void Verifier::visitDITemplateParameter(const DITemplateParameter &N) {
  AssertDI(isType(N.getRawType()), "invalid type ref", &N, N.getRawType());
}

void Verifier::visitDITemplateTypeParameter(const DITemplateTypeParameter &N) {
  visitDITemplateParameter(N);

  AssertDI(N.getTag() == dwarf::DW_TAG_template_type_parameter, "invalid tag",
           &N);
}

void Verifier::visitDITemplateValueParameter(
    const DITemplateValueParameter &N) {
  visitDITemplateParameter(N);

  AssertDI(N.getTag() == dwarf::DW_TAG_template_value_parameter ||
               N.getTag() == dwarf::DW_TAG_GNU_template_template_param ||
               N.getTag() == dwarf::DW_TAG_GNU_template_parameter_pack,
           "invalid tag", &N);
}

void Verifier::visitDIVariable(const DIVariable &N) {
  if (auto *S = N.getRawScope())
    AssertDI(isa<DIScope>(S), "invalid scope", &N, S);
  if (auto *F = N.getRawFile())
    AssertDI(isa<DIFile>(F), "invalid file", &N, F);
}

void Verifier::visitDIGlobalVariable(const DIGlobalVariable &N) {
  // Checks common to all variables.
  visitDIVariable(N);

  AssertDI(N.getTag() == dwarf::DW_TAG_variable, "invalid tag", &N);
  AssertDI(!N.getName().empty(), "missing global variable name", &N);
  AssertDI(isType(N.getRawType()), "invalid type ref", &N, N.getRawType());
  AssertDI(N.getType(), "missing global variable type", &N);
  if (auto *Member = N.getRawStaticDataMemberDeclaration()) {
    AssertDI(isa<DIDerivedType>(Member),
             "invalid static data member declaration", &N, Member);
  }
}

void Verifier::visitDILocalVariable(const DILocalVariable &N) {
  // Checks common to all variables.
  visitDIVariable(N);

  AssertDI(isType(N.getRawType()), "invalid type ref", &N, N.getRawType());
  AssertDI(N.getTag() == dwarf::DW_TAG_variable, "invalid tag", &N);
  AssertDI(N.getRawScope() && isa<DILocalScope>(N.getRawScope()),
           "local variable requires a valid scope", &N, N.getRawScope());
}

void Verifier::visitDILabel(const DILabel &N) {
  if (auto *S = N.getRawScope())
    AssertDI(isa<DIScope>(S), "invalid scope", &N, S);
  if (auto *F = N.getRawFile())
    AssertDI(isa<DIFile>(F), "invalid file", &N, F);

  AssertDI(N.getTag() == dwarf::DW_TAG_label, "invalid tag", &N);
  AssertDI(N.getRawScope() && isa<DILocalScope>(N.getRawScope()),
           "label requires a valid scope", &N, N.getRawScope());
}

void Verifier::visitDIExpression(const DIExpression &N) {
  AssertDI(N.isValid(), "invalid expression", &N);
}

void Verifier::visitDIGlobalVariableExpression(
    const DIGlobalVariableExpression &GVE) {
  AssertDI(GVE.getVariable(), "missing variable");
  if (auto *Var = GVE.getVariable())
    visitDIGlobalVariable(*Var);
  if (auto *Expr = GVE.getExpression()) {
    visitDIExpression(*Expr);
    if (auto Fragment = Expr->getFragmentInfo())
      verifyFragmentExpression(*GVE.getVariable(), *Fragment, &GVE);
  }
}

void Verifier::visitDIObjCProperty(const DIObjCProperty &N) {
  AssertDI(N.getTag() == dwarf::DW_TAG_APPLE_property, "invalid tag", &N);
  if (auto *T = N.getRawType())
    AssertDI(isType(T), "invalid type ref", &N, T);
  if (auto *F = N.getRawFile())
    AssertDI(isa<DIFile>(F), "invalid file", &N, F);
}

void Verifier::visitDIImportedEntity(const DIImportedEntity &N) {
  AssertDI(N.getTag() == dwarf::DW_TAG_imported_module ||
               N.getTag() == dwarf::DW_TAG_imported_declaration,
           "invalid tag", &N);
  if (auto *S = N.getRawScope())
    AssertDI(isa<DIScope>(S), "invalid scope for imported entity", &N, S);
  AssertDI(isDINode(N.getRawEntity()), "invalid imported entity", &N,
           N.getRawEntity());
}

void Verifier::visitComdat(const Comdat &C) {
  // The Module is invalid if the GlobalValue has private linkage.  Entities
  // with private linkage don't have entries in the symbol table.
  if (const GlobalValue *GV = M.getNamedValue(C.getName()))
    Assert(!GV->hasPrivateLinkage(), "comdat global value has private linkage",
           GV);
}

void Verifier::visitModuleIdents(const Module &M) {
  const NamedMDNode *Idents = M.getNamedMetadata("llvm.ident");
  if (!Idents)
    return;

  // llvm.ident takes a list of metadata entry. Each entry has only one string.
  // Scan each llvm.ident entry and make sure that this requirement is met.
  for (const MDNode *N : Idents->operands()) {
    Assert(N->getNumOperands() == 1,
           "incorrect number of operands in llvm.ident metadata", N);
    Assert(dyn_cast_or_null<MDString>(N->getOperand(0)),
           ("invalid value for llvm.ident metadata entry operand"
            "(the operand should be a string)"),
           N->getOperand(0));
  }
}

void Verifier::visitModuleFlags(const Module &M) {
  const NamedMDNode *Flags = M.getModuleFlagsMetadata();
  if (!Flags) return;

  // Scan each flag, and track the flags and requirements.
  DenseMap<const MDString*, const MDNode*> SeenIDs;
  SmallVector<const MDNode*, 16> Requirements;
  for (const MDNode *MDN : Flags->operands())
    visitModuleFlag(MDN, SeenIDs, Requirements);

  // Validate that the requirements in the module are valid.
  for (const MDNode *Requirement : Requirements) {
    const MDString *Flag = cast<MDString>(Requirement->getOperand(0));
    const Metadata *ReqValue = Requirement->getOperand(1);

    const MDNode *Op = SeenIDs.lookup(Flag);
    if (!Op) {
      CheckFailed("invalid requirement on flag, flag is not present in module",
                  Flag);
      continue;
    }

    if (Op->getOperand(2) != ReqValue) {
      CheckFailed(("invalid requirement on flag, "
                   "flag does not have the required value"),
                  Flag);
      continue;
    }
  }
}

void
Verifier::visitModuleFlag(const MDNode *Op,
                          DenseMap<const MDString *, const MDNode *> &SeenIDs,
                          SmallVectorImpl<const MDNode *> &Requirements) {
  // Each module flag should have three arguments, the merge behavior (a
  // constant int), the flag ID (an MDString), and the value.
  Assert(Op->getNumOperands() == 3,
         "incorrect number of operands in module flag", Op);
  Module::ModFlagBehavior MFB;
  if (!Module::isValidModFlagBehavior(Op->getOperand(0), MFB)) {
    Assert(
        mdconst::dyn_extract_or_null<ConstantInt>(Op->getOperand(0)),
        "invalid behavior operand in module flag (expected constant integer)",
        Op->getOperand(0));
    Assert(false,
           "invalid behavior operand in module flag (unexpected constant)",
           Op->getOperand(0));
  }
  MDString *ID = dyn_cast_or_null<MDString>(Op->getOperand(1));
  Assert(ID, "invalid ID operand in module flag (expected metadata string)",
         Op->getOperand(1));

  // Sanity check the values for behaviors with additional requirements.
  switch (MFB) {
  case Module::Error:
  case Module::Warning:
  case Module::Override:
    // These behavior types accept any value.
    break;

  case Module::Max: {
    Assert(mdconst::dyn_extract_or_null<ConstantInt>(Op->getOperand(2)),
           "invalid value for 'max' module flag (expected constant integer)",
           Op->getOperand(2));
    break;
  }

  case Module::Require: {
    // The value should itself be an MDNode with two operands, a flag ID (an
    // MDString), and a value.
    MDNode *Value = dyn_cast<MDNode>(Op->getOperand(2));
    Assert(Value && Value->getNumOperands() == 2,
           "invalid value for 'require' module flag (expected metadata pair)",
           Op->getOperand(2));
    Assert(isa<MDString>(Value->getOperand(0)),
           ("invalid value for 'require' module flag "
            "(first value operand should be a string)"),
           Value->getOperand(0));

    // Append it to the list of requirements, to check once all module flags are
    // scanned.
    Requirements.push_back(Value);
    break;
  }

  case Module::Append:
  case Module::AppendUnique: {
    // These behavior types require the operand be an MDNode.
    Assert(isa<MDNode>(Op->getOperand(2)),
           "invalid value for 'append'-type module flag "
           "(expected a metadata node)",
           Op->getOperand(2));
    break;
  }
  }

  // Unless this is a "requires" flag, check the ID is unique.
  if (MFB != Module::Require) {
    bool Inserted = SeenIDs.insert(std::make_pair(ID, Op)).second;
    Assert(Inserted,
           "module flag identifiers must be unique (or of 'require' type)", ID);
  }

  if (ID->getString() == "wchar_size") {
    ConstantInt *Value
      = mdconst::dyn_extract_or_null<ConstantInt>(Op->getOperand(2));
    Assert(Value, "wchar_size metadata requires constant integer argument");
  }

  if (ID->getString() == "Linker Options") {
    // If the llvm.linker.options named metadata exists, we assume that the
    // bitcode reader has upgraded the module flag. Otherwise the flag might
    // have been created by a client directly.
    Assert(M.getNamedMetadata("llvm.linker.options"),
           "'Linker Options' named metadata no longer supported");
  }

  if (ID->getString() == "CG Profile") {
    for (const MDOperand &MDO : cast<MDNode>(Op->getOperand(2))->operands())
      visitModuleFlagCGProfileEntry(MDO);
  }
}

void Verifier::visitModuleFlagCGProfileEntry(const MDOperand &MDO) {
  auto CheckFunction = [&](const MDOperand &FuncMDO) {
    if (!FuncMDO)
      return;
    auto F = dyn_cast<ValueAsMetadata>(FuncMDO);
    Assert(F && isa<Function>(F->getValue()), "expected a Function or null",
           FuncMDO);
  };
  auto Node = dyn_cast_or_null<MDNode>(MDO);
  Assert(Node && Node->getNumOperands() == 3, "expected a MDNode triple", MDO);
  CheckFunction(Node->getOperand(0));
  CheckFunction(Node->getOperand(1));
  auto Count = dyn_cast_or_null<ConstantAsMetadata>(Node->getOperand(2));
  Assert(Count && Count->getType()->isIntegerTy(),
         "expected an integer constant", Node->getOperand(2));
}

/// Return true if this attribute kind only applies to functions.
static bool isFuncOnlyAttr(Attribute::AttrKind Kind) {
  switch (Kind) {
  case Attribute::NoReturn:
  case Attribute::NoCfCheck:
  case Attribute::NoUnwind:
  case Attribute::NoInline:
  case Attribute::AlwaysInline:
  case Attribute::OptimizeForSize:
  case Attribute::StackProtect:
  case Attribute::StackProtectReq:
  case Attribute::StackProtectStrong:
  case Attribute::SafeStack:
  case Attribute::ShadowCallStack:
  case Attribute::NoRedZone:
  case Attribute::NoImplicitFloat:
  case Attribute::Naked:
  case Attribute::InlineHint:
  case Attribute::StackAlignment:
  case Attribute::UWTable:
  case Attribute::NonLazyBind:
  case Attribute::ReturnsTwice:
  case Attribute::SanitizeAddress:
  case Attribute::SanitizeHWAddress:
  case Attribute::SanitizeThread:
  case Attribute::SanitizeMemory:
  case Attribute::MinSize:
  case Attribute::NoDuplicate:
  case Attribute::Builtin:
  case Attribute::NoBuiltin:
  case Attribute::Cold:
  case Attribute::OptForFuzzing:
  case Attribute::OptimizeNone:
  case Attribute::JumpTable:
  case Attribute::Convergent:
  case Attribute::ArgMemOnly:
  case Attribute::NoRecurse:
  case Attribute::InaccessibleMemOnly:
  case Attribute::InaccessibleMemOrArgMemOnly:
  case Attribute::AllocSize:
  case Attribute::SpeculativeLoadHardening:
  case Attribute::Speculatable:
  case Attribute::StrictFP:
    return true;
  default:
    break;
  }
  return false;
}

/// Return true if this is a function attribute that can also appear on
/// arguments.
static bool isFuncOrArgAttr(Attribute::AttrKind Kind) {
  return Kind == Attribute::ReadOnly || Kind == Attribute::WriteOnly ||
         Kind == Attribute::ReadNone;
}

void Verifier::verifyAttributeTypes(AttributeSet Attrs, bool IsFunction,
                                    const Value *V) {
  for (Attribute A : Attrs) {
    if (A.isStringAttribute())
      continue;

    if (isFuncOnlyAttr(A.getKindAsEnum())) {
      if (!IsFunction) {
        CheckFailed("Attribute '" + A.getAsString() +
                        "' only applies to functions!",
                    V);
        return;
      }
    } else if (IsFunction && !isFuncOrArgAttr(A.getKindAsEnum())) {
      CheckFailed("Attribute '" + A.getAsString() +
                      "' does not apply to functions!",
                  V);
      return;
    }
  }
}

// VerifyParameterAttrs - Check the given attributes for an argument or return
// value of the specified type.  The value V is printed in error messages.
void Verifier::verifyParameterAttrs(AttributeSet Attrs, Type *Ty,
                                    const Value *V) {
  if (!Attrs.hasAttributes())
    return;

  verifyAttributeTypes(Attrs, /*IsFunction=*/false, V);

  // Check for mutually incompatible attributes.  Only inreg is compatible with
  // sret.
  unsigned AttrCount = 0;
  AttrCount += Attrs.hasAttribute(Attribute::ByVal);
  AttrCount += Attrs.hasAttribute(Attribute::InAlloca);
  AttrCount += Attrs.hasAttribute(Attribute::StructRet) ||
               Attrs.hasAttribute(Attribute::InReg);
  AttrCount += Attrs.hasAttribute(Attribute::Nest);
  Assert(AttrCount <= 1, "Attributes 'byval', 'inalloca', 'inreg', 'nest', "
                         "and 'sret' are incompatible!",
         V);

  Assert(!(Attrs.hasAttribute(Attribute::InAlloca) &&
           Attrs.hasAttribute(Attribute::ReadOnly)),
         "Attributes "
         "'inalloca and readonly' are incompatible!",
         V);

  Assert(!(Attrs.hasAttribute(Attribute::StructRet) &&
           Attrs.hasAttribute(Attribute::Returned)),
         "Attributes "
         "'sret and returned' are incompatible!",
         V);

  Assert(!(Attrs.hasAttribute(Attribute::ZExt) &&
           Attrs.hasAttribute(Attribute::SExt)),
         "Attributes "
         "'zeroext and signext' are incompatible!",
         V);

  Assert(!(Attrs.hasAttribute(Attribute::ReadNone) &&
           Attrs.hasAttribute(Attribute::ReadOnly)),
         "Attributes "
         "'readnone and readonly' are incompatible!",
         V);

  Assert(!(Attrs.hasAttribute(Attribute::ReadNone) &&
           Attrs.hasAttribute(Attribute::WriteOnly)),
         "Attributes "
         "'readnone and writeonly' are incompatible!",
         V);

  Assert(!(Attrs.hasAttribute(Attribute::ReadOnly) &&
           Attrs.hasAttribute(Attribute::WriteOnly)),
         "Attributes "
         "'readonly and writeonly' are incompatible!",
         V);

  Assert(!(Attrs.hasAttribute(Attribute::NoInline) &&
           Attrs.hasAttribute(Attribute::AlwaysInline)),
         "Attributes "
         "'noinline and alwaysinline' are incompatible!",
         V);

  AttrBuilder IncompatibleAttrs = AttributeFuncs::typeIncompatible(Ty);
  Assert(!AttrBuilder(Attrs).overlaps(IncompatibleAttrs),
         "Wrong types for attribute: " +
             AttributeSet::get(Context, IncompatibleAttrs).getAsString(),
         V);

  if (PointerType *PTy = dyn_cast<PointerType>(Ty)) {
    SmallPtrSet<Type*, 4> Visited;
    if (!PTy->getElementType()->isSized(&Visited)) {
      Assert(!Attrs.hasAttribute(Attribute::ByVal) &&
                 !Attrs.hasAttribute(Attribute::InAlloca),
             "Attributes 'byval' and 'inalloca' do not support unsized types!",
             V);
    }
    if (!isa<PointerType>(PTy->getElementType()))
      Assert(!Attrs.hasAttribute(Attribute::SwiftError),
             "Attribute 'swifterror' only applies to parameters "
             "with pointer to pointer type!",
             V);
  } else {
    Assert(!Attrs.hasAttribute(Attribute::ByVal),
           "Attribute 'byval' only applies to parameters with pointer type!",
           V);
    Assert(!Attrs.hasAttribute(Attribute::SwiftError),
           "Attribute 'swifterror' only applies to parameters "
           "with pointer type!",
           V);
  }
}

// Check parameter attributes against a function type.
// The value V is printed in error messages.
void Verifier::verifyFunctionAttrs(FunctionType *FT, AttributeList Attrs,
                                   const Value *V) {
  if (Attrs.isEmpty())
    return;

  bool SawNest = false;
  bool SawReturned = false;
  bool SawSRet = false;
  bool SawSwiftSelf = false;
  bool SawSwiftError = false;

  // Verify return value attributes.
  AttributeSet RetAttrs = Attrs.getRetAttributes();
  Assert((!RetAttrs.hasAttribute(Attribute::ByVal) &&
          !RetAttrs.hasAttribute(Attribute::Nest) &&
          !RetAttrs.hasAttribute(Attribute::StructRet) &&
          !RetAttrs.hasAttribute(Attribute::NoCapture) &&
          !RetAttrs.hasAttribute(Attribute::Returned) &&
          !RetAttrs.hasAttribute(Attribute::InAlloca) &&
          !RetAttrs.hasAttribute(Attribute::SwiftSelf) &&
          !RetAttrs.hasAttribute(Attribute::SwiftError)),
         "Attributes 'byval', 'inalloca', 'nest', 'sret', 'nocapture', "
         "'returned', 'swiftself', and 'swifterror' do not apply to return "
         "values!",
         V);
  Assert((!RetAttrs.hasAttribute(Attribute::ReadOnly) &&
          !RetAttrs.hasAttribute(Attribute::WriteOnly) &&
          !RetAttrs.hasAttribute(Attribute::ReadNone)),
         "Attribute '" + RetAttrs.getAsString() +
             "' does not apply to function returns",
         V);
  verifyParameterAttrs(RetAttrs, FT->getReturnType(), V);

  // Verify parameter attributes.
  for (unsigned i = 0, e = FT->getNumParams(); i != e; ++i) {
    Type *Ty = FT->getParamType(i);
    AttributeSet ArgAttrs = Attrs.getParamAttributes(i);

    verifyParameterAttrs(ArgAttrs, Ty, V);

    if (ArgAttrs.hasAttribute(Attribute::Nest)) {
      Assert(!SawNest, "More than one parameter has attribute nest!", V);
      SawNest = true;
    }

    if (ArgAttrs.hasAttribute(Attribute::Returned)) {
      Assert(!SawReturned, "More than one parameter has attribute returned!",
             V);
      Assert(Ty->canLosslesslyBitCastTo(FT->getReturnType()),
             "Incompatible argument and return types for 'returned' attribute",
             V);
      SawReturned = true;
    }

    if (ArgAttrs.hasAttribute(Attribute::StructRet)) {
      Assert(!SawSRet, "Cannot have multiple 'sret' parameters!", V);
      Assert(i == 0 || i == 1,
             "Attribute 'sret' is not on first or second parameter!", V);
      SawSRet = true;
    }

    if (ArgAttrs.hasAttribute(Attribute::SwiftSelf)) {
      Assert(!SawSwiftSelf, "Cannot have multiple 'swiftself' parameters!", V);
      SawSwiftSelf = true;
    }

    if (ArgAttrs.hasAttribute(Attribute::SwiftError)) {
      Assert(!SawSwiftError, "Cannot have multiple 'swifterror' parameters!",
             V);
      SawSwiftError = true;
    }

    if (ArgAttrs.hasAttribute(Attribute::InAlloca)) {
      Assert(i == FT->getNumParams() - 1,
             "inalloca isn't on the last parameter!", V);
    }
  }

  if (!Attrs.hasAttributes(AttributeList::FunctionIndex))
    return;

  verifyAttributeTypes(Attrs.getFnAttributes(), /*IsFunction=*/true, V);

  Assert(!(Attrs.hasFnAttribute(Attribute::ReadNone) &&
           Attrs.hasFnAttribute(Attribute::ReadOnly)),
         "Attributes 'readnone and readonly' are incompatible!", V);

  Assert(!(Attrs.hasFnAttribute(Attribute::ReadNone) &&
           Attrs.hasFnAttribute(Attribute::WriteOnly)),
         "Attributes 'readnone and writeonly' are incompatible!", V);

  Assert(!(Attrs.hasFnAttribute(Attribute::ReadOnly) &&
           Attrs.hasFnAttribute(Attribute::WriteOnly)),
         "Attributes 'readonly and writeonly' are incompatible!", V);

  Assert(!(Attrs.hasFnAttribute(Attribute::ReadNone) &&
           Attrs.hasFnAttribute(Attribute::InaccessibleMemOrArgMemOnly)),
         "Attributes 'readnone and inaccessiblemem_or_argmemonly' are "
         "incompatible!",
         V);

  Assert(!(Attrs.hasFnAttribute(Attribute::ReadNone) &&
           Attrs.hasFnAttribute(Attribute::InaccessibleMemOnly)),
         "Attributes 'readnone and inaccessiblememonly' are incompatible!", V);

  Assert(!(Attrs.hasFnAttribute(Attribute::NoInline) &&
           Attrs.hasFnAttribute(Attribute::AlwaysInline)),
         "Attributes 'noinline and alwaysinline' are incompatible!", V);

  if (Attrs.hasFnAttribute(Attribute::OptimizeNone)) {
    Assert(Attrs.hasFnAttribute(Attribute::NoInline),
           "Attribute 'optnone' requires 'noinline'!", V);

    Assert(!Attrs.hasFnAttribute(Attribute::OptimizeForSize),
           "Attributes 'optsize and optnone' are incompatible!", V);

    Assert(!Attrs.hasFnAttribute(Attribute::MinSize),
           "Attributes 'minsize and optnone' are incompatible!", V);
  }

  if (Attrs.hasFnAttribute(Attribute::JumpTable)) {
    const GlobalValue *GV = cast<GlobalValue>(V);
    Assert(GV->hasGlobalUnnamedAddr(),
           "Attribute 'jumptable' requires 'unnamed_addr'", V);
  }

  if (Attrs.hasFnAttribute(Attribute::AllocSize)) {
    std::pair<unsigned, Optional<unsigned>> Args =
        Attrs.getAllocSizeArgs(AttributeList::FunctionIndex);

    auto CheckParam = [&](StringRef Name, unsigned ParamNo) {
      if (ParamNo >= FT->getNumParams()) {
        CheckFailed("'allocsize' " + Name + " argument is out of bounds", V);
        return false;
      }

      if (!FT->getParamType(ParamNo)->isIntegerTy()) {
        CheckFailed("'allocsize' " + Name +
                        " argument must refer to an integer parameter",
                    V);
        return false;
      }

      return true;
    };

    if (!CheckParam("element size", Args.first))
      return;

    if (Args.second && !CheckParam("number of elements", *Args.second))
      return;
  }
}

void Verifier::verifyFunctionMetadata(
    ArrayRef<std::pair<unsigned, MDNode *>> MDs) {
  for (const auto &Pair : MDs) {
    if (Pair.first == LLVMContext::MD_prof) {
      MDNode *MD = Pair.second;
      Assert(MD->getNumOperands() >= 2,
             "!prof annotations should have no less than 2 operands", MD);

      // Check first operand.
      Assert(MD->getOperand(0) != nullptr, "first operand should not be null",
             MD);
      Assert(isa<MDString>(MD->getOperand(0)),
             "expected string with name of the !prof annotation", MD);
      MDString *MDS = cast<MDString>(MD->getOperand(0));
      StringRef ProfName = MDS->getString();
      Assert(ProfName.equals("function_entry_count") ||
                 ProfName.equals("synthetic_function_entry_count"),
             "first operand should be 'function_entry_count'"
             " or 'synthetic_function_entry_count'",
             MD);

      // Check second operand.
      Assert(MD->getOperand(1) != nullptr, "second operand should not be null",
             MD);
      Assert(isa<ConstantAsMetadata>(MD->getOperand(1)),
             "expected integer argument to function_entry_count", MD);
    }
  }
}

void Verifier::visitConstantExprsRecursively(const Constant *EntryC) {
  if (!ConstantExprVisited.insert(EntryC).second)
    return;

  SmallVector<const Constant *, 16> Stack;
  Stack.push_back(EntryC);

  while (!Stack.empty()) {
    const Constant *C = Stack.pop_back_val();

    // Check this constant expression.
    if (const auto *CE = dyn_cast<ConstantExpr>(C))
      visitConstantExpr(CE);

    if (const auto *GV = dyn_cast<GlobalValue>(C)) {
      // Global Values get visited separately, but we do need to make sure
      // that the global value is in the correct module
      Assert(GV->getParent() == &M, "Referencing global in another module!",
             EntryC, &M, GV, GV->getParent());
      continue;
    }

    // Visit all sub-expressions.
    for (const Use &U : C->operands()) {
      const auto *OpC = dyn_cast<Constant>(U);
      if (!OpC)
        continue;
      if (!ConstantExprVisited.insert(OpC).second)
        continue;
      Stack.push_back(OpC);
    }
  }
}

void Verifier::visitConstantExpr(const ConstantExpr *CE) {
  if (CE->getOpcode() == Instruction::BitCast)
    Assert(CastInst::castIsValid(Instruction::BitCast, CE->getOperand(0),
                                 CE->getType()),
           "Invalid bitcast", CE);

  if (CE->getOpcode() == Instruction::IntToPtr ||
      CE->getOpcode() == Instruction::PtrToInt) {
    auto *PtrTy = CE->getOpcode() == Instruction::IntToPtr
                      ? CE->getType()
                      : CE->getOperand(0)->getType();
    StringRef Msg = CE->getOpcode() == Instruction::IntToPtr
                        ? "inttoptr not supported for non-integral pointers"
                        : "ptrtoint not supported for non-integral pointers";
    Assert(
        !DL.isNonIntegralPointerType(cast<PointerType>(PtrTy->getScalarType())),
        Msg);
  }
}

bool Verifier::verifyAttributeCount(AttributeList Attrs, unsigned Params) {
  // There shouldn't be more attribute sets than there are parameters plus the
  // function and return value.
  return Attrs.getNumAttrSets() <= Params + 2;
}

/// Verify that statepoint intrinsic is well formed.
void Verifier::verifyStatepoint(ImmutableCallSite CS) {
  assert(CS.getCalledFunction() &&
         CS.getCalledFunction()->getIntrinsicID() ==
           Intrinsic::experimental_gc_statepoint);

  const Instruction &CI = *CS.getInstruction();

  Assert(!CS.doesNotAccessMemory() && !CS.onlyReadsMemory() &&
         !CS.onlyAccessesArgMemory(),
         "gc.statepoint must read and write all memory to preserve "
         "reordering restrictions required by safepoint semantics",
         &CI);

  const Value *IDV = CS.getArgument(0);
  Assert(isa<ConstantInt>(IDV), "gc.statepoint ID must be a constant integer",
         &CI);

  const Value *NumPatchBytesV = CS.getArgument(1);
  Assert(isa<ConstantInt>(NumPatchBytesV),
         "gc.statepoint number of patchable bytes must be a constant integer",
         &CI);
  const int64_t NumPatchBytes =
      cast<ConstantInt>(NumPatchBytesV)->getSExtValue();
  assert(isInt<32>(NumPatchBytes) && "NumPatchBytesV is an i32!");
  Assert(NumPatchBytes >= 0, "gc.statepoint number of patchable bytes must be "
                             "positive",
         &CI);

  const Value *Target = CS.getArgument(2);
  auto *PT = dyn_cast<PointerType>(Target->getType());
  Assert(PT && PT->getElementType()->isFunctionTy(),
         "gc.statepoint callee must be of function pointer type", &CI, Target);
  FunctionType *TargetFuncType = cast<FunctionType>(PT->getElementType());

  const Value *NumCallArgsV = CS.getArgument(3);
  Assert(isa<ConstantInt>(NumCallArgsV),
         "gc.statepoint number of arguments to underlying call "
         "must be constant integer",
         &CI);
  const int NumCallArgs = cast<ConstantInt>(NumCallArgsV)->getZExtValue();
  Assert(NumCallArgs >= 0,
         "gc.statepoint number of arguments to underlying call "
         "must be positive",
         &CI);
  const int NumParams = (int)TargetFuncType->getNumParams();
  if (TargetFuncType->isVarArg()) {
    Assert(NumCallArgs >= NumParams,
           "gc.statepoint mismatch in number of vararg call args", &CI);

    // TODO: Remove this limitation
    Assert(TargetFuncType->getReturnType()->isVoidTy(),
           "gc.statepoint doesn't support wrapping non-void "
           "vararg functions yet",
           &CI);
  } else
    Assert(NumCallArgs == NumParams,
           "gc.statepoint mismatch in number of call args", &CI);

  const Value *FlagsV = CS.getArgument(4);
  Assert(isa<ConstantInt>(FlagsV),
         "gc.statepoint flags must be constant integer", &CI);
  const uint64_t Flags = cast<ConstantInt>(FlagsV)->getZExtValue();
  Assert((Flags & ~(uint64_t)StatepointFlags::MaskAll) == 0,
         "unknown flag used in gc.statepoint flags argument", &CI);

  // Verify that the types of the call parameter arguments match
  // the type of the wrapped callee.
  for (int i = 0; i < NumParams; i++) {
    Type *ParamType = TargetFuncType->getParamType(i);
    Type *ArgType = CS.getArgument(5 + i)->getType();
    Assert(ArgType == ParamType,
           "gc.statepoint call argument does not match wrapped "
           "function type",
           &CI);
  }

  const int EndCallArgsInx = 4 + NumCallArgs;

  const Value *NumTransitionArgsV = CS.getArgument(EndCallArgsInx+1);
  Assert(isa<ConstantInt>(NumTransitionArgsV),
         "gc.statepoint number of transition arguments "
         "must be constant integer",
         &CI);
  const int NumTransitionArgs =
      cast<ConstantInt>(NumTransitionArgsV)->getZExtValue();
  Assert(NumTransitionArgs >= 0,
         "gc.statepoint number of transition arguments must be positive", &CI);
  const int EndTransitionArgsInx = EndCallArgsInx + 1 + NumTransitionArgs;

  const Value *NumDeoptArgsV = CS.getArgument(EndTransitionArgsInx+1);
  Assert(isa<ConstantInt>(NumDeoptArgsV),
         "gc.statepoint number of deoptimization arguments "
         "must be constant integer",
         &CI);
  const int NumDeoptArgs = cast<ConstantInt>(NumDeoptArgsV)->getZExtValue();
  Assert(NumDeoptArgs >= 0, "gc.statepoint number of deoptimization arguments "
                            "must be positive",
         &CI);

  const int ExpectedNumArgs =
      7 + NumCallArgs + NumTransitionArgs + NumDeoptArgs;
  Assert(ExpectedNumArgs <= (int)CS.arg_size(),
         "gc.statepoint too few arguments according to length fields", &CI);

  // Check that the only uses of this gc.statepoint are gc.result or
  // gc.relocate calls which are tied to this statepoint and thus part
  // of the same statepoint sequence
  for (const User *U : CI.users()) {
    const CallInst *Call = dyn_cast<const CallInst>(U);
    Assert(Call, "illegal use of statepoint token", &CI, U);
    if (!Call) continue;
    Assert(isa<GCRelocateInst>(Call) || isa<GCResultInst>(Call),
           "gc.result or gc.relocate are the only value uses "
           "of a gc.statepoint",
           &CI, U);
    if (isa<GCResultInst>(Call)) {
      Assert(Call->getArgOperand(0) == &CI,
             "gc.result connected to wrong gc.statepoint", &CI, Call);
    } else if (isa<GCRelocateInst>(Call)) {
      Assert(Call->getArgOperand(0) == &CI,
             "gc.relocate connected to wrong gc.statepoint", &CI, Call);
    }
  }

  // Note: It is legal for a single derived pointer to be listed multiple
  // times.  It's non-optimal, but it is legal.  It can also happen after
  // insertion if we strip a bitcast away.
  // Note: It is really tempting to check that each base is relocated and
  // that a derived pointer is never reused as a base pointer.  This turns
  // out to be problematic since optimizations run after safepoint insertion
  // can recognize equality properties that the insertion logic doesn't know
  // about.  See example statepoint.ll in the verifier subdirectory
}

void Verifier::verifyFrameRecoverIndices() {
  for (auto &Counts : FrameEscapeInfo) {
    Function *F = Counts.first;
    unsigned EscapedObjectCount = Counts.second.first;
    unsigned MaxRecoveredIndex = Counts.second.second;
    Assert(MaxRecoveredIndex <= EscapedObjectCount,
           "all indices passed to llvm.localrecover must be less than the "
           "number of arguments passed ot llvm.localescape in the parent "
           "function",
           F);
  }
}

static Instruction *getSuccPad(Instruction *Terminator) {
  BasicBlock *UnwindDest;
  if (auto *II = dyn_cast<InvokeInst>(Terminator))
    UnwindDest = II->getUnwindDest();
  else if (auto *CSI = dyn_cast<CatchSwitchInst>(Terminator))
    UnwindDest = CSI->getUnwindDest();
  else
    UnwindDest = cast<CleanupReturnInst>(Terminator)->getUnwindDest();
  return UnwindDest->getFirstNonPHI();
}

void Verifier::verifySiblingFuncletUnwinds() {
  SmallPtrSet<Instruction *, 8> Visited;
  SmallPtrSet<Instruction *, 8> Active;
  for (const auto &Pair : SiblingFuncletInfo) {
    Instruction *PredPad = Pair.first;
    if (Visited.count(PredPad))
      continue;
    Active.insert(PredPad);
    Instruction *Terminator = Pair.second;
    do {
      Instruction *SuccPad = getSuccPad(Terminator);
      if (Active.count(SuccPad)) {
        // Found a cycle; report error
        Instruction *CyclePad = SuccPad;
        SmallVector<Instruction *, 8> CycleNodes;
        do {
          CycleNodes.push_back(CyclePad);
          Instruction *CycleTerminator = SiblingFuncletInfo[CyclePad];
          if (CycleTerminator != CyclePad)
            CycleNodes.push_back(CycleTerminator);
          CyclePad = getSuccPad(CycleTerminator);
        } while (CyclePad != SuccPad);
        Assert(false, "EH pads can't handle each other's exceptions",
               ArrayRef<Instruction *>(CycleNodes));
      }
      // Don't re-walk a node we've already checked
      if (!Visited.insert(SuccPad).second)
        break;
      // Walk to this successor if it has a map entry.
      PredPad = SuccPad;
      auto TermI = SiblingFuncletInfo.find(PredPad);
      if (TermI == SiblingFuncletInfo.end())
        break;
      Terminator = TermI->second;
      Active.insert(PredPad);
    } while (true);
    // Each node only has one successor, so we've walked all the active
    // nodes' successors.
    Active.clear();
  }
}

// visitFunction - Verify that a function is ok.
//
void Verifier::visitFunction(const Function &F) {
  visitGlobalValue(F);

  // Check function arguments.
  FunctionType *FT = F.getFunctionType();
  unsigned NumArgs = F.arg_size();

  Assert(&Context == &F.getContext(),
         "Function context does not match Module context!", &F);

  Assert(!F.hasCommonLinkage(), "Functions may not have common linkage", &F);
  Assert(FT->getNumParams() == NumArgs,
         "# formal arguments must match # of arguments for function type!", &F,
         FT);
  Assert(F.getReturnType()->isFirstClassType() ||
             F.getReturnType()->isVoidTy() || F.getReturnType()->isStructTy(),
         "Functions cannot return aggregate values!", &F);

  Assert(!F.hasStructRetAttr() || F.getReturnType()->isVoidTy(),
         "Invalid struct return type!", &F);

  AttributeList Attrs = F.getAttributes();

  Assert(verifyAttributeCount(Attrs, FT->getNumParams()),
         "Attribute after last parameter!", &F);

  // Check function attributes.
  verifyFunctionAttrs(FT, Attrs, &F);

  // On function declarations/definitions, we do not support the builtin
  // attribute. We do not check this in VerifyFunctionAttrs since that is
  // checking for Attributes that can/can not ever be on functions.
  Assert(!Attrs.hasFnAttribute(Attribute::Builtin),
         "Attribute 'builtin' can only be applied to a callsite.", &F);

  // Check that this function meets the restrictions on this calling convention.
  // Sometimes varargs is used for perfectly forwarding thunks, so some of these
  // restrictions can be lifted.
  switch (F.getCallingConv()) {
  default:
  case CallingConv::C:
    break;
  case CallingConv::AMDGPU_KERNEL:
  case CallingConv::SPIR_KERNEL:
    Assert(F.getReturnType()->isVoidTy(),
           "Calling convention requires void return type", &F);
    LLVM_FALLTHROUGH;
  case CallingConv::AMDGPU_VS:
  case CallingConv::AMDGPU_HS:
  case CallingConv::AMDGPU_GS:
  case CallingConv::AMDGPU_PS:
  case CallingConv::AMDGPU_CS:
    Assert(!F.hasStructRetAttr(),
           "Calling convention does not allow sret", &F);
    LLVM_FALLTHROUGH;
  case CallingConv::Fast:
  case CallingConv::Cold:
  case CallingConv::Intel_OCL_BI:
  case CallingConv::PTX_Kernel:
  case CallingConv::PTX_Device:
    Assert(!F.isVarArg(), "Calling convention does not support varargs or "
                          "perfect forwarding!",
           &F);
    break;
  }

  bool isLLVMdotName = F.getName().size() >= 5 &&
                       F.getName().substr(0, 5) == "llvm.";

  // Check that the argument values match the function type for this function...
  unsigned i = 0;
  for (const Argument &Arg : F.args()) {
    Assert(Arg.getType() == FT->getParamType(i),
           "Argument value does not match function argument type!", &Arg,
           FT->getParamType(i));
    Assert(Arg.getType()->isFirstClassType(),
           "Function arguments must have first-class types!", &Arg);
    if (!isLLVMdotName) {
      Assert(!Arg.getType()->isMetadataTy(),
             "Function takes metadata but isn't an intrinsic", &Arg, &F);
      Assert(!Arg.getType()->isTokenTy(),
             "Function takes token but isn't an intrinsic", &Arg, &F);
    }

    // Check that swifterror argument is only used by loads and stores.
    if (Attrs.hasParamAttribute(i, Attribute::SwiftError)) {
      verifySwiftErrorValue(&Arg);
    }
    ++i;
  }

  if (!isLLVMdotName)
    Assert(!F.getReturnType()->isTokenTy(),
           "Functions returns a token but isn't an intrinsic", &F);

  // Get the function metadata attachments.
  SmallVector<std::pair<unsigned, MDNode *>, 4> MDs;
  F.getAllMetadata(MDs);
  assert(F.hasMetadata() != MDs.empty() && "Bit out-of-sync");
  verifyFunctionMetadata(MDs);

  // Check validity of the personality function
  if (F.hasPersonalityFn()) {
    auto *Per = dyn_cast<Function>(F.getPersonalityFn()->stripPointerCasts());
    if (Per)
      Assert(Per->getParent() == F.getParent(),
             "Referencing personality function in another module!",
             &F, F.getParent(), Per, Per->getParent());
  }

  if (F.isMaterializable()) {
    // Function has a body somewhere we can't see.
    Assert(MDs.empty(), "unmaterialized function cannot have metadata", &F,
           MDs.empty() ? nullptr : MDs.front().second);
  } else if (F.isDeclaration()) {
    for (const auto &I : MDs) {
      AssertDI(I.first != LLVMContext::MD_dbg,
               "function declaration may not have a !dbg attachment", &F);
      Assert(I.first != LLVMContext::MD_prof,
             "function declaration may not have a !prof attachment", &F);

      // Verify the metadata itself.
      visitMDNode(*I.second);
    }
    Assert(!F.hasPersonalityFn(),
           "Function declaration shouldn't have a personality routine", &F);
  } else {
    // Verify that this function (which has a body) is not named "llvm.*".  It
    // is not legal to define intrinsics.
    Assert(!isLLVMdotName, "llvm intrinsics cannot be defined!", &F);

    // Check the entry node
    const BasicBlock *Entry = &F.getEntryBlock();
    Assert(pred_empty(Entry),
           "Entry block to function must not have predecessors!", Entry);

    // The address of the entry block cannot be taken, unless it is dead.
    if (Entry->hasAddressTaken()) {
      Assert(!BlockAddress::lookup(Entry)->isConstantUsed(),
             "blockaddress may not be used with the entry block!", Entry);
    }

    unsigned NumDebugAttachments = 0, NumProfAttachments = 0;
    // Visit metadata attachments.
    for (const auto &I : MDs) {
      // Verify that the attachment is legal.
      switch (I.first) {
      default:
        break;
      case LLVMContext::MD_dbg: {
        ++NumDebugAttachments;
        AssertDI(NumDebugAttachments == 1,
                 "function must have a single !dbg attachment", &F, I.second);
        AssertDI(isa<DISubprogram>(I.second),
                 "function !dbg attachment must be a subprogram", &F, I.second);
        auto *SP = cast<DISubprogram>(I.second);
        const Function *&AttachedTo = DISubprogramAttachments[SP];
        AssertDI(!AttachedTo || AttachedTo == &F,
                 "DISubprogram attached to more than one function", SP, &F);
        AttachedTo = &F;
        break;
      }
      case LLVMContext::MD_prof:
        ++NumProfAttachments;
        Assert(NumProfAttachments == 1,
               "function must have a single !prof attachment", &F, I.second);
        break;
      }

      // Verify the metadata itself.
      visitMDNode(*I.second);
    }
  }

  // If this function is actually an intrinsic, verify that it is only used in
  // direct call/invokes, never having its "address taken".
  // Only do this if the module is materialized, otherwise we don't have all the
  // uses.
  if (F.getIntrinsicID() && F.getParent()->isMaterialized()) {
    const User *U;
    if (F.hasAddressTaken(&U))
      Assert(false, "Invalid user of intrinsic instruction!", U);
  }

  auto *N = F.getSubprogram();
  HasDebugInfo = (N != nullptr);
  if (!HasDebugInfo)
    return;

  // Check that all !dbg attachments lead to back to N (or, at least, another
  // subprogram that describes the same function).
  //
  // FIXME: Check this incrementally while visiting !dbg attachments.
  // FIXME: Only check when N is the canonical subprogram for F.
  SmallPtrSet<const MDNode *, 32> Seen;
  for (auto &BB : F)
    for (auto &I : BB) {
      // Be careful about using DILocation here since we might be dealing with
      // broken code (this is the Verifier after all).
      DILocation *DL =
          dyn_cast_or_null<DILocation>(I.getDebugLoc().getAsMDNode());
      if (!DL)
        continue;
      if (!Seen.insert(DL).second)
        continue;

      Metadata *Parent = DL->getRawScope();
      AssertDI(Parent && isa<DILocalScope>(Parent),
               "DILocation's scope must be a DILocalScope", N, &F, &I, DL,
               Parent);
      DILocalScope *Scope = DL->getInlinedAtScope();
      if (Scope && !Seen.insert(Scope).second)
        continue;

      DISubprogram *SP = Scope ? Scope->getSubprogram() : nullptr;

      // Scope and SP could be the same MDNode and we don't want to skip
      // validation in that case
      if (SP && ((Scope != SP) && !Seen.insert(SP).second))
        continue;

      // FIXME: Once N is canonical, check "SP == &N".
      AssertDI(SP->describes(&F),
               "!dbg attachment points at wrong subprogram for function", N, &F,
               &I, DL, Scope, SP);
    }
}

// verifyBasicBlock - Verify that a basic block is well formed...
//
void Verifier::visitBasicBlock(BasicBlock &BB) {
  InstsInThisBlock.clear();

  // Ensure that basic blocks have terminators!
  Assert(BB.getTerminator(), "Basic Block does not have terminator!", &BB);

  // Check constraints that this basic block imposes on all of the PHI nodes in
  // it.
  if (isa<PHINode>(BB.front())) {
    SmallVector<BasicBlock*, 8> Preds(pred_begin(&BB), pred_end(&BB));
    SmallVector<std::pair<BasicBlock*, Value*>, 8> Values;
    llvm::sort(Preds);
    for (const PHINode &PN : BB.phis()) {
      // Ensure that PHI nodes have at least one entry!
      Assert(PN.getNumIncomingValues() != 0,
             "PHI nodes must have at least one entry.  If the block is dead, "
             "the PHI should be removed!",
             &PN);
      Assert(PN.getNumIncomingValues() == Preds.size(),
             "PHINode should have one entry for each predecessor of its "
             "parent basic block!",
             &PN);

      // Get and sort all incoming values in the PHI node...
      Values.clear();
      Values.reserve(PN.getNumIncomingValues());
      for (unsigned i = 0, e = PN.getNumIncomingValues(); i != e; ++i)
        Values.push_back(
            std::make_pair(PN.getIncomingBlock(i), PN.getIncomingValue(i)));
      llvm::sort(Values);

      for (unsigned i = 0, e = Values.size(); i != e; ++i) {
        // Check to make sure that if there is more than one entry for a
        // particular basic block in this PHI node, that the incoming values are
        // all identical.
        //
        Assert(i == 0 || Values[i].first != Values[i - 1].first ||
                   Values[i].second == Values[i - 1].second,
               "PHI node has multiple entries for the same basic block with "
               "different incoming values!",
               &PN, Values[i].first, Values[i].second, Values[i - 1].second);

        // Check to make sure that the predecessors and PHI node entries are
        // matched up.
        Assert(Values[i].first == Preds[i],
               "PHI node entries do not match predecessors!", &PN,
               Values[i].first, Preds[i]);
      }
    }
  }

  // Check that all instructions have their parent pointers set up correctly.
  for (auto &I : BB)
  {
    Assert(I.getParent() == &BB, "Instruction has bogus parent pointer!");
  }
}

void Verifier::visitTerminator(Instruction &I) {
  // Ensure that terminators only exist at the end of the basic block.
  Assert(&I == I.getParent()->getTerminator(),
         "Terminator found in the middle of a basic block!", I.getParent());
  visitInstruction(I);
}

void Verifier::visitBranchInst(BranchInst &BI) {
  if (BI.isConditional()) {
    Assert(BI.getCondition()->getType()->isIntegerTy(1),
           "Branch condition is not 'i1' type!", &BI, BI.getCondition());
  }
  visitTerminator(BI);
}

void Verifier::visitReturnInst(ReturnInst &RI) {
  Function *F = RI.getParent()->getParent();
  unsigned N = RI.getNumOperands();
  if (F->getReturnType()->isVoidTy())
    Assert(N == 0,
           "Found return instr that returns non-void in Function of void "
           "return type!",
           &RI, F->getReturnType());
  else
    Assert(N == 1 && F->getReturnType() == RI.getOperand(0)->getType(),
           "Function return type does not match operand "
           "type of return inst!",
           &RI, F->getReturnType());

  // Check to make sure that the return value has necessary properties for
  // terminators...
  visitTerminator(RI);
}

void Verifier::visitSwitchInst(SwitchInst &SI) {
  // Check to make sure that all of the constants in the switch instruction
  // have the same type as the switched-on value.
  Type *SwitchTy = SI.getCondition()->getType();
  SmallPtrSet<ConstantInt*, 32> Constants;
  for (auto &Case : SI.cases()) {
    Assert(Case.getCaseValue()->getType() == SwitchTy,
           "Switch constants must all be same type as switch value!", &SI);
    Assert(Constants.insert(Case.getCaseValue()).second,
           "Duplicate integer as switch case", &SI, Case.getCaseValue());
  }

  visitTerminator(SI);
}

void Verifier::visitIndirectBrInst(IndirectBrInst &BI) {
  Assert(BI.getAddress()->getType()->isPointerTy(),
         "Indirectbr operand must have pointer type!", &BI);
  for (unsigned i = 0, e = BI.getNumDestinations(); i != e; ++i)
    Assert(BI.getDestination(i)->getType()->isLabelTy(),
           "Indirectbr destinations must all have pointer type!", &BI);

  visitTerminator(BI);
}

void Verifier::visitSelectInst(SelectInst &SI) {
  Assert(!SelectInst::areInvalidOperands(SI.getOperand(0), SI.getOperand(1),
                                         SI.getOperand(2)),
         "Invalid operands for select instruction!", &SI);

  Assert(SI.getTrueValue()->getType() == SI.getType(),
         "Select values must have same type as select instruction!", &SI);
  visitInstruction(SI);
}

/// visitUserOp1 - User defined operators shouldn't live beyond the lifetime of
/// a pass, if any exist, it's an error.
///
void Verifier::visitUserOp1(Instruction &I) {
  Assert(false, "User-defined operators should not live outside of a pass!", &I);
}

void Verifier::visitTruncInst(TruncInst &I) {
  // Get the source and destination types
  Type *SrcTy = I.getOperand(0)->getType();
  Type *DestTy = I.getType();

  // Get the size of the types in bits, we'll need this later
  unsigned SrcBitSize = SrcTy->getScalarSizeInBits();
  unsigned DestBitSize = DestTy->getScalarSizeInBits();

  Assert(SrcTy->isIntOrIntVectorTy(), "Trunc only operates on integer", &I);
  Assert(DestTy->isIntOrIntVectorTy(), "Trunc only produces integer", &I);
  Assert(SrcTy->isVectorTy() == DestTy->isVectorTy(),
         "trunc source and destination must both be a vector or neither", &I);
  Assert(SrcBitSize > DestBitSize, "DestTy too big for Trunc", &I);

  visitInstruction(I);
}

void Verifier::visitZExtInst(ZExtInst &I) {
  // Get the source and destination types
  Type *SrcTy = I.getOperand(0)->getType();
  Type *DestTy = I.getType();

  // Get the size of the types in bits, we'll need this later
  Assert(SrcTy->isIntOrIntVectorTy(), "ZExt only operates on integer", &I);
  Assert(DestTy->isIntOrIntVectorTy(), "ZExt only produces an integer", &I);
  Assert(SrcTy->isVectorTy() == DestTy->isVectorTy(),
         "zext source and destination must both be a vector or neither", &I);
  unsigned SrcBitSize = SrcTy->getScalarSizeInBits();
  unsigned DestBitSize = DestTy->getScalarSizeInBits();

  Assert(SrcBitSize < DestBitSize, "Type too small for ZExt", &I);

  visitInstruction(I);
}

void Verifier::visitSExtInst(SExtInst &I) {
  // Get the source and destination types
  Type *SrcTy = I.getOperand(0)->getType();
  Type *DestTy = I.getType();

  // Get the size of the types in bits, we'll need this later
  unsigned SrcBitSize = SrcTy->getScalarSizeInBits();
  unsigned DestBitSize = DestTy->getScalarSizeInBits();

  Assert(SrcTy->isIntOrIntVectorTy(), "SExt only operates on integer", &I);
  Assert(DestTy->isIntOrIntVectorTy(), "SExt only produces an integer", &I);
  Assert(SrcTy->isVectorTy() == DestTy->isVectorTy(),
         "sext source and destination must both be a vector or neither", &I);
  Assert(SrcBitSize < DestBitSize, "Type too small for SExt", &I);

  visitInstruction(I);
}

void Verifier::visitFPTruncInst(FPTruncInst &I) {
  // Get the source and destination types
  Type *SrcTy = I.getOperand(0)->getType();
  Type *DestTy = I.getType();
  // Get the size of the types in bits, we'll need this later
  unsigned SrcBitSize = SrcTy->getScalarSizeInBits();
  unsigned DestBitSize = DestTy->getScalarSizeInBits();

  Assert(SrcTy->isFPOrFPVectorTy(), "FPTrunc only operates on FP", &I);
  Assert(DestTy->isFPOrFPVectorTy(), "FPTrunc only produces an FP", &I);
  Assert(SrcTy->isVectorTy() == DestTy->isVectorTy(),
         "fptrunc source and destination must both be a vector or neither", &I);
  Assert(SrcBitSize > DestBitSize, "DestTy too big for FPTrunc", &I);

  visitInstruction(I);
}

void Verifier::visitFPExtInst(FPExtInst &I) {
  // Get the source and destination types
  Type *SrcTy = I.getOperand(0)->getType();
  Type *DestTy = I.getType();

  // Get the size of the types in bits, we'll need this later
  unsigned SrcBitSize = SrcTy->getScalarSizeInBits();
  unsigned DestBitSize = DestTy->getScalarSizeInBits();

  Assert(SrcTy->isFPOrFPVectorTy(), "FPExt only operates on FP", &I);
  Assert(DestTy->isFPOrFPVectorTy(), "FPExt only produces an FP", &I);
  Assert(SrcTy->isVectorTy() == DestTy->isVectorTy(),
         "fpext source and destination must both be a vector or neither", &I);
  Assert(SrcBitSize < DestBitSize, "DestTy too small for FPExt", &I);

  visitInstruction(I);
}

void Verifier::visitUIToFPInst(UIToFPInst &I) {
  // Get the source and destination types
  Type *SrcTy = I.getOperand(0)->getType();
  Type *DestTy = I.getType();

  bool SrcVec = SrcTy->isVectorTy();
  bool DstVec = DestTy->isVectorTy();

  Assert(SrcVec == DstVec,
         "UIToFP source and dest must both be vector or scalar", &I);
  Assert(SrcTy->isIntOrIntVectorTy(),
         "UIToFP source must be integer or integer vector", &I);
  Assert(DestTy->isFPOrFPVectorTy(), "UIToFP result must be FP or FP vector",
         &I);

  if (SrcVec && DstVec)
    Assert(cast<VectorType>(SrcTy)->getNumElements() ==
               cast<VectorType>(DestTy)->getNumElements(),
           "UIToFP source and dest vector length mismatch", &I);

  visitInstruction(I);
}

void Verifier::visitSIToFPInst(SIToFPInst &I) {
  // Get the source and destination types
  Type *SrcTy = I.getOperand(0)->getType();
  Type *DestTy = I.getType();

  bool SrcVec = SrcTy->isVectorTy();
  bool DstVec = DestTy->isVectorTy();

  Assert(SrcVec == DstVec,
         "SIToFP source and dest must both be vector or scalar", &I);
  Assert(SrcTy->isIntOrIntVectorTy(),
         "SIToFP source must be integer or integer vector", &I);
  Assert(DestTy->isFPOrFPVectorTy(), "SIToFP result must be FP or FP vector",
         &I);

  if (SrcVec && DstVec)
    Assert(cast<VectorType>(SrcTy)->getNumElements() ==
               cast<VectorType>(DestTy)->getNumElements(),
           "SIToFP source and dest vector length mismatch", &I);

  visitInstruction(I);
}

void Verifier::visitFPToUIInst(FPToUIInst &I) {
  // Get the source and destination types
  Type *SrcTy = I.getOperand(0)->getType();
  Type *DestTy = I.getType();

  bool SrcVec = SrcTy->isVectorTy();
  bool DstVec = DestTy->isVectorTy();

  Assert(SrcVec == DstVec,
         "FPToUI source and dest must both be vector or scalar", &I);
  Assert(SrcTy->isFPOrFPVectorTy(), "FPToUI source must be FP or FP vector",
         &I);
  Assert(DestTy->isIntOrIntVectorTy(),
         "FPToUI result must be integer or integer vector", &I);

  if (SrcVec && DstVec)
    Assert(cast<VectorType>(SrcTy)->getNumElements() ==
               cast<VectorType>(DestTy)->getNumElements(),
           "FPToUI source and dest vector length mismatch", &I);

  visitInstruction(I);
}

void Verifier::visitFPToSIInst(FPToSIInst &I) {
  // Get the source and destination types
  Type *SrcTy = I.getOperand(0)->getType();
  Type *DestTy = I.getType();

  bool SrcVec = SrcTy->isVectorTy();
  bool DstVec = DestTy->isVectorTy();

  Assert(SrcVec == DstVec,
         "FPToSI source and dest must both be vector or scalar", &I);
  Assert(SrcTy->isFPOrFPVectorTy(), "FPToSI source must be FP or FP vector",
         &I);
  Assert(DestTy->isIntOrIntVectorTy(),
         "FPToSI result must be integer or integer vector", &I);

  if (SrcVec && DstVec)
    Assert(cast<VectorType>(SrcTy)->getNumElements() ==
               cast<VectorType>(DestTy)->getNumElements(),
           "FPToSI source and dest vector length mismatch", &I);

  visitInstruction(I);
}

void Verifier::visitPtrToIntInst(PtrToIntInst &I) {
  // Get the source and destination types
  Type *SrcTy = I.getOperand(0)->getType();
  Type *DestTy = I.getType();

  Assert(SrcTy->isPtrOrPtrVectorTy(), "PtrToInt source must be pointer", &I);

  if (auto *PTy = dyn_cast<PointerType>(SrcTy->getScalarType()))
    Assert(!DL.isNonIntegralPointerType(PTy),
           "ptrtoint not supported for non-integral pointers");

  Assert(DestTy->isIntOrIntVectorTy(), "PtrToInt result must be integral", &I);
  Assert(SrcTy->isVectorTy() == DestTy->isVectorTy(), "PtrToInt type mismatch",
         &I);

  if (SrcTy->isVectorTy()) {
    VectorType *VSrc = dyn_cast<VectorType>(SrcTy);
    VectorType *VDest = dyn_cast<VectorType>(DestTy);
    Assert(VSrc->getNumElements() == VDest->getNumElements(),
           "PtrToInt Vector width mismatch", &I);
  }

  visitInstruction(I);
}

void Verifier::visitIntToPtrInst(IntToPtrInst &I) {
  // Get the source and destination types
  Type *SrcTy = I.getOperand(0)->getType();
  Type *DestTy = I.getType();

  Assert(SrcTy->isIntOrIntVectorTy(),
         "IntToPtr source must be an integral", &I);
  Assert(DestTy->isPtrOrPtrVectorTy(), "IntToPtr result must be a pointer", &I);

  if (auto *PTy = dyn_cast<PointerType>(DestTy->getScalarType()))
    Assert(!DL.isNonIntegralPointerType(PTy),
           "inttoptr not supported for non-integral pointers");

  Assert(SrcTy->isVectorTy() == DestTy->isVectorTy(), "IntToPtr type mismatch",
         &I);
  if (SrcTy->isVectorTy()) {
    VectorType *VSrc = dyn_cast<VectorType>(SrcTy);
    VectorType *VDest = dyn_cast<VectorType>(DestTy);
    Assert(VSrc->getNumElements() == VDest->getNumElements(),
           "IntToPtr Vector width mismatch", &I);
  }
  visitInstruction(I);
}

void Verifier::visitBitCastInst(BitCastInst &I) {
  Assert(
      CastInst::castIsValid(Instruction::BitCast, I.getOperand(0), I.getType()),
      "Invalid bitcast", &I);
  visitInstruction(I);
}

void Verifier::visitAddrSpaceCastInst(AddrSpaceCastInst &I) {
  Type *SrcTy = I.getOperand(0)->getType();
  Type *DestTy = I.getType();

  Assert(SrcTy->isPtrOrPtrVectorTy(), "AddrSpaceCast source must be a pointer",
         &I);
  Assert(DestTy->isPtrOrPtrVectorTy(), "AddrSpaceCast result must be a pointer",
         &I);
  Assert(SrcTy->getPointerAddressSpace() != DestTy->getPointerAddressSpace(),
         "AddrSpaceCast must be between different address spaces", &I);
  if (SrcTy->isVectorTy())
    Assert(SrcTy->getVectorNumElements() == DestTy->getVectorNumElements(),
           "AddrSpaceCast vector pointer number of elements mismatch", &I);
  visitInstruction(I);
}

/// visitPHINode - Ensure that a PHI node is well formed.
///
void Verifier::visitPHINode(PHINode &PN) {
  // Ensure that the PHI nodes are all grouped together at the top of the block.
  // This can be tested by checking whether the instruction before this is
  // either nonexistent (because this is begin()) or is a PHI node.  If not,
  // then there is some other instruction before a PHI.
  Assert(&PN == &PN.getParent()->front() ||
             isa<PHINode>(--BasicBlock::iterator(&PN)),
         "PHI nodes not grouped at top of basic block!", &PN, PN.getParent());

  // Check that a PHI doesn't yield a Token.
  Assert(!PN.getType()->isTokenTy(), "PHI nodes cannot have token type!");

  // Check that all of the values of the PHI node have the same type as the
  // result, and that the incoming blocks are really basic blocks.
  for (Value *IncValue : PN.incoming_values()) {
    Assert(PN.getType() == IncValue->getType(),
           "PHI node operands are not the same type as the result!", &PN);
  }

  // All other PHI node constraints are checked in the visitBasicBlock method.

  visitInstruction(PN);
}

void Verifier::verifyCallSite(CallSite CS) {
  Instruction *I = CS.getInstruction();

  Assert(CS.getCalledValue()->getType()->isPointerTy(),
         "Called function must be a pointer!", I);
  PointerType *FPTy = cast<PointerType>(CS.getCalledValue()->getType());

  Assert(FPTy->getElementType()->isFunctionTy(),
         "Called function is not pointer to function type!", I);

  Assert(FPTy->getElementType() == CS.getFunctionType(),
         "Called function is not the same type as the call!", I);

  FunctionType *FTy = CS.getFunctionType();

  // Verify that the correct number of arguments are being passed
  if (FTy->isVarArg())
    Assert(CS.arg_size() >= FTy->getNumParams(),
           "Called function requires more parameters than were provided!", I);
  else
    Assert(CS.arg_size() == FTy->getNumParams(),
           "Incorrect number of arguments passed to called function!", I);

  // Verify that all arguments to the call match the function type.
  for (unsigned i = 0, e = FTy->getNumParams(); i != e; ++i)
    Assert(CS.getArgument(i)->getType() == FTy->getParamType(i),
           "Call parameter type does not match function signature!",
           CS.getArgument(i), FTy->getParamType(i), I);

  AttributeList Attrs = CS.getAttributes();

  Assert(verifyAttributeCount(Attrs, CS.arg_size()),
         "Attribute after last parameter!", I);

  if (Attrs.hasAttribute(AttributeList::FunctionIndex, Attribute::Speculatable)) {
    // Don't allow speculatable on call sites, unless the underlying function
    // declaration is also speculatable.
    Function *Callee
      = dyn_cast<Function>(CS.getCalledValue()->stripPointerCasts());
    Assert(Callee && Callee->isSpeculatable(),
           "speculatable attribute may not apply to call sites", I);
  }

  // Verify call attributes.
  verifyFunctionAttrs(FTy, Attrs, I);

  // Conservatively check the inalloca argument.
  // We have a bug if we can find that there is an underlying alloca without
  // inalloca.
  if (CS.hasInAllocaArgument()) {
    Value *InAllocaArg = CS.getArgument(FTy->getNumParams() - 1);
    if (auto AI = dyn_cast<AllocaInst>(InAllocaArg->stripInBoundsOffsets()))
      Assert(AI->isUsedWithInAlloca(),
             "inalloca argument for call has mismatched alloca", AI, I);
  }

  // For each argument of the callsite, if it has the swifterror argument,
  // make sure the underlying alloca/parameter it comes from has a swifterror as
  // well.
  for (unsigned i = 0, e = FTy->getNumParams(); i != e; ++i)
    if (CS.paramHasAttr(i, Attribute::SwiftError)) {
      Value *SwiftErrorArg = CS.getArgument(i);
      if (auto AI = dyn_cast<AllocaInst>(SwiftErrorArg->stripInBoundsOffsets())) {
        Assert(AI->isSwiftError(),
               "swifterror argument for call has mismatched alloca", AI, I);
        continue;
      }
      auto ArgI = dyn_cast<Argument>(SwiftErrorArg);
      Assert(ArgI, "swifterror argument should come from an alloca or parameter", SwiftErrorArg, I);
      Assert(ArgI->hasSwiftErrorAttr(),
             "swifterror argument for call has mismatched parameter", ArgI, I);
    }

  if (FTy->isVarArg()) {
    // FIXME? is 'nest' even legal here?
    bool SawNest = false;
    bool SawReturned = false;

    for (unsigned Idx = 0; Idx < FTy->getNumParams(); ++Idx) {
      if (Attrs.hasParamAttribute(Idx, Attribute::Nest))
        SawNest = true;
      if (Attrs.hasParamAttribute(Idx, Attribute::Returned))
        SawReturned = true;
    }

    // Check attributes on the varargs part.
    for (unsigned Idx = FTy->getNumParams(); Idx < CS.arg_size(); ++Idx) {
      Type *Ty = CS.getArgument(Idx)->getType();
      AttributeSet ArgAttrs = Attrs.getParamAttributes(Idx);
      verifyParameterAttrs(ArgAttrs, Ty, I);

      if (ArgAttrs.hasAttribute(Attribute::Nest)) {
        Assert(!SawNest, "More than one parameter has attribute nest!", I);
        SawNest = true;
      }

      if (ArgAttrs.hasAttribute(Attribute::Returned)) {
        Assert(!SawReturned, "More than one parameter has attribute returned!",
               I);
        Assert(Ty->canLosslesslyBitCastTo(FTy->getReturnType()),
               "Incompatible argument and return types for 'returned' "
               "attribute",
               I);
        SawReturned = true;
      }

      Assert(!ArgAttrs.hasAttribute(Attribute::StructRet),
             "Attribute 'sret' cannot be used for vararg call arguments!", I);

      if (ArgAttrs.hasAttribute(Attribute::InAlloca))
        Assert(Idx == CS.arg_size() - 1, "inalloca isn't on the last argument!",
               I);
    }
  }

  // Verify that there's no metadata unless it's a direct call to an intrinsic.
  if (CS.getCalledFunction() == nullptr ||
      !CS.getCalledFunction()->getName().startswith("llvm.")) {
    for (Type *ParamTy : FTy->params()) {
      Assert(!ParamTy->isMetadataTy(),
             "Function has metadata parameter but isn't an intrinsic", I);
      Assert(!ParamTy->isTokenTy(),
             "Function has token parameter but isn't an intrinsic", I);
    }
  }

  // Verify that indirect calls don't return tokens.
  if (CS.getCalledFunction() == nullptr)
    Assert(!FTy->getReturnType()->isTokenTy(),
           "Return type cannot be token for indirect call!");

  if (Function *F = CS.getCalledFunction())
    if (Intrinsic::ID ID = (Intrinsic::ID)F->getIntrinsicID())
      visitIntrinsicCallSite(ID, CS);

  // Verify that a callsite has at most one "deopt", at most one "funclet" and
  // at most one "gc-transition" operand bundle.
  bool FoundDeoptBundle = false, FoundFuncletBundle = false,
       FoundGCTransitionBundle = false;
  for (unsigned i = 0, e = CS.getNumOperandBundles(); i < e; ++i) {
    OperandBundleUse BU = CS.getOperandBundleAt(i);
    uint32_t Tag = BU.getTagID();
    if (Tag == LLVMContext::OB_deopt) {
      Assert(!FoundDeoptBundle, "Multiple deopt operand bundles", I);
      FoundDeoptBundle = true;
    } else if (Tag == LLVMContext::OB_gc_transition) {
      Assert(!FoundGCTransitionBundle, "Multiple gc-transition operand bundles",
             I);
      FoundGCTransitionBundle = true;
    } else if (Tag == LLVMContext::OB_funclet) {
      Assert(!FoundFuncletBundle, "Multiple funclet operand bundles", I);
      FoundFuncletBundle = true;
      Assert(BU.Inputs.size() == 1,
             "Expected exactly one funclet bundle operand", I);
      Assert(isa<FuncletPadInst>(BU.Inputs.front()),
             "Funclet bundle operands should correspond to a FuncletPadInst",
             I);
    }
  }

  // Verify that each inlinable callsite of a debug-info-bearing function in a
  // debug-info-bearing function has a debug location attached to it. Failure to
  // do so causes assertion failures when the inliner sets up inline scope info.
  if (I->getFunction()->getSubprogram() && CS.getCalledFunction() &&
      CS.getCalledFunction()->getSubprogram())
    AssertDI(I->getDebugLoc(), "inlinable function call in a function with "
                               "debug info must have a !dbg location",
             I);

  visitInstruction(*I);
}

/// Two types are "congruent" if they are identical, or if they are both pointer
/// types with different pointee types and the same address space.
static bool isTypeCongruent(Type *L, Type *R) {
  if (L == R)
    return true;
  PointerType *PL = dyn_cast<PointerType>(L);
  PointerType *PR = dyn_cast<PointerType>(R);
  if (!PL || !PR)
    return false;
  return PL->getAddressSpace() == PR->getAddressSpace();
}

static AttrBuilder getParameterABIAttributes(int I, AttributeList Attrs) {
  static const Attribute::AttrKind ABIAttrs[] = {
      Attribute::StructRet, Attribute::ByVal, Attribute::InAlloca,
      Attribute::InReg, Attribute::Returned, Attribute::SwiftSelf,
      Attribute::SwiftError};
  AttrBuilder Copy;
  for (auto AK : ABIAttrs) {
    if (Attrs.hasParamAttribute(I, AK))
      Copy.addAttribute(AK);
  }
  if (Attrs.hasParamAttribute(I, Attribute::Alignment))
    Copy.addAlignmentAttr(Attrs.getParamAlignment(I));
  return Copy;
}

void Verifier::verifyMustTailCall(CallInst &CI) {
  Assert(!CI.isInlineAsm(), "cannot use musttail call with inline asm", &CI);

  // - The caller and callee prototypes must match.  Pointer types of
  //   parameters or return types may differ in pointee type, but not
  //   address space.
  Function *F = CI.getParent()->getParent();
  FunctionType *CallerTy = F->getFunctionType();
  FunctionType *CalleeTy = CI.getFunctionType();
  if (!CI.getCalledFunction() || !CI.getCalledFunction()->isIntrinsic()) {
    Assert(CallerTy->getNumParams() == CalleeTy->getNumParams(),
           "cannot guarantee tail call due to mismatched parameter counts",
           &CI);
    for (int I = 0, E = CallerTy->getNumParams(); I != E; ++I) {
      Assert(
          isTypeCongruent(CallerTy->getParamType(I), CalleeTy->getParamType(I)),
          "cannot guarantee tail call due to mismatched parameter types", &CI);
    }
  }
  Assert(CallerTy->isVarArg() == CalleeTy->isVarArg(),
         "cannot guarantee tail call due to mismatched varargs", &CI);
  Assert(isTypeCongruent(CallerTy->getReturnType(), CalleeTy->getReturnType()),
         "cannot guarantee tail call due to mismatched return types", &CI);

  // - The calling conventions of the caller and callee must match.
  Assert(F->getCallingConv() == CI.getCallingConv(),
         "cannot guarantee tail call due to mismatched calling conv", &CI);

  // - All ABI-impacting function attributes, such as sret, byval, inreg,
  //   returned, and inalloca, must match.
  AttributeList CallerAttrs = F->getAttributes();
  AttributeList CalleeAttrs = CI.getAttributes();
  for (int I = 0, E = CallerTy->getNumParams(); I != E; ++I) {
    AttrBuilder CallerABIAttrs = getParameterABIAttributes(I, CallerAttrs);
    AttrBuilder CalleeABIAttrs = getParameterABIAttributes(I, CalleeAttrs);
    Assert(CallerABIAttrs == CalleeABIAttrs,
           "cannot guarantee tail call due to mismatched ABI impacting "
           "function attributes",
           &CI, CI.getOperand(I));
  }

  // - The call must immediately precede a :ref:`ret <i_ret>` instruction,
  //   or a pointer bitcast followed by a ret instruction.
  // - The ret instruction must return the (possibly bitcasted) value
  //   produced by the call or void.
  Value *RetVal = &CI;
  Instruction *Next = CI.getNextNode();

  // Handle the optional bitcast.
  if (BitCastInst *BI = dyn_cast_or_null<BitCastInst>(Next)) {
    Assert(BI->getOperand(0) == RetVal,
           "bitcast following musttail call must use the call", BI);
    RetVal = BI;
    Next = BI->getNextNode();
  }

  // Check the return.
  ReturnInst *Ret = dyn_cast_or_null<ReturnInst>(Next);
  Assert(Ret, "musttail call must precede a ret with an optional bitcast",
         &CI);
  Assert(!Ret->getReturnValue() || Ret->getReturnValue() == RetVal,
         "musttail call result must be returned", Ret);
}

void Verifier::visitCallInst(CallInst &CI) {
  verifyCallSite(&CI);

  if (CI.isMustTailCall())
    verifyMustTailCall(CI);
}

void Verifier::visitInvokeInst(InvokeInst &II) {
  verifyCallSite(&II);

  // Verify that the first non-PHI instruction of the unwind destination is an
  // exception handling instruction.
  Assert(
      II.getUnwindDest()->isEHPad(),
      "The unwind destination does not have an exception handling instruction!",
      &II);

  visitTerminator(II);
}

/// visitBinaryOperator - Check that both arguments to the binary operator are
/// of the same type!
///
void Verifier::visitBinaryOperator(BinaryOperator &B) {
  Assert(B.getOperand(0)->getType() == B.getOperand(1)->getType(),
         "Both operands to a binary operator are not of the same type!", &B);

  switch (B.getOpcode()) {
  // Check that integer arithmetic operators are only used with
  // integral operands.
  case Instruction::Add:
  case Instruction::Sub:
  case Instruction::Mul:
  case Instruction::SDiv:
  case Instruction::UDiv:
  case Instruction::SRem:
  case Instruction::URem:
    Assert(B.getType()->isIntOrIntVectorTy(),
           "Integer arithmetic operators only work with integral types!", &B);
    Assert(B.getType() == B.getOperand(0)->getType(),
           "Integer arithmetic operators must have same type "
           "for operands and result!",
           &B);
    break;
  // Check that floating-point arithmetic operators are only used with
  // floating-point operands.
  case Instruction::FAdd:
  case Instruction::FSub:
  case Instruction::FMul:
  case Instruction::FDiv:
  case Instruction::FRem:
    Assert(B.getType()->isFPOrFPVectorTy(),
           "Floating-point arithmetic operators only work with "
           "floating-point types!",
           &B);
    Assert(B.getType() == B.getOperand(0)->getType(),
           "Floating-point arithmetic operators must have same type "
           "for operands and result!",
           &B);
    break;
  // Check that logical operators are only used with integral operands.
  case Instruction::And:
  case Instruction::Or:
  case Instruction::Xor:
    Assert(B.getType()->isIntOrIntVectorTy(),
           "Logical operators only work with integral types!", &B);
    Assert(B.getType() == B.getOperand(0)->getType(),
           "Logical operators must have same type for operands and result!",
           &B);
    break;
  case Instruction::Shl:
  case Instruction::LShr:
  case Instruction::AShr:
    Assert(B.getType()->isIntOrIntVectorTy(),
           "Shifts only work with integral types!", &B);
    Assert(B.getType() == B.getOperand(0)->getType(),
           "Shift return type must be same as operands!", &B);
    break;
  default:
    llvm_unreachable("Unknown BinaryOperator opcode!");
  }

  visitInstruction(B);
}

void Verifier::visitICmpInst(ICmpInst &IC) {
  // Check that the operands are the same type
  Type *Op0Ty = IC.getOperand(0)->getType();
  Type *Op1Ty = IC.getOperand(1)->getType();
  Assert(Op0Ty == Op1Ty,
         "Both operands to ICmp instruction are not of the same type!", &IC);
  // Check that the operands are the right type
  Assert(Op0Ty->isIntOrIntVectorTy() || Op0Ty->isPtrOrPtrVectorTy(),
         "Invalid operand types for ICmp instruction", &IC);
  // Check that the predicate is valid.
  Assert(IC.isIntPredicate(),
         "Invalid predicate in ICmp instruction!", &IC);

  visitInstruction(IC);
}

void Verifier::visitFCmpInst(FCmpInst &FC) {
  // Check that the operands are the same type
  Type *Op0Ty = FC.getOperand(0)->getType();
  Type *Op1Ty = FC.getOperand(1)->getType();
  Assert(Op0Ty == Op1Ty,
         "Both operands to FCmp instruction are not of the same type!", &FC);
  // Check that the operands are the right type
  Assert(Op0Ty->isFPOrFPVectorTy(),
         "Invalid operand types for FCmp instruction", &FC);
  // Check that the predicate is valid.
  Assert(FC.isFPPredicate(),
         "Invalid predicate in FCmp instruction!", &FC);

  visitInstruction(FC);
}

void Verifier::visitExtractElementInst(ExtractElementInst &EI) {
  Assert(
      ExtractElementInst::isValidOperands(EI.getOperand(0), EI.getOperand(1)),
      "Invalid extractelement operands!", &EI);
  visitInstruction(EI);
}

void Verifier::visitInsertElementInst(InsertElementInst &IE) {
  Assert(InsertElementInst::isValidOperands(IE.getOperand(0), IE.getOperand(1),
                                            IE.getOperand(2)),
         "Invalid insertelement operands!", &IE);
  visitInstruction(IE);
}

void Verifier::visitShuffleVectorInst(ShuffleVectorInst &SV) {
  Assert(ShuffleVectorInst::isValidOperands(SV.getOperand(0), SV.getOperand(1),
                                            SV.getOperand(2)),
         "Invalid shufflevector operands!", &SV);
  visitInstruction(SV);
}

void Verifier::visitGetElementPtrInst(GetElementPtrInst &GEP) {
  Type *TargetTy = GEP.getPointerOperandType()->getScalarType();

  Assert(isa<PointerType>(TargetTy),
         "GEP base pointer is not a vector or a vector of pointers", &GEP);
  Assert(GEP.getSourceElementType()->isSized(), "GEP into unsized type!", &GEP);

  SmallVector<Value*, 16> Idxs(GEP.idx_begin(), GEP.idx_end());
  Assert(all_of(
      Idxs, [](Value* V) { return V->getType()->isIntOrIntVectorTy(); }),
      "GEP indexes must be integers", &GEP);
  Type *ElTy =
      GetElementPtrInst::getIndexedType(GEP.getSourceElementType(), Idxs);
  Assert(ElTy, "Invalid indices for GEP pointer type!", &GEP);

  Assert(GEP.getType()->isPtrOrPtrVectorTy() &&
             GEP.getResultElementType() == ElTy,
         "GEP is not of right type for indices!", &GEP, ElTy);

  if (GEP.getType()->isVectorTy()) {
    // Additional checks for vector GEPs.
    unsigned GEPWidth = GEP.getType()->getVectorNumElements();
    if (GEP.getPointerOperandType()->isVectorTy())
      Assert(GEPWidth == GEP.getPointerOperandType()->getVectorNumElements(),
             "Vector GEP result width doesn't match operand's", &GEP);
    for (Value *Idx : Idxs) {
      Type *IndexTy = Idx->getType();
      if (IndexTy->isVectorTy()) {
        unsigned IndexWidth = IndexTy->getVectorNumElements();
        Assert(IndexWidth == GEPWidth, "Invalid GEP index vector width", &GEP);
      }
      Assert(IndexTy->isIntOrIntVectorTy(),
             "All GEP indices should be of integer type");
    }
  }

  if (auto *PTy = dyn_cast<PointerType>(GEP.getType())) {
    Assert(GEP.getAddressSpace() == PTy->getAddressSpace(),
           "GEP address space doesn't match type", &GEP);
  }

  visitInstruction(GEP);
}

static bool isContiguous(const ConstantRange &A, const ConstantRange &B) {
  return A.getUpper() == B.getLower() || A.getLower() == B.getUpper();
}

void Verifier::visitRangeMetadata(Instruction &I, MDNode *Range, Type *Ty) {
  assert(Range && Range == I.getMetadata(LLVMContext::MD_range) &&
         "precondition violation");

  unsigned NumOperands = Range->getNumOperands();
  Assert(NumOperands % 2 == 0, "Unfinished range!", Range);
  unsigned NumRanges = NumOperands / 2;
  Assert(NumRanges >= 1, "It should have at least one range!", Range);

  ConstantRange LastRange(1); // Dummy initial value
  for (unsigned i = 0; i < NumRanges; ++i) {
    ConstantInt *Low =
        mdconst::dyn_extract<ConstantInt>(Range->getOperand(2 * i));
    Assert(Low, "The lower limit must be an integer!", Low);
    ConstantInt *High =
        mdconst::dyn_extract<ConstantInt>(Range->getOperand(2 * i + 1));
    Assert(High, "The upper limit must be an integer!", High);
    Assert(High->getType() == Low->getType() && High->getType() == Ty,
           "Range types must match instruction type!", &I);

    APInt HighV = High->getValue();
    APInt LowV = Low->getValue();
    ConstantRange CurRange(LowV, HighV);
    Assert(!CurRange.isEmptySet() && !CurRange.isFullSet(),
           "Range must not be empty!", Range);
    if (i != 0) {
      Assert(CurRange.intersectWith(LastRange).isEmptySet(),
             "Intervals are overlapping", Range);
      Assert(LowV.sgt(LastRange.getLower()), "Intervals are not in order",
             Range);
      Assert(!isContiguous(CurRange, LastRange), "Intervals are contiguous",
             Range);
    }
    LastRange = ConstantRange(LowV, HighV);
  }
  if (NumRanges > 2) {
    APInt FirstLow =
        mdconst::dyn_extract<ConstantInt>(Range->getOperand(0))->getValue();
    APInt FirstHigh =
        mdconst::dyn_extract<ConstantInt>(Range->getOperand(1))->getValue();
    ConstantRange FirstRange(FirstLow, FirstHigh);
    Assert(FirstRange.intersectWith(LastRange).isEmptySet(),
           "Intervals are overlapping", Range);
    Assert(!isContiguous(FirstRange, LastRange), "Intervals are contiguous",
           Range);
  }
}

void Verifier::checkAtomicMemAccessSize(Type *Ty, const Instruction *I) {
  unsigned Size = DL.getTypeSizeInBits(Ty);
  Assert(Size >= 8, "atomic memory access' size must be byte-sized", Ty, I);
  Assert(!(Size & (Size - 1)),
         "atomic memory access' operand must have a power-of-two size", Ty, I);
}

void Verifier::visitLoadInst(LoadInst &LI) {
  PointerType *PTy = dyn_cast<PointerType>(LI.getOperand(0)->getType());
  Assert(PTy, "Load operand must be a pointer.", &LI);
  Type *ElTy = LI.getType();
  Assert(LI.getAlignment() <= Value::MaximumAlignment,
         "huge alignment values are unsupported", &LI);
  Assert(ElTy->isSized(), "loading unsized types is not allowed", &LI);
  if (LI.isAtomic()) {
    Assert(LI.getOrdering() != AtomicOrdering::Release &&
               LI.getOrdering() != AtomicOrdering::AcquireRelease,
           "Load cannot have Release ordering", &LI);
    Assert(LI.getAlignment() != 0,
           "Atomic load must specify explicit alignment", &LI);
    Assert(ElTy->isIntOrPtrTy() || ElTy->isFloatingPointTy(),
           "atomic load operand must have integer, pointer, or floating point "
           "type!",
           ElTy, &LI);
    checkAtomicMemAccessSize(ElTy, &LI);
  } else {
    Assert(LI.getSyncScopeID() == SyncScope::System,
           "Non-atomic load cannot have SynchronizationScope specified", &LI);
  }

  visitInstruction(LI);
}

void Verifier::visitStoreInst(StoreInst &SI) {
  PointerType *PTy = dyn_cast<PointerType>(SI.getOperand(1)->getType());
  Assert(PTy, "Store operand must be a pointer.", &SI);
  Type *ElTy = PTy->getElementType();
  Assert(ElTy == SI.getOperand(0)->getType(),
         "Stored value type does not match pointer operand type!", &SI, ElTy);
  Assert(SI.getAlignment() <= Value::MaximumAlignment,
         "huge alignment values are unsupported", &SI);
  Assert(ElTy->isSized(), "storing unsized types is not allowed", &SI);
  if (SI.isAtomic()) {
    Assert(SI.getOrdering() != AtomicOrdering::Acquire &&
               SI.getOrdering() != AtomicOrdering::AcquireRelease,
           "Store cannot have Acquire ordering", &SI);
    Assert(SI.getAlignment() != 0,
           "Atomic store must specify explicit alignment", &SI);
    Assert(ElTy->isIntOrPtrTy() || ElTy->isFloatingPointTy(),
           "atomic store operand must have integer, pointer, or floating point "
           "type!",
           ElTy, &SI);
    checkAtomicMemAccessSize(ElTy, &SI);
  } else {
    Assert(SI.getSyncScopeID() == SyncScope::System,
           "Non-atomic store cannot have SynchronizationScope specified", &SI);
  }
  visitInstruction(SI);
}

/// Check that SwiftErrorVal is used as a swifterror argument in CS.
void Verifier::verifySwiftErrorCallSite(CallSite CS,
                                        const Value *SwiftErrorVal) {
  unsigned Idx = 0;
  for (CallSite::arg_iterator I = CS.arg_begin(), E = CS.arg_end();
       I != E; ++I, ++Idx) {
    if (*I == SwiftErrorVal) {
      Assert(CS.paramHasAttr(Idx, Attribute::SwiftError),
             "swifterror value when used in a callsite should be marked "
             "with swifterror attribute",
              SwiftErrorVal, CS);
    }
  }
}

void Verifier::verifySwiftErrorValue(const Value *SwiftErrorVal) {
  // Check that swifterror value is only used by loads, stores, or as
  // a swifterror argument.
  for (const User *U : SwiftErrorVal->users()) {
    Assert(isa<LoadInst>(U) || isa<StoreInst>(U) || isa<CallInst>(U) ||
           isa<InvokeInst>(U),
           "swifterror value can only be loaded and stored from, or "
           "as a swifterror argument!",
           SwiftErrorVal, U);
    // If it is used by a store, check it is the second operand.
    if (auto StoreI = dyn_cast<StoreInst>(U))
      Assert(StoreI->getOperand(1) == SwiftErrorVal,
             "swifterror value should be the second operand when used "
             "by stores", SwiftErrorVal, U);
    if (auto CallI = dyn_cast<CallInst>(U))
      verifySwiftErrorCallSite(const_cast<CallInst*>(CallI), SwiftErrorVal);
    if (auto II = dyn_cast<InvokeInst>(U))
      verifySwiftErrorCallSite(const_cast<InvokeInst*>(II), SwiftErrorVal);
  }
}

void Verifier::visitAllocaInst(AllocaInst &AI) {
  SmallPtrSet<Type*, 4> Visited;
  PointerType *PTy = AI.getType();
  // TODO: Relax this restriction?
  Assert(PTy->getAddressSpace() == DL.getAllocaAddrSpace(),
         "Allocation instruction pointer not in the stack address space!",
         &AI);
  Assert(AI.getAllocatedType()->isSized(&Visited),
         "Cannot allocate unsized type", &AI);
  Assert(AI.getArraySize()->getType()->isIntegerTy(),
         "Alloca array size must have integer type", &AI);
  Assert(AI.getAlignment() <= Value::MaximumAlignment,
         "huge alignment values are unsupported", &AI);

  if (AI.isSwiftError()) {
    verifySwiftErrorValue(&AI);
  }

  visitInstruction(AI);
}

void Verifier::visitAtomicCmpXchgInst(AtomicCmpXchgInst &CXI) {

  // FIXME: more conditions???
  Assert(CXI.getSuccessOrdering() != AtomicOrdering::NotAtomic,
         "cmpxchg instructions must be atomic.", &CXI);
  Assert(CXI.getFailureOrdering() != AtomicOrdering::NotAtomic,
         "cmpxchg instructions must be atomic.", &CXI);
  Assert(CXI.getSuccessOrdering() != AtomicOrdering::Unordered,
         "cmpxchg instructions cannot be unordered.", &CXI);
  Assert(CXI.getFailureOrdering() != AtomicOrdering::Unordered,
         "cmpxchg instructions cannot be unordered.", &CXI);
  Assert(!isStrongerThan(CXI.getFailureOrdering(), CXI.getSuccessOrdering()),
         "cmpxchg instructions failure argument shall be no stronger than the "
         "success argument",
         &CXI);
  Assert(CXI.getFailureOrdering() != AtomicOrdering::Release &&
             CXI.getFailureOrdering() != AtomicOrdering::AcquireRelease,
         "cmpxchg failure ordering cannot include release semantics", &CXI);

  PointerType *PTy = dyn_cast<PointerType>(CXI.getOperand(0)->getType());
  Assert(PTy, "First cmpxchg operand must be a pointer.", &CXI);
  Type *ElTy = PTy->getElementType();
  Assert(ElTy->isIntOrPtrTy(),
         "cmpxchg operand must have integer or pointer type", ElTy, &CXI);
  checkAtomicMemAccessSize(ElTy, &CXI);
  Assert(ElTy == CXI.getOperand(1)->getType(),
         "Expected value type does not match pointer operand type!", &CXI,
         ElTy);
  Assert(ElTy == CXI.getOperand(2)->getType(),
         "Stored value type does not match pointer operand type!", &CXI, ElTy);
  visitInstruction(CXI);
}

void Verifier::visitAtomicRMWInst(AtomicRMWInst &RMWI) {
  Assert(RMWI.getOrdering() != AtomicOrdering::NotAtomic,
         "atomicrmw instructions must be atomic.", &RMWI);
  Assert(RMWI.getOrdering() != AtomicOrdering::Unordered,
         "atomicrmw instructions cannot be unordered.", &RMWI);
  auto Op = RMWI.getOperation();
  PointerType *PTy = dyn_cast<PointerType>(RMWI.getOperand(0)->getType());
  Assert(PTy, "First atomicrmw operand must be a pointer.", &RMWI);
  Type *ElTy = PTy->getElementType();
  Assert(ElTy->isIntegerTy() || ElTy->isPointerTy(), "atomicrmw " +
         AtomicRMWInst::getOperationName(Op) +
         " operand must have integer or pointer type!",
         &RMWI, ElTy);
  checkAtomicMemAccessSize(ElTy, &RMWI);
  Assert(ElTy == RMWI.getOperand(1)->getType(),
         "Argument value type does not match pointer operand type!", &RMWI,
         ElTy);
  Assert(AtomicRMWInst::FIRST_BINOP <= Op && Op <= AtomicRMWInst::LAST_BINOP,
         "Invalid binary operation!", &RMWI);
  visitInstruction(RMWI);
}

void Verifier::visitFenceInst(FenceInst &FI) {
  const AtomicOrdering Ordering = FI.getOrdering();
  Assert(Ordering == AtomicOrdering::Acquire ||
             Ordering == AtomicOrdering::Release ||
             Ordering == AtomicOrdering::AcquireRelease ||
             Ordering == AtomicOrdering::SequentiallyConsistent,
         "fence instructions may only have acquire, release, acq_rel, or "
         "seq_cst ordering.",
         &FI);
  visitInstruction(FI);
}

void Verifier::visitExtractValueInst(ExtractValueInst &EVI) {
  Assert(ExtractValueInst::getIndexedType(EVI.getAggregateOperand()->getType(),
                                          EVI.getIndices()) == EVI.getType(),
         "Invalid ExtractValueInst operands!", &EVI);

  visitInstruction(EVI);
}

void Verifier::visitInsertValueInst(InsertValueInst &IVI) {
  Assert(ExtractValueInst::getIndexedType(IVI.getAggregateOperand()->getType(),
                                          IVI.getIndices()) ==
             IVI.getOperand(1)->getType(),
         "Invalid InsertValueInst operands!", &IVI);

  visitInstruction(IVI);
}

static Value *getParentPad(Value *EHPad) {
  if (auto *FPI = dyn_cast<FuncletPadInst>(EHPad))
    return FPI->getParentPad();

  return cast<CatchSwitchInst>(EHPad)->getParentPad();
}

void Verifier::visitEHPadPredecessors(Instruction &I) {
  assert(I.isEHPad());

  BasicBlock *BB = I.getParent();
  Function *F = BB->getParent();

  Assert(BB != &F->getEntryBlock(), "EH pad cannot be in entry block.", &I);

  if (auto *LPI = dyn_cast<LandingPadInst>(&I)) {
    // The landingpad instruction defines its parent as a landing pad block. The
    // landing pad block may be branched to only by the unwind edge of an
    // invoke.
    for (BasicBlock *PredBB : predecessors(BB)) {
      const auto *II = dyn_cast<InvokeInst>(PredBB->getTerminator());
      Assert(II && II->getUnwindDest() == BB && II->getNormalDest() != BB,
             "Block containing LandingPadInst must be jumped to "
             "only by the unwind edge of an invoke.",
             LPI);
    }
    return;
  }
  if (auto *CPI = dyn_cast<CatchPadInst>(&I)) {
    if (!pred_empty(BB))
      Assert(BB->getUniquePredecessor() == CPI->getCatchSwitch()->getParent(),
             "Block containg CatchPadInst must be jumped to "
             "only by its catchswitch.",
             CPI);
    Assert(BB != CPI->getCatchSwitch()->getUnwindDest(),
           "Catchswitch cannot unwind to one of its catchpads",
           CPI->getCatchSwitch(), CPI);
    return;
  }

  // Verify that each pred has a legal terminator with a legal to/from EH
  // pad relationship.
  Instruction *ToPad = &I;
  Value *ToPadParent = getParentPad(ToPad);
  for (BasicBlock *PredBB : predecessors(BB)) {
    Instruction *TI = PredBB->getTerminator();
    Value *FromPad;
    if (auto *II = dyn_cast<InvokeInst>(TI)) {
      Assert(II->getUnwindDest() == BB && II->getNormalDest() != BB,
             "EH pad must be jumped to via an unwind edge", ToPad, II);
      if (auto Bundle = II->getOperandBundle(LLVMContext::OB_funclet))
        FromPad = Bundle->Inputs[0];
      else
        FromPad = ConstantTokenNone::get(II->getContext());
    } else if (auto *CRI = dyn_cast<CleanupReturnInst>(TI)) {
      FromPad = CRI->getOperand(0);
      Assert(FromPad != ToPadParent, "A cleanupret must exit its cleanup", CRI);
    } else if (auto *CSI = dyn_cast<CatchSwitchInst>(TI)) {
      FromPad = CSI;
    } else {
      Assert(false, "EH pad must be jumped to via an unwind edge", ToPad, TI);
    }

    // The edge may exit from zero or more nested pads.
    SmallSet<Value *, 8> Seen;
    for (;; FromPad = getParentPad(FromPad)) {
      Assert(FromPad != ToPad,
             "EH pad cannot handle exceptions raised within it", FromPad, TI);
      if (FromPad == ToPadParent) {
        // This is a legal unwind edge.
        break;
      }
      Assert(!isa<ConstantTokenNone>(FromPad),
             "A single unwind edge may only enter one EH pad", TI);
      Assert(Seen.insert(FromPad).second,
             "EH pad jumps through a cycle of pads", FromPad);
    }
  }
}

void Verifier::visitLandingPadInst(LandingPadInst &LPI) {
  // The landingpad instruction is ill-formed if it doesn't have any clauses and
  // isn't a cleanup.
  Assert(LPI.getNumClauses() > 0 || LPI.isCleanup(),
         "LandingPadInst needs at least one clause or to be a cleanup.", &LPI);

  visitEHPadPredecessors(LPI);

  if (!LandingPadResultTy)
    LandingPadResultTy = LPI.getType();
  else
    Assert(LandingPadResultTy == LPI.getType(),
           "The landingpad instruction should have a consistent result type "
           "inside a function.",
           &LPI);

  Function *F = LPI.getParent()->getParent();
  Assert(F->hasPersonalityFn(),
         "LandingPadInst needs to be in a function with a personality.", &LPI);

  // The landingpad instruction must be the first non-PHI instruction in the
  // block.
  Assert(LPI.getParent()->getLandingPadInst() == &LPI,
         "LandingPadInst not the first non-PHI instruction in the block.",
         &LPI);

  for (unsigned i = 0, e = LPI.getNumClauses(); i < e; ++i) {
    Constant *Clause = LPI.getClause(i);
    if (LPI.isCatch(i)) {
      Assert(isa<PointerType>(Clause->getType()),
             "Catch operand does not have pointer type!", &LPI);
    } else {
      Assert(LPI.isFilter(i), "Clause is neither catch nor filter!", &LPI);
      Assert(isa<ConstantArray>(Clause) || isa<ConstantAggregateZero>(Clause),
             "Filter operand is not an array of constants!", &LPI);
    }
  }

  visitInstruction(LPI);
}

void Verifier::visitResumeInst(ResumeInst &RI) {
  Assert(RI.getFunction()->hasPersonalityFn(),
         "ResumeInst needs to be in a function with a personality.", &RI);

  if (!LandingPadResultTy)
    LandingPadResultTy = RI.getValue()->getType();
  else
    Assert(LandingPadResultTy == RI.getValue()->getType(),
           "The resume instruction should have a consistent result type "
           "inside a function.",
           &RI);

  visitTerminator(RI);
}

void Verifier::visitCatchPadInst(CatchPadInst &CPI) {
  BasicBlock *BB = CPI.getParent();

  Function *F = BB->getParent();
  Assert(F->hasPersonalityFn(),
         "CatchPadInst needs to be in a function with a personality.", &CPI);

  Assert(isa<CatchSwitchInst>(CPI.getParentPad()),
         "CatchPadInst needs to be directly nested in a CatchSwitchInst.",
         CPI.getParentPad());

  // The catchpad instruction must be the first non-PHI instruction in the
  // block.
  Assert(BB->getFirstNonPHI() == &CPI,
         "CatchPadInst not the first non-PHI instruction in the block.", &CPI);

  visitEHPadPredecessors(CPI);
  visitFuncletPadInst(CPI);
}

void Verifier::visitCatchReturnInst(CatchReturnInst &CatchReturn) {
  Assert(isa<CatchPadInst>(CatchReturn.getOperand(0)),
         "CatchReturnInst needs to be provided a CatchPad", &CatchReturn,
         CatchReturn.getOperand(0));

  visitTerminator(CatchReturn);
}

void Verifier::visitCleanupPadInst(CleanupPadInst &CPI) {
  BasicBlock *BB = CPI.getParent();

  Function *F = BB->getParent();
  Assert(F->hasPersonalityFn(),
         "CleanupPadInst needs to be in a function with a personality.", &CPI);

  // The cleanuppad instruction must be the first non-PHI instruction in the
  // block.
  Assert(BB->getFirstNonPHI() == &CPI,
         "CleanupPadInst not the first non-PHI instruction in the block.",
         &CPI);

  auto *ParentPad = CPI.getParentPad();
  Assert(isa<ConstantTokenNone>(ParentPad) || isa<FuncletPadInst>(ParentPad),
         "CleanupPadInst has an invalid parent.", &CPI);

  visitEHPadPredecessors(CPI);
  visitFuncletPadInst(CPI);
}

void Verifier::visitFuncletPadInst(FuncletPadInst &FPI) {
  User *FirstUser = nullptr;
  Value *FirstUnwindPad = nullptr;
  SmallVector<FuncletPadInst *, 8> Worklist({&FPI});
  SmallSet<FuncletPadInst *, 8> Seen;

  while (!Worklist.empty()) {
    FuncletPadInst *CurrentPad = Worklist.pop_back_val();
    Assert(Seen.insert(CurrentPad).second,
           "FuncletPadInst must not be nested within itself", CurrentPad);
    Value *UnresolvedAncestorPad = nullptr;
    for (User *U : CurrentPad->users()) {
      BasicBlock *UnwindDest;
      if (auto *CRI = dyn_cast<CleanupReturnInst>(U)) {
        UnwindDest = CRI->getUnwindDest();
      } else if (auto *CSI = dyn_cast<CatchSwitchInst>(U)) {
        // We allow catchswitch unwind to caller to nest
        // within an outer pad that unwinds somewhere else,
        // because catchswitch doesn't have a nounwind variant.
        // See e.g. SimplifyCFGOpt::SimplifyUnreachable.
        if (CSI->unwindsToCaller())
          continue;
        UnwindDest = CSI->getUnwindDest();
      } else if (auto *II = dyn_cast<InvokeInst>(U)) {
        UnwindDest = II->getUnwindDest();
      } else if (isa<CallInst>(U)) {
        // Calls which don't unwind may be found inside funclet
        // pads that unwind somewhere else.  We don't *require*
        // such calls to be annotated nounwind.
        continue;
      } else if (auto *CPI = dyn_cast<CleanupPadInst>(U)) {
        // The unwind dest for a cleanup can only be found by
        // recursive search.  Add it to the worklist, and we'll
        // search for its first use that determines where it unwinds.
        Worklist.push_back(CPI);
        continue;
      } else {
        Assert(isa<CatchReturnInst>(U), "Bogus funclet pad use", U);
        continue;
      }

      Value *UnwindPad;
      bool ExitsFPI;
      if (UnwindDest) {
        UnwindPad = UnwindDest->getFirstNonPHI();
        if (!cast<Instruction>(UnwindPad)->isEHPad())
          continue;
        Value *UnwindParent = getParentPad(UnwindPad);
        // Ignore unwind edges that don't exit CurrentPad.
        if (UnwindParent == CurrentPad)
          continue;
        // Determine whether the original funclet pad is exited,
        // and if we are scanning nested pads determine how many
        // of them are exited so we can stop searching their
        // children.
        Value *ExitedPad = CurrentPad;
        ExitsFPI = false;
        do {
          if (ExitedPad == &FPI) {
            ExitsFPI = true;
            // Now we can resolve any ancestors of CurrentPad up to
            // FPI, but not including FPI since we need to make sure
            // to check all direct users of FPI for consistency.
            UnresolvedAncestorPad = &FPI;
            break;
          }
          Value *ExitedParent = getParentPad(ExitedPad);
          if (ExitedParent == UnwindParent) {
            // ExitedPad is the ancestor-most pad which this unwind
            // edge exits, so we can resolve up to it, meaning that
            // ExitedParent is the first ancestor still unresolved.
            UnresolvedAncestorPad = ExitedParent;
            break;
          }
          ExitedPad = ExitedParent;
        } while (!isa<ConstantTokenNone>(ExitedPad));
      } else {
        // Unwinding to caller exits all pads.
        UnwindPad = ConstantTokenNone::get(FPI.getContext());
        ExitsFPI = true;
        UnresolvedAncestorPad = &FPI;
      }

      if (ExitsFPI) {
        // This unwind edge exits FPI.  Make sure it agrees with other
        // such edges.
        if (FirstUser) {
          Assert(UnwindPad == FirstUnwindPad, "Unwind edges out of a funclet "
                                              "pad must have the same unwind "
                                              "dest",
                 &FPI, U, FirstUser);
        } else {
          FirstUser = U;
          FirstUnwindPad = UnwindPad;
          // Record cleanup sibling unwinds for verifySiblingFuncletUnwinds
          if (isa<CleanupPadInst>(&FPI) && !isa<ConstantTokenNone>(UnwindPad) &&
              getParentPad(UnwindPad) == getParentPad(&FPI))
            SiblingFuncletInfo[&FPI] = cast<Instruction>(U);
        }
      }
      // Make sure we visit all uses of FPI, but for nested pads stop as
      // soon as we know where they unwind to.
      if (CurrentPad != &FPI)
        break;
    }
    if (UnresolvedAncestorPad) {
      if (CurrentPad == UnresolvedAncestorPad) {
        // When CurrentPad is FPI itself, we don't mark it as resolved even if
        // we've found an unwind edge that exits it, because we need to verify
        // all direct uses of FPI.
        assert(CurrentPad == &FPI);
        continue;
      }
      // Pop off the worklist any nested pads that we've found an unwind
      // destination for.  The pads on the worklist are the uncles,
      // great-uncles, etc. of CurrentPad.  We've found an unwind destination
      // for all ancestors of CurrentPad up to but not including
      // UnresolvedAncestorPad.
      Value *ResolvedPad = CurrentPad;
      while (!Worklist.empty()) {
        Value *UnclePad = Worklist.back();
        Value *AncestorPad = getParentPad(UnclePad);
        // Walk ResolvedPad up the ancestor list until we either find the
        // uncle's parent or the last resolved ancestor.
        while (ResolvedPad != AncestorPad) {
          Value *ResolvedParent = getParentPad(ResolvedPad);
          if (ResolvedParent == UnresolvedAncestorPad) {
            break;
          }
          ResolvedPad = ResolvedParent;
        }
        // If the resolved ancestor search didn't find the uncle's parent,
        // then the uncle is not yet resolved.
        if (ResolvedPad != AncestorPad)
          break;
        // This uncle is resolved, so pop it from the worklist.
        Worklist.pop_back();
      }
    }
  }

  if (FirstUnwindPad) {
    if (auto *CatchSwitch = dyn_cast<CatchSwitchInst>(FPI.getParentPad())) {
      BasicBlock *SwitchUnwindDest = CatchSwitch->getUnwindDest();
      Value *SwitchUnwindPad;
      if (SwitchUnwindDest)
        SwitchUnwindPad = SwitchUnwindDest->getFirstNonPHI();
      else
        SwitchUnwindPad = ConstantTokenNone::get(FPI.getContext());
      Assert(SwitchUnwindPad == FirstUnwindPad,
             "Unwind edges out of a catch must have the same unwind dest as "
             "the parent catchswitch",
             &FPI, FirstUser, CatchSwitch);
    }
  }

  visitInstruction(FPI);
}

void Verifier::visitCatchSwitchInst(CatchSwitchInst &CatchSwitch) {
  BasicBlock *BB = CatchSwitch.getParent();

  Function *F = BB->getParent();
  Assert(F->hasPersonalityFn(),
         "CatchSwitchInst needs to be in a function with a personality.",
         &CatchSwitch);

  // The catchswitch instruction must be the first non-PHI instruction in the
  // block.
  Assert(BB->getFirstNonPHI() == &CatchSwitch,
         "CatchSwitchInst not the first non-PHI instruction in the block.",
         &CatchSwitch);

  auto *ParentPad = CatchSwitch.getParentPad();
  Assert(isa<ConstantTokenNone>(ParentPad) || isa<FuncletPadInst>(ParentPad),
         "CatchSwitchInst has an invalid parent.", ParentPad);

  if (BasicBlock *UnwindDest = CatchSwitch.getUnwindDest()) {
    Instruction *I = UnwindDest->getFirstNonPHI();
    Assert(I->isEHPad() && !isa<LandingPadInst>(I),
           "CatchSwitchInst must unwind to an EH block which is not a "
           "landingpad.",
           &CatchSwitch);

    // Record catchswitch sibling unwinds for verifySiblingFuncletUnwinds
    if (getParentPad(I) == ParentPad)
      SiblingFuncletInfo[&CatchSwitch] = &CatchSwitch;
  }

  Assert(CatchSwitch.getNumHandlers() != 0,
         "CatchSwitchInst cannot have empty handler list", &CatchSwitch);

  for (BasicBlock *Handler : CatchSwitch.handlers()) {
    Assert(isa<CatchPadInst>(Handler->getFirstNonPHI()),
           "CatchSwitchInst handlers must be catchpads", &CatchSwitch, Handler);
  }

  visitEHPadPredecessors(CatchSwitch);
  visitTerminator(CatchSwitch);
}

void Verifier::visitCleanupReturnInst(CleanupReturnInst &CRI) {
  Assert(isa<CleanupPadInst>(CRI.getOperand(0)),
         "CleanupReturnInst needs to be provided a CleanupPad", &CRI,
         CRI.getOperand(0));

  if (BasicBlock *UnwindDest = CRI.getUnwindDest()) {
    Instruction *I = UnwindDest->getFirstNonPHI();
    Assert(I->isEHPad() && !isa<LandingPadInst>(I),
           "CleanupReturnInst must unwind to an EH block which is not a "
           "landingpad.",
           &CRI);
  }

  visitTerminator(CRI);
}

void Verifier::verifyDominatesUse(Instruction &I, unsigned i) {
  Instruction *Op = cast<Instruction>(I.getOperand(i));
  // If the we have an invalid invoke, don't try to compute the dominance.
  // We already reject it in the invoke specific checks and the dominance
  // computation doesn't handle multiple edges.
  if (InvokeInst *II = dyn_cast<InvokeInst>(Op)) {
    if (II->getNormalDest() == II->getUnwindDest())
      return;
  }

  // Quick check whether the def has already been encountered in the same block.
  // PHI nodes are not checked to prevent accepting preceeding PHIs, because PHI
  // uses are defined to happen on the incoming edge, not at the instruction.
  //
  // FIXME: If this operand is a MetadataAsValue (wrapping a LocalAsMetadata)
  // wrapping an SSA value, assert that we've already encountered it.  See
  // related FIXME in Mapper::mapLocalAsMetadata in ValueMapper.cpp.
  if (!isa<PHINode>(I) && InstsInThisBlock.count(Op))
    return;

  const Use &U = I.getOperandUse(i);
  Assert(DT.dominates(Op, U),
         "Instruction does not dominate all uses!", Op, &I);
}

void Verifier::visitDereferenceableMetadata(Instruction& I, MDNode* MD) {
  Assert(I.getType()->isPointerTy(), "dereferenceable, dereferenceable_or_null "
         "apply only to pointer types", &I);
  Assert(isa<LoadInst>(I),
         "dereferenceable, dereferenceable_or_null apply only to load"
         " instructions, use attributes for calls or invokes", &I);
  Assert(MD->getNumOperands() == 1, "dereferenceable, dereferenceable_or_null "
         "take one operand!", &I);
  ConstantInt *CI = mdconst::dyn_extract<ConstantInt>(MD->getOperand(0));
  Assert(CI && CI->getType()->isIntegerTy(64), "dereferenceable, "
         "dereferenceable_or_null metadata value must be an i64!", &I);
}

/// verifyInstruction - Verify that an instruction is well formed.
///
void Verifier::visitInstruction(Instruction &I) {
  BasicBlock *BB = I.getParent();
  Assert(BB, "Instruction not embedded in basic block!", &I);

  if (!isa<PHINode>(I)) {   // Check that non-phi nodes are not self referential
    for (User *U : I.users()) {
      Assert(U != (User *)&I || !DT.isReachableFromEntry(BB),
             "Only PHI nodes may reference their own value!", &I);
    }
  }

  // Check that void typed values don't have names
  Assert(!I.getType()->isVoidTy() || !I.hasName(),
         "Instruction has a name, but provides a void value!", &I);

  // Check that the return value of the instruction is either void or a legal
  // value type.
  Assert(I.getType()->isVoidTy() || I.getType()->isFirstClassType(),
         "Instruction returns a non-scalar type!", &I);

  // Check that the instruction doesn't produce metadata. Calls are already
  // checked against the callee type.
  Assert(!I.getType()->isMetadataTy() || isa<CallInst>(I) || isa<InvokeInst>(I),
         "Invalid use of metadata!", &I);

  // Check that all uses of the instruction, if they are instructions
  // themselves, actually have parent basic blocks.  If the use is not an
  // instruction, it is an error!
  for (Use &U : I.uses()) {
    if (Instruction *Used = dyn_cast<Instruction>(U.getUser()))
      Assert(Used->getParent() != nullptr,
             "Instruction referencing"
             " instruction not embedded in a basic block!",
             &I, Used);
    else {
      CheckFailed("Use of instruction is not an instruction!", U);
      return;
    }
  }

  for (unsigned i = 0, e = I.getNumOperands(); i != e; ++i) {
    Assert(I.getOperand(i) != nullptr, "Instruction has null operand!", &I);

    // Check to make sure that only first-class-values are operands to
    // instructions.
    if (!I.getOperand(i)->getType()->isFirstClassType()) {
      Assert(false, "Instruction operands must be first-class values!", &I);
    }

    if (Function *F = dyn_cast<Function>(I.getOperand(i))) {
      // Check to make sure that the "address of" an intrinsic function is never
      // taken.
      Assert(
          !F->isIntrinsic() ||
              i == (isa<CallInst>(I) ? e - 1 : isa<InvokeInst>(I) ? e - 3 : 0),
          "Cannot take the address of an intrinsic!", &I);
      Assert(
          !F->isIntrinsic() || isa<CallInst>(I) ||
              F->getIntrinsicID() == Intrinsic::donothing ||
              F->getIntrinsicID() == Intrinsic::coro_resume ||
              F->getIntrinsicID() == Intrinsic::coro_destroy ||
              F->getIntrinsicID() == Intrinsic::experimental_patchpoint_void ||
              F->getIntrinsicID() == Intrinsic::experimental_patchpoint_i64 ||
              F->getIntrinsicID() == Intrinsic::experimental_gc_statepoint,
          "Cannot invoke an intrinsic other than donothing, patchpoint, "
          "statepoint, coro_resume or coro_destroy",
          &I);
      Assert(F->getParent() == &M, "Referencing function in another module!",
             &I, &M, F, F->getParent());
    } else if (BasicBlock *OpBB = dyn_cast<BasicBlock>(I.getOperand(i))) {
      Assert(OpBB->getParent() == BB->getParent(),
             "Referring to a basic block in another function!", &I);
    } else if (Argument *OpArg = dyn_cast<Argument>(I.getOperand(i))) {
      Assert(OpArg->getParent() == BB->getParent(),
             "Referring to an argument in another function!", &I);
    } else if (GlobalValue *GV = dyn_cast<GlobalValue>(I.getOperand(i))) {
      Assert(GV->getParent() == &M, "Referencing global in another module!", &I,
             &M, GV, GV->getParent());
    } else if (isa<Instruction>(I.getOperand(i))) {
      verifyDominatesUse(I, i);
    } else if (isa<InlineAsm>(I.getOperand(i))) {
      Assert((i + 1 == e && isa<CallInst>(I)) ||
                 (i + 3 == e && isa<InvokeInst>(I)),
             "Cannot take the address of an inline asm!", &I);
    } else if (ConstantExpr *CE = dyn_cast<ConstantExpr>(I.getOperand(i))) {
      if (CE->getType()->isPtrOrPtrVectorTy() ||
          !DL.getNonIntegralAddressSpaces().empty()) {
        // If we have a ConstantExpr pointer, we need to see if it came from an
        // illegal bitcast.  If the datalayout string specifies non-integral
        // address spaces then we also need to check for illegal ptrtoint and
        // inttoptr expressions.
        visitConstantExprsRecursively(CE);
      }
    }
  }

  if (MDNode *MD = I.getMetadata(LLVMContext::MD_fpmath)) {
    Assert(I.getType()->isFPOrFPVectorTy(),
           "fpmath requires a floating point result!", &I);
    Assert(MD->getNumOperands() == 1, "fpmath takes one operand!", &I);
    if (ConstantFP *CFP0 =
            mdconst::dyn_extract_or_null<ConstantFP>(MD->getOperand(0))) {
      const APFloat &Accuracy = CFP0->getValueAPF();
      Assert(&Accuracy.getSemantics() == &APFloat::IEEEsingle(),
             "fpmath accuracy must have float type", &I);
      Assert(Accuracy.isFiniteNonZero() && !Accuracy.isNegative(),
             "fpmath accuracy not a positive number!", &I);
    } else {
      Assert(false, "invalid fpmath accuracy!", &I);
    }
  }

  if (MDNode *Range = I.getMetadata(LLVMContext::MD_range)) {
    Assert(isa<LoadInst>(I) || isa<CallInst>(I) || isa<InvokeInst>(I),
           "Ranges are only for loads, calls and invokes!", &I);
    visitRangeMetadata(I, Range, I.getType());
  }

  if (I.getMetadata(LLVMContext::MD_nonnull)) {
    Assert(I.getType()->isPointerTy(), "nonnull applies only to pointer types",
           &I);
    Assert(isa<LoadInst>(I),
           "nonnull applies only to load instructions, use attributes"
           " for calls or invokes",
           &I);
  }

  if (MDNode *MD = I.getMetadata(LLVMContext::MD_dereferenceable))
    visitDereferenceableMetadata(I, MD);

  if (MDNode *MD = I.getMetadata(LLVMContext::MD_dereferenceable_or_null))
    visitDereferenceableMetadata(I, MD);

  if (MDNode *TBAA = I.getMetadata(LLVMContext::MD_tbaa))
    TBAAVerifyHelper.visitTBAAMetadata(I, TBAA);

  if (MDNode *AlignMD = I.getMetadata(LLVMContext::MD_align)) {
    Assert(I.getType()->isPointerTy(), "align applies only to pointer types",
           &I);
    Assert(isa<LoadInst>(I), "align applies only to load instructions, "
           "use attributes for calls or invokes", &I);
    Assert(AlignMD->getNumOperands() == 1, "align takes one operand!", &I);
    ConstantInt *CI = mdconst::dyn_extract<ConstantInt>(AlignMD->getOperand(0));
    Assert(CI && CI->getType()->isIntegerTy(64),
           "align metadata value must be an i64!", &I);
    uint64_t Align = CI->getZExtValue();
    Assert(isPowerOf2_64(Align),
           "align metadata value must be a power of 2!", &I);
    Assert(Align <= Value::MaximumAlignment,
           "alignment is larger that implementation defined limit", &I);
  }

  if (MDNode *N = I.getDebugLoc().getAsMDNode()) {
    AssertDI(isa<DILocation>(N), "invalid !dbg metadata attachment", &I, N);
    visitMDNode(*N);
  }

  if (auto *DII = dyn_cast<DbgVariableIntrinsic>(&I))
    verifyFragmentExpression(*DII);

  InstsInThisBlock.insert(&I);
}

/// Allow intrinsics to be verified in different ways.
void Verifier::visitIntrinsicCallSite(Intrinsic::ID ID, CallSite CS) {
  Function *IF = CS.getCalledFunction();
  Assert(IF->isDeclaration(), "Intrinsic functions should never be defined!",
         IF);

  // Verify that the intrinsic prototype lines up with what the .td files
  // describe.
  FunctionType *IFTy = IF->getFunctionType();
  bool IsVarArg = IFTy->isVarArg();

  SmallVector<Intrinsic::IITDescriptor, 8> Table;
  getIntrinsicInfoTableEntries(ID, Table);
  ArrayRef<Intrinsic::IITDescriptor> TableRef = Table;

  SmallVector<Type *, 4> ArgTys;
  Assert(!Intrinsic::matchIntrinsicType(IFTy->getReturnType(),
                                        TableRef, ArgTys),
         "Intrinsic has incorrect return type!", IF);
  for (unsigned i = 0, e = IFTy->getNumParams(); i != e; ++i)
    Assert(!Intrinsic::matchIntrinsicType(IFTy->getParamType(i),
                                          TableRef, ArgTys),
           "Intrinsic has incorrect argument type!", IF);

  // Verify if the intrinsic call matches the vararg property.
  if (IsVarArg)
    Assert(!Intrinsic::matchIntrinsicVarArg(IsVarArg, TableRef),
           "Intrinsic was not defined with variable arguments!", IF);
  else
    Assert(!Intrinsic::matchIntrinsicVarArg(IsVarArg, TableRef),
           "Callsite was not defined with variable arguments!", IF);

  // All descriptors should be absorbed by now.
  Assert(TableRef.empty(), "Intrinsic has too few arguments!", IF);

  // Now that we have the intrinsic ID and the actual argument types (and we
  // know they are legal for the intrinsic!) get the intrinsic name through the
  // usual means.  This allows us to verify the mangling of argument types into
  // the name.
  const std::string ExpectedName = Intrinsic::getName(ID, ArgTys);
  Assert(ExpectedName == IF->getName(),
         "Intrinsic name not mangled correctly for type arguments! "
         "Should be: " +
             ExpectedName,
         IF);

  // If the intrinsic takes MDNode arguments, verify that they are either global
  // or are local to *this* function.
  for (Value *V : CS.args())
    if (auto *MD = dyn_cast<MetadataAsValue>(V))
      visitMetadataAsValue(*MD, CS.getCaller());

  switch (ID) {
  default:
    break;
  case Intrinsic::coro_id: {
    auto *InfoArg = CS.getArgOperand(3)->stripPointerCasts();
    if (isa<ConstantPointerNull>(InfoArg))
      break;
    auto *GV = dyn_cast<GlobalVariable>(InfoArg);
    Assert(GV && GV->isConstant() && GV->hasDefinitiveInitializer(),
      "info argument of llvm.coro.begin must refer to an initialized "
      "constant");
    Constant *Init = GV->getInitializer();
    Assert(isa<ConstantStruct>(Init) || isa<ConstantArray>(Init),
      "info argument of llvm.coro.begin must refer to either a struct or "
      "an array");
    break;
  }
  case Intrinsic::ctlz:  // llvm.ctlz
  case Intrinsic::cttz:  // llvm.cttz
    Assert(isa<ConstantInt>(CS.getArgOperand(1)),
           "is_zero_undef argument of bit counting intrinsics must be a "
           "constant int",
           CS);
    break;
  case Intrinsic::experimental_constrained_fadd:
  case Intrinsic::experimental_constrained_fsub:
  case Intrinsic::experimental_constrained_fmul:
  case Intrinsic::experimental_constrained_fdiv:
  case Intrinsic::experimental_constrained_frem:
  case Intrinsic::experimental_constrained_fma:
  case Intrinsic::experimental_constrained_sqrt:
  case Intrinsic::experimental_constrained_pow:
  case Intrinsic::experimental_constrained_powi:
  case Intrinsic::experimental_constrained_sin:
  case Intrinsic::experimental_constrained_cos:
  case Intrinsic::experimental_constrained_exp:
  case Intrinsic::experimental_constrained_exp2:
  case Intrinsic::experimental_constrained_log:
  case Intrinsic::experimental_constrained_log10:
  case Intrinsic::experimental_constrained_log2:
  case Intrinsic::experimental_constrained_rint:
  case Intrinsic::experimental_constrained_nearbyint:
    visitConstrainedFPIntrinsic(
        cast<ConstrainedFPIntrinsic>(*CS.getInstruction()));
    break;
  case Intrinsic::dbg_declare: // llvm.dbg.declare
    Assert(isa<MetadataAsValue>(CS.getArgOperand(0)),
           "invalid llvm.dbg.declare intrinsic call 1", CS);
    visitDbgIntrinsic("declare", cast<DbgVariableIntrinsic>(*CS.getInstruction()));
    break;
  case Intrinsic::dbg_addr: // llvm.dbg.addr
    visitDbgIntrinsic("addr", cast<DbgVariableIntrinsic>(*CS.getInstruction()));
    break;
  case Intrinsic::dbg_value: // llvm.dbg.value
    visitDbgIntrinsic("value", cast<DbgVariableIntrinsic>(*CS.getInstruction()));
    break;
  case Intrinsic::dbg_label: // llvm.dbg.label
    visitDbgLabelIntrinsic("label", cast<DbgLabelInst>(*CS.getInstruction()));
    break;
  case Intrinsic::memcpy:
  case Intrinsic::memmove:
  case Intrinsic::memset: {
    const auto *MI = cast<MemIntrinsic>(CS.getInstruction());
    auto IsValidAlignment = [&](unsigned Alignment) -> bool {
      return Alignment == 0 || isPowerOf2_32(Alignment);
    };
    Assert(IsValidAlignment(MI->getDestAlignment()),
           "alignment of arg 0 of memory intrinsic must be 0 or a power of 2",
           CS);
    if (const auto *MTI = dyn_cast<MemTransferInst>(MI)) {
      Assert(IsValidAlignment(MTI->getSourceAlignment()),
             "alignment of arg 1 of memory intrinsic must be 0 or a power of 2",
             CS);
    }
    Assert(isa<ConstantInt>(CS.getArgOperand(3)),
           "isvolatile argument of memory intrinsics must be a constant int",
           CS);
    break;
  }
  case Intrinsic::memcpy_element_unordered_atomic:
  case Intrinsic::memmove_element_unordered_atomic:
  case Intrinsic::memset_element_unordered_atomic: {
    const auto *AMI = cast<AtomicMemIntrinsic>(CS.getInstruction());

    ConstantInt *ElementSizeCI =
        dyn_cast<ConstantInt>(AMI->getRawElementSizeInBytes());
    Assert(ElementSizeCI,
           "element size of the element-wise unordered atomic memory "
           "intrinsic must be a constant int",
           CS);
    const APInt &ElementSizeVal = ElementSizeCI->getValue();
    Assert(ElementSizeVal.isPowerOf2(),
           "element size of the element-wise atomic memory intrinsic "
           "must be a power of 2",
           CS);

    if (auto *LengthCI = dyn_cast<ConstantInt>(AMI->getLength())) {
      uint64_t Length = LengthCI->getZExtValue();
      uint64_t ElementSize = AMI->getElementSizeInBytes();
      Assert((Length % ElementSize) == 0,
             "constant length must be a multiple of the element size in the "
             "element-wise atomic memory intrinsic",
             CS);
    }

    auto IsValidAlignment = [&](uint64_t Alignment) {
      return isPowerOf2_64(Alignment) && ElementSizeVal.ule(Alignment);
    };
    uint64_t DstAlignment = AMI->getDestAlignment();
    Assert(IsValidAlignment(DstAlignment),
           "incorrect alignment of the destination argument", CS);
    if (const auto *AMT = dyn_cast<AtomicMemTransferInst>(AMI)) {
      uint64_t SrcAlignment = AMT->getSourceAlignment();
      Assert(IsValidAlignment(SrcAlignment),
             "incorrect alignment of the source argument", CS);
    }
    break;
  }
  case Intrinsic::gcroot:
  case Intrinsic::gcwrite:
  case Intrinsic::gcread:
    if (ID == Intrinsic::gcroot) {
      AllocaInst *AI =
        dyn_cast<AllocaInst>(CS.getArgOperand(0)->stripPointerCasts());
      Assert(AI, "llvm.gcroot parameter #1 must be an alloca.", CS);
      Assert(isa<Constant>(CS.getArgOperand(1)),
             "llvm.gcroot parameter #2 must be a constant.", CS);
      if (!AI->getAllocatedType()->isPointerTy()) {
        Assert(!isa<ConstantPointerNull>(CS.getArgOperand(1)),
               "llvm.gcroot parameter #1 must either be a pointer alloca, "
               "or argument #2 must be a non-null constant.",
               CS);
      }
    }

    Assert(CS.getParent()->getParent()->hasGC(),
           "Enclosing function does not use GC.", CS);
    break;
  case Intrinsic::init_trampoline:
    Assert(isa<Function>(CS.getArgOperand(1)->stripPointerCasts()),
           "llvm.init_trampoline parameter #2 must resolve to a function.",
           CS);
    break;
  case Intrinsic::prefetch:
    Assert(isa<ConstantInt>(CS.getArgOperand(1)) &&
               isa<ConstantInt>(CS.getArgOperand(2)) &&
               cast<ConstantInt>(CS.getArgOperand(1))->getZExtValue() < 2 &&
               cast<ConstantInt>(CS.getArgOperand(2))->getZExtValue() < 4,
           "invalid arguments to llvm.prefetch", CS);
    break;
  case Intrinsic::stackprotector:
    Assert(isa<AllocaInst>(CS.getArgOperand(1)->stripPointerCasts()),
           "llvm.stackprotector parameter #2 must resolve to an alloca.", CS);
    break;
  case Intrinsic::lifetime_start:
  case Intrinsic::lifetime_end:
  case Intrinsic::invariant_start:
    Assert(isa<ConstantInt>(CS.getArgOperand(0)),
           "size argument of memory use markers must be a constant integer",
           CS);
    break;
  case Intrinsic::invariant_end:
    Assert(isa<ConstantInt>(CS.getArgOperand(1)),
           "llvm.invariant.end parameter #2 must be a constant integer", CS);
    break;

  case Intrinsic::localescape: {
    BasicBlock *BB = CS.getParent();
    Assert(BB == &BB->getParent()->front(),
           "llvm.localescape used outside of entry block", CS);
    Assert(!SawFrameEscape,
           "multiple calls to llvm.localescape in one function", CS);
    for (Value *Arg : CS.args()) {
      if (isa<ConstantPointerNull>(Arg))
        continue; // Null values are allowed as placeholders.
      auto *AI = dyn_cast<AllocaInst>(Arg->stripPointerCasts());
      Assert(AI && AI->isStaticAlloca(),
             "llvm.localescape only accepts static allocas", CS);
    }
    FrameEscapeInfo[BB->getParent()].first = CS.getNumArgOperands();
    SawFrameEscape = true;
    break;
  }
  case Intrinsic::localrecover: {
    Value *FnArg = CS.getArgOperand(0)->stripPointerCasts();
    Function *Fn = dyn_cast<Function>(FnArg);
    Assert(Fn && !Fn->isDeclaration(),
           "llvm.localrecover first "
           "argument must be function defined in this module",
           CS);
    auto *IdxArg = dyn_cast<ConstantInt>(CS.getArgOperand(2));
    Assert(IdxArg, "idx argument of llvm.localrecover must be a constant int",
           CS);
    auto &Entry = FrameEscapeInfo[Fn];
    Entry.second = unsigned(
        std::max(uint64_t(Entry.second), IdxArg->getLimitedValue(~0U) + 1));
    break;
  }

  case Intrinsic::experimental_gc_statepoint:
    Assert(!CS.isInlineAsm(),
           "gc.statepoint support for inline assembly unimplemented", CS);
    Assert(CS.getParent()->getParent()->hasGC(),
           "Enclosing function does not use GC.", CS);

    verifyStatepoint(CS);
    break;
  case Intrinsic::experimental_gc_result: {
    Assert(CS.getParent()->getParent()->hasGC(),
           "Enclosing function does not use GC.", CS);
    // Are we tied to a statepoint properly?
    CallSite StatepointCS(CS.getArgOperand(0));
    const Function *StatepointFn =
      StatepointCS.getInstruction() ? StatepointCS.getCalledFunction() : nullptr;
    Assert(StatepointFn && StatepointFn->isDeclaration() &&
               StatepointFn->getIntrinsicID() ==
                   Intrinsic::experimental_gc_statepoint,
           "gc.result operand #1 must be from a statepoint", CS,
           CS.getArgOperand(0));

    // Assert that result type matches wrapped callee.
    const Value *Target = StatepointCS.getArgument(2);
    auto *PT = cast<PointerType>(Target->getType());
    auto *TargetFuncType = cast<FunctionType>(PT->getElementType());
    Assert(CS.getType() == TargetFuncType->getReturnType(),
           "gc.result result type does not match wrapped callee", CS);
    break;
  }
  case Intrinsic::experimental_gc_relocate: {
    Assert(CS.getNumArgOperands() == 3, "wrong number of arguments", CS);

    Assert(isa<PointerType>(CS.getType()->getScalarType()),
           "gc.relocate must return a pointer or a vector of pointers", CS);

    // Check that this relocate is correctly tied to the statepoint

    // This is case for relocate on the unwinding path of an invoke statepoint
    if (LandingPadInst *LandingPad =
          dyn_cast<LandingPadInst>(CS.getArgOperand(0))) {

      const BasicBlock *InvokeBB =
          LandingPad->getParent()->getUniquePredecessor();

      // Landingpad relocates should have only one predecessor with invoke
      // statepoint terminator
      Assert(InvokeBB, "safepoints should have unique landingpads",
             LandingPad->getParent());
      Assert(InvokeBB->getTerminator(), "safepoint block should be well formed",
             InvokeBB);
      Assert(isStatepoint(InvokeBB->getTerminator()),
             "gc relocate should be linked to a statepoint", InvokeBB);
    }
    else {
      // In all other cases relocate should be tied to the statepoint directly.
      // This covers relocates on a normal return path of invoke statepoint and
      // relocates of a call statepoint.
      auto Token = CS.getArgOperand(0);
      Assert(isa<Instruction>(Token) && isStatepoint(cast<Instruction>(Token)),
             "gc relocate is incorrectly tied to the statepoint", CS, Token);
    }

    // Verify rest of the relocate arguments.

    ImmutableCallSite StatepointCS(
        cast<GCRelocateInst>(*CS.getInstruction()).getStatepoint());

    // Both the base and derived must be piped through the safepoint.
    Value* Base = CS.getArgOperand(1);
    Assert(isa<ConstantInt>(Base),
           "gc.relocate operand #2 must be integer offset", CS);

    Value* Derived = CS.getArgOperand(2);
    Assert(isa<ConstantInt>(Derived),
           "gc.relocate operand #3 must be integer offset", CS);

    const int BaseIndex = cast<ConstantInt>(Base)->getZExtValue();
    const int DerivedIndex = cast<ConstantInt>(Derived)->getZExtValue();
    // Check the bounds
    Assert(0 <= BaseIndex && BaseIndex < (int)StatepointCS.arg_size(),
           "gc.relocate: statepoint base index out of bounds", CS);
    Assert(0 <= DerivedIndex && DerivedIndex < (int)StatepointCS.arg_size(),
           "gc.relocate: statepoint derived index out of bounds", CS);

    // Check that BaseIndex and DerivedIndex fall within the 'gc parameters'
    // section of the statepoint's argument.
    Assert(StatepointCS.arg_size() > 0,
           "gc.statepoint: insufficient arguments");
    Assert(isa<ConstantInt>(StatepointCS.getArgument(3)),
           "gc.statement: number of call arguments must be constant integer");
    const unsigned NumCallArgs =
        cast<ConstantInt>(StatepointCS.getArgument(3))->getZExtValue();
    Assert(StatepointCS.arg_size() > NumCallArgs + 5,
           "gc.statepoint: mismatch in number of call arguments");
    Assert(isa<ConstantInt>(StatepointCS.getArgument(NumCallArgs + 5)),
           "gc.statepoint: number of transition arguments must be "
           "a constant integer");
    const int NumTransitionArgs =
        cast<ConstantInt>(StatepointCS.getArgument(NumCallArgs + 5))
            ->getZExtValue();
    const int DeoptArgsStart = 4 + NumCallArgs + 1 + NumTransitionArgs + 1;
    Assert(isa<ConstantInt>(StatepointCS.getArgument(DeoptArgsStart)),
           "gc.statepoint: number of deoptimization arguments must be "
           "a constant integer");
    const int NumDeoptArgs =
        cast<ConstantInt>(StatepointCS.getArgument(DeoptArgsStart))
            ->getZExtValue();
    const int GCParamArgsStart = DeoptArgsStart + 1 + NumDeoptArgs;
    const int GCParamArgsEnd = StatepointCS.arg_size();
    Assert(GCParamArgsStart <= BaseIndex && BaseIndex < GCParamArgsEnd,
           "gc.relocate: statepoint base index doesn't fall within the "
           "'gc parameters' section of the statepoint call",
           CS);
    Assert(GCParamArgsStart <= DerivedIndex && DerivedIndex < GCParamArgsEnd,
           "gc.relocate: statepoint derived index doesn't fall within the "
           "'gc parameters' section of the statepoint call",
           CS);

    // Relocated value must be either a pointer type or vector-of-pointer type,
    // but gc_relocate does not need to return the same pointer type as the
    // relocated pointer. It can be casted to the correct type later if it's
    // desired. However, they must have the same address space and 'vectorness'
    GCRelocateInst &Relocate = cast<GCRelocateInst>(*CS.getInstruction());
    Assert(Relocate.getDerivedPtr()->getType()->isPtrOrPtrVectorTy(),
           "gc.relocate: relocated value must be a gc pointer", CS);

    auto ResultType = CS.getType();
    auto DerivedType = Relocate.getDerivedPtr()->getType();
    Assert(ResultType->isVectorTy() == DerivedType->isVectorTy(),
           "gc.relocate: vector relocates to vector and pointer to pointer",
           CS);
    Assert(
        ResultType->getPointerAddressSpace() ==
            DerivedType->getPointerAddressSpace(),
        "gc.relocate: relocating a pointer shouldn't change its address space",
        CS);
    break;
  }
  case Intrinsic::eh_exceptioncode:
  case Intrinsic::eh_exceptionpointer: {
    Assert(isa<CatchPadInst>(CS.getArgOperand(0)),
           "eh.exceptionpointer argument must be a catchpad", CS);
    break;
  }
  case Intrinsic::masked_load: {
    Assert(CS.getType()->isVectorTy(), "masked_load: must return a vector", CS);

    Value *Ptr = CS.getArgOperand(0);
    //Value *Alignment = CS.getArgOperand(1);
    Value *Mask = CS.getArgOperand(2);
    Value *PassThru = CS.getArgOperand(3);
    Assert(Mask->getType()->isVectorTy(),
           "masked_load: mask must be vector", CS);

    // DataTy is the overloaded type
    Type *DataTy = cast<PointerType>(Ptr->getType())->getElementType();
    Assert(DataTy == CS.getType(),
           "masked_load: return must match pointer type", CS);
    Assert(PassThru->getType() == DataTy,
           "masked_load: pass through and data type must match", CS);
    Assert(Mask->getType()->getVectorNumElements() ==
           DataTy->getVectorNumElements(),
           "masked_load: vector mask must be same length as data", CS);
    break;
  }
  case Intrinsic::masked_store: {
    Value *Val = CS.getArgOperand(0);
    Value *Ptr = CS.getArgOperand(1);
    //Value *Alignment = CS.getArgOperand(2);
    Value *Mask = CS.getArgOperand(3);
    Assert(Mask->getType()->isVectorTy(),
           "masked_store: mask must be vector", CS);

    // DataTy is the overloaded type
    Type *DataTy = cast<PointerType>(Ptr->getType())->getElementType();
    Assert(DataTy == Val->getType(),
           "masked_store: storee must match pointer type", CS);
    Assert(Mask->getType()->getVectorNumElements() ==
           DataTy->getVectorNumElements(),
           "masked_store: vector mask must be same length as data", CS);
    break;
  }

  case Intrinsic::experimental_guard: {
    Assert(CS.isCall(), "experimental_guard cannot be invoked", CS);
    Assert(CS.countOperandBundlesOfType(LLVMContext::OB_deopt) == 1,
           "experimental_guard must have exactly one "
           "\"deopt\" operand bundle");
    break;
  }

  case Intrinsic::vastart:
  case Intrinsic::vacopy:
  case Intrinsic::vaend: {
    Assert(CS.isCall(), "variadic argument intrinsics cannot be invoked", CS);
    Value *Val = CS.getArgOperand(0);
    Assert(Val->getType()->getPointerAddressSpace() == DL.getAllocaAddrSpace(),
           "variadic argument intrinsics must be in alloca address space", CS);
    break;
  }

  case Intrinsic::experimental_deoptimize: {
    Assert(CS.isCall(), "experimental_deoptimize cannot be invoked", CS);
    Assert(CS.countOperandBundlesOfType(LLVMContext::OB_deopt) == 1,
           "experimental_deoptimize must have exactly one "
           "\"deopt\" operand bundle");
    Assert(CS.getType() == CS.getInstruction()->getFunction()->getReturnType(),
           "experimental_deoptimize return type must match caller return type");

    if (CS.isCall()) {
      auto *DeoptCI = CS.getInstruction();
      auto *RI = dyn_cast<ReturnInst>(DeoptCI->getNextNode());
      Assert(RI,
             "calls to experimental_deoptimize must be followed by a return");

      if (!CS.getType()->isVoidTy() && RI)
        Assert(RI->getReturnValue() == DeoptCI,
               "calls to experimental_deoptimize must be followed by a return "
               "of the value computed by experimental_deoptimize");
    }

    break;
  }
  case Intrinsic::sadd_sat: {
    Value *Op1 = CS.getArgOperand(0);
    Value *Op2 = CS.getArgOperand(1);
    Assert(Op1->getType()->isIntOrIntVectorTy(),
           "first operand of sadd_sat must be an int type or vector of ints");
    Assert(Op2->getType()->isIntOrIntVectorTy(),
           "second operand of sadd_sat must be an int type or vector of ints");
    break;
  }
  };
}

/// Carefully grab the subprogram from a local scope.
///
/// This carefully grabs the subprogram from a local scope, avoiding the
/// built-in assertions that would typically fire.
static DISubprogram *getSubprogram(Metadata *LocalScope) {
  if (!LocalScope)
    return nullptr;

  if (auto *SP = dyn_cast<DISubprogram>(LocalScope))
    return SP;

  if (auto *LB = dyn_cast<DILexicalBlockBase>(LocalScope))
    return getSubprogram(LB->getRawScope());

  // Just return null; broken scope chains are checked elsewhere.
  assert(!isa<DILocalScope>(LocalScope) && "Unknown type of local scope");
  return nullptr;
}

void Verifier::visitConstrainedFPIntrinsic(ConstrainedFPIntrinsic &FPI) {
  unsigned NumOperands = FPI.getNumArgOperands();
  Assert(((NumOperands == 5 && FPI.isTernaryOp()) ||
          (NumOperands == 3 && FPI.isUnaryOp()) || (NumOperands == 4)),
           "invalid arguments for constrained FP intrinsic", &FPI);
  Assert(isa<MetadataAsValue>(FPI.getArgOperand(NumOperands-1)),
         "invalid exception behavior argument", &FPI);
  Assert(isa<MetadataAsValue>(FPI.getArgOperand(NumOperands-2)),
         "invalid rounding mode argument", &FPI);
  Assert(FPI.getRoundingMode() != ConstrainedFPIntrinsic::rmInvalid,
         "invalid rounding mode argument", &FPI);
  Assert(FPI.getExceptionBehavior() != ConstrainedFPIntrinsic::ebInvalid,
         "invalid exception behavior argument", &FPI);
}

void Verifier::visitDbgIntrinsic(StringRef Kind, DbgVariableIntrinsic &DII) {
  auto *MD = cast<MetadataAsValue>(DII.getArgOperand(0))->getMetadata();
  AssertDI(isa<ValueAsMetadata>(MD) ||
             (isa<MDNode>(MD) && !cast<MDNode>(MD)->getNumOperands()),
         "invalid llvm.dbg." + Kind + " intrinsic address/value", &DII, MD);
  AssertDI(isa<DILocalVariable>(DII.getRawVariable()),
         "invalid llvm.dbg." + Kind + " intrinsic variable", &DII,
         DII.getRawVariable());
  AssertDI(isa<DIExpression>(DII.getRawExpression()),
         "invalid llvm.dbg." + Kind + " intrinsic expression", &DII,
         DII.getRawExpression());

  // Ignore broken !dbg attachments; they're checked elsewhere.
  if (MDNode *N = DII.getDebugLoc().getAsMDNode())
    if (!isa<DILocation>(N))
      return;

  BasicBlock *BB = DII.getParent();
  Function *F = BB ? BB->getParent() : nullptr;

  // The scopes for variables and !dbg attachments must agree.
  DILocalVariable *Var = DII.getVariable();
  DILocation *Loc = DII.getDebugLoc();
  AssertDI(Loc, "llvm.dbg." + Kind + " intrinsic requires a !dbg attachment",
           &DII, BB, F);

  DISubprogram *VarSP = getSubprogram(Var->getRawScope());
  DISubprogram *LocSP = getSubprogram(Loc->getRawScope());
  if (!VarSP || !LocSP)
    return; // Broken scope chains are checked elsewhere.

  AssertDI(VarSP == LocSP, "mismatched subprogram between llvm.dbg." + Kind +
                               " variable and !dbg attachment",
           &DII, BB, F, Var, Var->getScope()->getSubprogram(), Loc,
           Loc->getScope()->getSubprogram());

  // This check is redundant with one in visitLocalVariable().
  AssertDI(isType(Var->getRawType()), "invalid type ref", Var,
           Var->getRawType());
  if (auto *Type = dyn_cast_or_null<DIType>(Var->getRawType()))
    if (Type->isBlockByrefStruct())
      AssertDI(DII.getExpression() && DII.getExpression()->getNumElements(),
               "BlockByRef variable without complex expression", Var, &DII);

  verifyFnArgs(DII);
}

void Verifier::visitDbgLabelIntrinsic(StringRef Kind, DbgLabelInst &DLI) {
  AssertDI(isa<DILabel>(DLI.getRawLabel()),
         "invalid llvm.dbg." + Kind + " intrinsic variable", &DLI,
         DLI.getRawLabel());

  // Ignore broken !dbg attachments; they're checked elsewhere.
  if (MDNode *N = DLI.getDebugLoc().getAsMDNode())
    if (!isa<DILocation>(N))
      return;

  BasicBlock *BB = DLI.getParent();
  Function *F = BB ? BB->getParent() : nullptr;

  // The scopes for variables and !dbg attachments must agree.
  DILabel *Label = DLI.getLabel();
  DILocation *Loc = DLI.getDebugLoc();
  Assert(Loc, "llvm.dbg." + Kind + " intrinsic requires a !dbg attachment",
         &DLI, BB, F);

  DISubprogram *LabelSP = getSubprogram(Label->getRawScope());
  DISubprogram *LocSP = getSubprogram(Loc->getRawScope());
  if (!LabelSP || !LocSP)
    return;

  AssertDI(LabelSP == LocSP, "mismatched subprogram between llvm.dbg." + Kind +
                             " label and !dbg attachment",
           &DLI, BB, F, Label, Label->getScope()->getSubprogram(), Loc,
           Loc->getScope()->getSubprogram());
}

void Verifier::verifyFragmentExpression(const DbgVariableIntrinsic &I) {
  DILocalVariable *V = dyn_cast_or_null<DILocalVariable>(I.getRawVariable());
  DIExpression *E = dyn_cast_or_null<DIExpression>(I.getRawExpression());

  // We don't know whether this intrinsic verified correctly.
  if (!V || !E || !E->isValid())
    return;

  // Nothing to do if this isn't a DW_OP_LLVM_fragment expression.
  auto Fragment = E->getFragmentInfo();
  if (!Fragment)
    return;

  // The frontend helps out GDB by emitting the members of local anonymous
  // unions as artificial local variables with shared storage. When SROA splits
  // the storage for artificial local variables that are smaller than the entire
  // union, the overhang piece will be outside of the allotted space for the
  // variable and this check fails.
  // FIXME: Remove this check as soon as clang stops doing this; it hides bugs.
  if (V->isArtificial())
    return;

  verifyFragmentExpression(*V, *Fragment, &I);
}

template <typename ValueOrMetadata>
void Verifier::verifyFragmentExpression(const DIVariable &V,
                                        DIExpression::FragmentInfo Fragment,
                                        ValueOrMetadata *Desc) {
  // If there's no size, the type is broken, but that should be checked
  // elsewhere.
  auto VarSize = V.getSizeInBits();
  if (!VarSize)
    return;

  unsigned FragSize = Fragment.SizeInBits;
  unsigned FragOffset = Fragment.OffsetInBits;
  AssertDI(FragSize + FragOffset <= *VarSize,
         "fragment is larger than or outside of variable", Desc, &V);
  AssertDI(FragSize != *VarSize, "fragment covers entire variable", Desc, &V);
}

void Verifier::verifyFnArgs(const DbgVariableIntrinsic &I) {
  // This function does not take the scope of noninlined function arguments into
  // account. Don't run it if current function is nodebug, because it may
  // contain inlined debug intrinsics.
  if (!HasDebugInfo)
    return;

  // For performance reasons only check non-inlined ones.
  if (I.getDebugLoc()->getInlinedAt())
    return;

  DILocalVariable *Var = I.getVariable();
  AssertDI(Var, "dbg intrinsic without variable");

  unsigned ArgNo = Var->getArg();
  if (!ArgNo)
    return;

  // Verify there are no duplicate function argument debug info entries.
  // These will cause hard-to-debug assertions in the DWARF backend.
  if (DebugFnArgs.size() < ArgNo)
    DebugFnArgs.resize(ArgNo, nullptr);

  auto *Prev = DebugFnArgs[ArgNo - 1];
  DebugFnArgs[ArgNo - 1] = Var;
  AssertDI(!Prev || (Prev == Var), "conflicting debug info for argument", &I,
           Prev, Var);
}

void Verifier::verifyCompileUnits() {
  // When more than one Module is imported into the same context, such as during
  // an LTO build before linking the modules, ODR type uniquing may cause types
  // to point to a different CU. This check does not make sense in this case.
  if (M.getContext().isODRUniquingDebugTypes())
    return;
  auto *CUs = M.getNamedMetadata("llvm.dbg.cu");
  SmallPtrSet<const Metadata *, 2> Listed;
  if (CUs)
    Listed.insert(CUs->op_begin(), CUs->op_end());
  for (auto *CU : CUVisited)
    AssertDI(Listed.count(CU), "DICompileUnit not listed in llvm.dbg.cu", CU);
  CUVisited.clear();
}

void Verifier::verifyDeoptimizeCallingConvs() {
  if (DeoptimizeDeclarations.empty())
    return;

  const Function *First = DeoptimizeDeclarations[0];
  for (auto *F : makeArrayRef(DeoptimizeDeclarations).slice(1)) {
    Assert(First->getCallingConv() == F->getCallingConv(),
           "All llvm.experimental.deoptimize declarations must have the same "
           "calling convention",
           First, F);
  }
}

//===----------------------------------------------------------------------===//
//  Implement the public interfaces to this file...
//===----------------------------------------------------------------------===//

bool llvm::verifyFunction(const Function &f, raw_ostream *OS) {
  Function &F = const_cast<Function &>(f);

  // Don't use a raw_null_ostream.  Printing IR is expensive.
  Verifier V(OS, /*ShouldTreatBrokenDebugInfoAsError=*/true, *f.getParent());

  // Note that this function's return value is inverted from what you would
  // expect of a function called "verify".
  return !V.verify(F);
}

bool llvm::verifyModule(const Module &M, raw_ostream *OS,
                        bool *BrokenDebugInfo) {
  // Don't use a raw_null_ostream.  Printing IR is expensive.
  Verifier V(OS, /*ShouldTreatBrokenDebugInfoAsError=*/!BrokenDebugInfo, M);

  bool Broken = false;
  for (const Function &F : M)
    Broken |= !V.verify(F);

  Broken |= !V.verify();
  if (BrokenDebugInfo)
    *BrokenDebugInfo = V.hasBrokenDebugInfo();
  // Note that this function's return value is inverted from what you would
  // expect of a function called "verify".
  return Broken;
}

namespace {

struct VerifierLegacyPass : public FunctionPass {
  static char ID;

  std::unique_ptr<Verifier> V;
  bool FatalErrors = true;

  VerifierLegacyPass() : FunctionPass(ID) {
    initializeVerifierLegacyPassPass(*PassRegistry::getPassRegistry());
  }
  explicit VerifierLegacyPass(bool FatalErrors)
      : FunctionPass(ID),
        FatalErrors(FatalErrors) {
    initializeVerifierLegacyPassPass(*PassRegistry::getPassRegistry());
  }

  bool doInitialization(Module &M) override {
    V = llvm::make_unique<Verifier>(
        &dbgs(), /*ShouldTreatBrokenDebugInfoAsError=*/false, M);
    return false;
  }

  bool runOnFunction(Function &F) override {
    if (!V->verify(F) && FatalErrors) {
      errs() << "in function " << F.getName() << '\n'; 
      report_fatal_error("Broken function found, compilation aborted!");
    }
    return false;
  }

  bool doFinalization(Module &M) override {
    bool HasErrors = false;
    for (Function &F : M)
      if (F.isDeclaration())
        HasErrors |= !V->verify(F);

    HasErrors |= !V->verify();
    if (FatalErrors && (HasErrors || V->hasBrokenDebugInfo()))
      report_fatal_error("Broken module found, compilation aborted!");
    return false;
  }

  void getAnalysisUsage(AnalysisUsage &AU) const override {
    AU.setPreservesAll();
  }
};

} // end anonymous namespace

/// Helper to issue failure from the TBAA verification
template <typename... Tys> void TBAAVerifier::CheckFailed(Tys &&... Args) {
  if (Diagnostic)
    return Diagnostic->CheckFailed(Args...);
}

#define AssertTBAA(C, ...)                                                     \
  do {                                                                         \
    if (!(C)) {                                                                \
      CheckFailed(__VA_ARGS__);                                                \
      return false;                                                            \
    }                                                                          \
  } while (false)

/// Verify that \p BaseNode can be used as the "base type" in the struct-path
/// TBAA scheme.  This means \p BaseNode is either a scalar node, or a
/// struct-type node describing an aggregate data structure (like a struct).
TBAAVerifier::TBAABaseNodeSummary
TBAAVerifier::verifyTBAABaseNode(Instruction &I, const MDNode *BaseNode,
                                 bool IsNewFormat) {
  if (BaseNode->getNumOperands() < 2) {
    CheckFailed("Base nodes must have at least two operands", &I, BaseNode);
    return {true, ~0u};
  }

  auto Itr = TBAABaseNodes.find(BaseNode);
  if (Itr != TBAABaseNodes.end())
    return Itr->second;

  auto Result = verifyTBAABaseNodeImpl(I, BaseNode, IsNewFormat);
  auto InsertResult = TBAABaseNodes.insert({BaseNode, Result});
  (void)InsertResult;
  assert(InsertResult.second && "We just checked!");
  return Result;
}

TBAAVerifier::TBAABaseNodeSummary
TBAAVerifier::verifyTBAABaseNodeImpl(Instruction &I, const MDNode *BaseNode,
                                     bool IsNewFormat) {
  const TBAAVerifier::TBAABaseNodeSummary InvalidNode = {true, ~0u};

  if (BaseNode->getNumOperands() == 2) {
    // Scalar nodes can only be accessed at offset 0.
    return isValidScalarTBAANode(BaseNode)
               ? TBAAVerifier::TBAABaseNodeSummary({false, 0})
               : InvalidNode;
  }

  if (IsNewFormat) {
    if (BaseNode->getNumOperands() % 3 != 0) {
      CheckFailed("Access tag nodes must have the number of operands that is a "
                  "multiple of 3!", BaseNode);
      return InvalidNode;
    }
  } else {
    if (BaseNode->getNumOperands() % 2 != 1) {
      CheckFailed("Struct tag nodes must have an odd number of operands!",
                  BaseNode);
      return InvalidNode;
    }
  }

  // Check the type size field.
  if (IsNewFormat) {
    auto *TypeSizeNode = mdconst::dyn_extract_or_null<ConstantInt>(
        BaseNode->getOperand(1));
    if (!TypeSizeNode) {
      CheckFailed("Type size nodes must be constants!", &I, BaseNode);
      return InvalidNode;
    }
  }

  // Check the type name field. In the new format it can be anything.
  if (!IsNewFormat && !isa<MDString>(BaseNode->getOperand(0))) {
    CheckFailed("Struct tag nodes have a string as their first operand",
                BaseNode);
    return InvalidNode;
  }

  bool Failed = false;

  Optional<APInt> PrevOffset;
  unsigned BitWidth = ~0u;

  // We've already checked that BaseNode is not a degenerate root node with one
  // operand in \c verifyTBAABaseNode, so this loop should run at least once.
  unsigned FirstFieldOpNo = IsNewFormat ? 3 : 1;
  unsigned NumOpsPerField = IsNewFormat ? 3 : 2;
  for (unsigned Idx = FirstFieldOpNo; Idx < BaseNode->getNumOperands();
           Idx += NumOpsPerField) {
    const MDOperand &FieldTy = BaseNode->getOperand(Idx);
    const MDOperand &FieldOffset = BaseNode->getOperand(Idx + 1);
    if (!isa<MDNode>(FieldTy)) {
      CheckFailed("Incorrect field entry in struct type node!", &I, BaseNode);
      Failed = true;
      continue;
    }

    auto *OffsetEntryCI =
        mdconst::dyn_extract_or_null<ConstantInt>(FieldOffset);
    if (!OffsetEntryCI) {
      CheckFailed("Offset entries must be constants!", &I, BaseNode);
      Failed = true;
      continue;
    }

    if (BitWidth == ~0u)
      BitWidth = OffsetEntryCI->getBitWidth();

    if (OffsetEntryCI->getBitWidth() != BitWidth) {
      CheckFailed(
          "Bitwidth between the offsets and struct type entries must match", &I,
          BaseNode);
      Failed = true;
      continue;
    }

    // NB! As far as I can tell, we generate a non-strictly increasing offset
    // sequence only from structs that have zero size bit fields.  When
    // recursing into a contained struct in \c getFieldNodeFromTBAABaseNode we
    // pick the field lexically the latest in struct type metadata node.  This
    // mirrors the actual behavior of the alias analysis implementation.
    bool IsAscending =
        !PrevOffset || PrevOffset->ule(OffsetEntryCI->getValue());

    if (!IsAscending) {
      CheckFailed("Offsets must be increasing!", &I, BaseNode);
      Failed = true;
    }

    PrevOffset = OffsetEntryCI->getValue();

    if (IsNewFormat) {
      auto *MemberSizeNode = mdconst::dyn_extract_or_null<ConstantInt>(
          BaseNode->getOperand(Idx + 2));
      if (!MemberSizeNode) {
        CheckFailed("Member size entries must be constants!", &I, BaseNode);
        Failed = true;
        continue;
      }
    }
  }

  return Failed ? InvalidNode
                : TBAAVerifier::TBAABaseNodeSummary(false, BitWidth);
}

static bool IsRootTBAANode(const MDNode *MD) {
  return MD->getNumOperands() < 2;
}

static bool IsScalarTBAANodeImpl(const MDNode *MD,
                                 SmallPtrSetImpl<const MDNode *> &Visited) {
  if (MD->getNumOperands() != 2 && MD->getNumOperands() != 3)
    return false;

  if (!isa<MDString>(MD->getOperand(0)))
    return false;

  if (MD->getNumOperands() == 3) {
    auto *Offset = mdconst::dyn_extract<ConstantInt>(MD->getOperand(2));
    if (!(Offset && Offset->isZero() && isa<MDString>(MD->getOperand(0))))
      return false;
  }

  auto *Parent = dyn_cast_or_null<MDNode>(MD->getOperand(1));
  return Parent && Visited.insert(Parent).second &&
         (IsRootTBAANode(Parent) || IsScalarTBAANodeImpl(Parent, Visited));
}

bool TBAAVerifier::isValidScalarTBAANode(const MDNode *MD) {
  auto ResultIt = TBAAScalarNodes.find(MD);
  if (ResultIt != TBAAScalarNodes.end())
    return ResultIt->second;

  SmallPtrSet<const MDNode *, 4> Visited;
  bool Result = IsScalarTBAANodeImpl(MD, Visited);
  auto InsertResult = TBAAScalarNodes.insert({MD, Result});
  (void)InsertResult;
  assert(InsertResult.second && "Just checked!");

  return Result;
}

/// Returns the field node at the offset \p Offset in \p BaseNode.  Update \p
/// Offset in place to be the offset within the field node returned.
///
/// We assume we've okayed \p BaseNode via \c verifyTBAABaseNode.
MDNode *TBAAVerifier::getFieldNodeFromTBAABaseNode(Instruction &I,
                                                   const MDNode *BaseNode,
                                                   APInt &Offset,
                                                   bool IsNewFormat) {
  assert(BaseNode->getNumOperands() >= 2 && "Invalid base node!");

  // Scalar nodes have only one possible "field" -- their parent in the access
  // hierarchy.  Offset must be zero at this point, but our caller is supposed
  // to Assert that.
  if (BaseNode->getNumOperands() == 2)
    return cast<MDNode>(BaseNode->getOperand(1));

  unsigned FirstFieldOpNo = IsNewFormat ? 3 : 1;
  unsigned NumOpsPerField = IsNewFormat ? 3 : 2;
  for (unsigned Idx = FirstFieldOpNo; Idx < BaseNode->getNumOperands();
           Idx += NumOpsPerField) {
    auto *OffsetEntryCI =
        mdconst::extract<ConstantInt>(BaseNode->getOperand(Idx + 1));
    if (OffsetEntryCI->getValue().ugt(Offset)) {
      if (Idx == FirstFieldOpNo) {
        CheckFailed("Could not find TBAA parent in struct type node", &I,
                    BaseNode, &Offset);
        return nullptr;
      }

      unsigned PrevIdx = Idx - NumOpsPerField;
      auto *PrevOffsetEntryCI =
          mdconst::extract<ConstantInt>(BaseNode->getOperand(PrevIdx + 1));
      Offset -= PrevOffsetEntryCI->getValue();
      return cast<MDNode>(BaseNode->getOperand(PrevIdx));
    }
  }

  unsigned LastIdx = BaseNode->getNumOperands() - NumOpsPerField;
  auto *LastOffsetEntryCI = mdconst::extract<ConstantInt>(
      BaseNode->getOperand(LastIdx + 1));
  Offset -= LastOffsetEntryCI->getValue();
  return cast<MDNode>(BaseNode->getOperand(LastIdx));
}

static bool isNewFormatTBAATypeNode(llvm::MDNode *Type) {
  if (!Type || Type->getNumOperands() < 3)
    return false;

  // In the new format type nodes shall have a reference to the parent type as
  // its first operand.
  MDNode *Parent = dyn_cast_or_null<MDNode>(Type->getOperand(0));
  if (!Parent)
    return false;

  return true;
}

bool TBAAVerifier::visitTBAAMetadata(Instruction &I, const MDNode *MD) {
  AssertTBAA(isa<LoadInst>(I) || isa<StoreInst>(I) || isa<CallInst>(I) ||
                 isa<VAArgInst>(I) || isa<AtomicRMWInst>(I) ||
                 isa<AtomicCmpXchgInst>(I),
             "This instruction shall not have a TBAA access tag!", &I);

  bool IsStructPathTBAA =
      isa<MDNode>(MD->getOperand(0)) && MD->getNumOperands() >= 3;

  AssertTBAA(
      IsStructPathTBAA,
      "Old-style TBAA is no longer allowed, use struct-path TBAA instead", &I);

  MDNode *BaseNode = dyn_cast_or_null<MDNode>(MD->getOperand(0));
  MDNode *AccessType = dyn_cast_or_null<MDNode>(MD->getOperand(1));

  bool IsNewFormat = isNewFormatTBAATypeNode(AccessType);

  if (IsNewFormat) {
    AssertTBAA(MD->getNumOperands() == 4 || MD->getNumOperands() == 5,
               "Access tag metadata must have either 4 or 5 operands", &I, MD);
  } else {
    AssertTBAA(MD->getNumOperands() < 5,
               "Struct tag metadata must have either 3 or 4 operands", &I, MD);
  }

  // Check the access size field.
  if (IsNewFormat) {
    auto *AccessSizeNode = mdconst::dyn_extract_or_null<ConstantInt>(
        MD->getOperand(3));
    AssertTBAA(AccessSizeNode, "Access size field must be a constant", &I, MD);
  }

  // Check the immutability flag.
  unsigned ImmutabilityFlagOpNo = IsNewFormat ? 4 : 3;
  if (MD->getNumOperands() == ImmutabilityFlagOpNo + 1) {
    auto *IsImmutableCI = mdconst::dyn_extract_or_null<ConstantInt>(
        MD->getOperand(ImmutabilityFlagOpNo));
    AssertTBAA(IsImmutableCI,
               "Immutability tag on struct tag metadata must be a constant",
               &I, MD);
    AssertTBAA(
        IsImmutableCI->isZero() || IsImmutableCI->isOne(),
        "Immutability part of the struct tag metadata must be either 0 or 1",
        &I, MD);
  }

  AssertTBAA(BaseNode && AccessType,
             "Malformed struct tag metadata: base and access-type "
             "should be non-null and point to Metadata nodes",
             &I, MD, BaseNode, AccessType);

  if (!IsNewFormat) {
    AssertTBAA(isValidScalarTBAANode(AccessType),
               "Access type node must be a valid scalar type", &I, MD,
               AccessType);
  }

  auto *OffsetCI = mdconst::dyn_extract_or_null<ConstantInt>(MD->getOperand(2));
  AssertTBAA(OffsetCI, "Offset must be constant integer", &I, MD);

  APInt Offset = OffsetCI->getValue();
  bool SeenAccessTypeInPath = false;

  SmallPtrSet<MDNode *, 4> StructPath;

  for (/* empty */; BaseNode && !IsRootTBAANode(BaseNode);
       BaseNode = getFieldNodeFromTBAABaseNode(I, BaseNode, Offset,
                                               IsNewFormat)) {
    if (!StructPath.insert(BaseNode).second) {
      CheckFailed("Cycle detected in struct path", &I, MD);
      return false;
    }

    bool Invalid;
    unsigned BaseNodeBitWidth;
    std::tie(Invalid, BaseNodeBitWidth) = verifyTBAABaseNode(I, BaseNode,
                                                             IsNewFormat);

    // If the base node is invalid in itself, then we've already printed all the
    // errors we wanted to print.
    if (Invalid)
      return false;

    SeenAccessTypeInPath |= BaseNode == AccessType;

    if (isValidScalarTBAANode(BaseNode) || BaseNode == AccessType)
      AssertTBAA(Offset == 0, "Offset not zero at the point of scalar access",
                 &I, MD, &Offset);

    AssertTBAA(BaseNodeBitWidth == Offset.getBitWidth() ||
                   (BaseNodeBitWidth == 0 && Offset == 0) ||
                   (IsNewFormat && BaseNodeBitWidth == ~0u),
               "Access bit-width not the same as description bit-width", &I, MD,
               BaseNodeBitWidth, Offset.getBitWidth());

    if (IsNewFormat && SeenAccessTypeInPath)
      break;
  }

  AssertTBAA(SeenAccessTypeInPath, "Did not see access type in access path!",
             &I, MD);
  return true;
}

char VerifierLegacyPass::ID = 0;
INITIALIZE_PASS(VerifierLegacyPass, "verify", "Module Verifier", false, false)

FunctionPass *llvm::createVerifierPass(bool FatalErrors) {
  return new VerifierLegacyPass(FatalErrors);
}

AnalysisKey VerifierAnalysis::Key;
VerifierAnalysis::Result VerifierAnalysis::run(Module &M,
                                               ModuleAnalysisManager &) {
  Result Res;
  Res.IRBroken = llvm::verifyModule(M, &dbgs(), &Res.DebugInfoBroken);
  return Res;
}

VerifierAnalysis::Result VerifierAnalysis::run(Function &F,
                                               FunctionAnalysisManager &) {
  return { llvm::verifyFunction(F, &dbgs()), false };
}

PreservedAnalyses VerifierPass::run(Module &M, ModuleAnalysisManager &AM) {
  auto Res = AM.getResult<VerifierAnalysis>(M);
  if (FatalErrors && (Res.IRBroken || Res.DebugInfoBroken))
    report_fatal_error("Broken module found, compilation aborted!");

  return PreservedAnalyses::all();
}

PreservedAnalyses VerifierPass::run(Function &F, FunctionAnalysisManager &AM) {
  auto res = AM.getResult<VerifierAnalysis>(F);
  if (res.IRBroken && FatalErrors)
    report_fatal_error("Broken function found, compilation aborted!");

  return PreservedAnalyses::all();
}<|MERGE_RESOLUTION|>--- conflicted
+++ resolved
@@ -640,12 +640,8 @@
       StructType *STy = dyn_cast<StructType>(ATy->getElementType());
       // For initializers/destructors the code pointer is always in AS0
       PointerType *FuncPtrTy =
-<<<<<<< HEAD
-          FunctionType::get(Type::getVoidTy(Context), false)->getPointerTo(0);
-=======
           FunctionType::get(Type::getVoidTy(Context), false)->
           getPointerTo(DL.getProgramAddressSpace());
->>>>>>> 3b4af70c
       // FIXME: Reject the 2-field form in LLVM 4.0.
       Assert(STy &&
                  (STy->getNumElements() == 2 || STy->getNumElements() == 3) &&
