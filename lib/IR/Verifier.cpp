--- conflicted
+++ resolved
@@ -3182,13 +3182,8 @@
   SmallPtrSet<Type*, 4> Visited;
 #ifndef NDEBUG
   PointerType *PTy = AI.getType();
-<<<<<<< HEAD
-  Assert((PTy->getAddressSpace() ==
-          AI.getModule()->getDataLayout().getAllocaAS()),
-=======
   // TODO: Relax this restriction?
   Assert(PTy->getAddressSpace() == DL.getAllocaAddrSpace(),
->>>>>>> 4714fdf5
          "Allocation instruction pointer not in the stack address space!",
          &AI);
 #endif
