//===- llvm/unittest/Support/raw_ostream_test.cpp - raw_ostream tests -----===//
//
//                     The LLVM Compiler Infrastructure
//
// This file is distributed under the University of Illinois Open Source
// License. See LICENSE.TXT for details.
//
//===----------------------------------------------------------------------===//

#include "gtest/gtest.h"
#include "llvm/ADT/SmallString.h"
#include "llvm/Support/Format.h"
#include "llvm/Support/raw_ostream.h"

using namespace llvm;

namespace {

template<typename T> std::string printToString(const T &Value) {
  std::string res;
  llvm::raw_string_ostream(res) << Value;
  return res;    
}

/// printToString - Print the given value to a stream which only has \arg
/// BytesLeftInBuffer bytes left in the buffer. This is useful for testing edge
/// cases in the buffer handling logic.
template<typename T> std::string printToString(const T &Value,
                                               unsigned BytesLeftInBuffer) {
  // FIXME: This is relying on internal knowledge of how raw_ostream works to
  // get the buffer position right.
  SmallString<256> SVec;
  assert(BytesLeftInBuffer < 256 && "Invalid buffer count!");
  llvm::raw_svector_ostream OS(SVec);
  unsigned StartIndex = 256 - BytesLeftInBuffer;
  for (unsigned i = 0; i != StartIndex; ++i)
    OS << '?';
  OS << Value;
  return OS.str().substr(StartIndex);
}

template<typename T> std::string printToStringUnbuffered(const T &Value) {
  std::string res;
  llvm::raw_string_ostream OS(res);
  OS.SetUnbuffered();
  OS << Value;
  return res;
}

TEST(raw_ostreamTest, Types_Buffered) {
  // Char
  EXPECT_EQ("c", printToString('c'));

  // String
  EXPECT_EQ("hello", printToString("hello"));
  EXPECT_EQ("hello", printToString(std::string("hello")));

  // Int
  EXPECT_EQ("0", printToString(0));
  EXPECT_EQ("2425", printToString(2425));
  EXPECT_EQ("-2425", printToString(-2425));

  // Long long
  EXPECT_EQ("0", printToString(0LL));
  EXPECT_EQ("257257257235709", printToString(257257257235709LL));
  EXPECT_EQ("-257257257235709", printToString(-257257257235709LL));

  // Double
  EXPECT_EQ("1.100000e+00", printToString(1.1));

  // void*
  EXPECT_EQ("0x0", printToString((void*) nullptr));
  EXPECT_EQ("0xbeef", printToString((void*) 0xbeef));
  EXPECT_EQ("0xdeadbeef", printToString((void*) 0xdeadbeef));

  // Min and max.
  EXPECT_EQ("18446744073709551615", printToString(UINT64_MAX));
  EXPECT_EQ("-9223372036854775808", printToString(INT64_MIN));
}

TEST(raw_ostreamTest, Types_Unbuffered) {  
  // Char
  EXPECT_EQ("c", printToStringUnbuffered('c'));

  // String
  EXPECT_EQ("hello", printToStringUnbuffered("hello"));
  EXPECT_EQ("hello", printToStringUnbuffered(std::string("hello")));

  // Int
  EXPECT_EQ("0", printToStringUnbuffered(0));
  EXPECT_EQ("2425", printToStringUnbuffered(2425));
  EXPECT_EQ("-2425", printToStringUnbuffered(-2425));

  // Long long
  EXPECT_EQ("0", printToStringUnbuffered(0LL));
  EXPECT_EQ("257257257235709", printToStringUnbuffered(257257257235709LL));
  EXPECT_EQ("-257257257235709", printToStringUnbuffered(-257257257235709LL));

  // Double
  EXPECT_EQ("1.100000e+00", printToStringUnbuffered(1.1));

  // void*
  EXPECT_EQ("0x0", printToStringUnbuffered((void*) nullptr));
  EXPECT_EQ("0xbeef", printToStringUnbuffered((void*) 0xbeef));
  EXPECT_EQ("0xdeadbeef", printToStringUnbuffered((void*) 0xdeadbeef));

  // Min and max.
  EXPECT_EQ("18446744073709551615", printToStringUnbuffered(UINT64_MAX));
  EXPECT_EQ("-9223372036854775808", printToStringUnbuffered(INT64_MIN));
}

TEST(raw_ostreamTest, BufferEdge) {  
  EXPECT_EQ("1.20", printToString(format("%.2f", 1.2), 1));
  EXPECT_EQ("1.20", printToString(format("%.2f", 1.2), 2));
  EXPECT_EQ("1.20", printToString(format("%.2f", 1.2), 3));
  EXPECT_EQ("1.20", printToString(format("%.2f", 1.2), 4));
  EXPECT_EQ("1.20", printToString(format("%.2f", 1.2), 10));
}

TEST(raw_ostreamTest, TinyBuffer) {
  std::string Str;
  raw_string_ostream OS(Str);
  OS.SetBufferSize(1);
  OS << "hello";
  OS << 1;
  OS << 'w' << 'o' << 'r' << 'l' << 'd';
  EXPECT_EQ("hello1world", OS.str());
}

TEST(raw_ostreamTest, WriteEscaped) {
  std::string Str;

  Str = "";
  raw_string_ostream(Str).write_escaped("hi");
  EXPECT_EQ("hi", Str);

  Str = "";
  raw_string_ostream(Str).write_escaped("\\\t\n\"");
  EXPECT_EQ("\\\\\\t\\n\\\"", Str);

  Str = "";
  raw_string_ostream(Str).write_escaped("\1\10\200");
  EXPECT_EQ("\\001\\010\\200", Str);
}

TEST(raw_ostreamTest, Justify) {  
  EXPECT_EQ("xyz   ", printToString(left_justify("xyz", 6), 6));
  EXPECT_EQ("abc",    printToString(left_justify("abc", 3), 3));
  EXPECT_EQ("big",    printToString(left_justify("big", 1), 3));
  EXPECT_EQ("   xyz", printToString(right_justify("xyz", 6), 6));
  EXPECT_EQ("abc",    printToString(right_justify("abc", 3), 3));
  EXPECT_EQ("big",    printToString(right_justify("big", 1), 3));
}

TEST(raw_ostreamTest, FormatHex) {  
  EXPECT_EQ("0x1234",     printToString(format_hex(0x1234, 6), 6));
  EXPECT_EQ("0x001234",   printToString(format_hex(0x1234, 8), 8));
  EXPECT_EQ("0x00001234", printToString(format_hex(0x1234, 10), 10));
  EXPECT_EQ("0x1234",     printToString(format_hex(0x1234, 4), 6));
  EXPECT_EQ("0xff",       printToString(format_hex(255, 4), 4));
  EXPECT_EQ("0xFF",       printToString(format_hex(255, 4, true), 4));
  EXPECT_EQ("0x1",        printToString(format_hex(1, 3), 3));
  EXPECT_EQ("0x12",       printToString(format_hex(0x12, 3), 4));
  EXPECT_EQ("0x123",      printToString(format_hex(0x123, 3), 5));
<<<<<<< HEAD
=======
  EXPECT_EQ("FF",         printToString(format_hex_no_prefix(0xFF, 2, true), 4));
  EXPECT_EQ("ABCD",       printToString(format_hex_no_prefix(0xABCD, 2, true), 4));
>>>>>>> 969bfdfe
  EXPECT_EQ("0xffffffffffffffff",     
                          printToString(format_hex(UINT64_MAX, 18), 18));
  EXPECT_EQ("0x8000000000000000",     
                          printToString(format_hex((INT64_MIN), 18), 18));
}

TEST(raw_ostreamTest, FormatDecimal) {  
  EXPECT_EQ("   0",        printToString(format_decimal(0, 4), 4));
  EXPECT_EQ("  -1",        printToString(format_decimal(-1, 4), 4));
  EXPECT_EQ("    -1",      printToString(format_decimal(-1, 6), 6));
  EXPECT_EQ("1234567890",  printToString(format_decimal(1234567890, 10), 10));
  EXPECT_EQ("  9223372036854775807", 
                          printToString(format_decimal(INT64_MAX, 21), 21));
  EXPECT_EQ(" -9223372036854775808", 
                          printToString(format_decimal(INT64_MIN, 21), 21));
}


}<|MERGE_RESOLUTION|>--- conflicted
+++ resolved
@@ -162,11 +162,8 @@
   EXPECT_EQ("0x1",        printToString(format_hex(1, 3), 3));
   EXPECT_EQ("0x12",       printToString(format_hex(0x12, 3), 4));
   EXPECT_EQ("0x123",      printToString(format_hex(0x123, 3), 5));
-<<<<<<< HEAD
-=======
   EXPECT_EQ("FF",         printToString(format_hex_no_prefix(0xFF, 2, true), 4));
   EXPECT_EQ("ABCD",       printToString(format_hex_no_prefix(0xABCD, 2, true), 4));
->>>>>>> 969bfdfe
   EXPECT_EQ("0xffffffffffffffff",     
                           printToString(format_hex(UINT64_MAX, 18), 18));
   EXPECT_EQ("0x8000000000000000",     
