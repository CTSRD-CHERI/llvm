set(LLVM_LINK_COMPONENTS
  ${LLVM_TARGETS_TO_BUILD}
  MC
<<<<<<< HEAD
=======
  MCDisassembler
>>>>>>> 969bfdfe
  Support
  )

add_llvm_unittest(MCTests
<<<<<<< HEAD
=======
  Disassembler.cpp
>>>>>>> 969bfdfe
  StringTableBuilderTest.cpp
  YAMLTest.cpp
  )

foreach(t ${LLVM_TARGETS_TO_BUILD})
  if (IS_DIRECTORY "${CMAKE_CURRENT_LIST_DIR}/${t}")
    add_subdirectory(${t})
  endif (IS_DIRECTORY "${CMAKE_CURRENT_LIST_DIR}/${t}")
endforeach()<|MERGE_RESOLUTION|>--- conflicted
+++ resolved
@@ -1,24 +1,12 @@
 set(LLVM_LINK_COMPONENTS
   ${LLVM_TARGETS_TO_BUILD}
   MC
-<<<<<<< HEAD
-=======
   MCDisassembler
->>>>>>> 969bfdfe
   Support
   )
 
 add_llvm_unittest(MCTests
-<<<<<<< HEAD
-=======
   Disassembler.cpp
->>>>>>> 969bfdfe
   StringTableBuilderTest.cpp
   YAMLTest.cpp
-  )
-
-foreach(t ${LLVM_TARGETS_TO_BUILD})
-  if (IS_DIRECTORY "${CMAKE_CURRENT_LIST_DIR}/${t}")
-    add_subdirectory(${t})
-  endif (IS_DIRECTORY "${CMAKE_CURRENT_LIST_DIR}/${t}")
-endforeach()+  )