--- conflicted
+++ resolved
@@ -98,10 +98,6 @@
         initializeModuleNDMPass(*PassRegistry::getPassRegistry());
       }
       bool runOnModule(Module &M) override {
-<<<<<<< HEAD
-        EXPECT_TRUE(getAnalysisIfAvailable<DataLayoutPass>());
-=======
->>>>>>> 969bfdfe
         run++;
         return false;
       }
@@ -178,10 +174,6 @@
         initializeCGPassPass(*PassRegistry::getPassRegistry());
       }
       bool runOnSCC(CallGraphSCC &SCMM) override {
-<<<<<<< HEAD
-        EXPECT_TRUE(getAnalysisIfAvailable<DataLayoutPass>());
-=======
->>>>>>> 969bfdfe
         run();
         return false;
       }
@@ -220,10 +212,6 @@
         return false;
       }
       bool runOnLoop(Loop *L, LPPassManager &LPM) override {
-<<<<<<< HEAD
-        EXPECT_TRUE(getAnalysisIfAvailable<DataLayoutPass>());
-=======
->>>>>>> 969bfdfe
         run();
         return false;
       }
@@ -260,10 +248,6 @@
         return false;
       }
       bool runOnBasicBlock(BasicBlock &BB) override {
-<<<<<<< HEAD
-        EXPECT_TRUE(getAnalysisIfAvailable<DataLayoutPass>());
-=======
->>>>>>> 969bfdfe
         run();
         return false;
       }
@@ -288,10 +272,6 @@
         initializeFPassPass(*PassRegistry::getPassRegistry());
       }
       bool runOnModule(Module &M) override {
-<<<<<<< HEAD
-        EXPECT_TRUE(getAnalysisIfAvailable<DataLayoutPass>());
-=======
->>>>>>> 969bfdfe
         for (Module::iterator I=M.begin(),E=M.end(); I != E; ++I) {
           Function &F = *I;
           {
@@ -316,12 +296,7 @@
 
       mNDM->run = mNDNM->run = mDNM->run = mNDM2->run = 0;
 
-<<<<<<< HEAD
-      PassManager Passes;
-      Passes.add(new DataLayoutPass());
-=======
       legacy::PassManager Passes;
->>>>>>> 969bfdfe
       Passes.add(mNDM2);
       Passes.add(mNDM);
       Passes.add(mNDNM);
@@ -344,12 +319,7 @@
 
       mNDM->run = mNDNM->run = mDNM->run = mNDM2->run = 0;
 
-<<<<<<< HEAD
-      PassManager Passes;
-      Passes.add(new DataLayoutPass());
-=======
       legacy::PassManager Passes;
->>>>>>> 969bfdfe
       Passes.add(mNDM);
       Passes.add(mNDNM);
       Passes.add(mNDM2);// invalidates mNDM needed by mDNM
@@ -370,12 +340,7 @@
     void MemoryTestHelper(int run) {
       std::unique_ptr<Module> M(makeLLVMModule());
       T *P = new T();
-<<<<<<< HEAD
-      PassManager Passes;
-      Passes.add(new DataLayoutPass());
-=======
       legacy::PassManager Passes;
->>>>>>> 969bfdfe
       Passes.add(P);
       Passes.run(*M);
       T::finishedOK(run);
@@ -385,12 +350,7 @@
     void MemoryTestHelper(int run, int N) {
       Module *M = makeLLVMModule();
       T *P = new T();
-<<<<<<< HEAD
-      PassManager Passes;
-      Passes.add(new DataLayoutPass());
-=======
       legacy::PassManager Passes;
->>>>>>> 969bfdfe
       Passes.add(P);
       Passes.run(*M);
       T::finishedOK(run, N);
@@ -427,12 +387,7 @@
       {
         SCOPED_TRACE("Running OnTheFlyTest");
         struct OnTheFlyTest *O = new OnTheFlyTest();
-<<<<<<< HEAD
-        PassManager Passes;
-        Passes.add(new DataLayoutPass());
-=======
         legacy::PassManager Passes;
->>>>>>> 969bfdfe
         Passes.add(O);
         Passes.run(*M);
 
