//===- llvm/unittest/Linker/LinkModulesTest.cpp - IRBuilder tests ---------===//
//
//                     The LLVM Compiler Infrastructure
//
// This file is distributed under the University of Illinois Open Source
// License. See LICENSE.TXT for details.
//
//===----------------------------------------------------------------------===//

#include "llvm/AsmParser/Parser.h"
#include "llvm/IR/BasicBlock.h"
#include "llvm/IR/DataLayout.h"
#include "llvm/IR/Function.h"
#include "llvm/IR/IRBuilder.h"
#include "llvm/IR/Module.h"
#include "llvm/Linker/Linker.h"
#include "llvm/Support/SourceMgr.h"
#include "gtest/gtest.h"

using namespace llvm;

namespace {

class LinkModuleTest : public testing::Test {
protected:
  virtual void SetUp() {
    M.reset(new Module("MyModule", Ctx));
    FunctionType *FTy = FunctionType::get(
        Type::getInt8PtrTy(Ctx), Type::getInt32Ty(Ctx), false /*=isVarArg*/);
    F = Function::Create(FTy, Function::ExternalLinkage, "ba_func", M.get());
    F->setCallingConv(CallingConv::C);

    EntryBB = BasicBlock::Create(Ctx, "entry", F);
    SwitchCase1BB = BasicBlock::Create(Ctx, "switch.case.1", F);
    SwitchCase2BB = BasicBlock::Create(Ctx, "switch.case.2", F);
    ExitBB = BasicBlock::Create(Ctx, "exit", F);

    ArrayType *AT = ArrayType::get(Type::getInt8PtrTy(Ctx), 3);

    GV = new GlobalVariable(*M.get(), AT, false /*=isConstant*/,
                            GlobalValue::InternalLinkage, nullptr,"switch.bas");

    // Global Initializer
    std::vector<Constant *> Init;
    Constant *SwitchCase1BA = BlockAddress::get(SwitchCase1BB);
    Init.push_back(SwitchCase1BA);

    Constant *SwitchCase2BA = BlockAddress::get(SwitchCase2BB);
    Init.push_back(SwitchCase2BA);

    ConstantInt *One = ConstantInt::get(Type::getInt32Ty(Ctx), 1);
    Constant *OnePtr = ConstantExpr::getCast(Instruction::IntToPtr, One,
                                             Type::getInt8PtrTy(Ctx));
    Init.push_back(OnePtr);

    GV->setInitializer(ConstantArray::get(AT, Init));
  }

  virtual void TearDown() { M.reset(); }

  LLVMContext Ctx;
  std::unique_ptr<Module> M;
  Function *F;
  GlobalVariable *GV;
  BasicBlock *EntryBB;
  BasicBlock *SwitchCase1BB;
  BasicBlock *SwitchCase2BB;
  BasicBlock *ExitBB;
};

TEST_F(LinkModuleTest, BlockAddress) {
  IRBuilder<> Builder(EntryBB);

  std::vector<Value *> GEPIndices;
  GEPIndices.push_back(ConstantInt::get(Type::getInt32Ty(Ctx), 0));
  GEPIndices.push_back(F->arg_begin());

  Value *GEP = Builder.CreateGEP(GV, GEPIndices, "switch.gep");
  Value *Load = Builder.CreateLoad(GEP, "switch.load");

  Builder.CreateRet(Load);

  Builder.SetInsertPoint(SwitchCase1BB);
  Builder.CreateBr(ExitBB);

  Builder.SetInsertPoint(SwitchCase2BB);
  Builder.CreateBr(ExitBB);

  Builder.SetInsertPoint(ExitBB);
  Builder.CreateRet(ConstantPointerNull::get(Type::getInt8PtrTy(Ctx)));

  Module *LinkedModule = new Module("MyModuleLinked", Ctx);
  Linker::LinkModules(LinkedModule, M.get());

  // Delete the original module.
  M.reset();

  // Check that the global "@switch.bas" is well-formed.
  const GlobalVariable *LinkedGV = LinkedModule->getNamedGlobal("switch.bas");
  const Constant *Init = LinkedGV->getInitializer();

  // @switch.bas = internal global [3 x i8*]
  //   [i8* blockaddress(@ba_func, %switch.case.1),
  //    i8* blockaddress(@ba_func, %switch.case.2),
  //    i8* inttoptr (i32 1 to i8*)]

  ArrayType *AT = ArrayType::get(Type::getInt8PtrTy(Ctx), 3);
  EXPECT_EQ(AT, Init->getType());

  Value *Elem = Init->getOperand(0);
  ASSERT_TRUE(isa<BlockAddress>(Elem));
  EXPECT_EQ(cast<BlockAddress>(Elem)->getFunction(),
            LinkedModule->getFunction("ba_func"));
  EXPECT_EQ(cast<BlockAddress>(Elem)->getBasicBlock()->getParent(),
            LinkedModule->getFunction("ba_func"));

  Elem = Init->getOperand(1);
  ASSERT_TRUE(isa<BlockAddress>(Elem));
  EXPECT_EQ(cast<BlockAddress>(Elem)->getFunction(),
            LinkedModule->getFunction("ba_func"));
  EXPECT_EQ(cast<BlockAddress>(Elem)->getBasicBlock()->getParent(),
            LinkedModule->getFunction("ba_func"));

  delete LinkedModule;
}

static Module *getInternal(LLVMContext &Ctx) {
  Module *InternalM = new Module("InternalModule", Ctx);
  FunctionType *FTy = FunctionType::get(
      Type::getVoidTy(Ctx), Type::getInt8PtrTy(Ctx), false /*=isVarArgs*/);

  Function *F =
      Function::Create(FTy, Function::InternalLinkage, "bar", InternalM);
  F->setCallingConv(CallingConv::C);

  BasicBlock *BB = BasicBlock::Create(Ctx, "", F);
  IRBuilder<> Builder(BB);
  Builder.CreateRetVoid();

  StructType *STy = StructType::create(Ctx, PointerType::get(FTy, 0));

  GlobalVariable *GV =
      new GlobalVariable(*InternalM, STy, false /*=isConstant*/,
                         GlobalValue::InternalLinkage, nullptr, "g");

  GV->setInitializer(ConstantStruct::get(STy, F));
  return InternalM;
}
<<<<<<< HEAD

TEST_F(LinkModuleTest, EmptyModule) {
  std::unique_ptr<Module> InternalM(getInternal(Ctx));
  std::unique_ptr<Module> EmptyM(new Module("EmptyModule1", Ctx));
  Linker::LinkModules(EmptyM.get(), InternalM.get());
}

TEST_F(LinkModuleTest, EmptyModule2) {
  std::unique_ptr<Module> InternalM(getInternal(Ctx));
  std::unique_ptr<Module> EmptyM(new Module("EmptyModule1", Ctx));
  Linker::LinkModules(InternalM.get(), EmptyM.get());
=======

TEST_F(LinkModuleTest, EmptyModule) {
  std::unique_ptr<Module> InternalM(getInternal(Ctx));
  std::unique_ptr<Module> EmptyM(new Module("EmptyModule1", Ctx));
  Linker::LinkModules(EmptyM.get(), InternalM.get());
}

TEST_F(LinkModuleTest, EmptyModule2) {
  std::unique_ptr<Module> InternalM(getInternal(Ctx));
  std::unique_ptr<Module> EmptyM(new Module("EmptyModule1", Ctx));
  Linker::LinkModules(InternalM.get(), EmptyM.get());
}

TEST_F(LinkModuleTest, TypeMerge) {
  LLVMContext C;
  SMDiagnostic Err;

  const char *M1Str = "%t = type {i32}\n"
                      "@t1 = weak global %t zeroinitializer\n";
  std::unique_ptr<Module> M1 = parseAssemblyString(M1Str, Err, C);

  const char *M2Str = "%t = type {i32}\n"
                      "@t2 = weak global %t zeroinitializer\n";
  std::unique_ptr<Module> M2 = parseAssemblyString(M2Str, Err, C);

  Linker::LinkModules(M1.get(), M2.get(), [](const llvm::DiagnosticInfo &){});

  EXPECT_EQ(M1->getNamedGlobal("t1")->getType(),
            M1->getNamedGlobal("t2")->getType());
>>>>>>> 969bfdfe
}

} // end anonymous namespace<|MERGE_RESOLUTION|>--- conflicted
+++ resolved
@@ -146,19 +146,6 @@
   GV->setInitializer(ConstantStruct::get(STy, F));
   return InternalM;
 }
-<<<<<<< HEAD
-
-TEST_F(LinkModuleTest, EmptyModule) {
-  std::unique_ptr<Module> InternalM(getInternal(Ctx));
-  std::unique_ptr<Module> EmptyM(new Module("EmptyModule1", Ctx));
-  Linker::LinkModules(EmptyM.get(), InternalM.get());
-}
-
-TEST_F(LinkModuleTest, EmptyModule2) {
-  std::unique_ptr<Module> InternalM(getInternal(Ctx));
-  std::unique_ptr<Module> EmptyM(new Module("EmptyModule1", Ctx));
-  Linker::LinkModules(InternalM.get(), EmptyM.get());
-=======
 
 TEST_F(LinkModuleTest, EmptyModule) {
   std::unique_ptr<Module> InternalM(getInternal(Ctx));
@@ -188,7 +175,6 @@
 
   EXPECT_EQ(M1->getNamedGlobal("t1")->getType(),
             M1->getNamedGlobal("t2")->getType());
->>>>>>> 969bfdfe
 }
 
 } // end anonymous namespace