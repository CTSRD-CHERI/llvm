--- conflicted
+++ resolved
@@ -16,11 +16,7 @@
 PARALLEL_DIRS = Orc
 
 ifeq ($(TARGET_HAS_JIT),1)
-<<<<<<< HEAD
-  PARALLEL_DIRS = MCJIT
-=======
   PARALLEL_DIRS += MCJIT
->>>>>>> 969bfdfe
 endif
 
 include $(LLVM_SRC_ROOT)/unittests/Makefile.unittest