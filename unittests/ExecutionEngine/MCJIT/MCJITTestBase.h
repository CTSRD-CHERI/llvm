//===- MCJITTestBase.h - Common base class for MCJIT Unit tests  ----------===//
//
//                     The LLVM Compiler Infrastructure
//
// This file is distributed under the University of Illinois Open Source
// License. See LICENSE.TXT for details.
//
//===----------------------------------------------------------------------===//
//
// This class implements common functionality required by the MCJIT unit tests,
// as well as logic to skip tests on unsupported architectures and operating
// systems.
//
//===----------------------------------------------------------------------===//


#ifndef LLVM_UNITTESTS_EXECUTIONENGINE_MCJIT_MCJITTESTBASE_H
#define LLVM_UNITTESTS_EXECUTIONENGINE_MCJIT_MCJITTESTBASE_H

#include "MCJITTestAPICommon.h"
#include "llvm/Config/config.h"
#include "llvm/ExecutionEngine/ExecutionEngine.h"
#include "llvm/ExecutionEngine/SectionMemoryManager.h"
#include "llvm/IR/Function.h"
#include "llvm/IR/IRBuilder.h"
#include "llvm/IR/LLVMContext.h"
#include "llvm/IR/Module.h"
#include "llvm/IR/TypeBuilder.h"
#include "llvm/Support/CodeGen.h"

namespace llvm {

/// Helper class that can build very simple Modules
class TrivialModuleBuilder {
protected:
  LLVMContext Context;
  IRBuilder<> Builder;
  std::string BuilderTriple;

  TrivialModuleBuilder(const std::string &Triple)
    : Builder(Context), BuilderTriple(Triple) {}

  Module *createEmptyModule(StringRef Name = StringRef()) {
    Module * M = new Module(Name, Context);
    M->setTargetTriple(Triple::normalize(BuilderTriple));
    return M;
  }

  template<typename FuncType>
  Function *startFunction(Module *M, StringRef Name) {
    Function *Result = Function::Create(
      TypeBuilder<FuncType, false>::get(Context),
      GlobalValue::ExternalLinkage, Name, M);

    BasicBlock *BB = BasicBlock::Create(Context, Name, Result);
    Builder.SetInsertPoint(BB);

    return Result;
  }

  void endFunctionWithRet(Function *Func, Value *RetValue) {
    Builder.CreateRet(RetValue);
  }

  // Inserts a simple function that invokes Callee and takes the same arguments:
  //    int Caller(...) { return Callee(...); }
  template<typename Signature>
  Function *insertSimpleCallFunction(Module *M, Function *Callee) {
    Function *Result = startFunction<Signature>(M, "caller");

    SmallVector<Value*, 1> CallArgs;

    Function::arg_iterator arg_iter = Result->arg_begin();
    for(;arg_iter != Result->arg_end(); ++arg_iter)
      CallArgs.push_back(arg_iter);

    Value *ReturnCode = Builder.CreateCall(Callee, CallArgs);
    Builder.CreateRet(ReturnCode);
    return Result;
  }

  // Inserts a function named 'main' that returns a uint32_t:
  //    int32_t main() { return X; }
  // where X is given by returnCode
  Function *insertMainFunction(Module *M, uint32_t returnCode) {
    Function *Result = startFunction<int32_t(void)>(M, "main");

    Value *ReturnVal = ConstantInt::get(Context, APInt(32, returnCode));
    endFunctionWithRet(Result, ReturnVal);

    return Result;
  }

  // Inserts a function
  //    int32_t add(int32_t a, int32_t b) { return a + b; }
  // in the current module and returns a pointer to it.
  Function *insertAddFunction(Module *M, StringRef Name = "add") {
    Function *Result = startFunction<int32_t(int32_t, int32_t)>(M, Name);

    Function::arg_iterator args = Result->arg_begin();
    Value *Arg1 = args;
    Value *Arg2 = ++args;
    Value *AddResult = Builder.CreateAdd(Arg1, Arg2);

    endFunctionWithRet(Result, AddResult);

    return Result;
  }

  // Inserts a declaration to a function defined elsewhere
  template <typename FuncType>
  Function *insertExternalReferenceToFunction(Module *M, StringRef Name) {
    Function *Result = Function::Create(
                         TypeBuilder<FuncType, false>::get(Context),
                         GlobalValue::ExternalLinkage, Name, M);
    return Result;
  }

  // Inserts an declaration to a function defined elsewhere
  Function *insertExternalReferenceToFunction(Module *M, StringRef Name,
                                              FunctionType *FuncTy) {
    Function *Result = Function::Create(FuncTy,
                                        GlobalValue::ExternalLinkage,
                                        Name, M);
    return Result;
  }

  // Inserts an declaration to a function defined elsewhere
  Function *insertExternalReferenceToFunction(Module *M, Function *Func) {
    Function *Result = Function::Create(Func->getFunctionType(),
                                        GlobalValue::ExternalLinkage,
                                        Func->getName(), M);
    return Result;
  }

  // Inserts a global variable of type int32
  // FIXME: make this a template function to support any type
  GlobalVariable *insertGlobalInt32(Module *M,
                                    StringRef name,
                                    int32_t InitialValue) {
    Type *GlobalTy = TypeBuilder<types::i<32>, true>::get(Context);
    Constant *IV = ConstantInt::get(Context, APInt(32, InitialValue));
    GlobalVariable *Global = new GlobalVariable(*M,
                                                GlobalTy,
                                                false,
                                                GlobalValue::ExternalLinkage,
                                                IV,
                                                name);
    return Global;
  }

  // Inserts a function
  //   int32_t recursive_add(int32_t num) {
  //     if (num == 0) {
  //       return num;
  //     } else {
  //       int32_t recursive_param = num - 1;
  //       return num + Helper(recursive_param);
  //     }
  //   }
  // NOTE: if Helper is left as the default parameter, Helper == recursive_add.
  Function *insertAccumulateFunction(Module *M,
                                              Function *Helper = 0,
                                              StringRef Name = "accumulate") {
    Function *Result = startFunction<int32_t(int32_t)>(M, Name);
    if (Helper == 0)
      Helper = Result;

    BasicBlock *BaseCase = BasicBlock::Create(Context, "", Result);
    BasicBlock *RecursiveCase = BasicBlock::Create(Context, "", Result);

    // if (num == 0)
    Value *Param = Result->arg_begin();
    Value *Zero = ConstantInt::get(Context, APInt(32, 0));
    Builder.CreateCondBr(Builder.CreateICmpEQ(Param, Zero),
                         BaseCase, RecursiveCase);

    //   return num;
    Builder.SetInsertPoint(BaseCase);
    Builder.CreateRet(Param);

    //   int32_t recursive_param = num - 1;
    //   return Helper(recursive_param);
    Builder.SetInsertPoint(RecursiveCase);
    Value *One = ConstantInt::get(Context, APInt(32, 1));
    Value *RecursiveParam = Builder.CreateSub(Param, One);
    Value *RecursiveReturn = Builder.CreateCall(Helper, RecursiveParam);
    Value *Accumulator = Builder.CreateAdd(Param, RecursiveReturn);
    Builder.CreateRet(Accumulator);

    return Result;
  }

  // Populates Modules A and B:
  // Module A { Extern FB1, Function FA which calls FB1 },
  // Module B { Extern FA, Function FB1, Function FB2 which calls FA },
  void createCrossModuleRecursiveCase(std::unique_ptr<Module> &A, Function *&FA,
                                      std::unique_ptr<Module> &B,
                                      Function *&FB1, Function *&FB2) {
    // Define FB1 in B.
    B.reset(createEmptyModule("B"));
    FB1 = insertAccumulateFunction(B.get(), 0, "FB1");

    // Declare FB1 in A (as an external).
    A.reset(createEmptyModule("A"));
    Function *FB1Extern = insertExternalReferenceToFunction(A.get(), FB1);

    // Define FA in A (with a call to FB1).
    FA = insertAccumulateFunction(A.get(), FB1Extern, "FA");

    // Declare FA in B (as an external)
    Function *FAExtern = insertExternalReferenceToFunction(B.get(), FA);

    // Define FB2 in B (with a call to FA)
    FB2 = insertAccumulateFunction(B.get(), FAExtern, "FB2");
  }

  // Module A { Function FA },
  // Module B { Extern FA, Function FB which calls FA },
  // Module C { Extern FB, Function FC which calls FB },
  void
  createThreeModuleChainedCallsCase(std::unique_ptr<Module> &A, Function *&FA,
                                    std::unique_ptr<Module> &B, Function *&FB,
                                    std::unique_ptr<Module> &C, Function *&FC) {
    A.reset(createEmptyModule("A"));
    FA = insertAddFunction(A.get());

    B.reset(createEmptyModule("B"));
    Function *FAExtern_in_B = insertExternalReferenceToFunction(B.get(), FA);
    FB = insertSimpleCallFunction<int32_t(int32_t, int32_t)>(B.get(), FAExtern_in_B);

    C.reset(createEmptyModule("C"));
    Function *FBExtern_in_C = insertExternalReferenceToFunction(C.get(), FB);
    FC = insertSimpleCallFunction<int32_t(int32_t, int32_t)>(C.get(), FBExtern_in_C);
  }


  // Module A { Function FA },
  // Populates Modules A and B:
  // Module B { Function FB }
  void createTwoModuleCase(std::unique_ptr<Module> &A, Function *&FA,
                           std::unique_ptr<Module> &B, Function *&FB) {
    A.reset(createEmptyModule("A"));
    FA = insertAddFunction(A.get());

    B.reset(createEmptyModule("B"));
    FB = insertAddFunction(B.get());
  }

  // Module A { Function FA },
  // Module B { Extern FA, Function FB which calls FA }
  void createTwoModuleExternCase(std::unique_ptr<Module> &A, Function *&FA,
                                 std::unique_ptr<Module> &B, Function *&FB) {
    A.reset(createEmptyModule("A"));
    FA = insertAddFunction(A.get());

    B.reset(createEmptyModule("B"));
    Function *FAExtern_in_B = insertExternalReferenceToFunction(B.get(), FA);
    FB = insertSimpleCallFunction<int32_t(int32_t, int32_t)>(B.get(),
                                                             FAExtern_in_B);
  }

  // Module A { Function FA },
  // Module B { Extern FA, Function FB which calls FA },
  // Module C { Extern FB, Function FC which calls FA },
  void createThreeModuleCase(std::unique_ptr<Module> &A, Function *&FA,
                             std::unique_ptr<Module> &B, Function *&FB,
                             std::unique_ptr<Module> &C, Function *&FC) {
    A.reset(createEmptyModule("A"));
    FA = insertAddFunction(A.get());

    B.reset(createEmptyModule("B"));
    Function *FAExtern_in_B = insertExternalReferenceToFunction(B.get(), FA);
    FB = insertSimpleCallFunction<int32_t(int32_t, int32_t)>(B.get(), FAExtern_in_B);

    C.reset(createEmptyModule("C"));
    Function *FAExtern_in_C = insertExternalReferenceToFunction(C.get(), FA);
    FC = insertSimpleCallFunction<int32_t(int32_t, int32_t)>(C.get(), FAExtern_in_C);
  }
};


class MCJITTestBase : public MCJITTestAPICommon, public TrivialModuleBuilder {
protected:

  MCJITTestBase()
    : TrivialModuleBuilder(HostTriple)
    , OptLevel(CodeGenOpt::None)
    , RelocModel(Reloc::Default)
    , CodeModel(CodeModel::Default)
    , MArch("")
    , MM(new SectionMemoryManager)
  {
    // The architectures below are known to be compatible with MCJIT as they
    // are copied from test/ExecutionEngine/MCJIT/lit.local.cfg and should be
    // kept in sync.
    SupportedArchs.push_back(Triple::aarch64);
    SupportedArchs.push_back(Triple::arm);
    SupportedArchs.push_back(Triple::mips);
    SupportedArchs.push_back(Triple::mipsel);
    SupportedArchs.push_back(Triple::x86);
    SupportedArchs.push_back(Triple::x86_64);

    // Some architectures have sub-architectures in which tests will fail, like
    // ARM. These two vectors will define if they do have sub-archs (to avoid
    // extra work for those who don't), and if so, if they are listed to work
    HasSubArchs.push_back(Triple::arm);
    SupportedSubArchs.push_back("armv6");
    SupportedSubArchs.push_back("armv7");

    // The operating systems below are known to be incompatible with MCJIT as
    // they are copied from the test/ExecutionEngine/MCJIT/lit.local.cfg and
    // should be kept in sync.
    UnsupportedOSs.push_back(Triple::Darwin);

    UnsupportedEnvironments.push_back(Triple::Cygnus);
  }

  void createJIT(std::unique_ptr<Module> M) {

    // Due to the EngineBuilder constructor, it is required to have a Module
    // in order to construct an ExecutionEngine (i.e. MCJIT)
    assert(M != 0 && "a non-null Module must be provided to create MCJIT");

    EngineBuilder EB(std::move(M));
    std::string Error;
    TheJIT.reset(EB.setEngineKind(EngineKind::JIT)
<<<<<<< HEAD
                 .setMCJITMemoryManager(MM)
=======
                 .setMCJITMemoryManager(std::move(MM))
>>>>>>> 969bfdfe
                 .setErrorStr(&Error)
                 .setOptLevel(CodeGenOpt::None)
                 .setCodeModel(CodeModel::JITDefault)
                 .setRelocationModel(Reloc::Default)
                 .setMArch(MArch)
                 .setMCPU(sys::getHostCPUName())
                 //.setMAttrs(MAttrs)
                 .create());
    // At this point, we cannot modify the module any more.
    assert(TheJIT.get() != NULL && "error creating MCJIT with EngineBuilder");
  }

  CodeGenOpt::Level OptLevel;
  Reloc::Model RelocModel;
  CodeModel::Model CodeModel;
  StringRef MArch;
  SmallVector<std::string, 1> MAttrs;
  std::unique_ptr<ExecutionEngine> TheJIT;
  std::unique_ptr<RTDyldMemoryManager> MM;

  std::unique_ptr<Module> M;
};

} // namespace llvm

#endif<|MERGE_RESOLUTION|>--- conflicted
+++ resolved
@@ -325,11 +325,7 @@
     EngineBuilder EB(std::move(M));
     std::string Error;
     TheJIT.reset(EB.setEngineKind(EngineKind::JIT)
-<<<<<<< HEAD
-                 .setMCJITMemoryManager(MM)
-=======
                  .setMCJITMemoryManager(std::move(MM))
->>>>>>> 969bfdfe
                  .setErrorStr(&Error)
                  .setOptLevel(CodeGenOpt::None)
                  .setCodeModel(CodeModel::JITDefault)
