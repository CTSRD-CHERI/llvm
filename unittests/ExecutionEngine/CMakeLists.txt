set(LLVM_LINK_COMPONENTS
  Core
  ExecutionEngine
  Interpreter
  MC
  OrcJIT
  RuntimeDyld
  Support
  )

add_llvm_unittest(ExecutionEngineTests
  ExecutionEngineTest.cpp
  )

<<<<<<< HEAD
=======
add_subdirectory(Orc)

>>>>>>> 969bfdfe
# Include MCJIT tests only if native arch is a built JIT target.
list(FIND LLVM_TARGETS_TO_BUILD "${LLVM_NATIVE_ARCH}" build_idx)
list(FIND LLVM_TARGETS_WITH_JIT "${LLVM_NATIVE_ARCH}" jit_idx)
if (NOT build_idx LESS 0 AND NOT jit_idx LESS 0)
  add_subdirectory(MCJIT)
endif()<|MERGE_RESOLUTION|>--- conflicted
+++ resolved
@@ -12,11 +12,8 @@
   ExecutionEngineTest.cpp
   )
 
-<<<<<<< HEAD
-=======
 add_subdirectory(Orc)
 
->>>>>>> 969bfdfe
 # Include MCJIT tests only if native arch is a built JIT target.
 list(FIND LLVM_TARGETS_TO_BUILD "${LLVM_NATIVE_ARCH}" build_idx)
 list(FIND LLVM_TARGETS_WITH_JIT "${LLVM_NATIVE_ARCH}" jit_idx)
