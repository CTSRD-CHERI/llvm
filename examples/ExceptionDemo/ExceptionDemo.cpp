--- conflicted
+++ resolved
@@ -1963,11 +1963,7 @@
   llvm::EngineBuilder factory(std::move(Owner));
   factory.setEngineKind(llvm::EngineKind::JIT);
   factory.setTargetOptions(Opts);
-<<<<<<< HEAD
-  factory.setMCJITMemoryManager(MemMgr);
-=======
   factory.setMCJITMemoryManager(std::move(MemMgr));
->>>>>>> 969bfdfe
   llvm::ExecutionEngine *executionEngine = factory.create();
 
   {
@@ -1976,12 +1972,7 @@
     // Set up the optimizer pipeline.
     // Start with registering info about how the
     // target lays out data structures.
-<<<<<<< HEAD
-    module->setDataLayout(executionEngine->getDataLayout());
-    fpm.add(new llvm::DataLayoutPass());
-=======
     module->setDataLayout(*executionEngine->getDataLayout());
->>>>>>> 969bfdfe
 
     // Optimizations turned on
 #ifdef ADD_OPT_PASSES
