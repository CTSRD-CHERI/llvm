set(LLVM_LINK_COMPONENTS
  Analysis
  Core
  ExecutionEngine
  InstCombine
<<<<<<< HEAD
  MC
=======
  MCJIT
  RuntimeDyld
>>>>>>> 969bfdfe
  ScalarOpts
  Support
  TransformUtils
  native
  )

add_kaleidoscope_chapter(Kaleidoscope-Ch4
  toy.cpp
  )<|MERGE_RESOLUTION|>--- conflicted
+++ resolved
@@ -3,12 +3,8 @@
   Core
   ExecutionEngine
   InstCombine
-<<<<<<< HEAD
-  MC
-=======
   MCJIT
   RuntimeDyld
->>>>>>> 969bfdfe
   ScalarOpts
   Support
   TransformUtils
