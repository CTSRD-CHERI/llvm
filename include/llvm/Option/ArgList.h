--- conflicted
+++ resolved
@@ -190,13 +190,10 @@
   /// \p Claim Whether the argument should be claimed, if it exists.
   Arg *getLastArgNoClaim(OptSpecifier Id) const;
   Arg *getLastArgNoClaim(OptSpecifier Id0, OptSpecifier Id1) const;
-<<<<<<< HEAD
-=======
   Arg *getLastArgNoClaim(OptSpecifier Id0, OptSpecifier Id1,
                          OptSpecifier Id2) const;
   Arg *getLastArgNoClaim(OptSpecifier Id0, OptSpecifier Id1, OptSpecifier Id2,
                          OptSpecifier Id3) const;
->>>>>>> 969bfdfe
   Arg *getLastArg(OptSpecifier Id) const;
   Arg *getLastArg(OptSpecifier Id0, OptSpecifier Id1) const;
   Arg *getLastArg(OptSpecifier Id0, OptSpecifier Id1, OptSpecifier Id2) const;
