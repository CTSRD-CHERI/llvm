//===-- Optional.h - Simple variant for passing optional values ---*- C++ -*-=//
//
//                     The LLVM Compiler Infrastructure
//
// This file is distributed under the University of Illinois Open Source
// License. See LICENSE.TXT for details.
//
//===----------------------------------------------------------------------===//
//
//  This file provides Optional, a template class modeled in the spirit of
//  OCaml's 'opt' variant.  The idea is to strongly type whether or not
//  a value can be optional.
//
//===----------------------------------------------------------------------===//

#ifndef LLVM_ADT_OPTIONAL_H
#define LLVM_ADT_OPTIONAL_H

#include "llvm/ADT/None.h"
#include "llvm/Support/AlignOf.h"
#include "llvm/Support/Compiler.h"
#include <cassert>
#include <new>
#include <utility>

namespace llvm {

template<typename T>
class Optional {
  AlignedCharArrayUnion<T> storage;
  bool hasVal;
public:
  typedef T value_type;

  Optional(NoneType) : hasVal(false) {}
  explicit Optional() : hasVal(false) {}
  Optional(const T &y) : hasVal(true) {
    new (storage.buffer) T(y);
  }
  Optional(const Optional &O) : hasVal(O.hasVal) {
    if (hasVal)
      new (storage.buffer) T(*O);
  }

  Optional(T &&y) : hasVal(true) {
    new (storage.buffer) T(std::forward<T>(y));
  }
  Optional(Optional<T> &&O) : hasVal(O) {
    if (O) {
      new (storage.buffer) T(std::move(*O));
      O.reset();
    }
  }
  Optional &operator=(T &&y) {
    if (hasVal)
      **this = std::move(y);
    else {
      new (storage.buffer) T(std::move(y));
      hasVal = true;
    }
    return *this;
  }
  Optional &operator=(Optional &&O) {
    if (!O)
      reset();
    else {
      *this = std::move(*O);
      O.reset();
    }
    return *this;
  }

<<<<<<< HEAD
#if LLVM_HAS_VARIADIC_TEMPLATES

=======
>>>>>>> 969bfdfe
  /// Create a new object by constructing it in place with the given arguments.
  template<typename ...ArgTypes>
  void emplace(ArgTypes &&...Args) {
    reset();
    hasVal = true;
    new (storage.buffer) T(std::forward<ArgTypes>(Args)...);
  }

<<<<<<< HEAD
#else
  
  /// Create a new object by default-constructing it in place.
  void emplace() {
    reset();
    hasVal = true;
    new (storage.buffer) T();
  }
  
  /// Create a new object by constructing it in place with the given arguments.
  template<typename T1>
  void emplace(T1 &&A1) {
    reset();
    hasVal = true;
    new (storage.buffer) T(std::forward<T1>(A1));
  }
  
  /// Create a new object by constructing it in place with the given arguments.
  template<typename T1, typename T2>
  void emplace(T1 &&A1, T2 &&A2) {
    reset();
    hasVal = true;
    new (storage.buffer) T(std::forward<T1>(A1), std::forward<T2>(A2));
  }
  
  /// Create a new object by constructing it in place with the given arguments.
  template<typename T1, typename T2, typename T3>
  void emplace(T1 &&A1, T2 &&A2, T3 &&A3) {
    reset();
    hasVal = true;
    new (storage.buffer) T(std::forward<T1>(A1), std::forward<T2>(A2),
        std::forward<T3>(A3));
  }
  
  /// Create a new object by constructing it in place with the given arguments.
  template<typename T1, typename T2, typename T3, typename T4>
  void emplace(T1 &&A1, T2 &&A2, T3 &&A3, T4 &&A4) {
    reset();
    hasVal = true;
    new (storage.buffer) T(std::forward<T1>(A1), std::forward<T2>(A2),
        std::forward<T3>(A3), std::forward<T4>(A4));
  }

#endif // LLVM_HAS_VARIADIC_TEMPLATES

=======
>>>>>>> 969bfdfe
  static inline Optional create(const T* y) {
    return y ? Optional(*y) : Optional();
  }

  // FIXME: these assignments (& the equivalent const T&/const Optional& ctors)
  // could be made more efficient by passing by value, possibly unifying them
  // with the rvalue versions above - but this could place a different set of
  // requirements (notably: the existence of a default ctor) when implemented
  // in that way. Careful SFINAE to avoid such pitfalls would be required.
  Optional &operator=(const T &y) {
    if (hasVal)
      **this = y;
    else {
      new (storage.buffer) T(y);
      hasVal = true;
    }
    return *this;
  }

  Optional &operator=(const Optional &O) {
    if (!O)
      reset();
    else
      *this = *O;
    return *this;
  }

  void reset() {
    if (hasVal) {
      (**this).~T();
      hasVal = false;
    }
  }

  ~Optional() {
    reset();
  }

  const T* getPointer() const { assert(hasVal); return reinterpret_cast<const T*>(storage.buffer); }
  T* getPointer() { assert(hasVal); return reinterpret_cast<T*>(storage.buffer); }
  const T& getValue() const LLVM_LVALUE_FUNCTION { assert(hasVal); return *getPointer(); }
  T& getValue() LLVM_LVALUE_FUNCTION { assert(hasVal); return *getPointer(); }

  explicit operator bool() const { return hasVal; }
  bool hasValue() const { return hasVal; }
  const T* operator->() const { return getPointer(); }
  T* operator->() { return getPointer(); }
  const T& operator*() const LLVM_LVALUE_FUNCTION { assert(hasVal); return *getPointer(); }
  T& operator*() LLVM_LVALUE_FUNCTION { assert(hasVal); return *getPointer(); }

  template <typename U>
  LLVM_CONSTEXPR T getValueOr(U &&value) const LLVM_LVALUE_FUNCTION {
    return hasValue() ? getValue() : std::forward<U>(value);
  }

#if LLVM_HAS_RVALUE_REFERENCE_THIS
  T&& getValue() && { assert(hasVal); return std::move(*getPointer()); }
  T&& operator*() && { assert(hasVal); return std::move(*getPointer()); }

  template <typename U>
  T getValueOr(U &&value) && {
    return hasValue() ? std::move(getValue()) : std::forward<U>(value);
  }
#endif
};

template <typename T> struct isPodLike;
template <typename T> struct isPodLike<Optional<T> > {
  // An Optional<T> is pod-like if T is.
  static const bool value = isPodLike<T>::value;
};

/// \brief Poison comparison between two \c Optional objects. Clients needs to
/// explicitly compare the underlying values and account for empty \c Optional
/// objects.
///
/// This routine will never be defined. It returns \c void to help diagnose
/// errors at compile time.
template<typename T, typename U>
void operator==(const Optional<T> &X, const Optional<U> &Y);

/// \brief Poison comparison between two \c Optional objects. Clients needs to
/// explicitly compare the underlying values and account for empty \c Optional
/// objects.
///
/// This routine will never be defined. It returns \c void to help diagnose
/// errors at compile time.
template<typename T, typename U>
void operator!=(const Optional<T> &X, const Optional<U> &Y);

/// \brief Poison comparison between two \c Optional objects. Clients needs to
/// explicitly compare the underlying values and account for empty \c Optional
/// objects.
///
/// This routine will never be defined. It returns \c void to help diagnose
/// errors at compile time.
template<typename T, typename U>
void operator<(const Optional<T> &X, const Optional<U> &Y);

/// \brief Poison comparison between two \c Optional objects. Clients needs to
/// explicitly compare the underlying values and account for empty \c Optional
/// objects.
///
/// This routine will never be defined. It returns \c void to help diagnose
/// errors at compile time.
template<typename T, typename U>
void operator<=(const Optional<T> &X, const Optional<U> &Y);

/// \brief Poison comparison between two \c Optional objects. Clients needs to
/// explicitly compare the underlying values and account for empty \c Optional
/// objects.
///
/// This routine will never be defined. It returns \c void to help diagnose
/// errors at compile time.
template<typename T, typename U>
void operator>=(const Optional<T> &X, const Optional<U> &Y);

/// \brief Poison comparison between two \c Optional objects. Clients needs to
/// explicitly compare the underlying values and account for empty \c Optional
/// objects.
///
/// This routine will never be defined. It returns \c void to help diagnose
/// errors at compile time.
template<typename T, typename U>
void operator>(const Optional<T> &X, const Optional<U> &Y);

} // end llvm namespace

#endif<|MERGE_RESOLUTION|>--- conflicted
+++ resolved
@@ -70,11 +70,6 @@
     return *this;
   }
 
-<<<<<<< HEAD
-#if LLVM_HAS_VARIADIC_TEMPLATES
-
-=======
->>>>>>> 969bfdfe
   /// Create a new object by constructing it in place with the given arguments.
   template<typename ...ArgTypes>
   void emplace(ArgTypes &&...Args) {
@@ -83,54 +78,6 @@
     new (storage.buffer) T(std::forward<ArgTypes>(Args)...);
   }
 
-<<<<<<< HEAD
-#else
-  
-  /// Create a new object by default-constructing it in place.
-  void emplace() {
-    reset();
-    hasVal = true;
-    new (storage.buffer) T();
-  }
-  
-  /// Create a new object by constructing it in place with the given arguments.
-  template<typename T1>
-  void emplace(T1 &&A1) {
-    reset();
-    hasVal = true;
-    new (storage.buffer) T(std::forward<T1>(A1));
-  }
-  
-  /// Create a new object by constructing it in place with the given arguments.
-  template<typename T1, typename T2>
-  void emplace(T1 &&A1, T2 &&A2) {
-    reset();
-    hasVal = true;
-    new (storage.buffer) T(std::forward<T1>(A1), std::forward<T2>(A2));
-  }
-  
-  /// Create a new object by constructing it in place with the given arguments.
-  template<typename T1, typename T2, typename T3>
-  void emplace(T1 &&A1, T2 &&A2, T3 &&A3) {
-    reset();
-    hasVal = true;
-    new (storage.buffer) T(std::forward<T1>(A1), std::forward<T2>(A2),
-        std::forward<T3>(A3));
-  }
-  
-  /// Create a new object by constructing it in place with the given arguments.
-  template<typename T1, typename T2, typename T3, typename T4>
-  void emplace(T1 &&A1, T2 &&A2, T3 &&A3, T4 &&A4) {
-    reset();
-    hasVal = true;
-    new (storage.buffer) T(std::forward<T1>(A1), std::forward<T2>(A2),
-        std::forward<T3>(A3), std::forward<T4>(A4));
-  }
-
-#endif // LLVM_HAS_VARIADIC_TEMPLATES
-
-=======
->>>>>>> 969bfdfe
   static inline Optional create(const T* y) {
     return y ? Optional(*y) : Optional();
   }
