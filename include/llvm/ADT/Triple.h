//===-- llvm/ADT/Triple.h - Target triple helper class ----------*- C++ -*-===//
//
//                     The LLVM Compiler Infrastructure
//
// This file is distributed under the University of Illinois Open Source
// License. See LICENSE.TXT for details.
//
//===----------------------------------------------------------------------===//

#ifndef LLVM_ADT_TRIPLE_H
#define LLVM_ADT_TRIPLE_H

#include "llvm/ADT/Twine.h"

// Some system headers or GCC predefined macros conflict with identifiers in
// this file.  Undefine them here.
#undef NetBSD
#undef mips
#undef sparc

namespace llvm {

/// Triple - Helper class for working with autoconf configuration names. For
/// historical reasons, we also call these 'triples' (they used to contain
/// exactly three fields).
///
/// Configuration names are strings in the canonical form:
///   ARCHITECTURE-VENDOR-OPERATING_SYSTEM
/// or
///   ARCHITECTURE-VENDOR-OPERATING_SYSTEM-ENVIRONMENT
///
/// This class is used for clients which want to support arbitrary
/// configuration names, but also want to implement certain special
/// behavior for particular configurations. This class isolates the mapping
/// from the components of the configuration name to well known IDs.
///
/// At its core the Triple class is designed to be a wrapper for a triple
/// string; the constructor does not change or normalize the triple string.
/// Clients that need to handle the non-canonical triples that users often
/// specify should use the normalize method.
///
/// See autoconf/config.guess for a glimpse into what configuration names
/// look like in practice.
class Triple {
public:
  enum ArchType {
    UnknownArch,

<<<<<<< HEAD
    arm,     // ARM: arm, armv.*, xscale
    aarch64, // AArch64: aarch64
    hexagon, // Hexagon: hexagon
    mips,    // MIPS: mips, mipsallegrex
    mipsel,  // MIPSEL: mipsel, mipsallegrexel
    mips4,   // MIPS4: mips4
    mips64,  // MIPS64: mips64
    mips64el,// MIPS64EL: mips64el
    msp430,  // MSP430: msp430
    ppc,     // PPC: powerpc
    ppc64,   // PPC64: powerpc64, ppu
    ppc64le, // PPC64LE: powerpc64le
    r600,    // R600: AMD GPUs HD2XXX - HD6XXX
    sparc,   // Sparc: sparc
    sparcv9, // Sparcv9: Sparcv9
    systemz, // SystemZ: s390x
    tce,     // TCE (http://tce.cs.tut.fi/): tce
    thumb,   // Thumb: thumb, thumbv.*
    x86,     // X86: i[3-9]86
    x86_64,  // X86-64: amd64, x86_64
    xcore,   // XCore: xcore
    nvptx,   // NVPTX: 32-bit
    nvptx64, // NVPTX: 64-bit
    le32,    // le32: generic little-endian 32-bit CPU (PNaCl / Emscripten)
    amdil,   // amdil: amd IL
    spir,    // SPIR: standard portable IR for OpenCL 32-bit version
    spir64,  // SPIR: standard portable IR for OpenCL 64-bit version
    cheri    // Capability Hardware Enhanced RISC Instructions
=======
    arm,        // ARM (little endian): arm, armv.*, xscale
    armeb,      // ARM (big endian): armeb
    aarch64,    // AArch64 (little endian): aarch64
    aarch64_be, // AArch64 (big endian): aarch64_be
    hexagon,    // Hexagon: hexagon
    mips,       // MIPS: mips, mipsallegrex
    mipsel,     // MIPSEL: mipsel, mipsallegrexel
    mips64,     // MIPS64: mips64
    mips64el,   // MIPS64EL: mips64el
    msp430,     // MSP430: msp430
    ppc,        // PPC: powerpc
    ppc64,      // PPC64: powerpc64, ppu
    ppc64le,    // PPC64LE: powerpc64le
    r600,       // R600: AMD GPUs HD2XXX - HD6XXX
    sparc,      // Sparc: sparc
    sparcv9,    // Sparcv9: Sparcv9
    systemz,    // SystemZ: s390x
    tce,        // TCE (http://tce.cs.tut.fi/): tce
    thumb,      // Thumb (little endian): thumb, thumbv.*
    thumbeb,    // Thumb (big endian): thumbeb
    x86,        // X86: i[3-9]86
    x86_64,     // X86-64: amd64, x86_64
    xcore,      // XCore: xcore
    nvptx,      // NVPTX: 32-bit
    nvptx64,    // NVPTX: 64-bit
    le32,       // le32: generic little-endian 32-bit CPU (PNaCl / Emscripten)
    amdil,      // amdil: amd IL
    spir,       // SPIR: standard portable IR for OpenCL 32-bit version
    spir64,     // SPIR: standard portable IR for OpenCL 64-bit version
    kalimba     // Kalimba: generic kalimba
  };
  enum SubArchType {
    NoSubArch,

    ARMSubArch_v8,
    ARMSubArch_v7,
    ARMSubArch_v7em,
    ARMSubArch_v7m,
    ARMSubArch_v7s,
    ARMSubArch_v6,
    ARMSubArch_v6m,
    ARMSubArch_v6t2,
    ARMSubArch_v5,
    ARMSubArch_v5te,
    ARMSubArch_v4t
>>>>>>> fec1abae
  };
  enum VendorType {
    UnknownVendor,

    Apple,
    PC,
    SCEI,
    BGP,
    BGQ,
    Freescale,
    IBM,
    ImaginationTechnologies,
    MipsTechnologies,
    NVIDIA,
    CSR
  };
  enum OSType {
    UnknownOS,

    Darwin,
    DragonFly,
    FreeBSD,
    IOS,
    KFreeBSD,
    Linux,
    Lv2,        // PS3
    MacOSX,
    NetBSD,
    OpenBSD,
    Solaris,
    Win32,
    Haiku,
    Minix,
    RTEMS,
    NaCl,       // Native Client
    CNK,        // BG/P Compute-Node Kernel
    Bitrig,
    AIX,
    CUDA,       // NVIDIA CUDA
    NVCL        // NVIDIA OpenCL
  };
  enum EnvironmentType {
    UnknownEnvironment,

    GNU,
    GNUEABI,
    GNUEABIHF,
    GNUX32,
    CODE16,
    EABI,
    EABIHF,
    Android,

    MSVC,
    Itanium,
    Cygnus,
  };
  enum ObjectFormatType {
    UnknownObjectFormat,

    COFF,
    ELF,
    MachO,
  };

private:
  std::string Data;

  /// The parsed arch type.
  ArchType Arch;

  /// The parsed subarchitecture type.
  SubArchType SubArch;

  /// The parsed vendor type.
  VendorType Vendor;

  /// The parsed OS type.
  OSType OS;

  /// The parsed Environment type.
  EnvironmentType Environment;

  /// The object format type.
  ObjectFormatType ObjectFormat;

public:
  /// @name Constructors
  /// @{

  /// \brief Default constructor is the same as an empty string and leaves all
  /// triple fields unknown.
  Triple() : Data(), Arch(), Vendor(), OS(), Environment(), ObjectFormat() {}

  explicit Triple(const Twine &Str);
  Triple(const Twine &ArchStr, const Twine &VendorStr, const Twine &OSStr);
  Triple(const Twine &ArchStr, const Twine &VendorStr, const Twine &OSStr,
         const Twine &EnvironmentStr);

  /// @}
  /// @name Normalization
  /// @{

  /// normalize - Turn an arbitrary machine specification into the canonical
  /// triple form (or something sensible that the Triple class understands if
  /// nothing better can reasonably be done).  In particular, it handles the
  /// common case in which otherwise valid components are in the wrong order.
  static std::string normalize(StringRef Str);

  /// @}
  /// @name Typed Component Access
  /// @{

  /// getArch - Get the parsed architecture type of this triple.
  ArchType getArch() const { return Arch; }

  /// getSubArch - get the parsed subarchitecture type for this triple.
  SubArchType getSubArch() const { return SubArch; }

  /// getVendor - Get the parsed vendor type of this triple.
  VendorType getVendor() const { return Vendor; }

  /// getOS - Get the parsed operating system type of this triple.
  OSType getOS() const { return OS; }

  /// hasEnvironment - Does this triple have the optional environment
  /// (fourth) component?
  bool hasEnvironment() const {
    return getEnvironmentName() != "";
  }

  /// getEnvironment - Get the parsed environment type of this triple.
  EnvironmentType getEnvironment() const { return Environment; }

  /// getFormat - Get the object format for this triple.
  ObjectFormatType getObjectFormat() const { return ObjectFormat; }

  /// getOSVersion - Parse the version number from the OS name component of the
  /// triple, if present.
  ///
  /// For example, "fooos1.2.3" would return (1, 2, 3).
  ///
  /// If an entry is not defined, it will be returned as 0.
  void getOSVersion(unsigned &Major, unsigned &Minor, unsigned &Micro) const;

  /// getOSMajorVersion - Return just the major version number, this is
  /// specialized because it is a common query.
  unsigned getOSMajorVersion() const {
    unsigned Maj, Min, Micro;
    getOSVersion(Maj, Min, Micro);
    return Maj;
  }

  /// getMacOSXVersion - Parse the version number as with getOSVersion and then
  /// translate generic "darwin" versions to the corresponding OS X versions.
  /// This may also be called with IOS triples but the OS X version number is
  /// just set to a constant 10.4.0 in that case.  Returns true if successful.
  bool getMacOSXVersion(unsigned &Major, unsigned &Minor,
                        unsigned &Micro) const;

  /// getiOSVersion - Parse the version number as with getOSVersion.  This should
  /// only be called with IOS triples.
  void getiOSVersion(unsigned &Major, unsigned &Minor,
                     unsigned &Micro) const;

  /// @}
  /// @name Direct Component Access
  /// @{

  const std::string &str() const { return Data; }

  const std::string &getTriple() const { return Data; }

  /// getArchName - Get the architecture (first) component of the
  /// triple.
  StringRef getArchName() const;

  /// getVendorName - Get the vendor (second) component of the triple.
  StringRef getVendorName() const;

  /// getOSName - Get the operating system (third) component of the
  /// triple.
  StringRef getOSName() const;

  /// getEnvironmentName - Get the optional environment (fourth)
  /// component of the triple, or "" if empty.
  StringRef getEnvironmentName() const;

  /// getOSAndEnvironmentName - Get the operating system and optional
  /// environment components as a single string (separated by a '-'
  /// if the environment component is present).
  StringRef getOSAndEnvironmentName() const;

  /// @}
  /// @name Convenience Predicates
  /// @{

  /// \brief Test whether the architecture is 64-bit
  ///
  /// Note that this tests for 64-bit pointer width, and nothing else. Note
  /// that we intentionally expose only three predicates, 64-bit, 32-bit, and
  /// 16-bit. The inner details of pointer width for particular architectures
  /// is not summed up in the triple, and so only a coarse grained predicate
  /// system is provided.
  bool isArch64Bit() const;

  /// \brief Test whether the architecture is 32-bit
  ///
  /// Note that this tests for 32-bit pointer width, and nothing else.
  bool isArch32Bit() const;

  /// \brief Test whether the architecture is 16-bit
  ///
  /// Note that this tests for 16-bit pointer width, and nothing else.
  bool isArch16Bit() const;

  /// isOSVersionLT - Helper function for doing comparisons against version
  /// numbers included in the target triple.
  bool isOSVersionLT(unsigned Major, unsigned Minor = 0,
                     unsigned Micro = 0) const {
    unsigned LHS[3];
    getOSVersion(LHS[0], LHS[1], LHS[2]);

    if (LHS[0] != Major)
      return LHS[0] < Major;
    if (LHS[1] != Minor)
      return LHS[1] < Minor;
    if (LHS[2] != Micro)
      return LHS[1] < Micro;

    return false;
  }

  /// isMacOSXVersionLT - Comparison function for checking OS X version
  /// compatibility, which handles supporting skewed version numbering schemes
  /// used by the "darwin" triples.
  unsigned isMacOSXVersionLT(unsigned Major, unsigned Minor = 0,
                             unsigned Micro = 0) const {
    assert(isMacOSX() && "Not an OS X triple!");

    // If this is OS X, expect a sane version number.
    if (getOS() == Triple::MacOSX)
      return isOSVersionLT(Major, Minor, Micro);

    // Otherwise, compare to the "Darwin" number.
    assert(Major == 10 && "Unexpected major version");
    return isOSVersionLT(Minor + 4, Micro, 0);
  }

  /// isMacOSX - Is this a Mac OS X triple. For legacy reasons, we support both
  /// "darwin" and "osx" as OS X triples.
  bool isMacOSX() const {
    return getOS() == Triple::Darwin || getOS() == Triple::MacOSX;
  }

  /// Is this an iOS triple.
  bool isiOS() const {
    return getOS() == Triple::IOS;
  }

  /// isOSDarwin - Is this a "Darwin" OS (OS X or iOS).
  bool isOSDarwin() const {
    return isMacOSX() || isiOS();
  }

  bool isOSFreeBSD() const {
    return getOS() == Triple::FreeBSD;
  }

  bool isWindowsMSVCEnvironment() const {
    return getOS() == Triple::Win32 &&
           (getEnvironment() == Triple::UnknownEnvironment ||
            getEnvironment() == Triple::MSVC);
  }

  bool isKnownWindowsMSVCEnvironment() const {
    return getOS() == Triple::Win32 && getEnvironment() == Triple::MSVC;
  }

  bool isWindowsItaniumEnvironment() const {
    return getOS() == Triple::Win32 && getEnvironment() == Triple::Itanium;
  }

  bool isWindowsCygwinEnvironment() const {
    return getOS() == Triple::Win32 && getEnvironment() == Triple::Cygnus;
  }

  bool isWindowsGNUEnvironment() const {
    return getOS() == Triple::Win32 && getEnvironment() == Triple::GNU;
  }

  /// \brief Tests for either Cygwin or MinGW OS
  bool isOSCygMing() const {
    return isWindowsCygwinEnvironment() || isWindowsGNUEnvironment();
  }

  /// \brief Is this a "Windows" OS targeting a "MSVCRT.dll" environment.
  bool isOSMSVCRT() const {
    return isWindowsMSVCEnvironment() || isWindowsGNUEnvironment();
  }

  /// \brief Tests whether the OS is Windows.
  bool isOSWindows() const {
    return getOS() == Triple::Win32 || isOSCygMing();
  }

  /// \brief Tests whether the OS is NaCl (Native Client)
  bool isOSNaCl() const {
    return getOS() == Triple::NaCl;
  }

  /// \brief Tests whether the OS is Linux.
  bool isOSLinux() const {
    return getOS() == Triple::Linux;
  }

  /// \brief Tests whether the OS uses the ELF binary format.
  bool isOSBinFormatELF() const {
    return getObjectFormat() == Triple::ELF;
  }

  /// \brief Tests whether the OS uses the COFF binary format.
  bool isOSBinFormatCOFF() const {
    return getObjectFormat() == Triple::COFF;
  }

  /// \brief Tests whether the environment is MachO.
  bool isOSBinFormatMachO() const {
    return getObjectFormat() == Triple::MachO;
  }

  /// @}
  /// @name Mutators
  /// @{

  /// setArch - Set the architecture (first) component of the triple
  /// to a known type.
  void setArch(ArchType Kind);

  /// setVendor - Set the vendor (second) component of the triple to a
  /// known type.
  void setVendor(VendorType Kind);

  /// setOS - Set the operating system (third) component of the triple
  /// to a known type.
  void setOS(OSType Kind);

  /// setEnvironment - Set the environment (fourth) component of the triple
  /// to a known type.
  void setEnvironment(EnvironmentType Kind);

  /// setObjectFormat - Set the object file format
  void setObjectFormat(ObjectFormatType Kind);

  /// setTriple - Set all components to the new triple \p Str.
  void setTriple(const Twine &Str);

  /// setArchName - Set the architecture (first) component of the
  /// triple by name.
  void setArchName(StringRef Str);

  /// setVendorName - Set the vendor (second) component of the triple
  /// by name.
  void setVendorName(StringRef Str);

  /// setOSName - Set the operating system (third) component of the
  /// triple by name.
  void setOSName(StringRef Str);

  /// setEnvironmentName - Set the optional environment (fourth)
  /// component of the triple by name.
  void setEnvironmentName(StringRef Str);

  /// setOSAndEnvironmentName - Set the operating system and optional
  /// environment components with a single string.
  void setOSAndEnvironmentName(StringRef Str);

  /// @}
  /// @name Helpers to build variants of a particular triple.
  /// @{

  /// \brief Form a triple with a 32-bit variant of the current architecture.
  ///
  /// This can be used to move across "families" of architectures where useful.
  ///
  /// \returns A new triple with a 32-bit architecture or an unknown
  ///          architecture if no such variant can be found.
  llvm::Triple get32BitArchVariant() const;

  /// \brief Form a triple with a 64-bit variant of the current architecture.
  ///
  /// This can be used to move across "families" of architectures where useful.
  ///
  /// \returns A new triple with a 64-bit architecture or an unknown
  ///          architecture if no such variant can be found.
  llvm::Triple get64BitArchVariant() const;

  /// Get the (LLVM) name of the minimum ARM CPU for the arch we are targeting.
  ///
  /// \param Arch the architecture name (e.g., "armv7s"). If it is an empty
  /// string then the triple's arch name is used.
  const char* getARMCPUForArch(StringRef Arch = StringRef()) const;

  /// @}
  /// @name Static helpers for IDs.
  /// @{

  /// getArchTypeName - Get the canonical name for the \p Kind architecture.
  static const char *getArchTypeName(ArchType Kind);

  /// getArchTypePrefix - Get the "prefix" canonical name for the \p Kind
  /// architecture. This is the prefix used by the architecture specific
  /// builtins, and is suitable for passing to \see
  /// Intrinsic::getIntrinsicForGCCBuiltin().
  ///
  /// \return - The architecture prefix, or 0 if none is defined.
  static const char *getArchTypePrefix(ArchType Kind);

  /// getVendorTypeName - Get the canonical name for the \p Kind vendor.
  static const char *getVendorTypeName(VendorType Kind);

  /// getOSTypeName - Get the canonical name for the \p Kind operating system.
  static const char *getOSTypeName(OSType Kind);

  /// getEnvironmentTypeName - Get the canonical name for the \p Kind
  /// environment.
  static const char *getEnvironmentTypeName(EnvironmentType Kind);

  /// @}
  /// @name Static helpers for converting alternate architecture names.
  /// @{

  /// getArchTypeForLLVMName - The canonical type for the given LLVM
  /// architecture name (e.g., "x86").
  static ArchType getArchTypeForLLVMName(StringRef Str);

  /// @}
};

} // End llvm namespace


#endif<|MERGE_RESOLUTION|>--- conflicted
+++ resolved
@@ -46,36 +46,6 @@
   enum ArchType {
     UnknownArch,
 
-<<<<<<< HEAD
-    arm,     // ARM: arm, armv.*, xscale
-    aarch64, // AArch64: aarch64
-    hexagon, // Hexagon: hexagon
-    mips,    // MIPS: mips, mipsallegrex
-    mipsel,  // MIPSEL: mipsel, mipsallegrexel
-    mips4,   // MIPS4: mips4
-    mips64,  // MIPS64: mips64
-    mips64el,// MIPS64EL: mips64el
-    msp430,  // MSP430: msp430
-    ppc,     // PPC: powerpc
-    ppc64,   // PPC64: powerpc64, ppu
-    ppc64le, // PPC64LE: powerpc64le
-    r600,    // R600: AMD GPUs HD2XXX - HD6XXX
-    sparc,   // Sparc: sparc
-    sparcv9, // Sparcv9: Sparcv9
-    systemz, // SystemZ: s390x
-    tce,     // TCE (http://tce.cs.tut.fi/): tce
-    thumb,   // Thumb: thumb, thumbv.*
-    x86,     // X86: i[3-9]86
-    x86_64,  // X86-64: amd64, x86_64
-    xcore,   // XCore: xcore
-    nvptx,   // NVPTX: 32-bit
-    nvptx64, // NVPTX: 64-bit
-    le32,    // le32: generic little-endian 32-bit CPU (PNaCl / Emscripten)
-    amdil,   // amdil: amd IL
-    spir,    // SPIR: standard portable IR for OpenCL 32-bit version
-    spir64,  // SPIR: standard portable IR for OpenCL 64-bit version
-    cheri    // Capability Hardware Enhanced RISC Instructions
-=======
     arm,        // ARM (little endian): arm, armv.*, xscale
     armeb,      // ARM (big endian): armeb
     aarch64,    // AArch64 (little endian): aarch64
@@ -105,6 +75,7 @@
     amdil,      // amdil: amd IL
     spir,       // SPIR: standard portable IR for OpenCL 32-bit version
     spir64,     // SPIR: standard portable IR for OpenCL 64-bit version
+    cheri,      // Capability Hardware Enhanced RISC Instructions
     kalimba     // Kalimba: generic kalimba
   };
   enum SubArchType {
@@ -121,7 +92,6 @@
     ARMSubArch_v5,
     ARMSubArch_v5te,
     ARMSubArch_v4t
->>>>>>> fec1abae
   };
   enum VendorType {
     UnknownVendor,
