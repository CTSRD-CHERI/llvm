//===- BitstreamReader.h - Low-level bitstream reader interface -*- C++ -*-===//
//
//                     The LLVM Compiler Infrastructure
//
// This file is distributed under the University of Illinois Open Source
// License. See LICENSE.TXT for details.
//
//===----------------------------------------------------------------------===//
//
// This header defines the BitstreamReader class.  This class can be used to
// read an arbitrary bitstream, regardless of its contents.
//
//===----------------------------------------------------------------------===//

#ifndef LLVM_BITCODE_BITSTREAMREADER_H
#define LLVM_BITCODE_BITSTREAMREADER_H

#include "llvm/Bitcode/BitCodes.h"
#include "llvm/Support/Endian.h"
#include "llvm/Support/StreamingMemoryObject.h"
#include <climits>
#include <string>
#include <vector>

namespace llvm {

<<<<<<< HEAD
class Deserializer;

=======
>>>>>>> 969bfdfe
/// This class is used to read from an LLVM bitcode stream, maintaining
/// information that is global to decoding the entire file. While a file is
/// being read, multiple cursors can be independently advanced or skipped around
/// within the file.  These are represented by the BitstreamCursor class.
class BitstreamReader {
public:
  /// This contains information emitted to BLOCKINFO_BLOCK blocks. These
  /// describe abbreviations that all blocks of the specified ID inherit.
  struct BlockInfo {
    unsigned BlockID;
    std::vector<IntrusiveRefCntPtr<BitCodeAbbrev>> Abbrevs;
    std::string Name;

    std::vector<std::pair<unsigned, std::string> > RecordNames;
  };
private:
  std::unique_ptr<MemoryObject> BitcodeBytes;

  std::vector<BlockInfo> BlockInfoRecords;

  /// This is set to true if we don't care about the block/record name
  /// information in the BlockInfo block. Only llvm-bcanalyzer uses this.
  bool IgnoreBlockInfoNames;

  BitstreamReader(const BitstreamReader&) = delete;
  void operator=(const BitstreamReader&) = delete;
public:
  BitstreamReader() : IgnoreBlockInfoNames(true) {
  }

  BitstreamReader(const unsigned char *Start, const unsigned char *End)
      : IgnoreBlockInfoNames(true) {
    init(Start, End);
  }

<<<<<<< HEAD
  BitstreamReader(StreamableMemoryObject *bytes) : IgnoreBlockInfoNames(true) {
    BitcodeBytes.reset(bytes);
=======
  BitstreamReader(std::unique_ptr<MemoryObject> BitcodeBytes)
      : BitcodeBytes(std::move(BitcodeBytes)), IgnoreBlockInfoNames(true) {}

  BitstreamReader(BitstreamReader &&Other) {
    *this = std::move(Other);
  }

  BitstreamReader &operator=(BitstreamReader &&Other) {
    BitcodeBytes = std::move(Other.BitcodeBytes);
    // Explicitly swap block info, so that nothing gets destroyed twice.
    std::swap(BlockInfoRecords, Other.BlockInfoRecords);
    IgnoreBlockInfoNames = Other.IgnoreBlockInfoNames;
    return *this;
>>>>>>> 969bfdfe
  }

  BitstreamReader(BitstreamReader &&Other) {
    *this = std::move(Other);
  }

  BitstreamReader &operator=(BitstreamReader &&Other) {
    BitcodeBytes = std::move(Other.BitcodeBytes);
    // Explicitly swap block info, so that nothing gets destroyed twice.
    std::swap(BlockInfoRecords, Other.BlockInfoRecords);
    IgnoreBlockInfoNames = Other.IgnoreBlockInfoNames;
    return *this;
  }

  void init(const unsigned char *Start, const unsigned char *End) {
    assert(((End-Start) & 3) == 0 &&"Bitcode stream not a multiple of 4 bytes");
    BitcodeBytes.reset(getNonStreamedMemoryObject(Start, End));
  }

<<<<<<< HEAD
  StreamableMemoryObject &getBitcodeBytes() { return *BitcodeBytes; }
=======
  MemoryObject &getBitcodeBytes() { return *BitcodeBytes; }
>>>>>>> 969bfdfe

  /// This is called by clients that want block/record name information.
  void CollectBlockInfoNames() { IgnoreBlockInfoNames = false; }
  bool isIgnoringBlockInfoNames() { return IgnoreBlockInfoNames; }

  //===--------------------------------------------------------------------===//
  // Block Manipulation
  //===--------------------------------------------------------------------===//

  /// Return true if we've already read and processed the block info block for
  /// this Bitstream. We only process it for the first cursor that walks over
  /// it.
  bool hasBlockInfoRecords() const { return !BlockInfoRecords.empty(); }

  /// If there is block info for the specified ID, return it, otherwise return
  /// null.
  const BlockInfo *getBlockInfo(unsigned BlockID) const {
    // Common case, the most recent entry matches BlockID.
    if (!BlockInfoRecords.empty() && BlockInfoRecords.back().BlockID == BlockID)
      return &BlockInfoRecords.back();

    for (unsigned i = 0, e = static_cast<unsigned>(BlockInfoRecords.size());
         i != e; ++i)
      if (BlockInfoRecords[i].BlockID == BlockID)
        return &BlockInfoRecords[i];
    return nullptr;
  }

  BlockInfo &getOrCreateBlockInfo(unsigned BlockID) {
    if (const BlockInfo *BI = getBlockInfo(BlockID))
      return *const_cast<BlockInfo*>(BI);

    // Otherwise, add a new record.
    BlockInfoRecords.push_back(BlockInfo());
    BlockInfoRecords.back().BlockID = BlockID;
    return BlockInfoRecords.back();
  }

  /// Takes block info from the other bitstream reader.
  ///
  /// This is a "take" operation because BlockInfo records are non-trivial, and
  /// indeed rather expensive.
  void takeBlockInfo(BitstreamReader &&Other) {
    assert(!hasBlockInfoRecords());
    BlockInfoRecords = std::move(Other.BlockInfoRecords);
  }
};

/// When advancing through a bitstream cursor, each advance can discover a few
/// different kinds of entries:
struct BitstreamEntry {
  enum {
    Error,    // Malformed bitcode was found.
    EndBlock, // We've reached the end of the current block, (or the end of the
              // file, which is treated like a series of EndBlock records.
    SubBlock, // This is the start of a new subblock of a specific ID.
    Record    // This is a record with a specific AbbrevID.
  } Kind;

  unsigned ID;

  static BitstreamEntry getError() {
    BitstreamEntry E; E.Kind = Error; return E;
  }
  static BitstreamEntry getEndBlock() {
    BitstreamEntry E; E.Kind = EndBlock; return E;
  }
  static BitstreamEntry getSubBlock(unsigned ID) {
    BitstreamEntry E; E.Kind = SubBlock; E.ID = ID; return E;
  }
  static BitstreamEntry getRecord(unsigned AbbrevID) {
    BitstreamEntry E; E.Kind = Record; E.ID = AbbrevID; return E;
  }
};

/// This represents a position within a bitcode file. There may be multiple
/// independent cursors reading within one bitstream, each maintaining their own
/// local state.
///
/// Unlike iterators, BitstreamCursors are heavy-weight objects that should not
/// be passed by value.
class BitstreamCursor {
  BitstreamReader *BitStream;
  size_t NextChar;

<<<<<<< HEAD
=======
  // The size of the bicode. 0 if we don't know it yet.
  size_t Size;

>>>>>>> 969bfdfe
  /// This is the current data we have pulled from the stream but have not
  /// returned to the client. This is specifically and intentionally defined to
  /// follow the word size of the host machine for efficiency. We use word_t in
  /// places that are aware of this to make it perfectly explicit what is going
  /// on.
<<<<<<< HEAD
  typedef uint32_t word_t;
  word_t CurWord;

  /// This is the number of bits in CurWord that are valid. This is always from
  /// [0...31/63] inclusive (depending on word size).
=======
  typedef size_t word_t;
  word_t CurWord;

  /// This is the number of bits in CurWord that are valid. This is always from
  /// [0...bits_of(size_t)-1] inclusive.
>>>>>>> 969bfdfe
  unsigned BitsInCurWord;

  // This is the declared size of code values used for the current block, in
  // bits.
  unsigned CurCodeSize;

  /// Abbrevs installed at in this block.
  std::vector<IntrusiveRefCntPtr<BitCodeAbbrev>> CurAbbrevs;

  struct Block {
    unsigned PrevCodeSize;
    std::vector<IntrusiveRefCntPtr<BitCodeAbbrev>> PrevAbbrevs;
    explicit Block(unsigned PCS) : PrevCodeSize(PCS) {}
  };

  /// This tracks the codesize of parent blocks.
  SmallVector<Block, 8> BlockScope;


public:
<<<<<<< HEAD
  BitstreamCursor() : BitStream(nullptr), NextChar(0) {}
=======
  BitstreamCursor() { init(nullptr); }
>>>>>>> 969bfdfe

  explicit BitstreamCursor(BitstreamReader &R) { init(&R); }

  void init(BitstreamReader *R) {
    freeState();

    BitStream = R;
    NextChar = 0;
    Size = 0;
    BitsInCurWord = 0;
    CurCodeSize = 2;
  }

  void freeState();

  bool canSkipToPos(size_t pos) const {
    // pos can be skipped to if it is a valid address or one byte past the end.
    return pos == 0 || BitStream->getBitcodeBytes().isValidAddress(
        static_cast<uint64_t>(pos - 1));
  }

  bool AtEndOfStream() {
    if (BitsInCurWord != 0)
      return false;
    if (Size != 0)
      return Size == NextChar;
    fillCurWord();
    return BitsInCurWord == 0;
  }

  /// Return the number of bits used to encode an abbrev #.
  unsigned getAbbrevIDWidth() const { return CurCodeSize; }

  /// Return the bit # of the bit we are reading.
  uint64_t GetCurrentBitNo() const {
    return NextChar*CHAR_BIT - BitsInCurWord;
  }

  BitstreamReader *getBitStreamReader() {
    return BitStream;
  }
  const BitstreamReader *getBitStreamReader() const {
    return BitStream;
  }

  /// Flags that modify the behavior of advance().
  enum {
    /// If this flag is used, the advance() method does not automatically pop
    /// the block scope when the end of a block is reached.
    AF_DontPopBlockAtEnd = 1,

    /// If this flag is used, abbrev entries are returned just like normal
    /// records.
    AF_DontAutoprocessAbbrevs = 2
  };

<<<<<<< HEAD
      /// Advance the current bitstream, returning the next entry in the stream.
      BitstreamEntry advance(unsigned Flags = 0) {
=======
  /// Advance the current bitstream, returning the next entry in the stream.
  BitstreamEntry advance(unsigned Flags = 0) {
>>>>>>> 969bfdfe
    while (1) {
      unsigned Code = ReadCode();
      if (Code == bitc::END_BLOCK) {
        // Pop the end of the block unless Flags tells us not to.
        if (!(Flags & AF_DontPopBlockAtEnd) && ReadBlockEnd())
          return BitstreamEntry::getError();
        return BitstreamEntry::getEndBlock();
      }

      if (Code == bitc::ENTER_SUBBLOCK)
        return BitstreamEntry::getSubBlock(ReadSubBlockID());

      if (Code == bitc::DEFINE_ABBREV &&
          !(Flags & AF_DontAutoprocessAbbrevs)) {
        // We read and accumulate abbrev's, the client can't do anything with
        // them anyway.
        ReadAbbrevRecord();
        continue;
      }

      return BitstreamEntry::getRecord(Code);
    }
  }

  /// This is a convenience function for clients that don't expect any
  /// subblocks. This just skips over them automatically.
  BitstreamEntry advanceSkippingSubblocks(unsigned Flags = 0) {
    while (1) {
      // If we found a normal entry, return it.
      BitstreamEntry Entry = advance(Flags);
      if (Entry.Kind != BitstreamEntry::SubBlock)
        return Entry;

      // If we found a sub-block, just skip over it and check the next entry.
      if (SkipBlock())
        return BitstreamEntry::getError();
    }
  }

  /// Reset the stream to the specified bit number.
  void JumpToBit(uint64_t BitNo) {
    size_t ByteNo = size_t(BitNo/8) & ~(sizeof(word_t)-1);
    unsigned WordBitNo = unsigned(BitNo & (sizeof(word_t)*8-1));
    assert(canSkipToPos(ByteNo) && "Invalid location");

    // Move the cursor to the right word.
    NextChar = ByteNo;
    BitsInCurWord = 0;

    // Skip over any bits that are already consumed.
    if (WordBitNo)
      Read(WordBitNo);
  }

  void fillCurWord() {
    if (Size != 0 && NextChar >= Size)
      report_fatal_error("Unexpected end of file");

    // Read the next word from the stream.
    uint8_t Array[sizeof(word_t)] = {0};

    uint64_t BytesRead =
        BitStream->getBitcodeBytes().readBytes(Array, sizeof(Array), NextChar);

    // If we run out of data, stop at the end of the stream.
    if (BytesRead == 0) {
      Size = NextChar;
      return;
    }

    CurWord =
        support::endian::read<word_t, support::little, support::unaligned>(
            Array);
    NextChar += BytesRead;
    BitsInCurWord = BytesRead * 8;
  }

  word_t Read(unsigned NumBits) {
    static const unsigned BitsInWord = sizeof(word_t) * 8;

    assert(NumBits && NumBits <= BitsInWord &&
           "Cannot return zero or more than BitsInWord bits!");

    static const unsigned Mask = sizeof(word_t) > 4 ? 0x3f : 0x1f;

    // If the field is fully contained by CurWord, return it quickly.
    if (BitsInCurWord >= NumBits) {
      word_t R = CurWord & (~word_t(0) >> (BitsInWord - NumBits));

      // Use a mask to avoid undefined behavior.
      CurWord >>= (NumBits & Mask);

      BitsInCurWord -= NumBits;
      return R;
    }

    word_t R = BitsInCurWord ? CurWord : 0;
    unsigned BitsLeft = NumBits - BitsInCurWord;

    fillCurWord();

    // If we run out of data, stop at the end of the stream.
    if (BitsLeft > BitsInCurWord)
      return 0;

    word_t R2 = CurWord & (~word_t(0) >> (BitsInWord - BitsLeft));

    // Use a mask to avoid undefined behavior.
    CurWord >>= (BitsLeft & Mask);

    BitsInCurWord -= BitsLeft;

    R |= R2 << (NumBits - BitsLeft);

    return R;
  }

  uint32_t ReadVBR(unsigned NumBits) {
    uint32_t Piece = Read(NumBits);
    if ((Piece & (1U << (NumBits-1))) == 0)
      return Piece;

    uint32_t Result = 0;
    unsigned NextBit = 0;
    while (1) {
      Result |= (Piece & ((1U << (NumBits-1))-1)) << NextBit;

      if ((Piece & (1U << (NumBits-1))) == 0)
        return Result;

      NextBit += NumBits-1;
      Piece = Read(NumBits);
    }
  }

  // Read a VBR that may have a value up to 64-bits in size. The chunk size of
  // the VBR must still be <= 32 bits though.
  uint64_t ReadVBR64(unsigned NumBits) {
    uint32_t Piece = Read(NumBits);
    if ((Piece & (1U << (NumBits-1))) == 0)
      return uint64_t(Piece);

    uint64_t Result = 0;
    unsigned NextBit = 0;
    while (1) {
      Result |= uint64_t(Piece & ((1U << (NumBits-1))-1)) << NextBit;

      if ((Piece & (1U << (NumBits-1))) == 0)
        return Result;

      NextBit += NumBits-1;
      Piece = Read(NumBits);
    }
  }

private:
  void SkipToFourByteBoundary() {
    // If word_t is 64-bits and if we've read less than 32 bits, just dump
    // the bits we have up to the next 32-bit boundary.
    if (sizeof(word_t) > 4 &&
        BitsInCurWord >= 32) {
      CurWord >>= BitsInCurWord-32;
      BitsInCurWord = 32;
      return;
    }

    BitsInCurWord = 0;
  }
public:

  unsigned ReadCode() {
    return Read(CurCodeSize);
  }


  // Block header:
  //    [ENTER_SUBBLOCK, blockid, newcodelen, <align4bytes>, blocklen]

  /// Having read the ENTER_SUBBLOCK code, read the BlockID for the block.
  unsigned ReadSubBlockID() {
    return ReadVBR(bitc::BlockIDWidth);
  }

  /// Having read the ENTER_SUBBLOCK abbrevid and a BlockID, skip over the body
  /// of this block. If the block record is malformed, return true.
  bool SkipBlock() {
    // Read and ignore the codelen value.  Since we are skipping this block, we
    // don't care what code widths are used inside of it.
    ReadVBR(bitc::CodeLenWidth);
    SkipToFourByteBoundary();
    unsigned NumFourBytes = Read(bitc::BlockSizeWidth);

    // Check that the block wasn't partially defined, and that the offset isn't
    // bogus.
    size_t SkipTo = GetCurrentBitNo() + NumFourBytes*4*8;
    if (AtEndOfStream() || !canSkipToPos(SkipTo/8))
      return true;

    JumpToBit(SkipTo);
    return false;
  }

  /// Having read the ENTER_SUBBLOCK abbrevid, enter the block, and return true
  /// if the block has an error.
  bool EnterSubBlock(unsigned BlockID, unsigned *NumWordsP = nullptr);

  bool ReadBlockEnd() {
    if (BlockScope.empty()) return true;

    // Block tail:
    //    [END_BLOCK, <align4bytes>]
    SkipToFourByteBoundary();

    popBlockScope();
    return false;
  }

private:

  void popBlockScope() {
    CurCodeSize = BlockScope.back().PrevCodeSize;

    CurAbbrevs = std::move(BlockScope.back().PrevAbbrevs);
    BlockScope.pop_back();
  }

  //===--------------------------------------------------------------------===//
  // Record Processing
  //===--------------------------------------------------------------------===//

public:
<<<<<<< HEAD

  /// Return the abbreviation for the specified AbbrevId.
  const BitCodeAbbrev *getAbbrev(unsigned AbbrevID) {
    unsigned AbbrevNo = AbbrevID-bitc::FIRST_APPLICATION_ABBREV;
    assert(AbbrevNo < CurAbbrevs.size() && "Invalid abbrev #!");
=======
  /// Return the abbreviation for the specified AbbrevId.
  const BitCodeAbbrev *getAbbrev(unsigned AbbrevID) {
    unsigned AbbrevNo = AbbrevID - bitc::FIRST_APPLICATION_ABBREV;
    if (AbbrevNo >= CurAbbrevs.size())
      report_fatal_error("Invalid abbrev number");
>>>>>>> 969bfdfe
    return CurAbbrevs[AbbrevNo].get();
  }

  /// Read the current record and discard it.
  void skipRecord(unsigned AbbrevID);

  unsigned readRecord(unsigned AbbrevID, SmallVectorImpl<uint64_t> &Vals,
                      StringRef *Blob = nullptr);

  //===--------------------------------------------------------------------===//
  // Abbrev Processing
  //===--------------------------------------------------------------------===//
  void ReadAbbrevRecord();

  bool ReadBlockInfoBlock();
};

} // End llvm namespace

#endif<|MERGE_RESOLUTION|>--- conflicted
+++ resolved
@@ -24,11 +24,6 @@
 
 namespace llvm {
 
-<<<<<<< HEAD
-class Deserializer;
-
-=======
->>>>>>> 969bfdfe
 /// This class is used to read from an LLVM bitcode stream, maintaining
 /// information that is global to decoding the entire file. While a file is
 /// being read, multiple cursors can be independently advanced or skipped around
@@ -64,10 +59,6 @@
     init(Start, End);
   }
 
-<<<<<<< HEAD
-  BitstreamReader(StreamableMemoryObject *bytes) : IgnoreBlockInfoNames(true) {
-    BitcodeBytes.reset(bytes);
-=======
   BitstreamReader(std::unique_ptr<MemoryObject> BitcodeBytes)
       : BitcodeBytes(std::move(BitcodeBytes)), IgnoreBlockInfoNames(true) {}
 
@@ -81,19 +72,6 @@
     std::swap(BlockInfoRecords, Other.BlockInfoRecords);
     IgnoreBlockInfoNames = Other.IgnoreBlockInfoNames;
     return *this;
->>>>>>> 969bfdfe
-  }
-
-  BitstreamReader(BitstreamReader &&Other) {
-    *this = std::move(Other);
-  }
-
-  BitstreamReader &operator=(BitstreamReader &&Other) {
-    BitcodeBytes = std::move(Other.BitcodeBytes);
-    // Explicitly swap block info, so that nothing gets destroyed twice.
-    std::swap(BlockInfoRecords, Other.BlockInfoRecords);
-    IgnoreBlockInfoNames = Other.IgnoreBlockInfoNames;
-    return *this;
   }
 
   void init(const unsigned char *Start, const unsigned char *End) {
@@ -101,11 +79,7 @@
     BitcodeBytes.reset(getNonStreamedMemoryObject(Start, End));
   }
 
-<<<<<<< HEAD
-  StreamableMemoryObject &getBitcodeBytes() { return *BitcodeBytes; }
-=======
   MemoryObject &getBitcodeBytes() { return *BitcodeBytes; }
->>>>>>> 969bfdfe
 
   /// This is called by clients that want block/record name information.
   void CollectBlockInfoNames() { IgnoreBlockInfoNames = false; }
@@ -191,30 +165,19 @@
   BitstreamReader *BitStream;
   size_t NextChar;
 
-<<<<<<< HEAD
-=======
   // The size of the bicode. 0 if we don't know it yet.
   size_t Size;
 
->>>>>>> 969bfdfe
   /// This is the current data we have pulled from the stream but have not
   /// returned to the client. This is specifically and intentionally defined to
   /// follow the word size of the host machine for efficiency. We use word_t in
   /// places that are aware of this to make it perfectly explicit what is going
   /// on.
-<<<<<<< HEAD
-  typedef uint32_t word_t;
-  word_t CurWord;
-
-  /// This is the number of bits in CurWord that are valid. This is always from
-  /// [0...31/63] inclusive (depending on word size).
-=======
   typedef size_t word_t;
   word_t CurWord;
 
   /// This is the number of bits in CurWord that are valid. This is always from
   /// [0...bits_of(size_t)-1] inclusive.
->>>>>>> 969bfdfe
   unsigned BitsInCurWord;
 
   // This is the declared size of code values used for the current block, in
@@ -235,11 +198,7 @@
 
 
 public:
-<<<<<<< HEAD
-  BitstreamCursor() : BitStream(nullptr), NextChar(0) {}
-=======
   BitstreamCursor() { init(nullptr); }
->>>>>>> 969bfdfe
 
   explicit BitstreamCursor(BitstreamReader &R) { init(&R); }
 
@@ -296,13 +255,8 @@
     AF_DontAutoprocessAbbrevs = 2
   };
 
-<<<<<<< HEAD
-      /// Advance the current bitstream, returning the next entry in the stream.
-      BitstreamEntry advance(unsigned Flags = 0) {
-=======
   /// Advance the current bitstream, returning the next entry in the stream.
   BitstreamEntry advance(unsigned Flags = 0) {
->>>>>>> 969bfdfe
     while (1) {
       unsigned Code = ReadCode();
       if (Code == bitc::END_BLOCK) {
@@ -534,19 +488,11 @@
   //===--------------------------------------------------------------------===//
 
 public:
-<<<<<<< HEAD
-
-  /// Return the abbreviation for the specified AbbrevId.
-  const BitCodeAbbrev *getAbbrev(unsigned AbbrevID) {
-    unsigned AbbrevNo = AbbrevID-bitc::FIRST_APPLICATION_ABBREV;
-    assert(AbbrevNo < CurAbbrevs.size() && "Invalid abbrev #!");
-=======
   /// Return the abbreviation for the specified AbbrevId.
   const BitCodeAbbrev *getAbbrev(unsigned AbbrevID) {
     unsigned AbbrevNo = AbbrevID - bitc::FIRST_APPLICATION_ABBREV;
     if (AbbrevNo >= CurAbbrevs.size())
       report_fatal_error("Invalid abbrev number");
->>>>>>> 969bfdfe
     return CurAbbrevs[AbbrevNo].get();
   }
 
