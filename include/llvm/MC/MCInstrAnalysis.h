--- conflicted
+++ resolved
@@ -60,15 +60,11 @@
     return Info->get(Inst.getOpcode()).isTerminator();
   }
 
-<<<<<<< HEAD
   virtual bool isCapTableLoad(const MCInst &Inst, int64_t &Offset) const {
     return false;
   }
 
-  /// \brief Given a branch instruction try to get the address the branch
-=======
   /// Given a branch instruction try to get the address the branch
->>>>>>> 20a92cda
   /// targets. Return true on success, and the address in Target.
   virtual bool
   evaluateBranch(const MCInst &Inst, uint64_t Addr, uint64_t Size,
