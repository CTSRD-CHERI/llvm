//===- llvm/MC/MCInstrAnalysis.h - InstrDesc target hooks -------*- C++ -*-===//
//
//                     The LLVM Compiler Infrastructure
//
// This file is distributed under the University of Illinois Open Source
// License. See LICENSE.TXT for details.
//
//===----------------------------------------------------------------------===//
//
// This file defines the MCInstrAnalysis class which the MCTargetDescs can
// derive from to give additional information to MC.
//
//===----------------------------------------------------------------------===//

#ifndef LLVM_MC_MCINSTRANALYSIS_H
#define LLVM_MC_MCINSTRANALYSIS_H

#include "llvm/MC/MCInst.h"
#include "llvm/MC/MCInstrDesc.h"
#include "llvm/MC/MCInstrInfo.h"
#include <cstdint>

namespace llvm {

class MCRegisterInfo;

class MCInstrAnalysis {
protected:
  friend class Target;

  const MCInstrInfo *Info;

public:
  MCInstrAnalysis(const MCInstrInfo *Info) : Info(Info) {}
  virtual ~MCInstrAnalysis() = default;

  virtual bool isBranch(const MCInst &Inst) const {
    return Info->get(Inst.getOpcode()).isBranch();
  }

  virtual bool isConditionalBranch(const MCInst &Inst) const {
    return Info->get(Inst.getOpcode()).isConditionalBranch();
  }

  virtual bool isUnconditionalBranch(const MCInst &Inst) const {
    return Info->get(Inst.getOpcode()).isUnconditionalBranch();
  }

  virtual bool isIndirectBranch(const MCInst &Inst) const {
    return Info->get(Inst.getOpcode()).isIndirectBranch();
  }

  virtual bool isCall(const MCInst &Inst) const {
    return Info->get(Inst.getOpcode()).isCall();
  }

  virtual bool isReturn(const MCInst &Inst) const {
    return Info->get(Inst.getOpcode()).isReturn();
  }

  virtual bool isTerminator(const MCInst &Inst) const {
    return Info->get(Inst.getOpcode()).isTerminator();
  }

<<<<<<< HEAD
  virtual bool isCapTableLoad(const MCInst &Inst, int64_t &Offset) const {
    return false;
  }
=======
  /// Returns true if at least one of the register writes performed by
  /// \param Inst implicitly clears the upper portion of all super-registers.
  /// 
  /// Example: on X86-64, a write to EAX implicitly clears the upper half of
  /// RAX. Also (still on x86) an XMM write perfomed by an AVX 128-bit
  /// instruction implicitly clears the upper portion of the correspondent
  /// YMM register.
  ///
  /// This method also updates an APInt which is used as mask of register
  /// writes. There is one bit for every explicit/implicit write performed by
  /// the instruction. If a write implicitly clears its super-registers, then
  /// the corresponding bit is set (vic. the corresponding bit is cleared).
  ///
  /// The first bits in the APint are related to explicit writes. The remaining
  /// bits are related to implicit writes. The sequence of writes follows the
  /// machine operand sequence. For implicit writes, the sequence is defined by
  /// the MCInstrDesc.
  ///
  /// The assumption is that the bit-width of the APInt is correctly set by
  /// the caller. The default implementation conservatively assumes that none of
  /// the writes clears the upper portion of a super-register.
  virtual bool clearsSuperRegisters(const MCRegisterInfo &MRI,
                                    const MCInst &Inst,
                                    APInt &Writes) const;
>>>>>>> d411816d

  /// Given a branch instruction try to get the address the branch
  /// targets. Return true on success, and the address in Target.
  virtual bool
  evaluateBranch(const MCInst &Inst, uint64_t Addr, uint64_t Size,
                 uint64_t &Target) const;
};

} // end namespace llvm

#endif // LLVM_MC_MCINSTRANALYSIS_H<|MERGE_RESOLUTION|>--- conflicted
+++ resolved
@@ -62,11 +62,10 @@
     return Info->get(Inst.getOpcode()).isTerminator();
   }
 
-<<<<<<< HEAD
   virtual bool isCapTableLoad(const MCInst &Inst, int64_t &Offset) const {
     return false;
   }
-=======
+
   /// Returns true if at least one of the register writes performed by
   /// \param Inst implicitly clears the upper portion of all super-registers.
   /// 
@@ -91,7 +90,6 @@
   virtual bool clearsSuperRegisters(const MCRegisterInfo &MRI,
                                     const MCInst &Inst,
                                     APInt &Writes) const;
->>>>>>> d411816d
 
   /// Given a branch instruction try to get the address the branch
   /// targets. Return true on success, and the address in Target.
