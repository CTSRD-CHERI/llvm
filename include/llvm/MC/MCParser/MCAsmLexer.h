--- conflicted
+++ resolved
@@ -10,6 +10,7 @@
 #ifndef LLVM_MC_MCPARSER_MCASMLEXER_H
 #define LLVM_MC_MCPARSER_MCASMLEXER_H
 
+#include "llvm/ADT/APInt.h"
 #include "llvm/ADT/ArrayRef.h"
 #include "llvm/ADT/SmallVector.h"
 #include "llvm/MC/MCAsmMacro.h"
@@ -21,120 +22,6 @@
 
 namespace llvm {
 
-<<<<<<< HEAD
-/// Target independent representation for an assembler token.
-class AsmToken {
-public:
-  enum TokenKind {
-    // Markers
-    Eof, Error,
-
-    // String values.
-    Identifier,
-    String,
-
-    // Integer values.
-    Integer,
-    BigNum, // larger than 64 bits
-
-    // Real values.
-    Real,
-
-    // Comments
-    Comment,
-    HashDirective,
-    // No-value.
-    EndOfStatement,
-    Colon,
-    Space,
-    Plus, Minus, Tilde,
-    Slash,     // '/'
-    BackSlash, // '\'
-    LParen, RParen, LBrac, RBrac, LCurly, RCurly,
-    Star, Dot, Comma, Dollar, Equal, EqualEqual,
-
-    Pipe, PipePipe, Caret,
-    Amp, AmpAmp, Exclaim, ExclaimEqual, Percent, Hash,
-    Less, LessEqual, LessLess, LessGreater,
-    Greater, GreaterEqual, GreaterGreater, At,
-
-    // MIPS unary expression operators such as %neg.
-    PercentCall16, PercentCall_Hi, PercentCall_Lo, PercentDtprel_Hi,
-    PercentDtprel_Lo, PercentGot, PercentGot_Disp, PercentGot_Hi, PercentGot_Lo,
-    PercentGot_Ofst, PercentGot_Page, PercentGottprel, PercentGp_Rel, PercentHi,
-    PercentHigher, PercentHighest, PercentLo, PercentNeg, PercentPcrel_Hi,
-    PercentPcrel_Lo, PercentTlsgd, PercentTlsldm, PercentTprel_Hi,
-    PercentTprel_Lo,
-    // CHERI capability relocation expressions:
-    PercentCapTabCall11, PercentCapTabCall_Hi, PercentCapTabCall_Lo,
-    PercentCapTab11, PercentCapTab_Hi, PercentCapTab_Lo,
-    PercentCapTab20, PercentCapTabTLS20, PercentCapTabCall20
-  };
-
-private:
-  TokenKind Kind;
-
-  /// A reference to the entire token contents; this is always a pointer into
-  /// a memory buffer owned by the source manager.
-  StringRef Str;
-
-  APInt IntVal;
-
-public:
-  AsmToken() = default;
-  AsmToken(TokenKind Kind, StringRef Str, APInt IntVal)
-      : Kind(Kind), Str(Str), IntVal(std::move(IntVal)) {}
-  AsmToken(TokenKind Kind, StringRef Str, int64_t IntVal = 0)
-      : Kind(Kind), Str(Str), IntVal(64, IntVal, true) {}
-
-  TokenKind getKind() const { return Kind; }
-  bool is(TokenKind K) const { return Kind == K; }
-  bool isNot(TokenKind K) const { return Kind != K; }
-
-  SMLoc getLoc() const;
-  SMLoc getEndLoc() const;
-  SMRange getLocRange() const;
-
-  /// Get the contents of a string token (without quotes).
-  StringRef getStringContents() const {
-    assert(Kind == String && "This token isn't a string!");
-    return Str.slice(1, Str.size() - 1);
-  }
-
-  /// Get the identifier string for the current token, which should be an
-  /// identifier or a string. This gets the portion of the string which should
-  /// be used as the identifier, e.g., it does not include the quotes on
-  /// strings.
-  StringRef getIdentifier() const {
-    if (Kind == Identifier)
-      return getString();
-    return getStringContents();
-  }
-
-  /// Get the string for the current token, this includes all characters (for
-  /// example, the quotes on strings) in the token.
-  ///
-  /// The returned StringRef points into the source manager's memory buffer, and
-  /// is safe to store across calls to Lex().
-  StringRef getString() const { return Str; }
-
-  // FIXME: Don't compute this in advance, it makes every token larger, and is
-  // also not generally what we want (it is nicer for recovery etc. to lex 123br
-  // as a single token, then diagnose as an invalid number).
-  int64_t getIntVal() const {
-    assert(Kind == Integer && "This token isn't an integer!");
-    return IntVal.getZExtValue();
-  }
-
-  APInt getAPIntVal() const {
-    assert((Kind == Integer || Kind == BigNum) &&
-           "This token isn't an integer!");
-    return IntVal;
-  }
-};
-
-=======
->>>>>>> 961e3453
 /// A callback class which is notified of each comment in an assembly file as
 /// it is lexed.
 class AsmCommentConsumer {
