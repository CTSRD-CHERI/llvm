//===- MCContext.h - Machine Code Context -----------------------*- C++ -*-===//
//
//                     The LLVM Compiler Infrastructure
//
// This file is distributed under the University of Illinois Open Source
// License. See LICENSE.TXT for details.
//
//===----------------------------------------------------------------------===//

#ifndef LLVM_MC_MCCONTEXT_H
#define LLVM_MC_MCCONTEXT_H

#include "llvm/ADT/DenseMap.h"
#include "llvm/ADT/SetVector.h"
#include "llvm/ADT/SmallString.h"
#include "llvm/ADT/SmallVector.h"
#include "llvm/ADT/StringMap.h"
#include "llvm/ADT/Twine.h"
#include "llvm/MC/MCDwarf.h"
#include "llvm/MC/SectionKind.h"
#include "llvm/Support/Allocator.h"
#include "llvm/Support/Compiler.h"
#include "llvm/Support/raw_ostream.h"
#include <map>
#include <tuple>
#include <vector> // FIXME: Shouldn't be needed.

namespace llvm {
  class MCAsmInfo;
  class MCExpr;
  class MCSection;
  class MCSymbol;
  class MCLabel;
  struct MCDwarfFile;
  class MCDwarfLoc;
  class MCObjectFileInfo;
  class MCRegisterInfo;
  class MCLineSection;
  class SMLoc;
  class MCSectionMachO;
  class MCSectionELF;
  class MCSectionCOFF;

  /// Context object for machine code objects.  This class owns all of the
  /// sections that it creates.
  ///
  class MCContext {
    MCContext(const MCContext&) = delete;
    MCContext &operator=(const MCContext&) = delete;
  public:
    typedef StringMap<MCSymbol*, BumpPtrAllocator&> SymbolTable;
  private:
    /// The SourceMgr for this object, if any.
    const SourceMgr *SrcMgr;

    /// The MCAsmInfo for this target.
    const MCAsmInfo *MAI;

    /// The MCRegisterInfo for this target.
    const MCRegisterInfo *MRI;

    /// The MCObjectFileInfo for this target.
    const MCObjectFileInfo *MOFI;

    /// Allocator object used for creating machine code objects.
    ///
    /// We use a bump pointer allocator to avoid the need to track all allocated
    /// objects.
    BumpPtrAllocator Allocator;

    /// Bindings of names to symbols.
    SymbolTable Symbols;

    /// ELF sections can have a corresponding symbol. This maps one to the
    /// other.
    DenseMap<const MCSectionELF*, MCSymbol*> SectionSymbols;

    /// A maping from a local label number and an instance count to a symbol.
    /// For example, in the assembly
    ///     1:
    ///     2:
    ///     1:
    /// We have three labels represented by the pairs (1, 0), (2, 0) and (1, 1)
    DenseMap<std::pair<unsigned, unsigned>, MCSymbol*> LocalSymbols;

    /// Keeps tracks of names that were used both for used declared and
    /// artificial symbols.
    StringMap<bool, BumpPtrAllocator&> UsedNames;

    /// The next ID to dole out to an unnamed assembler temporary symbol with
    /// a given prefix.
    StringMap<unsigned> NextID;

    /// Instances of directional local labels.
    DenseMap<unsigned, MCLabel *> Instances;
    /// NextInstance() creates the next instance of the directional local label
    /// for the LocalLabelVal and adds it to the map if needed.
    unsigned NextInstance(unsigned LocalLabelVal);
    /// GetInstance() gets the current instance of the directional local label
    /// for the LocalLabelVal and adds it to the map if needed.
    unsigned GetInstance(unsigned LocalLabelVal);

    /// The file name of the log file from the environment variable
    /// AS_SECURE_LOG_FILE.  Which must be set before the .secure_log_unique
    /// directive is used or it is an error.
    char *SecureLogFile;
    /// The stream that gets written to for the .secure_log_unique directive.
    raw_ostream *SecureLog;
    /// Boolean toggled when .secure_log_unique / .secure_log_reset is seen to
    /// catch errors if .secure_log_unique appears twice without
    /// .secure_log_reset appearing between them.
    bool SecureLogUsed;

    /// The compilation directory to use for DW_AT_comp_dir.
    SmallString<128> CompilationDir;

    /// The main file name if passed in explicitly.
    std::string MainFileName;

    /// The dwarf file and directory tables from the dwarf .file directive.
    /// We now emit a line table for each compile unit. To reduce the prologue
    /// size of each line table, the files and directories used by each compile
    /// unit are separated.
    std::map<unsigned, MCDwarfLineTable> MCDwarfLineTablesCUMap;

    /// The current dwarf line information from the last dwarf .loc directive.
    MCDwarfLoc CurrentDwarfLoc;
    bool DwarfLocSeen;

    /// Generate dwarf debugging info for assembly source files.
    bool GenDwarfForAssembly;

    /// The current dwarf file number when generate dwarf debugging info for
    /// assembly source files.
    unsigned GenDwarfFileNumber;

    /// Symbols created for the start and end of each section, used for
    /// generating the .debug_ranges and .debug_aranges sections.
    MapVector<const MCSection *, std::pair<MCSymbol *, MCSymbol *> >
    SectionStartEndSyms;

    /// The information gathered from labels that will have dwarf label
    /// entries when generating dwarf assembly source files.
    std::vector<MCGenDwarfLabelEntry> MCGenDwarfLabelEntries;

    /// The string to embed in the debug information for the compile unit, if
    /// non-empty.
    StringRef DwarfDebugFlags;

    /// The string to embed in as the dwarf AT_producer for the compile unit, if
    /// non-empty.
    StringRef DwarfDebugProducer;

    /// The maximum version of dwarf that we should emit.
    uint16_t DwarfVersion;

    /// Honor temporary labels, this is useful for debugging semantic
    /// differences between temporary and non-temporary labels (primarily on
    /// Darwin).
    bool AllowTemporaryLabels;

    /// The Compile Unit ID that we are currently processing.
    unsigned DwarfCompileUnitID;

    typedef std::pair<std::string, std::string> SectionGroupPair;
    typedef std::tuple<std::string, std::string, int> SectionGroupTriple;

    StringMap<const MCSectionMachO*> MachOUniquingMap;
    std::map<SectionGroupPair, const MCSectionELF *> ELFUniquingMap;
    std::map<SectionGroupTriple, const MCSectionCOFF *> COFFUniquingMap;

    /// Do automatic reset in destructor
    bool AutoReset;

    MCSymbol *CreateSymbol(StringRef Name, bool AlwaysAddSuffix);

    MCSymbol *getOrCreateDirectionalLocalSymbol(unsigned LocalLabelVal,
                                                unsigned Instance);

  public:
    explicit MCContext(const MCAsmInfo *MAI, const MCRegisterInfo *MRI,
                       const MCObjectFileInfo *MOFI,
                       const SourceMgr *Mgr = nullptr, bool DoAutoReset = true);
    ~MCContext();

    const SourceMgr *getSourceManager() const { return SrcMgr; }

    const MCAsmInfo *getAsmInfo() const { return MAI; }

    const MCRegisterInfo *getRegisterInfo() const { return MRI; }

    const MCObjectFileInfo *getObjectFileInfo() const { return MOFI; }

    void setAllowTemporaryLabels(bool Value) { AllowTemporaryLabels = Value; }

    /// @name Module Lifetime Management
    /// @{

    /// reset - return object to right after construction state to prepare
    /// to process a new module
    void reset();

    /// @}

    /// @name Symbol Management
    /// @{

    /// Create and return a new linker temporary symbol with a unique but
    /// unspecified name.
    MCSymbol *CreateLinkerPrivateTempSymbol();

    /// Create and return a new assembler temporary symbol with a unique but
    /// unspecified name.
    MCSymbol *CreateTempSymbol();

    MCSymbol *createTempSymbol(const Twine &Name, bool AlwaysAddSuffix);

    /// Create the definition of a directional local symbol for numbered label
    /// (used for "1:" definitions).
    MCSymbol *CreateDirectionalLocalSymbol(unsigned LocalLabelVal);

    /// Create and return a directional local symbol for numbered label (used
    /// for "1b" or 1f" references).
    MCSymbol *GetDirectionalLocalSymbol(unsigned LocalLabelVal, bool Before);

    /// Lookup the symbol inside with the specified @p Name.  If it exists,
    /// return it.  If not, create a forward reference and return it.
    ///
    /// @param Name - The symbol name, which must be unique across all symbols.
    MCSymbol *GetOrCreateSymbol(const Twine &Name);

    MCSymbol *getOrCreateSectionSymbol(const MCSectionELF &Section);

<<<<<<< HEAD
    /// LookupSymbol - Get the symbol for \p Name, or null.
    MCSymbol *LookupSymbol(StringRef Name) const;
=======
    MCSymbol *getOrCreateFrameAllocSymbol(StringRef FuncName, unsigned Idx);

    /// Get the symbol for \p Name, or null.
>>>>>>> 969bfdfe
    MCSymbol *LookupSymbol(const Twine &Name) const;

    /// getSymbols - Get a reference for the symbol table for clients that
    /// want to, for example, iterate over all symbols. 'const' because we
    /// still want any modifications to the table itself to use the MCContext
    /// APIs.
    const SymbolTable &getSymbols() const {
      return Symbols;
    }

    /// @}

    /// @name Section Management
    /// @{

    /// Return the MCSection for the specified mach-o section.  This requires
    /// the operands to be valid.
    const MCSectionMachO *getMachOSection(StringRef Segment, StringRef Section,
                                          unsigned TypeAndAttributes,
                                          unsigned Reserved2, SectionKind K,
                                          const char *BeginSymName = nullptr);

    const MCSectionMachO *getMachOSection(StringRef Segment, StringRef Section,
                                          unsigned TypeAndAttributes,
                                          SectionKind K,
                                          const char *BeginSymName = nullptr) {
      return getMachOSection(Segment, Section, TypeAndAttributes, 0, K,
                             BeginSymName);
    }

    const MCSectionELF *getELFSection(StringRef Section, unsigned Type,
                                      unsigned Flags,
                                      const char *BeginSymName = nullptr);

    const MCSectionELF *getELFSection(StringRef Section, unsigned Type,
                                      unsigned Flags, unsigned EntrySize,
                                      StringRef Group,
                                      const char *BeginSymName = nullptr);

    const MCSectionELF *getELFSection(StringRef Section, unsigned Type,
                                      unsigned Flags, unsigned EntrySize,
                                      StringRef Group, bool Unique,
                                      const char *BeginSymName = nullptr);

    void renameELFSection(const MCSectionELF *Section, StringRef Name);

    const MCSectionELF *CreateELFGroupSection();

    const MCSectionCOFF *getCOFFSection(StringRef Section,
                                        unsigned Characteristics,
                                        SectionKind Kind,
                                        StringRef COMDATSymName, int Selection,
                                        const char *BeginSymName = nullptr);

    const MCSectionCOFF *getCOFFSection(StringRef Section,
                                        unsigned Characteristics,
                                        SectionKind Kind,
                                        const char *BeginSymName = nullptr);

    const MCSectionCOFF *getCOFFSection(StringRef Section);

    /// Gets or creates a section equivalent to Sec that is associated with the
    /// section containing KeySym. For example, to create a debug info section
    /// associated with an inline function, pass the normal debug info section
    /// as Sec and the function symbol as KeySym.
    const MCSectionCOFF *getAssociativeCOFFSection(const MCSectionCOFF *Sec,
                                                   const MCSymbol *KeySym);

    /// @}

    /// @name Dwarf Management
    /// @{

    /// \brief Get the compilation directory for DW_AT_comp_dir
    /// This can be overridden by clients which want to control the reported
    /// compilation directory and have it be something other than the current
    /// working directory.
    /// Returns an empty string if the current directory cannot be determined.
    StringRef getCompilationDir() const { return CompilationDir; }

    /// \brief Set the compilation directory for DW_AT_comp_dir
    /// Override the default (CWD) compilation directory.
    void setCompilationDir(StringRef S) { CompilationDir = S.str(); }

    /// \brief Get the main file name for use in error messages and debug
    /// info. This can be set to ensure we've got the correct file name
    /// after preprocessing or for -save-temps.
    const std::string &getMainFileName() const { return MainFileName; }

    /// \brief Set the main file name and override the default.
    void setMainFileName(StringRef S) { MainFileName = S; }

    /// Creates an entry in the dwarf file and directory tables.
    unsigned GetDwarfFile(StringRef Directory, StringRef FileName,
                          unsigned FileNumber, unsigned CUID);

    bool isValidDwarfFileNumber(unsigned FileNumber, unsigned CUID = 0);

    const std::map<unsigned, MCDwarfLineTable> &getMCDwarfLineTables() const {
      return MCDwarfLineTablesCUMap;
    }

    MCDwarfLineTable &getMCDwarfLineTable(unsigned CUID) {
      return MCDwarfLineTablesCUMap[CUID];
    }

    const MCDwarfLineTable &getMCDwarfLineTable(unsigned CUID) const {
      auto I = MCDwarfLineTablesCUMap.find(CUID);
      assert(I != MCDwarfLineTablesCUMap.end());
      return I->second;
    }

    const SmallVectorImpl<MCDwarfFile> &getMCDwarfFiles(unsigned CUID = 0) {
      return getMCDwarfLineTable(CUID).getMCDwarfFiles();
    }
    const SmallVectorImpl<std::string> &getMCDwarfDirs(unsigned CUID = 0) {
      return getMCDwarfLineTable(CUID).getMCDwarfDirs();
    }

    bool hasMCLineSections() const {
      for (const auto &Table : MCDwarfLineTablesCUMap)
        if (!Table.second.getMCDwarfFiles().empty() || Table.second.getLabel())
          return true;
      return false;
    }
    unsigned getDwarfCompileUnitID() {
      return DwarfCompileUnitID;
    }
    void setDwarfCompileUnitID(unsigned CUIndex) {
      DwarfCompileUnitID = CUIndex;
    }
    void setMCLineTableCompilationDir(unsigned CUID, StringRef CompilationDir) {
      getMCDwarfLineTable(CUID).setCompilationDir(CompilationDir);
    }

    /// Saves the information from the currently parsed dwarf .loc directive
    /// and sets DwarfLocSeen.  When the next instruction is assembled an entry
    /// in the line number table with this information and the address of the
    /// instruction will be created.
    void setCurrentDwarfLoc(unsigned FileNum, unsigned Line, unsigned Column,
                            unsigned Flags, unsigned Isa,
                            unsigned Discriminator) {
      CurrentDwarfLoc.setFileNum(FileNum);
      CurrentDwarfLoc.setLine(Line);
      CurrentDwarfLoc.setColumn(Column);
      CurrentDwarfLoc.setFlags(Flags);
      CurrentDwarfLoc.setIsa(Isa);
      CurrentDwarfLoc.setDiscriminator(Discriminator);
      DwarfLocSeen = true;
    }
    void ClearDwarfLocSeen() { DwarfLocSeen = false; }

    bool getDwarfLocSeen() { return DwarfLocSeen; }
    const MCDwarfLoc &getCurrentDwarfLoc() { return CurrentDwarfLoc; }

    bool getGenDwarfForAssembly() { return GenDwarfForAssembly; }
    void setGenDwarfForAssembly(bool Value) { GenDwarfForAssembly = Value; }
    unsigned getGenDwarfFileNumber() { return GenDwarfFileNumber; }
    void setGenDwarfFileNumber(unsigned FileNumber) {
      GenDwarfFileNumber = FileNumber;
    }
    MapVector<const MCSection *, std::pair<MCSymbol *, MCSymbol *> > &
    getGenDwarfSectionSyms() {
      return SectionStartEndSyms;
    }
    std::pair<MapVector<const MCSection *,
                        std::pair<MCSymbol *, MCSymbol *> >::iterator,
              bool>
    addGenDwarfSection(const MCSection *Sec) {
      return SectionStartEndSyms.insert(
          std::make_pair(Sec, std::make_pair(nullptr, nullptr)));
    }
    void finalizeDwarfSections(MCStreamer &MCOS);
    const std::vector<MCGenDwarfLabelEntry> &getMCGenDwarfLabelEntries() const {
      return MCGenDwarfLabelEntries;
    }
    void addMCGenDwarfLabelEntry(const MCGenDwarfLabelEntry &E) {
      MCGenDwarfLabelEntries.push_back(E);
    }

    void setDwarfDebugFlags(StringRef S) { DwarfDebugFlags = S; }
    StringRef getDwarfDebugFlags() { return DwarfDebugFlags; }

    void setDwarfDebugProducer(StringRef S) { DwarfDebugProducer = S; }
    StringRef getDwarfDebugProducer() { return DwarfDebugProducer; }

    void setDwarfVersion(uint16_t v) { DwarfVersion = v; }
    uint16_t getDwarfVersion() const { return DwarfVersion; }

    /// @}

    char *getSecureLogFile() { return SecureLogFile; }
    raw_ostream *getSecureLog() { return SecureLog; }
    bool getSecureLogUsed() { return SecureLogUsed; }
    void setSecureLog(raw_ostream *Value) {
      SecureLog = Value;
    }
    void setSecureLogUsed(bool Value) {
      SecureLogUsed = Value;
    }

    void *Allocate(unsigned Size, unsigned Align = 8) {
      return Allocator.Allocate(Size, Align);
    }
    void Deallocate(void *Ptr) {
    }

    // Unrecoverable error has occurred. Display the best diagnostic we can
    // and bail via exit(1). For now, most MC backend errors are unrecoverable.
    // FIXME: We should really do something about that.
    LLVM_ATTRIBUTE_NORETURN void FatalError(SMLoc L, const Twine &Msg) const;
  };

} // end namespace llvm

// operator new and delete aren't allowed inside namespaces.
// The throw specifications are mandated by the standard.
/// @brief Placement new for using the MCContext's allocator.
///
/// This placement form of operator new uses the MCContext's allocator for
/// obtaining memory. It is a non-throwing new, which means that it returns
/// null on error. (If that is what the allocator does. The current does, so if
/// this ever changes, this operator will have to be changed, too.)
/// Usage looks like this (assuming there's an MCContext 'Context' in scope):
/// @code
/// // Default alignment (16)
/// IntegerLiteral *Ex = new (Context) IntegerLiteral(arguments);
/// // Specific alignment
/// IntegerLiteral *Ex2 = new (Context, 8) IntegerLiteral(arguments);
/// @endcode
/// Please note that you cannot use delete on the pointer; it must be
/// deallocated using an explicit destructor call followed by
/// @c Context.Deallocate(Ptr).
///
/// @param Bytes The number of bytes to allocate. Calculated by the compiler.
/// @param C The MCContext that provides the allocator.
/// @param Alignment The alignment of the allocated memory (if the underlying
///                  allocator supports it).
/// @return The allocated memory. Could be NULL.
inline void *operator new(size_t Bytes, llvm::MCContext &C,
                          size_t Alignment = 16) throw () {
  return C.Allocate(Bytes, Alignment);
}
/// @brief Placement delete companion to the new above.
///
/// This operator is just a companion to the new above. There is no way of
/// invoking it directly; see the new operator for more details. This operator
/// is called implicitly by the compiler if a placement new expression using
/// the MCContext throws in the object constructor.
inline void operator delete(void *Ptr, llvm::MCContext &C, size_t)
              throw () {
  C.Deallocate(Ptr);
}

/// This placement form of operator new[] uses the MCContext's allocator for
/// obtaining memory. It is a non-throwing new[], which means that it returns
/// null on error.
/// Usage looks like this (assuming there's an MCContext 'Context' in scope):
/// @code
/// // Default alignment (16)
/// char *data = new (Context) char[10];
/// // Specific alignment
/// char *data = new (Context, 8) char[10];
/// @endcode
/// Please note that you cannot use delete on the pointer; it must be
/// deallocated using an explicit destructor call followed by
/// @c Context.Deallocate(Ptr).
///
/// @param Bytes The number of bytes to allocate. Calculated by the compiler.
/// @param C The MCContext that provides the allocator.
/// @param Alignment The alignment of the allocated memory (if the underlying
///                  allocator supports it).
/// @return The allocated memory. Could be NULL.
inline void *operator new[](size_t Bytes, llvm::MCContext& C,
                            size_t Alignment = 16) throw () {
  return C.Allocate(Bytes, Alignment);
}

/// @brief Placement delete[] companion to the new[] above.
///
/// This operator is just a companion to the new[] above. There is no way of
/// invoking it directly; see the new[] operator for more details. This operator
/// is called implicitly by the compiler if a placement new[] expression using
/// the MCContext throws in the object constructor.
inline void operator delete[](void *Ptr, llvm::MCContext &C) throw () {
  C.Deallocate(Ptr);
}

#endif<|MERGE_RESOLUTION|>--- conflicted
+++ resolved
@@ -231,14 +231,9 @@
 
     MCSymbol *getOrCreateSectionSymbol(const MCSectionELF &Section);
 
-<<<<<<< HEAD
-    /// LookupSymbol - Get the symbol for \p Name, or null.
-    MCSymbol *LookupSymbol(StringRef Name) const;
-=======
     MCSymbol *getOrCreateFrameAllocSymbol(StringRef FuncName, unsigned Idx);
 
     /// Get the symbol for \p Name, or null.
->>>>>>> 969bfdfe
     MCSymbol *LookupSymbol(const Twine &Name) const;
 
     /// getSymbols - Get a reference for the symbol table for clients that
