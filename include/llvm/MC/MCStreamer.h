//===- MCStreamer.h - High-level Streaming Machine Code Output --*- C++ -*-===//
//
//                     The LLVM Compiler Infrastructure
//
// This file is distributed under the University of Illinois Open Source
// License. See LICENSE.TXT for details.
//
//===----------------------------------------------------------------------===//
//
// This file declares the MCStreamer class.
//
//===----------------------------------------------------------------------===//

#ifndef LLVM_MC_MCSTREAMER_H
#define LLVM_MC_MCSTREAMER_H

#include "llvm/ADT/ArrayRef.h"
#include "llvm/ADT/SmallVector.h"
#include "llvm/MC/MCAssembler.h"
#include "llvm/MC/MCDirectives.h"
#include "llvm/MC/MCDwarf.h"
#include "llvm/MC/MCLinkerOptimizationHint.h"
#include "llvm/MC/MCWinEH.h"
#include "llvm/Support/DataTypes.h"
#include <string>

namespace llvm {
class MCAsmBackend;
class MCCodeEmitter;
class MCContext;
class MCExpr;
class MCInst;
class MCInstPrinter;
class MCSection;
class MCStreamer;
class MCSymbol;
class MCSymbolRefExpr;
class MCSubtargetInfo;
class StringRef;
class Twine;
class raw_ostream;
class formatted_raw_ostream;
class AssemblerConstantPools;

typedef std::pair<const MCSection *, const MCExpr *> MCSectionSubPair;

/// Target specific streamer interface. This is used so that targets can
/// implement support for target specific assembly directives.
///
/// If target foo wants to use this, it should implement 3 classes:
/// * FooTargetStreamer : public MCTargetStreamer
/// * FooTargetAsmStreamer : public FooTargetStreamer
/// * FooTargetELFStreamer : public FooTargetStreamer
///
/// FooTargetStreamer should have a pure virtual method for each directive. For
/// example, for a ".bar symbol_name" directive, it should have
/// virtual emitBar(const MCSymbol &Symbol) = 0;
///
/// The FooTargetAsmStreamer and FooTargetELFStreamer classes implement the
/// method. The assembly streamer just prints ".bar symbol_name". The object
/// streamer does whatever is needed to implement .bar in the object file.
///
/// In the assembly printer and parser the target streamer can be used by
/// calling getTargetStreamer and casting it to FooTargetStreamer:
///
/// MCTargetStreamer &TS = OutStreamer.getTargetStreamer();
/// FooTargetStreamer &ATS = static_cast<FooTargetStreamer &>(TS);
///
/// The base classes FooTargetAsmStreamer and FooTargetELFStreamer should
/// *never* be treated differently. Callers should always talk to a
/// FooTargetStreamer.
class MCTargetStreamer {
protected:
  MCStreamer &Streamer;

public:
  MCTargetStreamer(MCStreamer &S);
  virtual ~MCTargetStreamer();

  const MCStreamer &getStreamer() { return Streamer; }

  // Allow a target to add behavior to the EmitLabel of MCStreamer.
  virtual void emitLabel(MCSymbol *Symbol);
  // Allow a target to add behavior to the emitAssignment of MCStreamer.
  virtual void emitAssignment(MCSymbol *Symbol, const MCExpr *Value);

  virtual void finish();
};

class AArch64TargetStreamer : public MCTargetStreamer {
public:
  AArch64TargetStreamer(MCStreamer &S);
  ~AArch64TargetStreamer();

  void finish() override;

  /// Callback used to implement the ldr= pseudo.
  /// Add a new entry to the constant pool for the current section and return an
  /// MCExpr that can be used to refer to the constant pool location.
  const MCExpr *addConstantPoolEntry(const MCExpr *, unsigned Size);

  /// Callback used to implemnt the .ltorg directive.
  /// Emit contents of constant pool for the current section.
  void emitCurrentConstantPool();

  /// Callback used to implement the .inst directive.
  virtual void emitInst(uint32_t Inst);

private:
  std::unique_ptr<AssemblerConstantPools> ConstantPools;
};

// FIXME: declared here because it is used from
// lib/CodeGen/AsmPrinter/ARMException.cpp.
class ARMTargetStreamer : public MCTargetStreamer {
public:
  ARMTargetStreamer(MCStreamer &S);
  ~ARMTargetStreamer();

  virtual void emitFnStart();
  virtual void emitFnEnd();
  virtual void emitCantUnwind();
  virtual void emitPersonality(const MCSymbol *Personality);
  virtual void emitPersonalityIndex(unsigned Index);
  virtual void emitHandlerData();
  virtual void emitSetFP(unsigned FpReg, unsigned SpReg,
                         int64_t Offset = 0);
  virtual void emitMovSP(unsigned Reg, int64_t Offset = 0);
  virtual void emitPad(int64_t Offset);
  virtual void emitRegSave(const SmallVectorImpl<unsigned> &RegList,
                           bool isVector);
  virtual void emitUnwindRaw(int64_t StackOffset,
                             const SmallVectorImpl<uint8_t> &Opcodes);

  virtual void switchVendor(StringRef Vendor);
  virtual void emitAttribute(unsigned Attribute, unsigned Value);
  virtual void emitTextAttribute(unsigned Attribute, StringRef String);
  virtual void emitIntTextAttribute(unsigned Attribute, unsigned IntValue,
                                    StringRef StringValue = "");
  virtual void emitFPU(unsigned FPU);
  virtual void emitArch(unsigned Arch);
  virtual void emitArchExtension(unsigned ArchExt);
  virtual void emitObjectArch(unsigned Arch);
  virtual void finishAttributeSection();
  virtual void emitInst(uint32_t Inst, char Suffix = '\0');

  virtual void AnnotateTLSDescriptorSequence(const MCSymbolRefExpr *SRE);

  virtual void emitThumbSet(MCSymbol *Symbol, const MCExpr *Value);

  void finish() override;

  /// Callback used to implement the ldr= pseudo.
  /// Add a new entry to the constant pool for the current section and return an
  /// MCExpr that can be used to refer to the constant pool location.
  const MCExpr *addConstantPoolEntry(const MCExpr *);

  /// Callback used to implemnt the .ltorg directive.
  /// Emit contents of constant pool for the current section.
  void emitCurrentConstantPool();

private:
  std::unique_ptr<AssemblerConstantPools> ConstantPools;
};

/// MCStreamer - Streaming machine code generation interface.  This interface
/// is intended to provide a programatic interface that is very similar to the
/// level that an assembler .s file provides.  It has callbacks to emit bytes,
/// handle directives, etc.  The implementation of this interface retains
/// state to know what the current section is etc.
///
/// There are multiple implementations of this interface: one for writing out
/// a .s file, and implementations that write out .o files of various formats.
///
class MCStreamer {
  MCContext &Context;
  std::unique_ptr<MCTargetStreamer> TargetStreamer;

  MCStreamer(const MCStreamer &) = delete;
  MCStreamer &operator=(const MCStreamer &) = delete;

  std::vector<MCDwarfFrameInfo> DwarfFrameInfos;
  MCDwarfFrameInfo *getCurrentDwarfFrameInfo();
  void EnsureValidDwarfFrame();

  MCSymbol *EmitCFICommon();

  std::vector<WinEH::FrameInfo *> WinFrameInfos;
  WinEH::FrameInfo *CurrentWinFrameInfo;
  void EnsureValidWinFrameInfo();

  // SymbolOrdering - Tracks an index to represent the order
  // a symbol was emitted in. Zero means we did not emit that symbol.
  DenseMap<const MCSymbol *, unsigned> SymbolOrdering;

  /// SectionStack - This is stack of current and previous section
  /// values saved by PushSection.
  SmallVector<std::pair<MCSectionSubPair, MCSectionSubPair>, 4> SectionStack;

protected:
  MCStreamer(MCContext &Ctx);

  virtual void EmitCFIStartProcImpl(MCDwarfFrameInfo &Frame);
  virtual void EmitCFIEndProcImpl(MCDwarfFrameInfo &CurFrame);

  WinEH::FrameInfo *getCurrentWinFrameInfo() {
    return CurrentWinFrameInfo;
  }

  virtual void EmitWindowsUnwindTables();

  virtual void EmitRawTextImpl(StringRef String);

public:
  virtual ~MCStreamer();

  void visitUsedExpr(const MCExpr &Expr);
  virtual void visitUsedSymbol(const MCSymbol &Sym);

  void setTargetStreamer(MCTargetStreamer *TS) {
    TargetStreamer.reset(TS);
  }

  /// State management
  ///
  virtual void reset();

  MCContext &getContext() const { return Context; }

  MCTargetStreamer *getTargetStreamer() {
    return TargetStreamer.get();
  }

  unsigned getNumFrameInfos() { return DwarfFrameInfos.size(); }
  ArrayRef<MCDwarfFrameInfo> getDwarfFrameInfos() const {
    return DwarfFrameInfos;
  }

  unsigned getNumWinFrameInfos() { return WinFrameInfos.size(); }
  ArrayRef<WinEH::FrameInfo *> getWinFrameInfos() const {
    return WinFrameInfos;
  }

  void generateCompactUnwindEncodings(MCAsmBackend *MAB);

  /// @name Assembly File Formatting.
  /// @{

  /// isVerboseAsm - Return true if this streamer supports verbose assembly
  /// and if it is enabled.
  virtual bool isVerboseAsm() const { return false; }

  /// hasRawTextSupport - Return true if this asm streamer supports emitting
  /// unformatted text to the .s file with EmitRawText.
  virtual bool hasRawTextSupport() const { return false; }

  /// Is the integrated assembler required for this streamer to function
  /// correctly?
  virtual bool isIntegratedAssemblerRequired() const { return false; }

  /// AddComment - Add a comment that can be emitted to the generated .s
  /// file if applicable as a QoI issue to make the output of the compiler
  /// more readable.  This only affects the MCAsmStreamer, and only when
  /// verbose assembly output is enabled.
  ///
  /// If the comment includes embedded \n's, they will each get the comment
  /// prefix as appropriate.  The added comment should not end with a \n.
  virtual void AddComment(const Twine &T) {}

  /// GetCommentOS - Return a raw_ostream that comments can be written to.
  /// Unlike AddComment, you are required to terminate comments with \n if you
  /// use this method.
  virtual raw_ostream &GetCommentOS();

  /// Print T and prefix it with the comment string (normally #) and optionally
  /// a tab. This prints the comment immediately, not at the end of the
  /// current line. It is basically a safe version of EmitRawText: since it
  /// only prints comments, the object streamer ignores it instead of asserting.
  virtual void emitRawComment(const Twine &T, bool TabPrefix = true);

  /// AddBlankLine - Emit a blank line to a .s file to pretty it up.
  virtual void AddBlankLine() {}

  /// @}

  /// @name Symbol & Section Management
  /// @{

  /// getCurrentSection - Return the current section that the streamer is
  /// emitting code to.
  MCSectionSubPair getCurrentSection() const {
    if (!SectionStack.empty())
      return SectionStack.back().first;
    return MCSectionSubPair();
  }

  /// getPreviousSection - Return the previous section that the streamer is
  /// emitting code to.
  MCSectionSubPair getPreviousSection() const {
    if (!SectionStack.empty())
      return SectionStack.back().second;
    return MCSectionSubPair();
  }

  /// GetSymbolOrder - Returns an index to represent the order
  /// a symbol was emitted in. (zero if we did not emit that symbol)
  unsigned GetSymbolOrder(const MCSymbol *Sym) const {
    return SymbolOrdering.lookup(Sym);
  }

  /// ChangeSection - Update streamer for a new active section.
  ///
  /// This is called by PopSection and SwitchSection, if the current
  /// section changes.
  virtual void ChangeSection(const MCSection *, const MCExpr *);

  /// pushSection - Save the current and previous section on the
  /// section stack.
  void PushSection() {
    SectionStack.push_back(
        std::make_pair(getCurrentSection(), getPreviousSection()));
  }

  /// popSection - Restore the current and previous section from
  /// the section stack.  Calls ChangeSection as needed.
  ///
  /// Returns false if the stack was empty.
  bool PopSection() {
    if (SectionStack.size() <= 1)
      return false;
    MCSectionSubPair oldSection = SectionStack.pop_back_val().first;
    MCSectionSubPair curSection = SectionStack.back().first;

    if (oldSection != curSection)
      ChangeSection(curSection.first, curSection.second);
    return true;
  }

  bool SubSection(const MCExpr *Subsection) {
    if (SectionStack.empty())
      return false;

    SwitchSection(SectionStack.back().first.first, Subsection);
    return true;
  }

  /// Set the current section where code is being emitted to @p Section.  This
  /// is required to update CurSection.
  ///
  /// This corresponds to assembler directives like .section, .text, etc.
  virtual void SwitchSection(const MCSection *Section,
<<<<<<< HEAD
                             const MCExpr *Subsection = nullptr) {
    assert(Section && "Cannot switch to a null section!");
    MCSectionSubPair curSection = SectionStack.back().first;
    SectionStack.back().second = curSection;
    if (MCSectionSubPair(Section, Subsection) != curSection) {
      SectionStack.back().first = MCSectionSubPair(Section, Subsection);
      ChangeSection(Section, Subsection);
    }
  }
=======
                             const MCExpr *Subsection = nullptr);
>>>>>>> 969bfdfe

  /// SwitchSectionNoChange - Set the current section where code is being
  /// emitted to @p Section.  This is required to update CurSection. This
  /// version does not call ChangeSection.
  void SwitchSectionNoChange(const MCSection *Section,
                             const MCExpr *Subsection = nullptr) {
    assert(Section && "Cannot switch to a null section!");
    MCSectionSubPair curSection = SectionStack.back().first;
    SectionStack.back().second = curSection;
    if (MCSectionSubPair(Section, Subsection) != curSection)
      SectionStack.back().first = MCSectionSubPair(Section, Subsection);
  }

  /// Create the default sections and set the initial one.
  virtual void InitSections(bool NoExecStack);
<<<<<<< HEAD
=======

  MCSymbol *endSection(const MCSection *Section);
>>>>>>> 969bfdfe

  /// AssignSection - Sets the symbol's section.
  ///
  /// Each emitted symbol will be tracked in the ordering table,
  /// so we can sort on them later.
  void AssignSection(MCSymbol *Symbol, const MCSection *Section);

  /// EmitLabel - Emit a label for @p Symbol into the current section.
  ///
  /// This corresponds to an assembler statement such as:
  ///   foo:
  ///
  /// @param Symbol - The symbol to emit. A given symbol should only be
  /// emitted as a label once, and symbols emitted as a label should never be
  /// used in an assignment.
  // FIXME: These emission are non-const because we mutate the symbol to
  // add the section we're emitting it to later.
  virtual void EmitLabel(MCSymbol *Symbol);

  virtual void EmitEHSymAttributes(const MCSymbol *Symbol, MCSymbol *EHSymbol);

  /// EmitAssemblerFlag - Note in the output the specified @p Flag.
  virtual void EmitAssemblerFlag(MCAssemblerFlag Flag);

  /// EmitLinkerOptions - Emit the given list @p Options of strings as linker
  /// options into the output.
  virtual void EmitLinkerOptions(ArrayRef<std::string> Kind) {}

  /// EmitDataRegion - Note in the output the specified region @p Kind.
  virtual void EmitDataRegion(MCDataRegionType Kind) {}

  /// EmitVersionMin - Specify the MachO minimum deployment target version.
  virtual void EmitVersionMin(MCVersionMinType, unsigned Major, unsigned Minor,
                              unsigned Update) {}

  /// EmitThumbFunc - Note in the output that the specified @p Func is
  /// a Thumb mode function (ARM target only).
  virtual void EmitThumbFunc(MCSymbol *Func);

  /// EmitAssignment - Emit an assignment of @p Value to @p Symbol.
  ///
  /// This corresponds to an assembler statement such as:
  ///  symbol = value
  ///
  /// The assignment generates no code, but has the side effect of binding the
  /// value in the current context. For the assembly streamer, this prints the
  /// binding into the .s file.
  ///
  /// @param Symbol - The symbol being assigned to.
  /// @param Value - The value for the symbol.
  virtual void EmitAssignment(MCSymbol *Symbol, const MCExpr *Value);

  /// EmitWeakReference - Emit an weak reference from @p Alias to @p Symbol.
  ///
  /// This corresponds to an assembler statement such as:
  ///  .weakref alias, symbol
  ///
  /// @param Alias - The alias that is being created.
  /// @param Symbol - The symbol being aliased.
  virtual void EmitWeakReference(MCSymbol *Alias, const MCSymbol *Symbol);

  /// EmitSymbolAttribute - Add the given @p Attribute to @p Symbol.
  virtual bool EmitSymbolAttribute(MCSymbol *Symbol,
                                   MCSymbolAttr Attribute) = 0;

  /// EmitSymbolDesc - Set the @p DescValue for the @p Symbol.
  ///
  /// @param Symbol - The symbol to have its n_desc field set.
  /// @param DescValue - The value to set into the n_desc field.
  virtual void EmitSymbolDesc(MCSymbol *Symbol, unsigned DescValue);

  /// BeginCOFFSymbolDef - Start emitting COFF symbol definition
  ///
  /// @param Symbol - The symbol to have its External & Type fields set.
  virtual void BeginCOFFSymbolDef(const MCSymbol *Symbol);

  /// EmitCOFFSymbolStorageClass - Emit the storage class of the symbol.
  ///
  /// @param StorageClass - The storage class the symbol should have.
  virtual void EmitCOFFSymbolStorageClass(int StorageClass);

  /// EmitCOFFSymbolType - Emit the type of the symbol.
  ///
  /// @param Type - A COFF type identifier (see COFF::SymbolType in X86COFF.h)
  virtual void EmitCOFFSymbolType(int Type);

  /// EndCOFFSymbolDef - Marks the end of the symbol definition.
  virtual void EndCOFFSymbolDef();

  /// EmitCOFFSectionIndex - Emits a COFF section index.
  ///
  /// @param Symbol - Symbol the section number relocation should point to.
  virtual void EmitCOFFSectionIndex(MCSymbol const *Symbol);

  /// EmitCOFFSecRel32 - Emits a COFF section relative relocation.
  ///
  /// @param Symbol - Symbol the section relative relocation should point to.
  virtual void EmitCOFFSecRel32(MCSymbol const *Symbol);

  /// EmitELFSize - Emit an ELF .size directive.
  ///
  /// This corresponds to an assembler statement such as:
  ///  .size symbol, expression
  ///
  virtual void EmitELFSize(MCSymbol *Symbol, const MCExpr *Value);

  /// \brief Emit a Linker Optimization Hint (LOH) directive.
  /// \param Args - Arguments of the LOH.
  virtual void EmitLOHDirective(MCLOHType Kind, const MCLOHArgs &Args) {}

  /// EmitCommonSymbol - Emit a common symbol.
  ///
  /// @param Symbol - The common symbol to emit.
  /// @param Size - The size of the common symbol.
  /// @param ByteAlignment - The alignment of the symbol if
  /// non-zero. This must be a power of 2.
  virtual void EmitCommonSymbol(MCSymbol *Symbol, uint64_t Size,
                                unsigned ByteAlignment) = 0;

  /// EmitLocalCommonSymbol - Emit a local common (.lcomm) symbol.
  ///
  /// @param Symbol - The common symbol to emit.
  /// @param Size - The size of the common symbol.
  /// @param ByteAlignment - The alignment of the common symbol in bytes.
  virtual void EmitLocalCommonSymbol(MCSymbol *Symbol, uint64_t Size,
                                     unsigned ByteAlignment);

  /// EmitZerofill - Emit the zerofill section and an optional symbol.
  ///
  /// @param Section - The zerofill section to create and or to put the symbol
  /// @param Symbol - The zerofill symbol to emit, if non-NULL.
  /// @param Size - The size of the zerofill symbol.
  /// @param ByteAlignment - The alignment of the zerofill symbol if
  /// non-zero. This must be a power of 2 on some targets.
  virtual void EmitZerofill(const MCSection *Section,
                            MCSymbol *Symbol = nullptr, uint64_t Size = 0,
                            unsigned ByteAlignment = 0) = 0;

  /// EmitTBSSSymbol - Emit a thread local bss (.tbss) symbol.
  ///
  /// @param Section - The thread local common section.
  /// @param Symbol - The thread local common symbol to emit.
  /// @param Size - The size of the symbol.
  /// @param ByteAlignment - The alignment of the thread local common symbol
  /// if non-zero.  This must be a power of 2 on some targets.
  virtual void EmitTBSSSymbol(const MCSection *Section, MCSymbol *Symbol,
                              uint64_t Size, unsigned ByteAlignment = 0);

  /// @}
  /// @name Generating Data
  /// @{

  /// EmitBytes - Emit the bytes in \p Data into the output.
  ///
  /// This is used to implement assembler directives such as .byte, .ascii,
  /// etc.
  virtual void EmitBytes(StringRef Data);

  /// EmitValue - Emit the expression @p Value into the output as a native
  /// integer of the given @p Size bytes.
  ///
  /// This is used to implement assembler directives such as .word, .quad,
  /// etc.
  ///
  /// @param Value - The value to emit.
  /// @param Size - The size of the integer (in bytes) to emit. This must
  /// match a native machine width.
  /// @param Loc - The location of the expression for error reporting.
  virtual void EmitValueImpl(const MCExpr *Value, unsigned Size,
                             const SMLoc &Loc = SMLoc());

  void EmitValue(const MCExpr *Value, unsigned Size,
                 const SMLoc &Loc = SMLoc());

  /// EmitIntValue - Special case of EmitValue that avoids the client having
  /// to pass in a MCExpr for constant integers.
  virtual void EmitIntValue(uint64_t Value, unsigned Size);

  virtual void EmitULEB128Value(const MCExpr *Value);

  virtual void EmitSLEB128Value(const MCExpr *Value);

  /// EmitULEB128Value - Special case of EmitULEB128Value that avoids the
  /// client having to pass in a MCExpr for constant integers.
  void EmitULEB128IntValue(uint64_t Value, unsigned Padding = 0);

  /// EmitSLEB128Value - Special case of EmitSLEB128Value that avoids the
  /// client having to pass in a MCExpr for constant integers.
  void EmitSLEB128IntValue(int64_t Value);

  /// EmitSymbolValue - Special case of EmitValue that avoids the client
  /// having to pass in a MCExpr for MCSymbols.
  void EmitSymbolValue(const MCSymbol *Sym, unsigned Size,
                       bool IsSectionRelative = false);

  /// EmitGPRel64Value - Emit the expression @p Value into the output as a
  /// gprel64 (64-bit GP relative) value.
  ///
  /// This is used to implement assembler directives such as .gpdword on
  /// targets that support them.
  virtual void EmitGPRel64Value(const MCExpr *Value);

  /// EmitGPRel32Value - Emit the expression @p Value into the output as a
  /// gprel32 (32-bit GP relative) value.
  ///
  /// This is used to implement assembler directives such as .gprel32 on
  /// targets that support them.
  virtual void EmitGPRel32Value(const MCExpr *Value);

  /// EmitFill - Emit NumBytes bytes worth of the value specified by
  /// FillValue.  This implements directives such as '.space'.
  virtual void EmitFill(uint64_t NumBytes, uint8_t FillValue);

  /// \brief Emit NumBytes worth of zeros.
  /// This function properly handles data in virtual sections.
  virtual void EmitZeros(uint64_t NumBytes);

  /// EmitValueToAlignment - Emit some number of copies of @p Value until
  /// the byte alignment @p ByteAlignment is reached.
  ///
  /// If the number of bytes need to emit for the alignment is not a multiple
  /// of @p ValueSize, then the contents of the emitted fill bytes is
  /// undefined.
  ///
  /// This used to implement the .align assembler directive.
  ///
  /// @param ByteAlignment - The alignment to reach. This must be a power of
  /// two on some targets.
  /// @param Value - The value to use when filling bytes.
  /// @param ValueSize - The size of the integer (in bytes) to emit for
  /// @p Value. This must match a native machine width.
  /// @param MaxBytesToEmit - The maximum numbers of bytes to emit, or 0. If
  /// the alignment cannot be reached in this many bytes, no bytes are
  /// emitted.
  virtual void EmitValueToAlignment(unsigned ByteAlignment, int64_t Value = 0,
                                    unsigned ValueSize = 1,
                                    unsigned MaxBytesToEmit = 0);

  /// EmitCodeAlignment - Emit nops until the byte alignment @p ByteAlignment
  /// is reached.
  ///
  /// This used to align code where the alignment bytes may be executed.  This
  /// can emit different bytes for different sizes to optimize execution.
  ///
  /// @param ByteAlignment - The alignment to reach. This must be a power of
  /// two on some targets.
  /// @param MaxBytesToEmit - The maximum numbers of bytes to emit, or 0. If
  /// the alignment cannot be reached in this many bytes, no bytes are
  /// emitted.
  virtual void EmitCodeAlignment(unsigned ByteAlignment,
                                 unsigned MaxBytesToEmit = 0);

  /// EmitValueToOffset - Emit some number of copies of @p Value until the
  /// byte offset @p Offset is reached.
  ///
  /// This is used to implement assembler directives such as .org.
  ///
  /// @param Offset - The offset to reach. This may be an expression, but the
  /// expression must be associated with the current section.
  /// @param Value - The value to use when filling bytes.
  /// @return false on success, true if the offset was invalid.
  virtual bool EmitValueToOffset(const MCExpr *Offset,
                                 unsigned char Value = 0);

  /// @}

  /// EmitFileDirective - Switch to a new logical file.  This is used to
  /// implement the '.file "foo.c"' assembler directive.
  virtual void EmitFileDirective(StringRef Filename);

  /// Emit the "identifiers" directive.  This implements the
  /// '.ident "version foo"' assembler directive.
  virtual void EmitIdent(StringRef IdentString) {}

  /// EmitDwarfFileDirective - Associate a filename with a specified logical
  /// file number.  This implements the DWARF2 '.file 4 "foo.c"' assembler
  /// directive.
  virtual unsigned EmitDwarfFileDirective(unsigned FileNo, StringRef Directory,
                                          StringRef Filename,
                                          unsigned CUID = 0);

  /// EmitDwarfLocDirective - This implements the DWARF2
  // '.loc fileno lineno ...' assembler directive.
  virtual void EmitDwarfLocDirective(unsigned FileNo, unsigned Line,
                                     unsigned Column, unsigned Flags,
                                     unsigned Isa, unsigned Discriminator,
                                     StringRef FileName);

  virtual MCSymbol *getDwarfLineTableSymbol(unsigned CUID);
  virtual void EmitCFISections(bool EH, bool Debug);
  void EmitCFIStartProc(bool IsSimple);
  void EmitCFIEndProc();
  virtual void EmitCFIDefCfa(int64_t Register, int64_t Offset);
  virtual void EmitCFIDefCfaOffset(int64_t Offset);
  virtual void EmitCFIDefCfaRegister(int64_t Register);
  virtual void EmitCFIOffset(int64_t Register, int64_t Offset);
  virtual void EmitCFIPersonality(const MCSymbol *Sym, unsigned Encoding);
  virtual void EmitCFILsda(const MCSymbol *Sym, unsigned Encoding);
  virtual void EmitCFIRememberState();
  virtual void EmitCFIRestoreState();
  virtual void EmitCFISameValue(int64_t Register);
  virtual void EmitCFIRestore(int64_t Register);
  virtual void EmitCFIRelOffset(int64_t Register, int64_t Offset);
  virtual void EmitCFIAdjustCfaOffset(int64_t Adjustment);
  virtual void EmitCFIEscape(StringRef Values);
  virtual void EmitCFISignalFrame();
  virtual void EmitCFIUndefined(int64_t Register);
  virtual void EmitCFIRegister(int64_t Register1, int64_t Register2);
  virtual void EmitCFIWindowSave();

  virtual void EmitWinCFIStartProc(const MCSymbol *Symbol);
  virtual void EmitWinCFIEndProc();
  virtual void EmitWinCFIStartChained();
  virtual void EmitWinCFIEndChained();
  virtual void EmitWinCFIPushReg(unsigned Register);
  virtual void EmitWinCFISetFrame(unsigned Register, unsigned Offset);
  virtual void EmitWinCFIAllocStack(unsigned Size);
  virtual void EmitWinCFISaveReg(unsigned Register, unsigned Offset);
  virtual void EmitWinCFISaveXMM(unsigned Register, unsigned Offset);
  virtual void EmitWinCFIPushFrame(bool Code);
  virtual void EmitWinCFIEndProlog();

  virtual void EmitWinEHHandler(const MCSymbol *Sym, bool Unwind, bool Except);
  virtual void EmitWinEHHandlerData();

  /// EmitInstruction - Emit the given @p Instruction into the current
  /// section.
  virtual void EmitInstruction(const MCInst &Inst, const MCSubtargetInfo &STI);

  /// \brief Set the bundle alignment mode from now on in the section.
  /// The argument is the power of 2 to which the alignment is set. The
  /// value 0 means turn the bundle alignment off.
  virtual void EmitBundleAlignMode(unsigned AlignPow2);

  /// \brief The following instructions are a bundle-locked group.
  ///
  /// \param AlignToEnd - If true, the bundle-locked group will be aligned to
  ///                     the end of a bundle.
  virtual void EmitBundleLock(bool AlignToEnd);

  /// \brief Ends a bundle-locked group.
  virtual void EmitBundleUnlock();

  /// EmitRawText - If this file is backed by a assembly streamer, this dumps
  /// the specified string in the output .s file.  This capability is
  /// indicated by the hasRawTextSupport() predicate.  By default this aborts.
  void EmitRawText(const Twine &String);

  /// Flush - Causes any cached state to be written out.
  virtual void Flush() {}

  /// FinishImpl - Streamer specific finalization.
  virtual void FinishImpl();
  /// Finish - Finish emission of machine code.
  void Finish();

  virtual bool mayHaveInstructions() const { return true; }
};

/// Create a dummy machine code streamer, which does nothing. This is useful for
/// timing the assembler front end.
MCStreamer *createNullStreamer(MCContext &Ctx);

/// Create a machine code streamer which will print out assembly for the native
/// target, suitable for compiling with a native assembler.
///
/// \param InstPrint - If given, the instruction printer to use. If not given
/// the MCInst representation will be printed.  This method takes ownership of
/// InstPrint.
///
/// \param CE - If given, a code emitter to use to show the instruction
/// encoding inline with the assembly. This method takes ownership of \p CE.
///
/// \param TAB - If given, a target asm backend to use to show the fixup
/// information in conjunction with encoding information. This method takes
/// ownership of \p TAB.
///
/// \param ShowInst - Whether to show the MCInst representation inline with
/// the assembly.
MCStreamer *createAsmStreamer(MCContext &Ctx, formatted_raw_ostream &OS,
                              bool isVerboseAsm, bool useDwarfDirectory,
                              MCInstPrinter *InstPrint, MCCodeEmitter *CE,
                              MCAsmBackend *TAB, bool ShowInst);
<<<<<<< HEAD

/// createMachOStreamer - Create a machine code streamer which will generate
/// Mach-O format object files.
///
/// Takes ownership of \p TAB and \p CE.
MCStreamer *createMachOStreamer(MCContext &Ctx, MCAsmBackend &TAB,
                                raw_ostream &OS, MCCodeEmitter *CE,
                                bool RelaxAll = false,
                                bool LabelSections = false);

/// createELFStreamer - Create a machine code streamer which will generate
/// ELF format object files.
MCStreamer *createELFStreamer(MCContext &Ctx, MCAsmBackend &TAB,
                              raw_ostream &OS, MCCodeEmitter *CE,
                              bool RelaxAll);

=======
>>>>>>> 969bfdfe
} // end namespace llvm

#endif<|MERGE_RESOLUTION|>--- conflicted
+++ resolved
@@ -349,19 +349,7 @@
   ///
   /// This corresponds to assembler directives like .section, .text, etc.
   virtual void SwitchSection(const MCSection *Section,
-<<<<<<< HEAD
-                             const MCExpr *Subsection = nullptr) {
-    assert(Section && "Cannot switch to a null section!");
-    MCSectionSubPair curSection = SectionStack.back().first;
-    SectionStack.back().second = curSection;
-    if (MCSectionSubPair(Section, Subsection) != curSection) {
-      SectionStack.back().first = MCSectionSubPair(Section, Subsection);
-      ChangeSection(Section, Subsection);
-    }
-  }
-=======
                              const MCExpr *Subsection = nullptr);
->>>>>>> 969bfdfe
 
   /// SwitchSectionNoChange - Set the current section where code is being
   /// emitted to @p Section.  This is required to update CurSection. This
@@ -377,11 +365,8 @@
 
   /// Create the default sections and set the initial one.
   virtual void InitSections(bool NoExecStack);
-<<<<<<< HEAD
-=======
 
   MCSymbol *endSection(const MCSection *Section);
->>>>>>> 969bfdfe
 
   /// AssignSection - Sets the symbol's section.
   ///
@@ -765,25 +750,6 @@
                               bool isVerboseAsm, bool useDwarfDirectory,
                               MCInstPrinter *InstPrint, MCCodeEmitter *CE,
                               MCAsmBackend *TAB, bool ShowInst);
-<<<<<<< HEAD
-
-/// createMachOStreamer - Create a machine code streamer which will generate
-/// Mach-O format object files.
-///
-/// Takes ownership of \p TAB and \p CE.
-MCStreamer *createMachOStreamer(MCContext &Ctx, MCAsmBackend &TAB,
-                                raw_ostream &OS, MCCodeEmitter *CE,
-                                bool RelaxAll = false,
-                                bool LabelSections = false);
-
-/// createELFStreamer - Create a machine code streamer which will generate
-/// ELF format object files.
-MCStreamer *createELFStreamer(MCContext &Ctx, MCAsmBackend &TAB,
-                              raw_ostream &OS, MCCodeEmitter *CE,
-                              bool RelaxAll);
-
-=======
->>>>>>> 969bfdfe
 } // end namespace llvm
 
 #endif