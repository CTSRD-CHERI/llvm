--- conflicted
+++ resolved
@@ -183,17 +183,15 @@
   /// PushSection.
   SmallVector<std::pair<MCSectionSubPair, MCSectionSubPair>, 4> SectionStack;
 
-<<<<<<< HEAD
   /// Array of locations that contain fat pointers and the expressions used to
   /// initialise them.
   SmallVector<std::pair<const MCSymbol*, const MCExpr*>, 32> FatRelocs;
-=======
+
   /// The next unique ID to use when creating a WinCFI-related section (.pdata
   /// or .xdata). This ID ensures that we have a one-to-one mapping from
   /// code section to unwind info section, which MSVC's incremental linker
   /// requires.
   unsigned NextWinCFIID = 0;
->>>>>>> 6ea9891f
 
 protected:
   MCStreamer(MCContext &Ctx);
