--- conflicted
+++ resolved
@@ -677,22 +677,18 @@
   /// targets that support them.
   virtual void EmitGPRel32Value(const MCExpr *Value);
 
-<<<<<<< HEAD
   // TODO: it would be nice if we could get CapSize from somewhere else but
   // MCAsmInfo only knowns about the triple which is not enough
 
-  // \brief Emit the expression \p Value into the output as a CHERI capability
+  // Emit the expression \p Value into the output as a CHERI capability
   void EmitCheriCapability(const MCSymbol *Value, int64_t Addend,
                            unsigned CapSize, SMLoc Loc = SMLoc());
 
-  // \brief Emit \p Value as an untagged capability-size value
+  // Emit \p Value as an untagged capability-size value
   virtual void EmitCheriIntcap(int64_t Value, unsigned CapSize,
                                SMLoc Loc = SMLoc());
 
-  /// \brief Emit NumBytes bytes worth of the value specified by FillValue.
-=======
   /// Emit NumBytes bytes worth of the value specified by FillValue.
->>>>>>> 20a92cda
   /// This implements directives such as '.space'.
   void emitFill(uint64_t NumBytes, uint8_t FillValue);
 
