--- conflicted
+++ resolved
@@ -146,27 +146,17 @@
     bool isZExt = false;
 
     /// If true, the object has been zero-extended.
-<<<<<<< HEAD
-    bool isSExt;
+    bool isSExt = false;
 
     /// If true we can guarantee a reference to this object does not escape the function
     bool isSafe;
-    StackObject(uint64_t Sz, unsigned Al, int64_t SP, bool IM,
-                bool isSS, const AllocaInst *Val, bool Aliased, uint8_t ID = 0, bool Safe = true)
-      : SPOffset(SP), Size(Sz), Alignment(Al), isImmutable(IM),
-        isSpillSlot(isSS), isStatepointSpillSlot(false), StackID(ID),
-        Alloca(Val),
-        PreAllocated(false), isAliased(Aliased), isZExt(false), isSExt(false), isSafe(Safe) {}
-=======
-    bool isSExt = false;
 
     StackObject(uint64_t Size, unsigned Alignment, int64_t SPOffset,
                 bool IsImmutable, bool IsSpillSlot, const AllocaInst *Alloca,
-                bool IsAliased, uint8_t StackID = 0)
+                bool IsAliased, uint8_t StackID = 0, bool Safe = true)
       : SPOffset(SPOffset), Size(Size), Alignment(Alignment),
         isImmutable(IsImmutable), isSpillSlot(IsSpillSlot),
-        StackID(StackID), Alloca(Alloca), isAliased(IsAliased) {}
->>>>>>> 961e3453
+        StackID(StackID), Alloca(Alloca), isAliased(IsAliased), isSafe(Safe) {}
   };
 
   /// The alignment of the stack.
@@ -615,22 +605,13 @@
   /// All fixed objects should be created before other objects are created for
   /// efficiency. By default, fixed objects are not pointed to by LLVM IR
   /// values. This returns an index with a negative value.
-<<<<<<< HEAD
-  int CreateFixedObject(uint64_t Size, int64_t SPOffset, bool Immutable,
+  int CreateFixedObject(uint64_t Size, int64_t SPOffset, bool IsImmutable,
                         bool isAliased = false, bool isSafe = true);
-=======
-  int CreateFixedObject(uint64_t Size, int64_t SPOffset, bool IsImmutable,
-                        bool isAliased = false);
->>>>>>> 961e3453
 
   /// Create a spill slot at a fixed location on the stack.
   /// Returns an index with a negative value.
   int CreateFixedSpillStackObject(uint64_t Size, int64_t SPOffset,
-<<<<<<< HEAD
-                                  bool Immutable = false, bool isSafe = true);
-=======
-                                  bool IsImmutable = false);
->>>>>>> 961e3453
+                                  bool IsImmutable = false, bool isSafe = true);
 
   /// Returns true if the specified index corresponds to a fixed stack object.
   bool isFixedObjectIndex(int ObjectIdx) const {
@@ -711,13 +692,8 @@
 
   /// Create a new statically sized stack object, returning
   /// a nonnegative identifier to represent it.
-<<<<<<< HEAD
-  int CreateStackObject(uint64_t Size, unsigned Alignment, bool isSS,
+  int CreateStackObject(uint64_t Size, unsigned Alignment, bool isSpillSlot,
                         const AllocaInst *Alloca = nullptr, uint8_t ID = 0, bool isSafe = true);
-=======
-  int CreateStackObject(uint64_t Size, unsigned Alignment, bool isSpillSlot,
-                        const AllocaInst *Alloca = nullptr, uint8_t ID = 0);
->>>>>>> 961e3453
 
   /// Create a new statically sized stack object that represents a spill slot,
   /// returning a nonnegative identifier to represent it.
