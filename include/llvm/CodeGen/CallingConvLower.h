//===-- llvm/CallingConvLower.h - Calling Conventions -----------*- C++ -*-===//
//
//                     The LLVM Compiler Infrastructure
//
// This file is distributed under the University of Illinois Open Source
// License. See LICENSE.TXT for details.
//
//===----------------------------------------------------------------------===//
//
// This file declares the CCState and CCValAssign classes, used for lowering
// and implementing calling conventions.
//
//===----------------------------------------------------------------------===//

#ifndef LLVM_CODEGEN_CALLINGCONVLOWER_H
#define LLVM_CODEGEN_CALLINGCONVLOWER_H

#include "llvm/ADT/SmallVector.h"
#include "llvm/CodeGen/MachineFrameInfo.h"
#include "llvm/CodeGen/MachineFunction.h"
#include "llvm/IR/CallingConv.h"
#include "llvm/Target/TargetCallingConv.h"

namespace llvm {
class CCState;
class MVT;
class TargetMachine;
class TargetRegisterInfo;

/// CCValAssign - Represent assignment of one arg/retval to a location.
class CCValAssign {
public:
  enum LocInfo {
    Full,      // The value fills the full location.
    SExt,      // The value is sign extended in the location.
    ZExt,      // The value is zero extended in the location.
    AExt,      // The value is extended with undefined upper bits.
    SExtUpper, // The value is in the upper bits of the location and should be
               // sign extended when retrieved.
    ZExtUpper, // The value is in the upper bits of the location and should be
               // zero extended when retrieved.
    AExtUpper, // The value is in the upper bits of the location and should be
               // extended with undefined upper bits when retrieved.
    BCvt,      // The value is bit-converted in the location.
    VExt,      // The value is vector-widened in the location.
               // FIXME: Not implemented yet. Code that uses AExt to mean
               // vector-widen should be fixed to use VExt instead.
    FPExt,     // The floating-point value is fp-extended in the location.
    Indirect   // The location contains pointer to the value.
    // TODO: a subset of the value is in the location.
  };

private:
  /// ValNo - This is the value number begin assigned (e.g. an argument number).
  unsigned ValNo;

  /// Loc is either a stack offset or a register number.
  unsigned Loc;

  /// isMem - True if this is a memory loc, false if it is a register loc.
  unsigned isMem : 1;

  /// isCustom - True if this arg/retval requires special handling.
  unsigned isCustom : 1;

  /// Information about how the value is assigned.
  LocInfo HTP : 6;

  /// ValVT - The type of the value being assigned.
  MVT ValVT;

  /// LocVT - The type of the location being assigned to.
  MVT LocVT;
public:

  static CCValAssign getReg(unsigned ValNo, MVT ValVT,
                            unsigned RegNo, MVT LocVT,
                            LocInfo HTP) {
    CCValAssign Ret;
    Ret.ValNo = ValNo;
    Ret.Loc = RegNo;
    Ret.isMem = false;
    Ret.isCustom = false;
    Ret.HTP = HTP;
    Ret.ValVT = ValVT;
    Ret.LocVT = LocVT;
    return Ret;
  }

  static CCValAssign getCustomReg(unsigned ValNo, MVT ValVT,
                                  unsigned RegNo, MVT LocVT,
                                  LocInfo HTP) {
    CCValAssign Ret;
    Ret = getReg(ValNo, ValVT, RegNo, LocVT, HTP);
    Ret.isCustom = true;
    return Ret;
  }

  static CCValAssign getMem(unsigned ValNo, MVT ValVT,
                            unsigned Offset, MVT LocVT,
                            LocInfo HTP) {
    CCValAssign Ret;
    Ret.ValNo = ValNo;
    Ret.Loc = Offset;
    Ret.isMem = true;
    Ret.isCustom = false;
    Ret.HTP = HTP;
    Ret.ValVT = ValVT;
    Ret.LocVT = LocVT;
    return Ret;
  }

  static CCValAssign getCustomMem(unsigned ValNo, MVT ValVT,
                                  unsigned Offset, MVT LocVT,
                                  LocInfo HTP) {
    CCValAssign Ret;
    Ret = getMem(ValNo, ValVT, Offset, LocVT, HTP);
    Ret.isCustom = true;
    return Ret;
  }

  // There is no need to differentiate between a pending CCValAssign and other
  // kinds, as they are stored in a different list.
  static CCValAssign getPending(unsigned ValNo, MVT ValVT, MVT LocVT,
                                LocInfo HTP, unsigned ExtraInfo = 0) {
    return getReg(ValNo, ValVT, ExtraInfo, LocVT, HTP);
  }

  void convertToReg(unsigned RegNo) {
    Loc = RegNo;
    isMem = false;
  }

  void convertToMem(unsigned Offset) {
    Loc = Offset;
    isMem = true;
  }

  unsigned getValNo() const { return ValNo; }
  MVT getValVT() const { return ValVT; }

  bool isRegLoc() const { return !isMem; }
  bool isMemLoc() const { return isMem; }

  bool needsCustom() const { return isCustom; }

  unsigned getLocReg() const { assert(isRegLoc()); return Loc; }
  unsigned getLocMemOffset() const { assert(isMemLoc()); return Loc; }
  unsigned getExtraInfo() const { return Loc; }
  MVT getLocVT() const { return LocVT; }

  LocInfo getLocInfo() const { return HTP; }
  bool isExtInLoc() const {
    return (HTP == AExt || HTP == SExt || HTP == ZExt);
  }

  bool isUpperBitsInLoc() const {
    return HTP == AExtUpper || HTP == SExtUpper || HTP == ZExtUpper;
  }
<<<<<<< HEAD
=======
};

/// Describes a register that needs to be forwarded from the prologue to a
/// musttail call.
struct ForwardedRegister {
  ForwardedRegister(unsigned VReg, MCPhysReg PReg, MVT VT)
      : VReg(VReg), PReg(PReg), VT(VT) {}
  unsigned VReg;
  MCPhysReg PReg;
  MVT VT;
>>>>>>> 969bfdfe
};

/// CCAssignFn - This function assigns a location for Val, updating State to
/// reflect the change.  It returns 'true' if it failed to handle Val.
typedef bool CCAssignFn(unsigned ValNo, MVT ValVT,
                        MVT LocVT, CCValAssign::LocInfo LocInfo,
                        ISD::ArgFlagsTy ArgFlags, CCState &State);

/// CCCustomFn - This function assigns a location for Val, possibly updating
/// all args to reflect changes and indicates if it handled it. It must set
/// isCustom if it handles the arg and returns true.
typedef bool CCCustomFn(unsigned &ValNo, MVT &ValVT,
                        MVT &LocVT, CCValAssign::LocInfo &LocInfo,
                        ISD::ArgFlagsTy &ArgFlags, CCState &State);

/// ParmContext - This enum tracks whether calling convention lowering is in
/// the context of prologue or call generation. Not all backends make use of
/// this information.
typedef enum { Unknown, Prologue, Call } ParmContext;

/// CCState - This class holds information needed while lowering arguments and
/// return values.  It captures which registers are already assigned and which
/// stack slots are used.  It provides accessors to allocate these values.
class CCState {
private:
  CallingConv::ID CallingConv;
  bool IsVarArg;
  MachineFunction &MF;
  const TargetRegisterInfo &TRI;
  SmallVectorImpl<CCValAssign> &Locs;
  LLVMContext &Context;

  unsigned StackOffset;
  SmallVector<uint32_t, 16> UsedRegs;
  SmallVector<CCValAssign, 4> PendingLocs;

  // ByValInfo and SmallVector<ByValInfo, 4> ByValRegs:
  //
  // Vector of ByValInfo instances (ByValRegs) is introduced for byval registers
  // tracking.
  // Or, in another words it tracks byval parameters that are stored in
  // general purpose registers.
  //
  // For 4 byte stack alignment,
  // instance index means byval parameter number in formal
  // arguments set. Assume, we have some "struct_type" with size = 4 bytes,
  // then, for function "foo":
  //
  // i32 foo(i32 %p, %struct_type* %r, i32 %s, %struct_type* %t)
  //
  // ByValRegs[0] describes how "%r" is stored (Begin == r1, End == r2)
  // ByValRegs[1] describes how "%t" is stored (Begin == r3, End == r4).
  //
  // In case of 8 bytes stack alignment,
  // ByValRegs may also contain information about wasted registers.
  // In function shown above, r3 would be wasted according to AAPCS rules.
  // And in that case ByValRegs[1].Waste would be "true".
  // ByValRegs vector size still would be 2,
  // while "%t" goes to the stack: it wouldn't be described in ByValRegs.
  //
  // Supposed use-case for this collection:
  // 1. Initially ByValRegs is empty, InRegsParamsProcessed is 0.
  // 2. HandleByVal fillups ByValRegs.
  // 3. Argument analysis (LowerFormatArguments, for example). After
  // some byval argument was analyzed, InRegsParamsProcessed is increased.
  struct ByValInfo {
    ByValInfo(unsigned B, unsigned E, bool IsWaste = false) :
      Begin(B), End(E), Waste(IsWaste) {}
    // First register allocated for current parameter.
    unsigned Begin;

    // First after last register allocated for current parameter.
    unsigned End;

    // Means that current range of registers doesn't belong to any
    // parameters. It was wasted due to stack alignment rules.
    // For more information see:
    // AAPCS, 5.5 Parameter Passing, Stage C, C.3.
    bool Waste;
  };
  SmallVector<ByValInfo, 4 > ByValRegs;

  // InRegsParamsProcessed - shows how many instances of ByValRegs was proceed
  // during argument analysis.
  unsigned InRegsParamsProcessed;

protected:
  ParmContext CallOrPrologue;

public:
  CCState(CallingConv::ID CC, bool isVarArg, MachineFunction &MF,
          SmallVectorImpl<CCValAssign> &locs, LLVMContext &C);

  void addLoc(const CCValAssign &V) {
    Locs.push_back(V);
  }

  LLVMContext &getContext() const { return Context; }
  MachineFunction &getMachineFunction() const { return MF; }
  CallingConv::ID getCallingConv() const { return CallingConv; }
  bool isVarArg() const { return IsVarArg; }

  unsigned getNextStackOffset() const { return StackOffset; }

  /// isAllocated - Return true if the specified register (or an alias) is
  /// allocated.
  bool isAllocated(unsigned Reg) const {
    return UsedRegs[Reg/32] & (1 << (Reg&31));
  }

  /// AnalyzeFormalArguments - Analyze an array of argument values,
  /// incorporating info about the formals into this state.
  void AnalyzeFormalArguments(const SmallVectorImpl<ISD::InputArg> &Ins,
                              CCAssignFn Fn);

  /// AnalyzeReturn - Analyze the returned values of a return,
  /// incorporating info about the result values into this state.
  void AnalyzeReturn(const SmallVectorImpl<ISD::OutputArg> &Outs,
                     CCAssignFn Fn);

  /// CheckReturn - Analyze the return values of a function, returning
  /// true if the return can be performed without sret-demotion, and
  /// false otherwise.
  bool CheckReturn(const SmallVectorImpl<ISD::OutputArg> &ArgsFlags,
                   CCAssignFn Fn);

  /// AnalyzeCallOperands - Analyze the outgoing arguments to a call,
  /// incorporating info about the passed values into this state.
  void AnalyzeCallOperands(const SmallVectorImpl<ISD::OutputArg> &Outs,
                           CCAssignFn Fn);

  /// AnalyzeCallOperands - Same as above except it takes vectors of types
  /// and argument flags.
  void AnalyzeCallOperands(SmallVectorImpl<MVT> &ArgVTs,
                           SmallVectorImpl<ISD::ArgFlagsTy> &Flags,
                           CCAssignFn Fn);

  /// AnalyzeCallResult - Analyze the return values of a call,
  /// incorporating info about the passed values into this state.
  void AnalyzeCallResult(const SmallVectorImpl<ISD::InputArg> &Ins,
                         CCAssignFn Fn);

  /// AnalyzeCallResult - Same as above except it's specialized for calls which
  /// produce a single value.
  void AnalyzeCallResult(MVT VT, CCAssignFn Fn);

  /// getFirstUnallocated - Return the index of the first unallocated register
  /// in the set, or Regs.size() if they are all allocated.
  unsigned getFirstUnallocated(ArrayRef<MCPhysReg> Regs) const {
    for (unsigned i = 0; i < Regs.size(); ++i)
      if (!isAllocated(Regs[i]))
        return i;
    return Regs.size();
  }

  /// AllocateReg - Attempt to allocate one register.  If it is not available,
  /// return zero.  Otherwise, return the register, marking it and any aliases
  /// as allocated.
  unsigned AllocateReg(unsigned Reg) {
    if (isAllocated(Reg)) return 0;
    MarkAllocated(Reg);
    return Reg;
  }

  /// Version of AllocateReg with extra register to be shadowed.
  unsigned AllocateReg(unsigned Reg, unsigned ShadowReg) {
    if (isAllocated(Reg)) return 0;
    MarkAllocated(Reg);
    MarkAllocated(ShadowReg);
    return Reg;
  }

  /// AllocateReg - Attempt to allocate one of the specified registers.  If none
  /// are available, return zero.  Otherwise, return the first one available,
  /// marking it and any aliases as allocated.
  unsigned AllocateReg(ArrayRef<MCPhysReg> Regs) {
    unsigned FirstUnalloc = getFirstUnallocated(Regs);
    if (FirstUnalloc == Regs.size())
      return 0;    // Didn't find the reg.

    // Mark the register and any aliases as allocated.
    unsigned Reg = Regs[FirstUnalloc];
    MarkAllocated(Reg);
    return Reg;
  }

  /// AllocateRegBlock - Attempt to allocate a block of RegsRequired consecutive
  /// registers. If this is not possible, return zero. Otherwise, return the first
  /// register of the block that were allocated, marking the entire block as allocated.
  unsigned AllocateRegBlock(ArrayRef<uint16_t> Regs, unsigned RegsRequired) {
    if (RegsRequired > Regs.size())
      return 0;

    for (unsigned StartIdx = 0; StartIdx <= Regs.size() - RegsRequired;
         ++StartIdx) {
      bool BlockAvailable = true;
      // Check for already-allocated regs in this block
      for (unsigned BlockIdx = 0; BlockIdx < RegsRequired; ++BlockIdx) {
        if (isAllocated(Regs[StartIdx + BlockIdx])) {
          BlockAvailable = false;
          break;
        }
      }
      if (BlockAvailable) {
        // Mark the entire block as allocated
        for (unsigned BlockIdx = 0; BlockIdx < RegsRequired; ++BlockIdx) {
          MarkAllocated(Regs[StartIdx + BlockIdx]);
        }
        return Regs[StartIdx];
      }
    }
    // No block was available
    return 0;
  }

  /// Version of AllocateReg with list of registers to be shadowed.
  unsigned AllocateReg(ArrayRef<MCPhysReg> Regs, const MCPhysReg *ShadowRegs) {
    unsigned FirstUnalloc = getFirstUnallocated(Regs);
    if (FirstUnalloc == Regs.size())
      return 0;    // Didn't find the reg.

    // Mark the register and any aliases as allocated.
    unsigned Reg = Regs[FirstUnalloc], ShadowReg = ShadowRegs[FirstUnalloc];
    MarkAllocated(Reg);
    MarkAllocated(ShadowReg);
    return Reg;
  }

  /// AllocateStack - Allocate a chunk of stack space with the specified size
  /// and alignment.
  unsigned AllocateStack(unsigned Size, unsigned Align) {
    assert(Align && ((Align - 1) & Align) == 0); // Align is power of 2.
    StackOffset = ((StackOffset + Align - 1) & ~(Align - 1));
    unsigned Result = StackOffset;
    StackOffset += Size;
    MF.getFrameInfo()->ensureMaxAlignment(Align);
    return Result;
  }

  /// Version of AllocateStack with extra register to be shadowed.
  unsigned AllocateStack(unsigned Size, unsigned Align, unsigned ShadowReg) {
    MarkAllocated(ShadowReg);
    return AllocateStack(Size, Align);
  }

  /// Version of AllocateStack with list of extra registers to be shadowed.
  /// Note that, unlike AllocateReg, this shadows ALL of the shadow registers.
  unsigned AllocateStack(unsigned Size, unsigned Align,
                         ArrayRef<MCPhysReg> ShadowRegs) {
    for (unsigned i = 0; i < ShadowRegs.size(); ++i)
      MarkAllocated(ShadowRegs[i]);
    return AllocateStack(Size, Align);
  }

  // HandleByVal - Allocate a stack slot large enough to pass an argument by
  // value. The size and alignment information of the argument is encoded in its
  // parameter attribute.
  void HandleByVal(unsigned ValNo, MVT ValVT,
                   MVT LocVT, CCValAssign::LocInfo LocInfo,
                   int MinSize, int MinAlign, ISD::ArgFlagsTy ArgFlags);

  // Returns count of byval arguments that are to be stored (even partly)
  // in registers.
  unsigned getInRegsParamsCount() const { return ByValRegs.size(); }

  // Returns count of byval in-regs arguments proceed.
  unsigned getInRegsParamsProcessed() const { return InRegsParamsProcessed; }

  // Get information about N-th byval parameter that is stored in registers.
  // Here "ByValParamIndex" is N.
  void getInRegsParamInfo(unsigned InRegsParamRecordIndex,
                          unsigned& BeginReg, unsigned& EndReg) const {
    assert(InRegsParamRecordIndex < ByValRegs.size() &&
           "Wrong ByVal parameter index");

    const ByValInfo& info = ByValRegs[InRegsParamRecordIndex];
    BeginReg = info.Begin;
    EndReg = info.End;
  }

  // Add information about parameter that is kept in registers.
  void addInRegsParamInfo(unsigned RegBegin, unsigned RegEnd) {
    ByValRegs.push_back(ByValInfo(RegBegin, RegEnd));
  }

  // Goes either to next byval parameter (excluding "waste" record), or
  // to the end of collection.
  // Returns false, if end is reached.
  bool nextInRegsParam() {
    unsigned e = ByValRegs.size();
    if (InRegsParamsProcessed < e)
      ++InRegsParamsProcessed;
    return InRegsParamsProcessed < e;
  }

  // Clear byval registers tracking info.
  void clearByValRegsInfo() {
    InRegsParamsProcessed = 0;
    ByValRegs.clear();
  }

  // Rewind byval registers tracking info.
  void rewindByValRegsInfo() {
    InRegsParamsProcessed = 0;
  }

  ParmContext getCallOrPrologue() const { return CallOrPrologue; }

  // Get list of pending assignments
  SmallVectorImpl<llvm::CCValAssign> &getPendingLocs() {
    return PendingLocs;
  }

  /// Compute the remaining unused register parameters that would be used for
  /// the given value type. This is useful when varargs are passed in the
  /// registers that normal prototyped parameters would be passed in, or for
  /// implementing perfect forwarding.
  void getRemainingRegParmsForType(SmallVectorImpl<MCPhysReg> &Regs, MVT VT,
                                   CCAssignFn Fn);

  /// Compute the set of registers that need to be preserved and forwarded to
  /// any musttail calls.
  void analyzeMustTailForwardedRegisters(
      SmallVectorImpl<ForwardedRegister> &Forwards, ArrayRef<MVT> RegParmTypes,
      CCAssignFn Fn);

private:
  /// MarkAllocated - Mark a register and all of its aliases as allocated.
  void MarkAllocated(unsigned Reg);
};



} // end namespace llvm

#endif<|MERGE_RESOLUTION|>--- conflicted
+++ resolved
@@ -157,8 +157,6 @@
   bool isUpperBitsInLoc() const {
     return HTP == AExtUpper || HTP == SExtUpper || HTP == ZExtUpper;
   }
-<<<<<<< HEAD
-=======
 };
 
 /// Describes a register that needs to be forwarded from the prologue to a
@@ -169,7 +167,6 @@
   unsigned VReg;
   MCPhysReg PReg;
   MVT VT;
->>>>>>> 969bfdfe
 };
 
 /// CCAssignFn - This function assigns a location for Val, updating State to
