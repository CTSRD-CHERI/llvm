//===- llvm/CodeGen/SelectionDAG.h - InstSelection DAG ----------*- C++ -*-===//
//
//                     The LLVM Compiler Infrastructure
//
// This file is distributed under the University of Illinois Open Source
// License. See LICENSE.TXT for details.
//
//===----------------------------------------------------------------------===//
//
// This file declares the SelectionDAG class, and transitively defines the
// SDNode class and subclasses.
//
//===----------------------------------------------------------------------===//

#ifndef LLVM_CODEGEN_SELECTIONDAG_H
#define LLVM_CODEGEN_SELECTIONDAG_H

#include "llvm/ADT/APFloat.h"
#include "llvm/ADT/APInt.h"
#include "llvm/ADT/ArrayRef.h"
#include "llvm/ADT/DenseMap.h"
#include "llvm/ADT/DenseSet.h"
#include "llvm/ADT/FoldingSet.h"
#include "llvm/ADT/SetVector.h"
#include "llvm/ADT/SmallVector.h"
#include "llvm/ADT/StringMap.h"
#include "llvm/ADT/ilist.h"
#include "llvm/ADT/iterator.h"
#include "llvm/ADT/iterator_range.h"
#include "llvm/Analysis/AliasAnalysis.h"
#include "llvm/Analysis/DivergenceAnalysis.h"
#include "llvm/CodeGen/DAGCombine.h"
#include "llvm/CodeGen/FunctionLoweringInfo.h"
#include "llvm/CodeGen/ISDOpcodes.h"
#include "llvm/CodeGen/MachineFunction.h"
#include "llvm/CodeGen/MachineMemOperand.h"
#include "llvm/CodeGen/SelectionDAGNodes.h"
#include "llvm/CodeGen/ValueTypes.h"
#include "llvm/IR/DebugLoc.h"
#include "llvm/IR/Instructions.h"
#include "llvm/IR/Metadata.h"
#include "llvm/Support/Allocator.h"
#include "llvm/Support/ArrayRecycler.h"
#include "llvm/Support/AtomicOrdering.h"
#include "llvm/Support/Casting.h"
#include "llvm/Support/CodeGen.h"
#include "llvm/Support/ErrorHandling.h"
#include "llvm/Support/MachineValueType.h"
#include "llvm/Support/RecyclingAllocator.h"
#include <algorithm>
#include <cassert>
#include <cstdint>
#include <functional>
#include <map>
#include <string>
#include <tuple>
#include <utility>
#include <vector>

namespace llvm {

class BlockAddress;
class Constant;
class ConstantFP;
class ConstantInt;
class DataLayout;
struct fltSemantics;
class GlobalValue;
struct KnownBits;
class LLVMContext;
class MachineBasicBlock;
class MachineConstantPoolValue;
class MCSymbol;
class OptimizationRemarkEmitter;
class SDDbgValue;
class SelectionDAG;
class SelectionDAGTargetInfo;
class TargetLibraryInfo;
class TargetLowering;
class TargetMachine;
class TargetSubtargetInfo;
class Value;

class SDVTListNode : public FoldingSetNode {
  friend struct FoldingSetTrait<SDVTListNode>;

  /// A reference to an Interned FoldingSetNodeID for this node.
  /// The Allocator in SelectionDAG holds the data.
  /// SDVTList contains all types which are frequently accessed in SelectionDAG.
  /// The size of this list is not expected to be big so it won't introduce
  /// a memory penalty.
  FoldingSetNodeIDRef FastID;
  const EVT *VTs;
  unsigned int NumVTs;
  /// The hash value for SDVTList is fixed, so cache it to avoid
  /// hash calculation.
  unsigned HashValue;

public:
  SDVTListNode(const FoldingSetNodeIDRef ID, const EVT *VT, unsigned int Num) :
      FastID(ID), VTs(VT), NumVTs(Num) {
    HashValue = ID.ComputeHash();
  }

  SDVTList getSDVTList() {
    SDVTList result = {VTs, NumVTs};
    return result;
  }
};

/// Specialize FoldingSetTrait for SDVTListNode
/// to avoid computing temp FoldingSetNodeID and hash value.
template<> struct FoldingSetTrait<SDVTListNode> : DefaultFoldingSetTrait<SDVTListNode> {
  static void Profile(const SDVTListNode &X, FoldingSetNodeID& ID) {
    ID = X.FastID;
  }

  static bool Equals(const SDVTListNode &X, const FoldingSetNodeID &ID,
                     unsigned IDHash, FoldingSetNodeID &TempID) {
    if (X.HashValue != IDHash)
      return false;
    return ID == X.FastID;
  }

  static unsigned ComputeHash(const SDVTListNode &X, FoldingSetNodeID &TempID) {
    return X.HashValue;
  }
};

template <> struct ilist_alloc_traits<SDNode> {
  static void deleteNode(SDNode *) {
    llvm_unreachable("ilist_traits<SDNode> shouldn't see a deleteNode call!");
  }
};

/// Keeps track of dbg_value information through SDISel.  We do
/// not build SDNodes for these so as not to perturb the generated code;
/// instead the info is kept off to the side in this structure. Each SDNode may
/// have one or more associated dbg_value entries. This information is kept in
/// DbgValMap.
/// Byval parameters are handled separately because they don't use alloca's,
/// which busts the normal mechanism.  There is good reason for handling all
/// parameters separately:  they may not have code generated for them, they
/// should always go at the beginning of the function regardless of other code
/// motion, and debug info for them is potentially useful even if the parameter
/// is unused.  Right now only byval parameters are handled separately.
class SDDbgInfo {
  BumpPtrAllocator Alloc;
  SmallVector<SDDbgValue*, 32> DbgValues;
  SmallVector<SDDbgValue*, 32> ByvalParmDbgValues;
  using DbgValMapType = DenseMap<const SDNode *, SmallVector<SDDbgValue *, 2>>;
  DbgValMapType DbgValMap;

public:
  SDDbgInfo() = default;
  SDDbgInfo(const SDDbgInfo &) = delete;
  SDDbgInfo &operator=(const SDDbgInfo &) = delete;

  void add(SDDbgValue *V, const SDNode *Node, bool isParameter) {
    if (isParameter) {
      ByvalParmDbgValues.push_back(V);
    } else     DbgValues.push_back(V);
    if (Node)
      DbgValMap[Node].push_back(V);
  }

  /// Invalidate all DbgValues attached to the node and remove
  /// it from the Node-to-DbgValues map.
  void erase(const SDNode *Node);

  void clear() {
    DbgValMap.clear();
    DbgValues.clear();
    ByvalParmDbgValues.clear();
    Alloc.Reset();
  }

  BumpPtrAllocator &getAlloc() { return Alloc; }

  bool empty() const {
    return DbgValues.empty() && ByvalParmDbgValues.empty();
  }

  ArrayRef<SDDbgValue*> getSDDbgValues(const SDNode *Node) {
    DbgValMapType::iterator I = DbgValMap.find(Node);
    if (I != DbgValMap.end())
      return I->second;
    return ArrayRef<SDDbgValue*>();
  }

  using DbgIterator = SmallVectorImpl<SDDbgValue*>::iterator;

  DbgIterator DbgBegin() { return DbgValues.begin(); }
  DbgIterator DbgEnd()   { return DbgValues.end(); }
  DbgIterator ByvalParmDbgBegin() { return ByvalParmDbgValues.begin(); }
  DbgIterator ByvalParmDbgEnd()   { return ByvalParmDbgValues.end(); }
};

void checkForCycles(const SelectionDAG *DAG, bool force = false);

/// This is used to represent a portion of an LLVM function in a low-level
/// Data Dependence DAG representation suitable for instruction selection.
/// This DAG is constructed as the first step of instruction selection in order
/// to allow implementation of machine specific optimizations
/// and code simplifications.
///
/// The representation used by the SelectionDAG is a target-independent
/// representation, which has some similarities to the GCC RTL representation,
/// but is significantly more simple, powerful, and is a graph form instead of a
/// linear form.
///
class SelectionDAG {
  const TargetMachine &TM;
  const SelectionDAGTargetInfo *TSI = nullptr;
  const TargetLowering *TLI = nullptr;
  const TargetLibraryInfo *LibInfo = nullptr;
  MachineFunction *MF;
  Pass *SDAGISelPass = nullptr;
  LLVMContext *Context;
  CodeGenOpt::Level OptLevel;

  DivergenceAnalysis * DA = nullptr;
  FunctionLoweringInfo * FLI = nullptr;

  /// The function-level optimization remark emitter.  Used to emit remarks
  /// whenever manipulating the DAG.
  OptimizationRemarkEmitter *ORE;

  /// The starting token.
  SDNode EntryNode;

  /// The root of the entire DAG.
  SDValue Root;

  /// A linked list of nodes in the current DAG.
  ilist<SDNode> AllNodes;

  /// The AllocatorType for allocating SDNodes. We use
  /// pool allocation with recycling.
  using NodeAllocatorType = RecyclingAllocator<BumpPtrAllocator, SDNode,
                                               sizeof(LargestSDNode),
                                               alignof(MostAlignedSDNode)>;

  /// Pool allocation for nodes.
  NodeAllocatorType NodeAllocator;

  /// This structure is used to memoize nodes, automatically performing
  /// CSE with existing nodes when a duplicate is requested.
  FoldingSet<SDNode> CSEMap;

  /// Pool allocation for machine-opcode SDNode operands.
  BumpPtrAllocator OperandAllocator;
  ArrayRecycler<SDUse> OperandRecycler;

  /// Pool allocation for misc. objects that are created once per SelectionDAG.
  BumpPtrAllocator Allocator;

  /// Tracks dbg_value information through SDISel.
  SDDbgInfo *DbgInfo;

  uint16_t NextPersistentId = 0;

public:
  /// Clients of various APIs that cause global effects on
  /// the DAG can optionally implement this interface.  This allows the clients
  /// to handle the various sorts of updates that happen.
  ///
  /// A DAGUpdateListener automatically registers itself with DAG when it is
  /// constructed, and removes itself when destroyed in RAII fashion.
  struct DAGUpdateListener {
    DAGUpdateListener *const Next;
    SelectionDAG &DAG;

    explicit DAGUpdateListener(SelectionDAG &D)
      : Next(D.UpdateListeners), DAG(D) {
      DAG.UpdateListeners = this;
    }

    virtual ~DAGUpdateListener() {
      assert(DAG.UpdateListeners == this &&
             "DAGUpdateListeners must be destroyed in LIFO order");
      DAG.UpdateListeners = Next;
    }

    /// The node N that was deleted and, if E is not null, an
    /// equivalent node E that replaced it.
    virtual void NodeDeleted(SDNode *N, SDNode *E);

    /// The node N that was updated.
    virtual void NodeUpdated(SDNode *N);
  };

  struct DAGNodeDeletedListener : public DAGUpdateListener {
    std::function<void(SDNode *, SDNode *)> Callback;

    DAGNodeDeletedListener(SelectionDAG &DAG,
                           std::function<void(SDNode *, SDNode *)> Callback)
        : DAGUpdateListener(DAG), Callback(std::move(Callback)) {}

    void NodeDeleted(SDNode *N, SDNode *E) override { Callback(N, E); }
  };

  /// When true, additional steps are taken to
  /// ensure that getConstant() and similar functions return DAG nodes that
  /// have legal types. This is important after type legalization since
  /// any illegally typed nodes generated after this point will not experience
  /// type legalization.
  bool NewNodesMustHaveLegalTypes = false;

private:
  /// DAGUpdateListener is a friend so it can manipulate the listener stack.
  friend struct DAGUpdateListener;

  /// Linked list of registered DAGUpdateListener instances.
  /// This stack is maintained by DAGUpdateListener RAII.
  DAGUpdateListener *UpdateListeners = nullptr;

  /// Implementation of setSubgraphColor.
  /// Return whether we had to truncate the search.
  bool setSubgraphColorHelper(SDNode *N, const char *Color,
                              DenseSet<SDNode *> &visited,
                              int level, bool &printed);

  template <typename SDNodeT, typename... ArgTypes>
  SDNodeT *newSDNode(ArgTypes &&... Args) {
    return new (NodeAllocator.template Allocate<SDNodeT>())
        SDNodeT(std::forward<ArgTypes>(Args)...);
  }

  /// Build a synthetic SDNodeT with the given args and extract its subclass
  /// data as an integer (e.g. for use in a folding set).
  ///
  /// The args to this function are the same as the args to SDNodeT's
  /// constructor, except the second arg (assumed to be a const DebugLoc&) is
  /// omitted.
  template <typename SDNodeT, typename... ArgTypes>
  static uint16_t getSyntheticNodeSubclassData(unsigned IROrder,
                                               ArgTypes &&... Args) {
    // The compiler can reduce this expression to a constant iff we pass an
    // empty DebugLoc.  Thankfully, the debug location doesn't have any bearing
    // on the subclass data.
    return SDNodeT(IROrder, DebugLoc(), std::forward<ArgTypes>(Args)...)
        .getRawSubclassData();
  }

  template <typename SDNodeTy>
  static uint16_t getSyntheticNodeSubclassData(unsigned Opc, unsigned Order,
                                                SDVTList VTs, EVT MemoryVT,
                                                MachineMemOperand *MMO) {
    return SDNodeTy(Opc, Order, DebugLoc(), VTs, MemoryVT, MMO)
         .getRawSubclassData();
  }

  void createOperands(SDNode *Node, ArrayRef<SDValue> Vals);

  void removeOperands(SDNode *Node) {
    if (!Node->OperandList)
      return;
    OperandRecycler.deallocate(
        ArrayRecycler<SDUse>::Capacity::get(Node->NumOperands),
        Node->OperandList);
    Node->NumOperands = 0;
    Node->OperandList = nullptr;
  }
  void CreateTopologicalOrder(std::vector<SDNode*>& Order);
public:
  explicit SelectionDAG(const TargetMachine &TM, CodeGenOpt::Level);
  SelectionDAG(const SelectionDAG &) = delete;
  SelectionDAG &operator=(const SelectionDAG &) = delete;
  ~SelectionDAG();

  /// Prepare this SelectionDAG to process code in the given MachineFunction.
  void init(MachineFunction &NewMF, OptimizationRemarkEmitter &NewORE,
            Pass *PassPtr, const TargetLibraryInfo *LibraryInfo,
            DivergenceAnalysis * DA);

  void setFunctionLoweringInfo(FunctionLoweringInfo * FuncInfo) {
    FLI = FuncInfo;
  }

  /// Clear state and free memory necessary to make this
  /// SelectionDAG ready to process a new block.
  void clear();

  MachineFunction &getMachineFunction() const { return *MF; }
  const Pass *getPass() const { return SDAGISelPass; }

  const DataLayout &getDataLayout() const { return MF->getDataLayout(); }
  const TargetMachine &getTarget() const { return TM; }
  const TargetSubtargetInfo &getSubtarget() const { return MF->getSubtarget(); }
  const TargetLowering &getTargetLoweringInfo() const { return *TLI; }
  const TargetLibraryInfo &getLibInfo() const { return *LibInfo; }
  const SelectionDAGTargetInfo &getSelectionDAGInfo() const { return *TSI; }
  LLVMContext *getContext() const {return Context; }
  OptimizationRemarkEmitter &getORE() const { return *ORE; }

  /// Pop up a GraphViz/gv window with the DAG rendered using 'dot'.
  void viewGraph(const std::string &Title);
  void viewGraph();

#ifndef NDEBUG
  std::map<const SDNode *, std::string> NodeGraphAttrs;
#endif

  /// Clear all previously defined node graph attributes.
  /// Intended to be used from a debugging tool (eg. gdb).
  void clearGraphAttrs();

  /// Set graph attributes for a node. (eg. "color=red".)
  void setGraphAttrs(const SDNode *N, const char *Attrs);

  /// Get graph attributes for a node. (eg. "color=red".)
  /// Used from getNodeAttributes.
  const std::string getGraphAttrs(const SDNode *N) const;

  /// Convenience for setting node color attribute.
  void setGraphColor(const SDNode *N, const char *Color);

  /// Convenience for setting subgraph color attribute.
  void setSubgraphColor(SDNode *N, const char *Color);

  using allnodes_const_iterator = ilist<SDNode>::const_iterator;

  allnodes_const_iterator allnodes_begin() const { return AllNodes.begin(); }
  allnodes_const_iterator allnodes_end() const { return AllNodes.end(); }

  using allnodes_iterator = ilist<SDNode>::iterator;

  allnodes_iterator allnodes_begin() { return AllNodes.begin(); }
  allnodes_iterator allnodes_end() { return AllNodes.end(); }

  ilist<SDNode>::size_type allnodes_size() const {
    return AllNodes.size();
  }

  iterator_range<allnodes_iterator> allnodes() {
    return make_range(allnodes_begin(), allnodes_end());
  }
  iterator_range<allnodes_const_iterator> allnodes() const {
    return make_range(allnodes_begin(), allnodes_end());
  }

  /// Return the root tag of the SelectionDAG.
  const SDValue &getRoot() const { return Root; }

  /// Return the token chain corresponding to the entry of the function.
  SDValue getEntryNode() const {
    return SDValue(const_cast<SDNode *>(&EntryNode), 0);
  }

  /// Set the current root tag of the SelectionDAG.
  ///
  const SDValue &setRoot(SDValue N) {
    assert((!N.getNode() || N.getValueType() == MVT::Other) &&
           "DAG root value is not a chain!");
    if (N.getNode())
      checkForCycles(N.getNode(), this);
    Root = N;
    if (N.getNode())
      checkForCycles(this);
    return Root;
  }

  void VerifyDAGDiverence();

  /// This iterates over the nodes in the SelectionDAG, folding
  /// certain types of nodes together, or eliminating superfluous nodes.  The
  /// Level argument controls whether Combine is allowed to produce nodes and
  /// types that are illegal on the target.
  void Combine(CombineLevel Level, AliasAnalysis *AA,
               CodeGenOpt::Level OptLevel);

  /// This transforms the SelectionDAG into a SelectionDAG that
  /// only uses types natively supported by the target.
  /// Returns "true" if it made any changes.
  ///
  /// Note that this is an involved process that may invalidate pointers into
  /// the graph.
  bool LegalizeTypes();

  /// This transforms the SelectionDAG into a SelectionDAG that is
  /// compatible with the target instruction selector, as indicated by the
  /// TargetLowering object.
  ///
  /// Note that this is an involved process that may invalidate pointers into
  /// the graph.
  void Legalize();

  /// Transforms a SelectionDAG node and any operands to it into a node
  /// that is compatible with the target instruction selector, as indicated by
  /// the TargetLowering object.
  ///
  /// \returns true if \c N is a valid, legal node after calling this.
  ///
  /// This essentially runs a single recursive walk of the \c Legalize process
  /// over the given node (and its operands). This can be used to incrementally
  /// legalize the DAG. All of the nodes which are directly replaced,
  /// potentially including N, are added to the output parameter \c
  /// UpdatedNodes so that the delta to the DAG can be understood by the
  /// caller.
  ///
  /// When this returns false, N has been legalized in a way that make the
  /// pointer passed in no longer valid. It may have even been deleted from the
  /// DAG, and so it shouldn't be used further. When this returns true, the
  /// N passed in is a legal node, and can be immediately processed as such.
  /// This may still have done some work on the DAG, and will still populate
  /// UpdatedNodes with any new nodes replacing those originally in the DAG.
  bool LegalizeOp(SDNode *N, SmallSetVector<SDNode *, 16> &UpdatedNodes);

  /// This transforms the SelectionDAG into a SelectionDAG
  /// that only uses vector math operations supported by the target.  This is
  /// necessary as a separate step from Legalize because unrolling a vector
  /// operation can introduce illegal types, which requires running
  /// LegalizeTypes again.
  ///
  /// This returns true if it made any changes; in that case, LegalizeTypes
  /// is called again before Legalize.
  ///
  /// Note that this is an involved process that may invalidate pointers into
  /// the graph.
  bool LegalizeVectors();

  /// This method deletes all unreachable nodes in the SelectionDAG.
  void RemoveDeadNodes();

  /// Remove the specified node from the system.  This node must
  /// have no referrers.
  void DeleteNode(SDNode *N);

  /// Return an SDVTList that represents the list of values specified.
  SDVTList getVTList(EVT VT);
  SDVTList getVTList(EVT VT1, EVT VT2);
  SDVTList getVTList(EVT VT1, EVT VT2, EVT VT3);
  SDVTList getVTList(EVT VT1, EVT VT2, EVT VT3, EVT VT4);
  SDVTList getVTList(ArrayRef<EVT> VTs);

  //===--------------------------------------------------------------------===//
  // Node creation methods.

  /// Create a ConstantSDNode wrapping a constant value.
  /// If VT is a vector type, the constant is splatted into a BUILD_VECTOR.
  ///
  /// If only legal types can be produced, this does the necessary
  /// transformations (e.g., if the vector element type is illegal).
  /// @{
  SDValue getConstant(uint64_t Val, const SDLoc &DL, EVT VT,
                      bool isTarget = false, bool isOpaque = false);
  SDValue getConstant(const APInt &Val, const SDLoc &DL, EVT VT,
                      bool isTarget = false, bool isOpaque = false);

  SDValue getAllOnesConstant(const SDLoc &DL, EVT VT, bool IsTarget = false,
                             bool IsOpaque = false) {
    return getConstant(APInt::getAllOnesValue(VT.getScalarSizeInBits()), DL,
                       VT, IsTarget, IsOpaque);
  }

  SDValue getConstant(const ConstantInt &Val, const SDLoc &DL, EVT VT,
                      bool isTarget = false, bool isOpaque = false);
  SDValue getIntPtrConstant(uint64_t Val, const SDLoc &DL,
                            bool isTarget = false);
  SDValue getTargetConstant(uint64_t Val, const SDLoc &DL, EVT VT,
                            bool isOpaque = false) {
    return getConstant(Val, DL, VT, true, isOpaque);
  }
  SDValue getTargetConstant(const APInt &Val, const SDLoc &DL, EVT VT,
                            bool isOpaque = false) {
    return getConstant(Val, DL, VT, true, isOpaque);
  }
  SDValue getTargetConstant(const ConstantInt &Val, const SDLoc &DL, EVT VT,
                            bool isOpaque = false) {
    return getConstant(Val, DL, VT, true, isOpaque);
  }

  /// Create a true or false constant of type \p VT using the target's
  /// BooleanContent for type \p OpVT.
  SDValue getBoolConstant(bool V, const SDLoc &DL, EVT VT, EVT OpVT);
  /// @}

  /// Create a ConstantFPSDNode wrapping a constant value.
  /// If VT is a vector type, the constant is splatted into a BUILD_VECTOR.
  ///
  /// If only legal types can be produced, this does the necessary
  /// transformations (e.g., if the vector element type is illegal).
  /// The forms that take a double should only be used for simple constants
  /// that can be exactly represented in VT.  No checks are made.
  /// @{
  SDValue getConstantFP(double Val, const SDLoc &DL, EVT VT,
                        bool isTarget = false);
  SDValue getConstantFP(const APFloat &Val, const SDLoc &DL, EVT VT,
                        bool isTarget = false);
  SDValue getConstantFP(const ConstantFP &CF, const SDLoc &DL, EVT VT,
                        bool isTarget = false);
  SDValue getTargetConstantFP(double Val, const SDLoc &DL, EVT VT) {
    return getConstantFP(Val, DL, VT, true);
  }
  SDValue getTargetConstantFP(const APFloat &Val, const SDLoc &DL, EVT VT) {
    return getConstantFP(Val, DL, VT, true);
  }
  SDValue getTargetConstantFP(const ConstantFP &Val, const SDLoc &DL, EVT VT) {
    return getConstantFP(Val, DL, VT, true);
  }
  /// @}

  SDValue getGlobalAddress(const GlobalValue *GV, const SDLoc &DL, EVT VT,
                           int64_t offset = 0, bool isTargetGA = false,
                           unsigned char TargetFlags = 0);
  SDValue getTargetGlobalAddress(const GlobalValue *GV, const SDLoc &DL, EVT VT,
                                 int64_t offset = 0,
                                 unsigned char TargetFlags = 0) {
    return getGlobalAddress(GV, DL, VT, offset, true, TargetFlags);
  }
  SDValue getFrameIndex(int FI, EVT VT, bool isTarget = false);
  SDValue getTargetFrameIndex(int FI, EVT VT) {
    return getFrameIndex(FI, VT, true);
  }
  SDValue getJumpTable(int JTI, EVT VT, bool isTarget = false,
                       unsigned char TargetFlags = 0);
  SDValue getTargetJumpTable(int JTI, EVT VT, unsigned char TargetFlags = 0) {
    return getJumpTable(JTI, VT, true, TargetFlags);
  }
  SDValue getConstantPool(const Constant *C, EVT VT,
                          unsigned Align = 0, int Offs = 0, bool isT=false,
                          unsigned char TargetFlags = 0);
  SDValue getTargetConstantPool(const Constant *C, EVT VT,
                                unsigned Align = 0, int Offset = 0,
                                unsigned char TargetFlags = 0) {
    return getConstantPool(C, VT, Align, Offset, true, TargetFlags);
  }
  SDValue getConstantPool(MachineConstantPoolValue *C, EVT VT,
                          unsigned Align = 0, int Offs = 0, bool isT=false,
                          unsigned char TargetFlags = 0);
  SDValue getTargetConstantPool(MachineConstantPoolValue *C,
                                  EVT VT, unsigned Align = 0,
                                  int Offset = 0, unsigned char TargetFlags=0) {
    return getConstantPool(C, VT, Align, Offset, true, TargetFlags);
  }
  SDValue getTargetIndex(int Index, EVT VT, int64_t Offset = 0,
                         unsigned char TargetFlags = 0);
  // When generating a branch to a BB, we don't in general know enough
  // to provide debug info for the BB at that time, so keep this one around.
  SDValue getBasicBlock(MachineBasicBlock *MBB);
  SDValue getBasicBlock(MachineBasicBlock *MBB, SDLoc dl);
  SDValue getExternalSymbol(const char *Sym, EVT VT);
  SDValue getExternalSymbol(const char *Sym, const SDLoc &dl, EVT VT);
  SDValue getTargetExternalSymbol(const char *Sym, EVT VT,
                                  unsigned char TargetFlags = 0);
  SDValue getMCSymbol(MCSymbol *Sym, EVT VT);

  SDValue getValueType(EVT);
  SDValue getRegister(unsigned Reg, EVT VT);
  SDValue getRegisterMask(const uint32_t *RegMask);
  SDValue getEHLabel(const SDLoc &dl, SDValue Root, MCSymbol *Label);
  SDValue getLabelNode(unsigned Opcode, const SDLoc &dl, SDValue Root,
                       MCSymbol *Label);
  SDValue getBlockAddress(const BlockAddress *BA, EVT VT,
                          int64_t Offset = 0, bool isTarget = false,
                          unsigned char TargetFlags = 0);
  SDValue getTargetBlockAddress(const BlockAddress *BA, EVT VT,
                                int64_t Offset = 0,
                                unsigned char TargetFlags = 0) {
    return getBlockAddress(BA, VT, Offset, true, TargetFlags);
  }

  SDValue getCopyToReg(SDValue Chain, const SDLoc &dl, unsigned Reg,
                       SDValue N) {
    return getNode(ISD::CopyToReg, dl, MVT::Other, Chain,
                   getRegister(Reg, N.getValueType()), N);
  }

  // This version of the getCopyToReg method takes an extra operand, which
  // indicates that there is potentially an incoming glue value (if Glue is not
  // null) and that there should be a glue result.
  SDValue getCopyToReg(SDValue Chain, const SDLoc &dl, unsigned Reg, SDValue N,
                       SDValue Glue) {
    SDVTList VTs = getVTList(MVT::Other, MVT::Glue);
    SDValue Ops[] = { Chain, getRegister(Reg, N.getValueType()), N, Glue };
    return getNode(ISD::CopyToReg, dl, VTs,
                   makeArrayRef(Ops, Glue.getNode() ? 4 : 3));
  }

  // Similar to last getCopyToReg() except parameter Reg is a SDValue
  SDValue getCopyToReg(SDValue Chain, const SDLoc &dl, SDValue Reg, SDValue N,
                       SDValue Glue) {
    SDVTList VTs = getVTList(MVT::Other, MVT::Glue);
    SDValue Ops[] = { Chain, Reg, N, Glue };
    return getNode(ISD::CopyToReg, dl, VTs,
                   makeArrayRef(Ops, Glue.getNode() ? 4 : 3));
  }

  SDValue getCopyFromReg(SDValue Chain, const SDLoc &dl, unsigned Reg, EVT VT) {
    SDVTList VTs = getVTList(VT, MVT::Other);
    SDValue Ops[] = { Chain, getRegister(Reg, VT) };
    return getNode(ISD::CopyFromReg, dl, VTs, Ops);
  }

  // This version of the getCopyFromReg method takes an extra operand, which
  // indicates that there is potentially an incoming glue value (if Glue is not
  // null) and that there should be a glue result.
  SDValue getCopyFromReg(SDValue Chain, const SDLoc &dl, unsigned Reg, EVT VT,
                         SDValue Glue) {
    SDVTList VTs = getVTList(VT, MVT::Other, MVT::Glue);
    SDValue Ops[] = { Chain, getRegister(Reg, VT), Glue };
    return getNode(ISD::CopyFromReg, dl, VTs,
                   makeArrayRef(Ops, Glue.getNode() ? 3 : 2));
  }

  SDValue getCondCode(ISD::CondCode Cond);

  /// Return an ISD::VECTOR_SHUFFLE node. The number of elements in VT,
  /// which must be a vector type, must match the number of mask elements
  /// NumElts. An integer mask element equal to -1 is treated as undefined.
  SDValue getVectorShuffle(EVT VT, const SDLoc &dl, SDValue N1, SDValue N2,
                           ArrayRef<int> Mask);

  /// Return an ISD::BUILD_VECTOR node. The number of elements in VT,
  /// which must be a vector type, must match the number of operands in Ops.
  /// The operands must have the same type as (or, for integers, a type wider
  /// than) VT's element type.
  SDValue getBuildVector(EVT VT, const SDLoc &DL, ArrayRef<SDValue> Ops) {
    // VerifySDNode (via InsertNode) checks BUILD_VECTOR later.
    return getNode(ISD::BUILD_VECTOR, DL, VT, Ops);
  }

  /// Return an ISD::BUILD_VECTOR node. The number of elements in VT,
  /// which must be a vector type, must match the number of operands in Ops.
  /// The operands must have the same type as (or, for integers, a type wider
  /// than) VT's element type.
  SDValue getBuildVector(EVT VT, const SDLoc &DL, ArrayRef<SDUse> Ops) {
    // VerifySDNode (via InsertNode) checks BUILD_VECTOR later.
    return getNode(ISD::BUILD_VECTOR, DL, VT, Ops);
  }

  /// Return a splat ISD::BUILD_VECTOR node, consisting of Op splatted to all
  /// elements. VT must be a vector type. Op's type must be the same as (or,
  /// for integers, a type wider than) VT's element type.
  SDValue getSplatBuildVector(EVT VT, const SDLoc &DL, SDValue Op) {
    // VerifySDNode (via InsertNode) checks BUILD_VECTOR later.
    if (Op.getOpcode() == ISD::UNDEF) {
      assert((VT.getVectorElementType() == Op.getValueType() ||
              (VT.isInteger() &&
               VT.getVectorElementType().bitsLE(Op.getValueType()))) &&
             "A splatted value must have a width equal or (for integers) "
             "greater than the vector element type!");
      return getNode(ISD::UNDEF, SDLoc(), VT);
    }

    SmallVector<SDValue, 16> Ops(VT.getVectorNumElements(), Op);
    return getNode(ISD::BUILD_VECTOR, DL, VT, Ops);
  }

  /// Returns an ISD::VECTOR_SHUFFLE node semantically equivalent to
  /// the shuffle node in input but with swapped operands.
  ///
  /// Example: shuffle A, B, <0,5,2,7> -> shuffle B, A, <4,1,6,3>
  SDValue getCommutedVectorShuffle(const ShuffleVectorSDNode &SV);

  /// Convert Op, which must be of float type, to the
  /// float type VT, by either extending or rounding (by truncation).
  SDValue getFPExtendOrRound(SDValue Op, const SDLoc &DL, EVT VT);

  /// Convert Op, which must be of integer type, to the
  /// integer type VT, by either any-extending or truncating it.
  SDValue getAnyExtOrTrunc(SDValue Op, const SDLoc &DL, EVT VT);

  /// Convert Op, which must be of integer type, to the
  /// integer type VT, by either sign-extending or truncating it.
  SDValue getSExtOrTrunc(SDValue Op, const SDLoc &DL, EVT VT);

  /// Convert Op, which must be of integer type, to the
  /// integer type VT, by either zero-extending or truncating it.
  SDValue getZExtOrTrunc(SDValue Op, const SDLoc &DL, EVT VT);

  /// Return the expression required to zero extend the Op
  /// value assuming it was the smaller SrcTy value.
  SDValue getZeroExtendInReg(SDValue Op, const SDLoc &DL, EVT SrcTy);

  /// Return an operation which will any-extend the low lanes of the operand
  /// into the specified vector type. For example,
  /// this can convert a v16i8 into a v4i32 by any-extending the low four
  /// lanes of the operand from i8 to i32.
  SDValue getAnyExtendVectorInReg(SDValue Op, const SDLoc &DL, EVT VT);

  /// Return an operation which will sign extend the low lanes of the operand
  /// into the specified vector type. For example,
  /// this can convert a v16i8 into a v4i32 by sign extending the low four
  /// lanes of the operand from i8 to i32.
  SDValue getSignExtendVectorInReg(SDValue Op, const SDLoc &DL, EVT VT);

  /// Return an operation which will zero extend the low lanes of the operand
  /// into the specified vector type. For example,
  /// this can convert a v16i8 into a v4i32 by zero extending the low four
  /// lanes of the operand from i8 to i32.
  SDValue getZeroExtendVectorInReg(SDValue Op, const SDLoc &DL, EVT VT);

  /// Convert Op, which must be of integer type, to the integer type VT,
  /// by using an extension appropriate for the target's
  /// BooleanContent for type OpVT or truncating it.
  SDValue getBoolExtOrTrunc(SDValue Op, const SDLoc &SL, EVT VT, EVT OpVT);

  /// Create a bitwise NOT operation as (XOR Val, -1).
  SDValue getNOT(const SDLoc &DL, SDValue Val, EVT VT);

  /// Create a logical NOT operation as (XOR Val, BooleanOne).
  SDValue getLogicalNOT(const SDLoc &DL, SDValue Val, EVT VT);

<<<<<<< HEAD
  // Unlike getObjectPtrOffset this does not set NoUnsignedWrap by default
  SDValue getPointerAdd(SDLoc dl, SDValue Ptr, int64_t Offset,
                        const SDNodeFlags Flags = SDNodeFlags()) {
    EVT BasePtrVT = Ptr.getValueType();
    EVT OffsetVT = BasePtrVT;
    if (BasePtrVT.isFatPointer()) {
      if (Offset == 0)
        return Ptr;
      // Assume that address space 0 has the range of any pointer.
      OffsetVT = MVT::getIntegerVT(getDataLayout().getPointerSizeInBits(0));
    }
    return getPointerAdd(dl, Ptr, getConstant(Offset, dl, OffsetVT), Flags);
  }

  // Unlike getObjectPtrOffset this does not set NoUnsignedWrap by default
  SDValue getPointerAdd(SDLoc dl, SDValue Ptr, SDValue Offset,
                        const SDNodeFlags Flags = SDNodeFlags());

  /// \brief Create an add instruction with appropriate flags when used for
=======
  /// Create an add instruction with appropriate flags when used for
>>>>>>> 20a92cda
  /// addressing some offset of an object. i.e. if a load is split into multiple
  /// components, create an add nuw from the base pointer to the offset.
  SDValue getObjectPtrOffset(const SDLoc &SL, SDValue Ptr, int64_t Offset) {
    SDNodeFlags Flags;
    Flags.setNoUnsignedWrap(true);
    return getPointerAdd(SL, Ptr, Offset, Flags);
  }

  SDValue getObjectPtrOffset(const SDLoc &SL, SDValue Ptr, SDValue Offset) {
    // The object itself can't wrap around the address space, so it shouldn't be
    // possible for the adds of the offsets to the split parts to overflow.
    SDNodeFlags Flags;
    Flags.setNoUnsignedWrap(true);
    return getPointerAdd(SL, Ptr, Offset, Flags);
  }

  /// Return a new CALLSEQ_START node, that starts new call frame, in which
  /// InSize bytes are set up inside CALLSEQ_START..CALLSEQ_END sequence and
  /// OutSize specifies part of the frame set up prior to the sequence.
  SDValue getCALLSEQ_START(SDValue Chain, uint64_t InSize, uint64_t OutSize,
                           const SDLoc &DL) {
    SDVTList VTs = getVTList(MVT::Other, MVT::Glue);
    SDValue Ops[] = { Chain,
                      getIntPtrConstant(InSize, DL, true),
                      getIntPtrConstant(OutSize, DL, true) };
    return getNode(ISD::CALLSEQ_START, DL, VTs, Ops);
  }

  /// Return a new CALLSEQ_END node, which always must have a
  /// glue result (to ensure it's not CSE'd).
  /// CALLSEQ_END does not have a useful SDLoc.
  SDValue getCALLSEQ_END(SDValue Chain, SDValue Op1, SDValue Op2,
                         SDValue InGlue, const SDLoc &DL) {
    SDVTList NodeTys = getVTList(MVT::Other, MVT::Glue);
    SmallVector<SDValue, 4> Ops;
    Ops.push_back(Chain);
    Ops.push_back(Op1);
    Ops.push_back(Op2);
    if (InGlue.getNode())
      Ops.push_back(InGlue);
    return getNode(ISD::CALLSEQ_END, DL, NodeTys, Ops);
  }

  /// Return true if the result of this operation is always undefined.
  bool isUndef(unsigned Opcode, ArrayRef<SDValue> Ops);

  /// Return an UNDEF node. UNDEF does not have a useful SDLoc.
  SDValue getUNDEF(EVT VT) {
    return getNode(ISD::UNDEF, SDLoc(), VT);
  }

  /// Return a GLOBAL_OFFSET_TABLE node. This does not have a useful SDLoc.
  SDValue getGLOBAL_OFFSET_TABLE(EVT VT) {
    return getNode(ISD::GLOBAL_OFFSET_TABLE, SDLoc(), VT);
  }

  /// Gets or creates the specified node.
  ///
  SDValue getNode(unsigned Opcode, const SDLoc &DL, EVT VT,
                  ArrayRef<SDUse> Ops);
  SDValue getNode(unsigned Opcode, const SDLoc &DL, EVT VT,
                  ArrayRef<SDValue> Ops, const SDNodeFlags Flags = SDNodeFlags());
  SDValue getNode(unsigned Opcode, const SDLoc &DL, ArrayRef<EVT> ResultTys,
                  ArrayRef<SDValue> Ops);
  SDValue getNode(unsigned Opcode, const SDLoc &DL, SDVTList VTs,
                  ArrayRef<SDValue> Ops);

  // Specialize based on number of operands.
  SDValue getNode(unsigned Opcode, const SDLoc &DL, EVT VT);
  SDValue getNode(unsigned Opcode, const SDLoc &DL, EVT VT, SDValue N,
                  const SDNodeFlags Flags = SDNodeFlags());
  SDValue getNode(unsigned Opcode, const SDLoc &DL, EVT VT, SDValue N1,
                  SDValue N2, const SDNodeFlags Flags = SDNodeFlags());
  SDValue getNode(unsigned Opcode, const SDLoc &DL, EVT VT, SDValue N1,
                  SDValue N2, SDValue N3);
  SDValue getNode(unsigned Opcode, const SDLoc &DL, EVT VT, SDValue N1,
                  SDValue N2, SDValue N3, SDValue N4);
  SDValue getNode(unsigned Opcode, const SDLoc &DL, EVT VT, SDValue N1,
                  SDValue N2, SDValue N3, SDValue N4, SDValue N5);

  // Specialize again based on number of operands for nodes with a VTList
  // rather than a single VT.
  SDValue getNode(unsigned Opcode, const SDLoc &DL, SDVTList VTs);
  SDValue getNode(unsigned Opcode, const SDLoc &DL, SDVTList VTs, SDValue N);
  SDValue getNode(unsigned Opcode, const SDLoc &DL, SDVTList VTs, SDValue N1,
                  SDValue N2);
  SDValue getNode(unsigned Opcode, const SDLoc &DL, SDVTList VTs, SDValue N1,
                  SDValue N2, SDValue N3);
  SDValue getNode(unsigned Opcode, const SDLoc &DL, SDVTList VTs, SDValue N1,
                  SDValue N2, SDValue N3, SDValue N4);
  SDValue getNode(unsigned Opcode, const SDLoc &DL, SDVTList VTs, SDValue N1,
                  SDValue N2, SDValue N3, SDValue N4, SDValue N5);

  /// Compute a TokenFactor to force all the incoming stack arguments to be
  /// loaded from the stack. This is used in tail call lowering to protect
  /// stack arguments from being clobbered.
  SDValue getStackArgumentTokenFactor(SDValue Chain);

  SDValue getMemcpy(SDValue Chain, const SDLoc &dl, SDValue Dst, SDValue Src,
                    SDValue Size, unsigned Align, bool isVol, bool AlwaysInline,
                    bool isTailCall, MachinePointerInfo DstPtrInfo,
                    MachinePointerInfo SrcPtrInfo);

  SDValue getMemmove(SDValue Chain, const SDLoc &dl, SDValue Dst, SDValue Src,
                     SDValue Size, unsigned Align, bool isVol, bool isTailCall,
                     MachinePointerInfo DstPtrInfo,
                     MachinePointerInfo SrcPtrInfo);

  SDValue getMemset(SDValue Chain, const SDLoc &dl, SDValue Dst, SDValue Src,
                    SDValue Size, unsigned Align, bool isVol, bool isTailCall,
                    MachinePointerInfo DstPtrInfo);

  SDValue getAtomicMemcpy(SDValue Chain, const SDLoc &dl, SDValue Dst,
                          unsigned DstAlign, SDValue Src, unsigned SrcAlign,
                          SDValue Size, Type *SizeTy, unsigned ElemSz,
                          bool isTailCall, MachinePointerInfo DstPtrInfo,
                          MachinePointerInfo SrcPtrInfo);

  SDValue getAtomicMemmove(SDValue Chain, const SDLoc &dl, SDValue Dst,
                           unsigned DstAlign, SDValue Src, unsigned SrcAlign,
                           SDValue Size, Type *SizeTy, unsigned ElemSz,
                           bool isTailCall, MachinePointerInfo DstPtrInfo,
                           MachinePointerInfo SrcPtrInfo);

  SDValue getAtomicMemset(SDValue Chain, const SDLoc &dl, SDValue Dst,
                          unsigned DstAlign, SDValue Value, SDValue Size,
                          Type *SizeTy, unsigned ElemSz, bool isTailCall,
                          MachinePointerInfo DstPtrInfo);

  /// Helper function to make it easier to build SetCC's if you just
  /// have an ISD::CondCode instead of an SDValue.
  ///
  SDValue getSetCC(const SDLoc &DL, EVT VT, SDValue LHS, SDValue RHS,
                   ISD::CondCode Cond) {
    assert(LHS.getValueType().isVector() == RHS.getValueType().isVector() &&
      "Cannot compare scalars to vectors");
    assert(LHS.getValueType().isVector() == VT.isVector() &&
      "Cannot compare scalars to vectors");
    assert(Cond != ISD::SETCC_INVALID &&
        "Cannot create a setCC of an invalid node.");
    return getNode(ISD::SETCC, DL, VT, LHS, RHS, getCondCode(Cond));
  }

  /// Helper function to make it easier to build Select's if you just
  /// have operands and don't want to check for vector.
  SDValue getSelect(const SDLoc &DL, EVT VT, SDValue Cond, SDValue LHS,
                    SDValue RHS) {
    assert(LHS.getValueType() == RHS.getValueType() &&
           "Cannot use select on differing types");
    assert(VT.isVector() == LHS.getValueType().isVector() &&
           "Cannot mix vectors and scalars");
    return getNode(Cond.getValueType().isVector() ? ISD::VSELECT : ISD::SELECT, DL, VT,
                   Cond, LHS, RHS);
  }

  /// Helper function to make it easier to build SelectCC's if you
  /// just have an ISD::CondCode instead of an SDValue.
  ///
  SDValue getSelectCC(const SDLoc &DL, SDValue LHS, SDValue RHS, SDValue True,
                      SDValue False, ISD::CondCode Cond) {
    return getNode(ISD::SELECT_CC, DL, True.getValueType(),
                   LHS, RHS, True, False, getCondCode(Cond));
  }

  /// VAArg produces a result and token chain, and takes a pointer
  /// and a source value as input.
  SDValue getVAArg(EVT VT, const SDLoc &dl, SDValue Chain, SDValue Ptr,
                   SDValue SV, unsigned Align);

  /// Gets a node for an atomic cmpxchg op. There are two
  /// valid Opcodes. ISD::ATOMIC_CMO_SWAP produces the value loaded and a
  /// chain result. ISD::ATOMIC_CMP_SWAP_WITH_SUCCESS produces the value loaded,
  /// a success flag (initially i1), and a chain.
  SDValue getAtomicCmpSwap(unsigned Opcode, const SDLoc &dl, EVT MemVT,
                           SDVTList VTs, SDValue Chain, SDValue Ptr,
                           SDValue Cmp, SDValue Swp, MachinePointerInfo PtrInfo,
                           unsigned Alignment, AtomicOrdering SuccessOrdering,
                           AtomicOrdering FailureOrdering,
                           SyncScope::ID SSID);
  SDValue getAtomicCmpSwap(unsigned Opcode, const SDLoc &dl, EVT MemVT,
                           SDVTList VTs, SDValue Chain, SDValue Ptr,
                           SDValue Cmp, SDValue Swp, MachineMemOperand *MMO);

  /// Gets a node for an atomic op, produces result (if relevant)
  /// and chain and takes 2 operands.
  SDValue getAtomic(unsigned Opcode, const SDLoc &dl, EVT MemVT, SDValue Chain,
                    SDValue Ptr, SDValue Val, const Value *PtrVal,
                    unsigned Alignment, AtomicOrdering Ordering,
                    SyncScope::ID SSID);
  SDValue getAtomic(unsigned Opcode, const SDLoc &dl, EVT MemVT, SDValue Chain,
                    SDValue Ptr, SDValue Val, MachineMemOperand *MMO);

  /// Gets a node for an atomic op, produces result and chain and
  /// takes 1 operand.
  SDValue getAtomic(unsigned Opcode, const SDLoc &dl, EVT MemVT, EVT VT,
                    SDValue Chain, SDValue Ptr, MachineMemOperand *MMO);

  /// Gets a node for an atomic op, produces result and chain and takes N
  /// operands.
  SDValue getAtomic(unsigned Opcode, const SDLoc &dl, EVT MemVT,
                    SDVTList VTList, ArrayRef<SDValue> Ops,
                    MachineMemOperand *MMO);

  /// Creates a MemIntrinsicNode that may produce a
  /// result and takes a list of operands. Opcode may be INTRINSIC_VOID,
  /// INTRINSIC_W_CHAIN, or a target-specific opcode with a value not
  /// less than FIRST_TARGET_MEMORY_OPCODE.
  SDValue getMemIntrinsicNode(
    unsigned Opcode, const SDLoc &dl, SDVTList VTList,
    ArrayRef<SDValue> Ops, EVT MemVT,
    MachinePointerInfo PtrInfo,
    unsigned Align = 0,
    MachineMemOperand::Flags Flags
    = MachineMemOperand::MOLoad | MachineMemOperand::MOStore,
    unsigned Size = 0);

  SDValue getMemIntrinsicNode(unsigned Opcode, const SDLoc &dl, SDVTList VTList,
                              ArrayRef<SDValue> Ops, EVT MemVT,
                              MachineMemOperand *MMO);

  /// Create a MERGE_VALUES node from the given operands.
  SDValue getMergeValues(ArrayRef<SDValue> Ops, const SDLoc &dl);

  /// Loads are not normal binary operators: their result type is not
  /// determined by their operands, and they produce a value AND a token chain.
  ///
  /// This function will set the MOLoad flag on MMOFlags, but you can set it if
  /// you want.  The MOStore flag must not be set.
  SDValue getLoad(EVT VT, const SDLoc &dl, SDValue Chain, SDValue Ptr,
                  MachinePointerInfo PtrInfo, unsigned Alignment = 0,
                  MachineMemOperand::Flags MMOFlags = MachineMemOperand::MONone,
                  const AAMDNodes &AAInfo = AAMDNodes(),
                  const MDNode *Ranges = nullptr);
  SDValue getLoad(EVT VT, const SDLoc &dl, SDValue Chain, SDValue Ptr,
                  MachineMemOperand *MMO);
  SDValue
  getExtLoad(ISD::LoadExtType ExtType, const SDLoc &dl, EVT VT, SDValue Chain,
             SDValue Ptr, MachinePointerInfo PtrInfo, EVT MemVT,
             unsigned Alignment = 0,
             MachineMemOperand::Flags MMOFlags = MachineMemOperand::MONone,
             const AAMDNodes &AAInfo = AAMDNodes());
  SDValue getExtLoad(ISD::LoadExtType ExtType, const SDLoc &dl, EVT VT,
                     SDValue Chain, SDValue Ptr, EVT MemVT,
                     MachineMemOperand *MMO);
  SDValue getIndexedLoad(SDValue OrigLoad, const SDLoc &dl, SDValue Base,
                         SDValue Offset, ISD::MemIndexedMode AM);
  SDValue getLoad(ISD::MemIndexedMode AM, ISD::LoadExtType ExtType, EVT VT,
                  const SDLoc &dl, SDValue Chain, SDValue Ptr, SDValue Offset,
                  MachinePointerInfo PtrInfo, EVT MemVT, unsigned Alignment = 0,
                  MachineMemOperand::Flags MMOFlags = MachineMemOperand::MONone,
                  const AAMDNodes &AAInfo = AAMDNodes(),
                  const MDNode *Ranges = nullptr);
  SDValue getLoad(ISD::MemIndexedMode AM, ISD::LoadExtType ExtType, EVT VT,
                  const SDLoc &dl, SDValue Chain, SDValue Ptr, SDValue Offset,
                  EVT MemVT, MachineMemOperand *MMO);

  /// Helper function to build ISD::STORE nodes.
  ///
  /// This function will set the MOStore flag on MMOFlags, but you can set it if
  /// you want.  The MOLoad and MOInvariant flags must not be set.
  SDValue
  getStore(SDValue Chain, const SDLoc &dl, SDValue Val, SDValue Ptr,
           MachinePointerInfo PtrInfo, unsigned Alignment = 0,
           MachineMemOperand::Flags MMOFlags = MachineMemOperand::MONone,
           const AAMDNodes &AAInfo = AAMDNodes());
  SDValue getStore(SDValue Chain, const SDLoc &dl, SDValue Val, SDValue Ptr,
                   MachineMemOperand *MMO);
  SDValue
  getTruncStore(SDValue Chain, const SDLoc &dl, SDValue Val, SDValue Ptr,
                MachinePointerInfo PtrInfo, EVT TVT, unsigned Alignment = 0,
                MachineMemOperand::Flags MMOFlags = MachineMemOperand::MONone,
                const AAMDNodes &AAInfo = AAMDNodes());
  SDValue getTruncStore(SDValue Chain, const SDLoc &dl, SDValue Val,
                        SDValue Ptr, EVT TVT, MachineMemOperand *MMO);
  SDValue getIndexedStore(SDValue OrigStoe, const SDLoc &dl, SDValue Base,
                          SDValue Offset, ISD::MemIndexedMode AM);

  /// Returns sum of the base pointer and offset.
  SDValue getMemBasePlusOffset(SDValue Base, unsigned Offset, const SDLoc &DL,
                               const SDNodeFlags Flags = SDNodeFlags());

  SDValue getMaskedLoad(EVT VT, const SDLoc &dl, SDValue Chain, SDValue Ptr,
                        SDValue Mask, SDValue Src0, EVT MemVT,
                        MachineMemOperand *MMO, ISD::LoadExtType,
                        bool IsExpanding = false);
  SDValue getMaskedStore(SDValue Chain, const SDLoc &dl, SDValue Val,
                         SDValue Ptr, SDValue Mask, EVT MemVT,
                         MachineMemOperand *MMO, bool IsTruncating = false,
                         bool IsCompressing = false);
  SDValue getMaskedGather(SDVTList VTs, EVT VT, const SDLoc &dl,
                          ArrayRef<SDValue> Ops, MachineMemOperand *MMO);
  SDValue getMaskedScatter(SDVTList VTs, EVT VT, const SDLoc &dl,
                           ArrayRef<SDValue> Ops, MachineMemOperand *MMO);

  /// Return (create a new or find existing) a target-specific node.
  /// TargetMemSDNode should be derived class from MemSDNode.
  template <class TargetMemSDNode>
  SDValue getTargetMemSDNode(SDVTList VTs, ArrayRef<SDValue> Ops,
                             const SDLoc &dl, EVT MemVT,
                             MachineMemOperand *MMO);

  /// Construct a node to track a Value* through the backend.
  SDValue getSrcValue(const Value *v);

  /// Return an MDNodeSDNode which holds an MDNode.
  SDValue getMDNode(const MDNode *MD);

  /// Return a bitcast using the SDLoc of the value operand, and casting to the
  /// provided type. Use getNode to set a custom SDLoc.
  SDValue getBitcast(EVT VT, SDValue V);

  /// Return an AddrSpaceCastSDNode.
  SDValue getAddrSpaceCast(const SDLoc &dl, EVT VT, SDValue Ptr, unsigned SrcAS,
                           unsigned DestAS);

  /// Return the specified value casted to
  /// the target's desired shift amount type.
  SDValue getShiftAmountOperand(EVT LHSTy, SDValue Op);

  /// Expand the specified \c ISD::VAARG node as the Legalize pass would.
  SDValue expandVAArg(SDNode *Node);

  /// Expand the specified \c ISD::VACOPY node as the Legalize pass would.
  SDValue expandVACopy(SDNode *Node);

  /// *Mutate* the specified node in-place to have the
  /// specified operands.  If the resultant node already exists in the DAG,
  /// this does not modify the specified node, instead it returns the node that
  /// already exists.  If the resultant node does not exist in the DAG, the
  /// input node is returned.  As a degenerate case, if you specify the same
  /// input operands as the node already has, the input node is returned.
  SDNode *UpdateNodeOperands(SDNode *N, SDValue Op);
  SDNode *UpdateNodeOperands(SDNode *N, SDValue Op1, SDValue Op2);
  SDNode *UpdateNodeOperands(SDNode *N, SDValue Op1, SDValue Op2,
                               SDValue Op3);
  SDNode *UpdateNodeOperands(SDNode *N, SDValue Op1, SDValue Op2,
                               SDValue Op3, SDValue Op4);
  SDNode *UpdateNodeOperands(SDNode *N, SDValue Op1, SDValue Op2,
                               SDValue Op3, SDValue Op4, SDValue Op5);
  SDNode *UpdateNodeOperands(SDNode *N, ArrayRef<SDValue> Ops);

  // Propagates the change in divergence to users
  void updateDivergence(SDNode * N);

  /// These are used for target selectors to *mutate* the
  /// specified node to have the specified return type, Target opcode, and
  /// operands.  Note that target opcodes are stored as
  /// ~TargetOpcode in the node opcode field.  The resultant node is returned.
  SDNode *SelectNodeTo(SDNode *N, unsigned TargetOpc, EVT VT);
  SDNode *SelectNodeTo(SDNode *N, unsigned TargetOpc, EVT VT, SDValue Op1);
  SDNode *SelectNodeTo(SDNode *N, unsigned TargetOpc, EVT VT,
                       SDValue Op1, SDValue Op2);
  SDNode *SelectNodeTo(SDNode *N, unsigned TargetOpc, EVT VT,
                       SDValue Op1, SDValue Op2, SDValue Op3);
  SDNode *SelectNodeTo(SDNode *N, unsigned TargetOpc, EVT VT,
                       ArrayRef<SDValue> Ops);
  SDNode *SelectNodeTo(SDNode *N, unsigned TargetOpc, EVT VT1, EVT VT2);
  SDNode *SelectNodeTo(SDNode *N, unsigned TargetOpc, EVT VT1,
                       EVT VT2, ArrayRef<SDValue> Ops);
  SDNode *SelectNodeTo(SDNode *N, unsigned TargetOpc, EVT VT1,
                       EVT VT2, EVT VT3, ArrayRef<SDValue> Ops);
  SDNode *SelectNodeTo(SDNode *N, unsigned TargetOpc, EVT VT1,
                       EVT VT2, SDValue Op1);
  SDNode *SelectNodeTo(SDNode *N, unsigned TargetOpc, EVT VT1,
                       EVT VT2, SDValue Op1, SDValue Op2);
  SDNode *SelectNodeTo(SDNode *N, unsigned TargetOpc, SDVTList VTs,
                       ArrayRef<SDValue> Ops);

  /// This *mutates* the specified node to have the specified
  /// return type, opcode, and operands.
  SDNode *MorphNodeTo(SDNode *N, unsigned Opc, SDVTList VTs,
                      ArrayRef<SDValue> Ops);

  /// Mutate the specified strict FP node to its non-strict equivalent,
  /// unlinking the node from its chain and dropping the metadata arguments.
  /// The node must be a strict FP node.
  SDNode *mutateStrictFPToFP(SDNode *Node);

  /// These are used for target selectors to create a new node
  /// with specified return type(s), MachineInstr opcode, and operands.
  ///
  /// Note that getMachineNode returns the resultant node.  If there is already
  /// a node of the specified opcode and operands, it returns that node instead
  /// of the current one.
  MachineSDNode *getMachineNode(unsigned Opcode, const SDLoc &dl, EVT VT);
  MachineSDNode *getMachineNode(unsigned Opcode, const SDLoc &dl, EVT VT,
                                SDValue Op1);
  MachineSDNode *getMachineNode(unsigned Opcode, const SDLoc &dl, EVT VT,
                                SDValue Op1, SDValue Op2);
  MachineSDNode *getMachineNode(unsigned Opcode, const SDLoc &dl, EVT VT,
                                SDValue Op1, SDValue Op2, SDValue Op3);
  MachineSDNode *getMachineNode(unsigned Opcode, const SDLoc &dl, EVT VT,
                                ArrayRef<SDValue> Ops);
  MachineSDNode *getMachineNode(unsigned Opcode, const SDLoc &dl, EVT VT1,
                                EVT VT2, SDValue Op1, SDValue Op2);
  MachineSDNode *getMachineNode(unsigned Opcode, const SDLoc &dl, EVT VT1,
                                EVT VT2, SDValue Op1, SDValue Op2, SDValue Op3);
  MachineSDNode *getMachineNode(unsigned Opcode, const SDLoc &dl, EVT VT1,
                                EVT VT2, ArrayRef<SDValue> Ops);
  MachineSDNode *getMachineNode(unsigned Opcode, const SDLoc &dl, EVT VT1,
                                EVT VT2, EVT VT3, SDValue Op1, SDValue Op2);
  MachineSDNode *getMachineNode(unsigned Opcode, const SDLoc &dl, EVT VT1,
                                EVT VT2, EVT VT3, SDValue Op1, SDValue Op2,
                                SDValue Op3);
  MachineSDNode *getMachineNode(unsigned Opcode, const SDLoc &dl, EVT VT1,
                                EVT VT2, EVT VT3, ArrayRef<SDValue> Ops);
  MachineSDNode *getMachineNode(unsigned Opcode, const SDLoc &dl,
                                ArrayRef<EVT> ResultTys, ArrayRef<SDValue> Ops);
  MachineSDNode *getMachineNode(unsigned Opcode, const SDLoc &dl, SDVTList VTs,
                                ArrayRef<SDValue> Ops);

  /// A convenience function for creating TargetInstrInfo::EXTRACT_SUBREG nodes.
  SDValue getTargetExtractSubreg(int SRIdx, const SDLoc &DL, EVT VT,
                                 SDValue Operand);

  /// A convenience function for creating TargetInstrInfo::INSERT_SUBREG nodes.
  SDValue getTargetInsertSubreg(int SRIdx, const SDLoc &DL, EVT VT,
                                SDValue Operand, SDValue Subreg);

  /// Get the specified node if it's already available, or else return NULL.
  SDNode *getNodeIfExists(unsigned Opcode, SDVTList VTs, ArrayRef<SDValue> Ops,
                          const SDNodeFlags Flags = SDNodeFlags());

  /// Creates a SDDbgValue node.
  SDDbgValue *getDbgValue(DIVariable *Var, DIExpression *Expr, SDNode *N,
                          unsigned R, bool IsIndirect, const DebugLoc &DL,
                          unsigned O);

  /// Creates a constant SDDbgValue node.
  SDDbgValue *getConstantDbgValue(DIVariable *Var, DIExpression *Expr,
                                  const Value *C, const DebugLoc &DL,
                                  unsigned O);

  /// Creates a FrameIndex SDDbgValue node.
  SDDbgValue *getFrameIndexDbgValue(DIVariable *Var, DIExpression *Expr,
                                    unsigned FI, const DebugLoc &DL,
                                    unsigned O);

  /// Creates a VReg SDDbgValue node.
  SDDbgValue *getVRegDbgValue(DIVariable *Var, DIExpression *Expr,
                              unsigned VReg, bool IsIndirect,
                              const DebugLoc &DL, unsigned O);

  /// Transfer debug values from one node to another, while optionally
  /// generating fragment expressions for split-up values. If \p InvalidateDbg
  /// is set, debug values are invalidated after they are transferred.
  void transferDbgValues(SDValue From, SDValue To, unsigned OffsetInBits = 0,
                         unsigned SizeInBits = 0, bool InvalidateDbg = true);

  /// Remove the specified node from the system. If any of its
  /// operands then becomes dead, remove them as well. Inform UpdateListener
  /// for each node deleted.
  void RemoveDeadNode(SDNode *N);

  /// This method deletes the unreachable nodes in the
  /// given list, and any nodes that become unreachable as a result.
  void RemoveDeadNodes(SmallVectorImpl<SDNode *> &DeadNodes);

  /// Modify anything using 'From' to use 'To' instead.
  /// This can cause recursive merging of nodes in the DAG.  Use the first
  /// version if 'From' is known to have a single result, use the second
  /// if you have two nodes with identical results (or if 'To' has a superset
  /// of the results of 'From'), use the third otherwise.
  ///
  /// These methods all take an optional UpdateListener, which (if not null) is
  /// informed about nodes that are deleted and modified due to recursive
  /// changes in the dag.
  ///
  /// These functions only replace all existing uses. It's possible that as
  /// these replacements are being performed, CSE may cause the From node
  /// to be given new uses. These new uses of From are left in place, and
  /// not automatically transferred to To.
  ///
  void ReplaceAllUsesWith(SDValue From, SDValue Op);
  void ReplaceAllUsesWith(SDNode *From, SDNode *To);
  void ReplaceAllUsesWith(SDNode *From, const SDValue *To);

  /// Replace any uses of From with To, leaving
  /// uses of other values produced by From.getNode() alone.
  void ReplaceAllUsesOfValueWith(SDValue From, SDValue To);

  /// Like ReplaceAllUsesOfValueWith, but for multiple values at once.
  /// This correctly handles the case where
  /// there is an overlap between the From values and the To values.
  void ReplaceAllUsesOfValuesWith(const SDValue *From, const SDValue *To,
                                  unsigned Num);

  /// If an existing load has uses of its chain, create a token factor node with
  /// that chain and the new memory node's chain and update users of the old
  /// chain to the token factor. This ensures that the new memory node will have
  /// the same relative memory dependency position as the old load. Returns the
  /// new merged load chain.
  SDValue makeEquivalentMemoryOrdering(LoadSDNode *Old, SDValue New);

  /// Topological-sort the AllNodes list and a
  /// assign a unique node id for each node in the DAG based on their
  /// topological order. Returns the number of nodes.
  unsigned AssignTopologicalOrder();

  /// Move node N in the AllNodes list to be immediately
  /// before the given iterator Position. This may be used to update the
  /// topological ordering when the list of nodes is modified.
  void RepositionNode(allnodes_iterator Position, SDNode *N) {
    AllNodes.insert(Position, AllNodes.remove(N));
  }

  /// Returns an APFloat semantics tag appropriate for the given type. If VT is
  /// a vector type, the element semantics are returned.
  static const fltSemantics &EVTToAPFloatSemantics(EVT VT) {
    switch (VT.getScalarType().getSimpleVT().SimpleTy) {
    default: llvm_unreachable("Unknown FP format");
    case MVT::f16:     return APFloat::IEEEhalf();
    case MVT::f32:     return APFloat::IEEEsingle();
    case MVT::f64:     return APFloat::IEEEdouble();
    case MVT::f80:     return APFloat::x87DoubleExtended();
    case MVT::f128:    return APFloat::IEEEquad();
    case MVT::ppcf128: return APFloat::PPCDoubleDouble();
    }
  }

  /// Add a dbg_value SDNode. If SD is non-null that means the
  /// value is produced by SD.
  void AddDbgValue(SDDbgValue *DB, SDNode *SD, bool isParameter);

  /// Get the debug values which reference the given SDNode.
  ArrayRef<SDDbgValue*> GetDbgValues(const SDNode* SD) {
    return DbgInfo->getSDDbgValues(SD);
  }

public:
  /// Return true if there are any SDDbgValue nodes associated
  /// with this SelectionDAG.
  bool hasDebugValues() const { return !DbgInfo->empty(); }

  SDDbgInfo::DbgIterator DbgBegin() { return DbgInfo->DbgBegin(); }
  SDDbgInfo::DbgIterator DbgEnd()   { return DbgInfo->DbgEnd(); }

  SDDbgInfo::DbgIterator ByvalParmDbgBegin() {
    return DbgInfo->ByvalParmDbgBegin();
  }

  SDDbgInfo::DbgIterator ByvalParmDbgEnd()   {
    return DbgInfo->ByvalParmDbgEnd();
  }

  /// To be invoked on an SDNode that is slated to be erased. This
  /// function mirrors \c llvm::salvageDebugInfo.
  void salvageDebugInfo(SDNode &N);

  void dump() const;

  /// Create a stack temporary, suitable for holding the specified value type.
  /// If minAlign is specified, the slot size will have at least that alignment.
  SDValue CreateStackTemporary(EVT VT, unsigned minAlign = 1);

  /// Create a stack temporary suitable for holding either of the specified
  /// value types.
  SDValue CreateStackTemporary(EVT VT1, EVT VT2);

  SDValue FoldSymbolOffset(unsigned Opcode, EVT VT,
                           const GlobalAddressSDNode *GA,
                           const SDNode *N2);

  SDValue FoldConstantArithmetic(unsigned Opcode, const SDLoc &DL, EVT VT,
                                 SDNode *Cst1, SDNode *Cst2);

  SDValue FoldConstantArithmetic(unsigned Opcode, const SDLoc &DL, EVT VT,
                                 const ConstantSDNode *Cst1,
                                 const ConstantSDNode *Cst2);

  SDValue FoldConstantVectorArithmetic(unsigned Opcode, const SDLoc &DL, EVT VT,
                                       ArrayRef<SDValue> Ops,
                                       const SDNodeFlags Flags = SDNodeFlags());

  /// Constant fold a setcc to true or false.
  SDValue FoldSetCC(EVT VT, SDValue N1, SDValue N2, ISD::CondCode Cond,
                    const SDLoc &dl);

  /// See if the specified operand can be simplified with the knowledge that only
  /// the bits specified by Mask are used.  If so, return the simpler operand,
  /// otherwise return a null SDValue.
  ///
  /// (This exists alongside SimplifyDemandedBits because GetDemandedBits can
  /// simplify nodes with multiple uses more aggressively.)
  SDValue GetDemandedBits(SDValue V, const APInt &Mask);

  /// Return true if the sign bit of Op is known to be zero.
  /// We use this predicate to simplify operations downstream.
  bool SignBitIsZero(SDValue Op, unsigned Depth = 0) const;

  /// Return true if 'Op & Mask' is known to be zero.  We
  /// use this predicate to simplify operations downstream.  Op and Mask are
  /// known to be the same type.
  bool MaskedValueIsZero(SDValue Op, const APInt &Mask, unsigned Depth = 0)
    const;

  /// Determine which bits of Op are known to be either zero or one and return
  /// them in Known. For vectors, the known bits are those that are shared by
  /// every vector element.
  /// Targets can implement the computeKnownBitsForTargetNode method in the
  /// TargetLowering class to allow target nodes to be understood.
  void computeKnownBits(SDValue Op, KnownBits &Known, unsigned Depth = 0) const;

  /// Determine which bits of Op are known to be either zero or one and return
  /// them in Known. The DemandedElts argument allows us to only collect the
  /// known bits that are shared by the requested vector elements.
  /// Targets can implement the computeKnownBitsForTargetNode method in the
  /// TargetLowering class to allow target nodes to be understood.
  void computeKnownBits(SDValue Op, KnownBits &Known, const APInt &DemandedElts,
                        unsigned Depth = 0) const;

  /// Used to represent the possible overflow behavior of an operation.
  /// Never: the operation cannot overflow.
  /// Always: the operation will always overflow.
  /// Sometime: the operation may or may not overflow.
  enum OverflowKind {
    OFK_Never,
    OFK_Sometime,
    OFK_Always,
  };

  /// Determine if the result of the addition of 2 node can overflow.
  OverflowKind computeOverflowKind(SDValue N0, SDValue N1) const;

  /// Test if the given value is known to have exactly one bit set. This differs
  /// from computeKnownBits in that it doesn't necessarily determine which bit
  /// is set.
  bool isKnownToBeAPowerOfTwo(SDValue Val) const;

  /// Return the number of times the sign bit of the register is replicated into
  /// the other bits. We know that at least 1 bit is always equal to the sign
  /// bit (itself), but other cases can give us information. For example,
  /// immediately after an "SRA X, 2", we know that the top 3 bits are all equal
  /// to each other, so we return 3. Targets can implement the
  /// ComputeNumSignBitsForTarget method in the TargetLowering class to allow
  /// target nodes to be understood.
  unsigned ComputeNumSignBits(SDValue Op, unsigned Depth = 0) const;

  /// Return the number of times the sign bit of the register is replicated into
  /// the other bits. We know that at least 1 bit is always equal to the sign
  /// bit (itself), but other cases can give us information. For example,
  /// immediately after an "SRA X, 2", we know that the top 3 bits are all equal
  /// to each other, so we return 3. The DemandedElts argument allows
  /// us to only collect the minimum sign bits of the requested vector elements.
  /// Targets can implement the ComputeNumSignBitsForTarget method in the
  /// TargetLowering class to allow target nodes to be understood.
  unsigned ComputeNumSignBits(SDValue Op, const APInt &DemandedElts,
                              unsigned Depth = 0) const;

  /// Return true if the specified operand is an ISD::ADD with a ConstantSDNode
  /// on the right-hand side, or if it is an ISD::OR with a ConstantSDNode that
  /// is guaranteed to have the same semantics as an ADD. This handles the
  /// equivalence:
  ///     X|Cst == X+Cst iff X&Cst = 0.
  bool isBaseWithConstantOffset(SDValue Op) const;

  /// Test whether the given SDValue is known to never be NaN.
  bool isKnownNeverNaN(SDValue Op) const;

  /// Test whether the given SDValue is known to never be positive or negative
  /// zero.
  bool isKnownNeverZero(SDValue Op) const;

  /// Test whether two SDValues are known to compare equal. This
  /// is true if they are the same value, or if one is negative zero and the
  /// other positive zero.
  bool isEqualTo(SDValue A, SDValue B) const;

  /// Return true if A and B have no common bits set. As an example, this can
  /// allow an 'add' to be transformed into an 'or'.
  bool haveNoCommonBitsSet(SDValue A, SDValue B) const;

  /// Utility function used by legalize and lowering to
  /// "unroll" a vector operation by splitting out the scalars and operating
  /// on each element individually.  If the ResNE is 0, fully unroll the vector
  /// op. If ResNE is less than the width of the vector op, unroll up to ResNE.
  /// If the  ResNE is greater than the width of the vector op, unroll the
  /// vector op and fill the end of the resulting vector with UNDEFS.
  SDValue UnrollVectorOp(SDNode *N, unsigned ResNE = 0);

  /// Return true if loads are next to each other and can be
  /// merged. Check that both are nonvolatile and if LD is loading
  /// 'Bytes' bytes from a location that is 'Dist' units away from the
  /// location that the 'Base' load is loading from.
  bool areNonVolatileConsecutiveLoads(LoadSDNode *LD, LoadSDNode *Base,
                                      unsigned Bytes, int Dist) const;

  /// Infer alignment of a load / store address. Return 0 if
  /// it cannot be inferred.
  unsigned InferPtrAlignment(SDValue Ptr) const;

  /// Compute the VTs needed for the low/hi parts of a type
  /// which is split (or expanded) into two not necessarily identical pieces.
  std::pair<EVT, EVT> GetSplitDestVTs(const EVT &VT) const;

  /// Split the vector with EXTRACT_SUBVECTOR using the provides
  /// VTs and return the low/high part.
  std::pair<SDValue, SDValue> SplitVector(const SDValue &N, const SDLoc &DL,
                                          const EVT &LoVT, const EVT &HiVT);

  /// Split the vector with EXTRACT_SUBVECTOR and return the low/high part.
  std::pair<SDValue, SDValue> SplitVector(const SDValue &N, const SDLoc &DL) {
    EVT LoVT, HiVT;
    std::tie(LoVT, HiVT) = GetSplitDestVTs(N.getValueType());
    return SplitVector(N, DL, LoVT, HiVT);
  }

  /// Split the node's operand with EXTRACT_SUBVECTOR and
  /// return the low/high part.
  std::pair<SDValue, SDValue> SplitVectorOperand(const SDNode *N, unsigned OpNo)
  {
    return SplitVector(N->getOperand(OpNo), SDLoc(N));
  }

  /// Append the extracted elements from Start to Count out of the vector Op
  /// in Args. If Count is 0, all of the elements will be extracted.
  void ExtractVectorElements(SDValue Op, SmallVectorImpl<SDValue> &Args,
                             unsigned Start = 0, unsigned Count = 0);

  /// Compute the default alignment value for the given type.
  unsigned getEVTAlignment(EVT MemoryVT) const;

  /// Test whether the given value is a constant int or similar node.
  SDNode *isConstantIntBuildVectorOrConstantInt(SDValue N);

  /// Test whether the given value is a constant FP or similar node.
  SDNode *isConstantFPBuildVectorOrConstantFP(SDValue N);

  /// \returns true if \p N is any kind of constant or build_vector of
  /// constants, int or float. If a vector, it may not necessarily be a splat.
  inline bool isConstantValueOfAnyType(SDValue N) {
    return isConstantIntBuildVectorOrConstantInt(N) ||
           isConstantFPBuildVectorOrConstantFP(N);
  }

private:
  void InsertNode(SDNode *N);
  bool RemoveNodeFromCSEMaps(SDNode *N);
  void AddModifiedNodeToCSEMaps(SDNode *N);
  SDNode *FindModifiedNodeSlot(SDNode *N, SDValue Op, void *&InsertPos);
  SDNode *FindModifiedNodeSlot(SDNode *N, SDValue Op1, SDValue Op2,
                               void *&InsertPos);
  SDNode *FindModifiedNodeSlot(SDNode *N, ArrayRef<SDValue> Ops,
                               void *&InsertPos);
  SDNode *UpdateSDLocOnMergeSDNode(SDNode *N, const SDLoc &loc);

  void DeleteNodeNotInCSEMaps(SDNode *N);
  void DeallocateNode(SDNode *N);

  void allnodes_clear();

  /// Look up the node specified by ID in CSEMap.  If it exists, return it.  If
  /// not, return the insertion token that will make insertion faster.  This
  /// overload is for nodes other than Constant or ConstantFP, use the other one
  /// for those.
  SDNode *FindNodeOrInsertPos(const FoldingSetNodeID &ID, void *&InsertPos);

  /// Look up the node specified by ID in CSEMap.  If it exists, return it.  If
  /// not, return the insertion token that will make insertion faster.  Performs
  /// additional processing for constant nodes.
  SDNode *FindNodeOrInsertPos(const FoldingSetNodeID &ID, const SDLoc &DL,
                              void *&InsertPos);

  /// List of non-single value types.
  FoldingSet<SDVTListNode> VTListMap;

  /// Maps to auto-CSE operations.
  std::vector<CondCodeSDNode*> CondCodeNodes;

  std::vector<SDNode*> ValueTypeNodes;
  std::map<EVT, SDNode*, EVT::compareRawBits> ExtendedValueTypeNodes;
  StringMap<SDNode*> ExternalSymbols;

  std::map<std::pair<std::string, unsigned char>,SDNode*> TargetExternalSymbols;
  DenseMap<MCSymbol *, SDNode *> MCSymbols;
};

template <> struct GraphTraits<SelectionDAG*> : public GraphTraits<SDNode*> {
  using nodes_iterator = pointer_iterator<SelectionDAG::allnodes_iterator>;

  static nodes_iterator nodes_begin(SelectionDAG *G) {
    return nodes_iterator(G->allnodes_begin());
  }

  static nodes_iterator nodes_end(SelectionDAG *G) {
    return nodes_iterator(G->allnodes_end());
  }
};

template <class TargetMemSDNode>
SDValue SelectionDAG::getTargetMemSDNode(SDVTList VTs,
                                         ArrayRef<SDValue> Ops,
                                         const SDLoc &dl, EVT MemVT,
                                         MachineMemOperand *MMO) {
  /// Compose node ID and try to find an existing node.
  FoldingSetNodeID ID;
  unsigned Opcode =
    TargetMemSDNode(dl.getIROrder(), DebugLoc(), VTs, MemVT, MMO).getOpcode();
  ID.AddInteger(Opcode);
  ID.AddPointer(VTs.VTs);
  for (auto& Op : Ops) {
    ID.AddPointer(Op.getNode());
    ID.AddInteger(Op.getResNo());
  }
  ID.AddInteger(MemVT.getRawBits());
  ID.AddInteger(MMO->getPointerInfo().getAddrSpace());
  ID.AddInteger(getSyntheticNodeSubclassData<TargetMemSDNode>(
    dl.getIROrder(), VTs, MemVT, MMO));

  void *IP = nullptr;
  if (SDNode *E = FindNodeOrInsertPos(ID, dl, IP)) {
    cast<TargetMemSDNode>(E)->refineAlignment(MMO);
    return SDValue(E, 0);
  }

  /// Existing node was not found. Create a new one.
  auto *N = newSDNode<TargetMemSDNode>(dl.getIROrder(), dl.getDebugLoc(), VTs,
                                       MemVT, MMO);
  createOperands(N, Ops);
  CSEMap.InsertNode(N, IP);
  InsertNode(N);
  return SDValue(N, 0);
}

} // end namespace llvm

#endif // LLVM_CODEGEN_SELECTIONDAG_H<|MERGE_RESOLUTION|>--- conflicted
+++ resolved
@@ -803,7 +803,6 @@
   /// Create a logical NOT operation as (XOR Val, BooleanOne).
   SDValue getLogicalNOT(const SDLoc &DL, SDValue Val, EVT VT);
 
-<<<<<<< HEAD
   // Unlike getObjectPtrOffset this does not set NoUnsignedWrap by default
   SDValue getPointerAdd(SDLoc dl, SDValue Ptr, int64_t Offset,
                         const SDNodeFlags Flags = SDNodeFlags()) {
@@ -822,10 +821,7 @@
   SDValue getPointerAdd(SDLoc dl, SDValue Ptr, SDValue Offset,
                         const SDNodeFlags Flags = SDNodeFlags());
 
-  /// \brief Create an add instruction with appropriate flags when used for
-=======
   /// Create an add instruction with appropriate flags when used for
->>>>>>> 20a92cda
   /// addressing some offset of an object. i.e. if a load is split into multiple
   /// components, create an add nuw from the base pointer to the offset.
   SDValue getObjectPtrOffset(const SDLoc &SL, SDValue Ptr, int64_t Offset) {
