//===-- llvm/CodeGen/SelectionDAG.h - InstSelection DAG ---------*- C++ -*-===//
//
//                     The LLVM Compiler Infrastructure
//
// This file is distributed under the University of Illinois Open Source
// License. See LICENSE.TXT for details.
//
//===----------------------------------------------------------------------===//
//
// This file declares the SelectionDAG class, and transitively defines the
// SDNode class and subclasses.
//
//===----------------------------------------------------------------------===//

#ifndef LLVM_CODEGEN_SELECTIONDAG_H
#define LLVM_CODEGEN_SELECTIONDAG_H

#include "llvm/ADT/DenseSet.h"
#include "llvm/ADT/SetVector.h"
#include "llvm/ADT/StringMap.h"
#include "llvm/ADT/ilist.h"
#include "llvm/CodeGen/DAGCombine.h"
#include "llvm/CodeGen/MachineFunction.h"
#include "llvm/CodeGen/SelectionDAGNodes.h"
#include "llvm/Support/RecyclingAllocator.h"
#include "llvm/Target/TargetMachine.h"
#include <cassert>
#include <map>
#include <string>
#include <vector>

namespace llvm {

class AliasAnalysis;
class MachineConstantPoolValue;
class MachineFunction;
class MDNode;
class SDDbgValue;
class TargetLowering;
class TargetSelectionDAGInfo;

class SDVTListNode : public FoldingSetNode {
  friend struct FoldingSetTrait<SDVTListNode>;
  /// A reference to an Interned FoldingSetNodeID for this node.
  /// The Allocator in SelectionDAG holds the data.
  /// SDVTList contains all types which are frequently accessed in SelectionDAG.
  /// The size of this list is not expected to be big so it won't introduce
  /// a memory penalty.
  FoldingSetNodeIDRef FastID;
  const EVT *VTs;
  unsigned int NumVTs;
  /// The hash value for SDVTList is fixed, so cache it to avoid
  /// hash calculation.
  unsigned HashValue;
public:
  SDVTListNode(const FoldingSetNodeIDRef ID, const EVT *VT, unsigned int Num) :
      FastID(ID), VTs(VT), NumVTs(Num) {
    HashValue = ID.ComputeHash();
  }
  SDVTList getSDVTList() {
    SDVTList result = {VTs, NumVTs};
    return result;
  }
};

/// Specialize FoldingSetTrait for SDVTListNode
/// to avoid computing temp FoldingSetNodeID and hash value.
template<> struct FoldingSetTrait<SDVTListNode> : DefaultFoldingSetTrait<SDVTListNode> {
  static void Profile(const SDVTListNode &X, FoldingSetNodeID& ID) {
    ID = X.FastID;
  }
  static bool Equals(const SDVTListNode &X, const FoldingSetNodeID &ID,
                     unsigned IDHash, FoldingSetNodeID &TempID) {
    if (X.HashValue != IDHash)
      return false;
    return ID == X.FastID;
  }
  static unsigned ComputeHash(const SDVTListNode &X, FoldingSetNodeID &TempID) {
    return X.HashValue;
  }
};

template<> struct ilist_traits<SDNode> : public ilist_default_traits<SDNode> {
private:
  mutable ilist_half_node<SDNode> Sentinel;
public:
  SDNode *createSentinel() const {
    return static_cast<SDNode*>(&Sentinel);
  }
  static void destroySentinel(SDNode *) {}

  SDNode *provideInitialHead() const { return createSentinel(); }
  SDNode *ensureHead(SDNode*) const { return createSentinel(); }
  static void noteHead(SDNode*, SDNode*) {}

  static void deleteNode(SDNode *) {
    llvm_unreachable("ilist_traits<SDNode> shouldn't see a deleteNode call!");
  }
private:
  static void createNode(const SDNode &);
};

/// Keeps track of dbg_value information through SDISel.  We do
/// not build SDNodes for these so as not to perturb the generated code;
/// instead the info is kept off to the side in this structure. Each SDNode may
/// have one or more associated dbg_value entries. This information is kept in
/// DbgValMap.
/// Byval parameters are handled separately because they don't use alloca's,
/// which busts the normal mechanism.  There is good reason for handling all
/// parameters separately:  they may not have code generated for them, they
/// should always go at the beginning of the function regardless of other code
/// motion, and debug info for them is potentially useful even if the parameter
/// is unused.  Right now only byval parameters are handled separately.
class SDDbgInfo {
  BumpPtrAllocator Alloc;
  SmallVector<SDDbgValue*, 32> DbgValues;
  SmallVector<SDDbgValue*, 32> ByvalParmDbgValues;
  typedef DenseMap<const SDNode*, SmallVector<SDDbgValue*, 2> > DbgValMapType;
  DbgValMapType DbgValMap;

  void operator=(const SDDbgInfo&) = delete;
  SDDbgInfo(const SDDbgInfo&) = delete;
public:
  SDDbgInfo() {}

  void add(SDDbgValue *V, const SDNode *Node, bool isParameter) {
    if (isParameter) {
      ByvalParmDbgValues.push_back(V);
    } else     DbgValues.push_back(V);
    if (Node)
      DbgValMap[Node].push_back(V);
  }

  /// \brief Invalidate all DbgValues attached to the node and remove
  /// it from the Node-to-DbgValues map.
  void erase(const SDNode *Node);

  void clear() {
    DbgValMap.clear();
    DbgValues.clear();
    ByvalParmDbgValues.clear();
    Alloc.Reset();
  }

  BumpPtrAllocator &getAlloc() { return Alloc; }

  bool empty() const {
    return DbgValues.empty() && ByvalParmDbgValues.empty();
  }

  ArrayRef<SDDbgValue*> getSDDbgValues(const SDNode *Node) {
    DbgValMapType::iterator I = DbgValMap.find(Node);
    if (I != DbgValMap.end())
      return I->second;
    return ArrayRef<SDDbgValue*>();
  }

  typedef SmallVectorImpl<SDDbgValue*>::iterator DbgIterator;
  DbgIterator DbgBegin() { return DbgValues.begin(); }
  DbgIterator DbgEnd()   { return DbgValues.end(); }
  DbgIterator ByvalParmDbgBegin() { return ByvalParmDbgValues.begin(); }
  DbgIterator ByvalParmDbgEnd()   { return ByvalParmDbgValues.end(); }
};

class SelectionDAG;
void checkForCycles(const SelectionDAG *DAG, bool force = false);

/// This is used to represent a portion of an LLVM function in a low-level
/// Data Dependence DAG representation suitable for instruction selection.
/// This DAG is constructed as the first step of instruction selection in order
/// to allow implementation of machine specific optimizations
/// and code simplifications.
///
/// The representation used by the SelectionDAG is a target-independent
/// representation, which has some similarities to the GCC RTL representation,
/// but is significantly more simple, powerful, and is a graph form instead of a
/// linear form.
///
class SelectionDAG {
  const TargetMachine &TM;
  const TargetSelectionDAGInfo *TSI;
  const TargetLowering *TLI;
  MachineFunction *MF;
  LLVMContext *Context;
  CodeGenOpt::Level OptLevel;

  /// The starting token.
  SDNode EntryNode;

  /// The root of the entire DAG.
  SDValue Root;

  /// A linked list of nodes in the current DAG.
  ilist<SDNode> AllNodes;

  /// The AllocatorType for allocating SDNodes. We use
  /// pool allocation with recycling.
  typedef RecyclingAllocator<BumpPtrAllocator, SDNode, sizeof(LargestSDNode),
                             AlignOf<MostAlignedSDNode>::Alignment>
    NodeAllocatorType;

  /// Pool allocation for nodes.
  NodeAllocatorType NodeAllocator;

  /// This structure is used to memoize nodes, automatically performing
  /// CSE with existing nodes when a duplicate is requested.
  FoldingSet<SDNode> CSEMap;

  /// Pool allocation for machine-opcode SDNode operands.
  BumpPtrAllocator OperandAllocator;

  /// Pool allocation for misc. objects that are created once per SelectionDAG.
  BumpPtrAllocator Allocator;

  /// Tracks dbg_value information through SDISel.
  SDDbgInfo *DbgInfo;

public:
  /// Clients of various APIs that cause global effects on
  /// the DAG can optionally implement this interface.  This allows the clients
  /// to handle the various sorts of updates that happen.
  ///
  /// A DAGUpdateListener automatically registers itself with DAG when it is
  /// constructed, and removes itself when destroyed in RAII fashion.
  struct DAGUpdateListener {
    DAGUpdateListener *const Next;
    SelectionDAG &DAG;

    explicit DAGUpdateListener(SelectionDAG &D)
      : Next(D.UpdateListeners), DAG(D) {
      DAG.UpdateListeners = this;
    }

    virtual ~DAGUpdateListener() {
      assert(DAG.UpdateListeners == this &&
             "DAGUpdateListeners must be destroyed in LIFO order");
      DAG.UpdateListeners = Next;
    }

    /// The node N that was deleted and, if E is not null, an
    /// equivalent node E that replaced it.
    virtual void NodeDeleted(SDNode *N, SDNode *E);

    /// The node N that was updated.
    virtual void NodeUpdated(SDNode *N);
  };

  /// When true, additional steps are taken to
  /// ensure that getConstant() and similar functions return DAG nodes that
  /// have legal types. This is important after type legalization since
  /// any illegally typed nodes generated after this point will not experience
  /// type legalization.
  bool NewNodesMustHaveLegalTypes;

private:
  /// DAGUpdateListener is a friend so it can manipulate the listener stack.
  friend struct DAGUpdateListener;

  /// Linked list of registered DAGUpdateListener instances.
  /// This stack is maintained by DAGUpdateListener RAII.
  DAGUpdateListener *UpdateListeners;

  /// Implementation of setSubgraphColor.
  /// Return whether we had to truncate the search.
  bool setSubgraphColorHelper(SDNode *N, const char *Color,
                              DenseSet<SDNode *> &visited,
                              int level, bool &printed);

  void operator=(const SelectionDAG&) = delete;
  SelectionDAG(const SelectionDAG&) = delete;

public:
  explicit SelectionDAG(const TargetMachine &TM, llvm::CodeGenOpt::Level);
  ~SelectionDAG();

  /// Prepare this SelectionDAG to process code in the given MachineFunction.
  void init(MachineFunction &mf);

  /// Clear state and free memory necessary to make this
  /// SelectionDAG ready to process a new block.
  void clear();

  MachineFunction &getMachineFunction() const { return *MF; }
  const TargetMachine &getTarget() const { return TM; }
  const TargetSubtargetInfo &getSubtarget() const { return MF->getSubtarget(); }
  const TargetLowering &getTargetLoweringInfo() const { return *TLI; }
  const TargetSelectionDAGInfo &getSelectionDAGInfo() const { return *TSI; }
  LLVMContext *getContext() const {return Context; }

  /// Pop up a GraphViz/gv window with the DAG rendered using 'dot'.
  void viewGraph(const std::string &Title);
  void viewGraph();

#ifndef NDEBUG
  std::map<const SDNode *, std::string> NodeGraphAttrs;
#endif

  /// Clear all previously defined node graph attributes.
  /// Intended to be used from a debugging tool (eg. gdb).
  void clearGraphAttrs();

  /// Set graph attributes for a node. (eg. "color=red".)
  void setGraphAttrs(const SDNode *N, const char *Attrs);

  /// Get graph attributes for a node. (eg. "color=red".)
  /// Used from getNodeAttributes.
  const std::string getGraphAttrs(const SDNode *N) const;

  /// Convenience for setting node color attribute.
  void setGraphColor(const SDNode *N, const char *Color);

  /// Convenience for setting subgraph color attribute.
  void setSubgraphColor(SDNode *N, const char *Color);

  typedef ilist<SDNode>::const_iterator allnodes_const_iterator;
  allnodes_const_iterator allnodes_begin() const { return AllNodes.begin(); }
  allnodes_const_iterator allnodes_end() const { return AllNodes.end(); }
  typedef ilist<SDNode>::iterator allnodes_iterator;
  allnodes_iterator allnodes_begin() { return AllNodes.begin(); }
  allnodes_iterator allnodes_end() { return AllNodes.end(); }
  ilist<SDNode>::size_type allnodes_size() const {
    return AllNodes.size();
  }

  /// Return the root tag of the SelectionDAG.
  const SDValue &getRoot() const { return Root; }

  /// Return the token chain corresponding to the entry of the function.
  SDValue getEntryNode() const {
    return SDValue(const_cast<SDNode *>(&EntryNode), 0);
  }

  /// Set the current root tag of the SelectionDAG.
  ///
  const SDValue &setRoot(SDValue N) {
    assert((!N.getNode() || N.getValueType() == MVT::Other) &&
           "DAG root value is not a chain!");
    if (N.getNode())
      checkForCycles(N.getNode(), this);
    Root = N;
    if (N.getNode())
      checkForCycles(this);
    return Root;
  }

  /// This iterates over the nodes in the SelectionDAG, folding
  /// certain types of nodes together, or eliminating superfluous nodes.  The
  /// Level argument controls whether Combine is allowed to produce nodes and
  /// types that are illegal on the target.
  void Combine(CombineLevel Level, AliasAnalysis &AA,
               CodeGenOpt::Level OptLevel);

  /// This transforms the SelectionDAG into a SelectionDAG that
  /// only uses types natively supported by the target.
  /// Returns "true" if it made any changes.
  ///
  /// Note that this is an involved process that may invalidate pointers into
  /// the graph.
  bool LegalizeTypes();

  /// This transforms the SelectionDAG into a SelectionDAG that is
  /// compatible with the target instruction selector, as indicated by the
  /// TargetLowering object.
  ///
  /// Note that this is an involved process that may invalidate pointers into
  /// the graph.
  void Legalize();

  /// \brief Transforms a SelectionDAG node and any operands to it into a node
  /// that is compatible with the target instruction selector, as indicated by
  /// the TargetLowering object.
  ///
  /// \returns true if \c N is a valid, legal node after calling this.
  ///
  /// This essentially runs a single recursive walk of the \c Legalize process
  /// over the given node (and its operands). This can be used to incrementally
  /// legalize the DAG. All of the nodes which are directly replaced,
  /// potentially including N, are added to the output parameter \c
  /// UpdatedNodes so that the delta to the DAG can be understood by the
  /// caller.
  ///
  /// When this returns false, N has been legalized in a way that make the
  /// pointer passed in no longer valid. It may have even been deleted from the
  /// DAG, and so it shouldn't be used further. When this returns true, the
  /// N passed in is a legal node, and can be immediately processed as such.
  /// This may still have done some work on the DAG, and will still populate
  /// UpdatedNodes with any new nodes replacing those originally in the DAG.
  bool LegalizeOp(SDNode *N, SmallSetVector<SDNode *, 16> &UpdatedNodes);

  /// This transforms the SelectionDAG into a SelectionDAG
  /// that only uses vector math operations supported by the target.  This is
  /// necessary as a separate step from Legalize because unrolling a vector
  /// operation can introduce illegal types, which requires running
  /// LegalizeTypes again.
  ///
  /// This returns true if it made any changes; in that case, LegalizeTypes
  /// is called again before Legalize.
  ///
  /// Note that this is an involved process that may invalidate pointers into
  /// the graph.
  bool LegalizeVectors();

  /// This method deletes all unreachable nodes in the SelectionDAG.
  void RemoveDeadNodes();

  /// Remove the specified node from the system.  This node must
  /// have no referrers.
  void DeleteNode(SDNode *N);

  /// Return an SDVTList that represents the list of values specified.
  SDVTList getVTList(EVT VT);
  SDVTList getVTList(EVT VT1, EVT VT2);
  SDVTList getVTList(EVT VT1, EVT VT2, EVT VT3);
  SDVTList getVTList(EVT VT1, EVT VT2, EVT VT3, EVT VT4);
  SDVTList getVTList(ArrayRef<EVT> VTs);

  //===--------------------------------------------------------------------===//
  // Node creation methods.
  //
  SDValue getConstant(uint64_t Val, SDLoc DL, EVT VT, bool isTarget = false,
                      bool isOpaque = false);
  SDValue getConstant(const APInt &Val, SDLoc DL, EVT VT, bool isTarget = false,
                      bool isOpaque = false);
  SDValue getConstant(const ConstantInt &Val, SDLoc DL, EVT VT,
                      bool isTarget = false, bool isOpaque = false);
  SDValue getIntPtrConstant(uint64_t Val, SDLoc DL, bool isTarget = false);
  SDValue getTargetConstant(uint64_t Val, SDLoc DL, EVT VT,
                            bool isOpaque = false) {
    return getConstant(Val, DL, VT, true, isOpaque);
  }
  SDValue getTargetConstant(const APInt &Val, SDLoc DL, EVT VT,
                            bool isOpaque = false) {
    return getConstant(Val, DL, VT, true, isOpaque);
  }
  SDValue getTargetConstant(const ConstantInt &Val, SDLoc DL, EVT VT,
                            bool isOpaque = false) {
    return getConstant(Val, DL, VT, true, isOpaque);
  }
  // The forms below that take a double should only be used for simple
  // constants that can be exactly represented in VT.  No checks are made.
  SDValue getConstantFP(double Val, SDLoc DL, EVT VT, bool isTarget = false);
  SDValue getConstantFP(const APFloat& Val, SDLoc DL, EVT VT,
                        bool isTarget = false);
  SDValue getConstantFP(const ConstantFP &CF, SDLoc DL, EVT VT,
                        bool isTarget = false);
  SDValue getTargetConstantFP(double Val, SDLoc DL, EVT VT) {
    return getConstantFP(Val, DL, VT, true);
  }
  SDValue getTargetConstantFP(const APFloat& Val, SDLoc DL, EVT VT) {
    return getConstantFP(Val, DL, VT, true);
  }
  SDValue getTargetConstantFP(const ConstantFP &Val, SDLoc DL, EVT VT) {
    return getConstantFP(Val, DL, VT, true);
  }
  SDValue getGlobalAddress(const GlobalValue *GV, SDLoc DL, EVT VT,
                           int64_t offset = 0, bool isTargetGA = false,
                           unsigned char TargetFlags = 0);
  SDValue getTargetGlobalAddress(const GlobalValue *GV, SDLoc DL, EVT VT,
                                 int64_t offset = 0,
                                 unsigned char TargetFlags = 0) {
    return getGlobalAddress(GV, DL, VT, offset, true, TargetFlags);
  }
  SDValue getFrameIndex(int FI, EVT VT, bool isTarget = false);
  SDValue getTargetFrameIndex(int FI, EVT VT) {
    return getFrameIndex(FI, VT, true);
  }
  SDValue getJumpTable(int JTI, EVT VT, bool isTarget = false,
                       unsigned char TargetFlags = 0);
  SDValue getTargetJumpTable(int JTI, EVT VT, unsigned char TargetFlags = 0) {
    return getJumpTable(JTI, VT, true, TargetFlags);
  }
  SDValue getConstantPool(const Constant *C, EVT VT,
                          unsigned Align = 0, int Offs = 0, bool isT=false,
                          unsigned char TargetFlags = 0);
  SDValue getTargetConstantPool(const Constant *C, EVT VT,
                                unsigned Align = 0, int Offset = 0,
                                unsigned char TargetFlags = 0) {
    return getConstantPool(C, VT, Align, Offset, true, TargetFlags);
  }
  SDValue getConstantPool(MachineConstantPoolValue *C, EVT VT,
                          unsigned Align = 0, int Offs = 0, bool isT=false,
                          unsigned char TargetFlags = 0);
  SDValue getTargetConstantPool(MachineConstantPoolValue *C,
                                  EVT VT, unsigned Align = 0,
                                  int Offset = 0, unsigned char TargetFlags=0) {
    return getConstantPool(C, VT, Align, Offset, true, TargetFlags);
  }
  SDValue getTargetIndex(int Index, EVT VT, int64_t Offset = 0,
                         unsigned char TargetFlags = 0);
  // When generating a branch to a BB, we don't in general know enough
  // to provide debug info for the BB at that time, so keep this one around.
  SDValue getBasicBlock(MachineBasicBlock *MBB);
  SDValue getBasicBlock(MachineBasicBlock *MBB, SDLoc dl);
  SDValue getExternalSymbol(const char *Sym, EVT VT);
  SDValue getExternalSymbol(const char *Sym, SDLoc dl, EVT VT);
  SDValue getTargetExternalSymbol(const char *Sym, EVT VT,
                                  unsigned char TargetFlags = 0);
  SDValue getMCSymbol(MCSymbol *Sym, EVT VT);

  SDValue getValueType(EVT);
  SDValue getRegister(unsigned Reg, EVT VT);
  SDValue getRegisterMask(const uint32_t *RegMask);
  SDValue getEHLabel(SDLoc dl, SDValue Root, MCSymbol *Label);
  SDValue getBlockAddress(const BlockAddress *BA, EVT VT,
                          int64_t Offset = 0, bool isTarget = false,
                          unsigned char TargetFlags = 0);
  SDValue getTargetBlockAddress(const BlockAddress *BA, EVT VT,
                                int64_t Offset = 0,
                                unsigned char TargetFlags = 0) {
    return getBlockAddress(BA, VT, Offset, true, TargetFlags);
  }

  SDValue getCopyToReg(SDValue Chain, SDLoc dl, unsigned Reg, SDValue N) {
    return getNode(ISD::CopyToReg, dl, MVT::Other, Chain,
                   getRegister(Reg, N.getValueType()), N);
  }

  // This version of the getCopyToReg method takes an extra operand, which
  // indicates that there is potentially an incoming glue value (if Glue is not
  // null) and that there should be a glue result.
  SDValue getCopyToReg(SDValue Chain, SDLoc dl, unsigned Reg, SDValue N,
                       SDValue Glue) {
    SDVTList VTs = getVTList(MVT::Other, MVT::Glue);
    SDValue Ops[] = { Chain, getRegister(Reg, N.getValueType()), N, Glue };
    return getNode(ISD::CopyToReg, dl, VTs,
                   ArrayRef<SDValue>(Ops, Glue.getNode() ? 4 : 3));
  }

  // Similar to last getCopyToReg() except parameter Reg is a SDValue
  SDValue getCopyToReg(SDValue Chain, SDLoc dl, SDValue Reg, SDValue N,
                         SDValue Glue) {
    SDVTList VTs = getVTList(MVT::Other, MVT::Glue);
    SDValue Ops[] = { Chain, Reg, N, Glue };
    return getNode(ISD::CopyToReg, dl, VTs,
                   ArrayRef<SDValue>(Ops, Glue.getNode() ? 4 : 3));
  }

  SDValue getCopyFromReg(SDValue Chain, SDLoc dl, unsigned Reg, EVT VT) {
    SDVTList VTs = getVTList(VT, MVT::Other);
    SDValue Ops[] = { Chain, getRegister(Reg, VT) };
    return getNode(ISD::CopyFromReg, dl, VTs, Ops);
  }

  // This version of the getCopyFromReg method takes an extra operand, which
  // indicates that there is potentially an incoming glue value (if Glue is not
  // null) and that there should be a glue result.
  SDValue getCopyFromReg(SDValue Chain, SDLoc dl, unsigned Reg, EVT VT,
                           SDValue Glue) {
    SDVTList VTs = getVTList(VT, MVT::Other, MVT::Glue);
    SDValue Ops[] = { Chain, getRegister(Reg, VT), Glue };
    return getNode(ISD::CopyFromReg, dl, VTs,
                   ArrayRef<SDValue>(Ops, Glue.getNode() ? 3 : 2));
  }

  SDValue getCondCode(ISD::CondCode Cond);

  /// Returns the ConvertRndSat Note: Avoid using this node because it may
  /// disappear in the future and most targets don't support it.
  SDValue getConvertRndSat(EVT VT, SDLoc dl, SDValue Val, SDValue DTy,
                           SDValue STy,
                           SDValue Rnd, SDValue Sat, ISD::CvtCode Code);

  /// Return an ISD::VECTOR_SHUFFLE node. The number of elements in VT,
  /// which must be a vector type, must match the number of mask elements
  /// NumElts. An integer mask element equal to -1 is treated as undefined.
  SDValue getVectorShuffle(EVT VT, SDLoc dl, SDValue N1, SDValue N2,
                           const int *MaskElts);
  SDValue getVectorShuffle(EVT VT, SDLoc dl, SDValue N1, SDValue N2,
                           ArrayRef<int> MaskElts) {
    assert(VT.getVectorNumElements() == MaskElts.size() &&
           "Must have the same number of vector elements as mask elements!");
    return getVectorShuffle(VT, dl, N1, N2, MaskElts.data());
  }

  /// \brief Returns an ISD::VECTOR_SHUFFLE node semantically equivalent to
  /// the shuffle node in input but with swapped operands.
  ///
  /// Example: shuffle A, B, <0,5,2,7> -> shuffle B, A, <4,1,6,3>
  SDValue getCommutedVectorShuffle(const ShuffleVectorSDNode &SV);

  /// Convert Op, which must be of integer type, to the
  /// integer type VT, by either any-extending or truncating it.
  SDValue getAnyExtOrTrunc(SDValue Op, SDLoc DL, EVT VT);

  /// Convert Op, which must be of integer type, to the
  /// integer type VT, by either sign-extending or truncating it.
  SDValue getSExtOrTrunc(SDValue Op, SDLoc DL, EVT VT);

  /// Convert Op, which must be of integer type, to the
  /// integer type VT, by either zero-extending or truncating it.
  SDValue getZExtOrTrunc(SDValue Op, SDLoc DL, EVT VT);

  /// Return the expression required to zero extend the Op
  /// value assuming it was the smaller SrcTy value.
  SDValue getZeroExtendInReg(SDValue Op, SDLoc DL, EVT SrcTy);

  /// Return an operation which will any-extend the low lanes of the operand
  /// into the specified vector type. For example,
  /// this can convert a v16i8 into a v4i32 by any-extending the low four
  /// lanes of the operand from i8 to i32.
  SDValue getAnyExtendVectorInReg(SDValue Op, SDLoc DL, EVT VT);

  /// Return an operation which will sign extend the low lanes of the operand
  /// into the specified vector type. For example,
  /// this can convert a v16i8 into a v4i32 by sign extending the low four
  /// lanes of the operand from i8 to i32.
  SDValue getSignExtendVectorInReg(SDValue Op, SDLoc DL, EVT VT);

  /// Return an operation which will zero extend the low lanes of the operand
  /// into the specified vector type. For example,
  /// this can convert a v16i8 into a v4i32 by zero extending the low four
  /// lanes of the operand from i8 to i32.
  SDValue getZeroExtendVectorInReg(SDValue Op, SDLoc DL, EVT VT);

  /// Convert Op, which must be of integer type, to the integer type VT,
  /// by using an extension appropriate for the target's
  /// BooleanContent for type OpVT or truncating it.
  SDValue getBoolExtOrTrunc(SDValue Op, SDLoc SL, EVT VT, EVT OpVT);

  /// Create a bitwise NOT operation as (XOR Val, -1).
  SDValue getNOT(SDLoc DL, SDValue Val, EVT VT);

  /// \brief Create a logical NOT operation as (XOR Val, BooleanOne).
  SDValue getLogicalNOT(SDLoc DL, SDValue Val, EVT VT);

  /// Return a new CALLSEQ_START node, which always must have a glue result
  /// (to ensure it's not CSE'd).  CALLSEQ_START does not have a useful SDLoc.
  SDValue getCALLSEQ_START(SDValue Chain, SDValue Op, SDLoc DL) {
    SDVTList VTs = getVTList(MVT::Other, MVT::Glue);
    SDValue Ops[] = { Chain,  Op };
    return getNode(ISD::CALLSEQ_START, DL, VTs, Ops);
  }

  /// Return a new CALLSEQ_END node, which always must have a
  /// glue result (to ensure it's not CSE'd).
  /// CALLSEQ_END does not have a useful SDLoc.
  SDValue getCALLSEQ_END(SDValue Chain, SDValue Op1, SDValue Op2,
                           SDValue InGlue, SDLoc DL) {
    SDVTList NodeTys = getVTList(MVT::Other, MVT::Glue);
    SmallVector<SDValue, 4> Ops;
    Ops.push_back(Chain);
    Ops.push_back(Op1);
    Ops.push_back(Op2);
    if (InGlue.getNode())
      Ops.push_back(InGlue);
    return getNode(ISD::CALLSEQ_END, DL, NodeTys, Ops);
  }

  /// Return an UNDEF node. UNDEF does not have a useful SDLoc.
  SDValue getUNDEF(EVT VT) {
    return getNode(ISD::UNDEF, SDLoc(), VT);
  }

  /// Return a GLOBAL_OFFSET_TABLE node. This does not have a useful SDLoc.
  SDValue getGLOBAL_OFFSET_TABLE(EVT VT) {
    return getNode(ISD::GLOBAL_OFFSET_TABLE, SDLoc(), VT);
  }

  /// Gets or creates the specified node.
  ///
  SDValue getNode(unsigned Opcode, SDLoc DL, EVT VT,
                  ArrayRef<SDUse> Ops);
  SDValue getNode(unsigned Opcode, SDLoc DL, EVT VT,
                  ArrayRef<SDValue> Ops);
  SDValue getNode(unsigned Opcode, SDLoc DL, ArrayRef<EVT> ResultTys,
                  ArrayRef<SDValue> Ops);
  SDValue getNode(unsigned Opcode, SDLoc DL, SDVTList VTs,
                  ArrayRef<SDValue> Ops);

  // Specialize based on number of operands.
  SDValue getNode(unsigned Opcode, SDLoc DL, EVT VT);
  SDValue getNode(unsigned Opcode, SDLoc DL, EVT VT, SDValue N);
  SDValue getNode(unsigned Opcode, SDLoc DL, EVT VT, SDValue N1, SDValue N2,
                  const SDNodeFlags *Flags = nullptr);
  SDValue getNode(unsigned Opcode, SDLoc DL, EVT VT, SDValue N1, SDValue N2,
                  SDValue N3);
  SDValue getNode(unsigned Opcode, SDLoc DL, EVT VT, SDValue N1, SDValue N2,
                  SDValue N3, SDValue N4);
  SDValue getNode(unsigned Opcode, SDLoc DL, EVT VT, SDValue N1, SDValue N2,
                  SDValue N3, SDValue N4, SDValue N5);
  
  // Specialize again based on number of operands for nodes with a VTList
  // rather than a single VT.
  SDValue getNode(unsigned Opcode, SDLoc DL, SDVTList VTs);
  SDValue getNode(unsigned Opcode, SDLoc DL, SDVTList VTs, SDValue N);
  SDValue getNode(unsigned Opcode, SDLoc DL, SDVTList VTs, SDValue N1,
                  SDValue N2);
  SDValue getNode(unsigned Opcode, SDLoc DL, SDVTList VTs, SDValue N1,
                  SDValue N2, SDValue N3);
  SDValue getNode(unsigned Opcode, SDLoc DL, SDVTList VTs, SDValue N1,
                  SDValue N2, SDValue N3, SDValue N4);
  SDValue getNode(unsigned Opcode, SDLoc DL, SDVTList VTs, SDValue N1,
                  SDValue N2, SDValue N3, SDValue N4, SDValue N5);

  /// Compute a TokenFactor to force all the incoming stack arguments to be
  /// loaded from the stack. This is used in tail call lowering to protect
  /// stack arguments from being clobbered.
  SDValue getStackArgumentTokenFactor(SDValue Chain);

  SDValue getMemcpy(SDValue Chain, SDLoc dl, SDValue Dst, SDValue Src,
                    SDValue Size, unsigned Align, bool isVol, bool AlwaysInline,
                    bool isTailCall, MachinePointerInfo DstPtrInfo,
                    MachinePointerInfo SrcPtrInfo);

  SDValue getMemmove(SDValue Chain, SDLoc dl, SDValue Dst, SDValue Src,
                     SDValue Size, unsigned Align, bool isVol, bool isTailCall,
                     MachinePointerInfo DstPtrInfo,
                     MachinePointerInfo SrcPtrInfo);

  SDValue getMemset(SDValue Chain, SDLoc dl, SDValue Dst, SDValue Src,
                    SDValue Size, unsigned Align, bool isVol, bool isTailCall,
                    MachinePointerInfo DstPtrInfo);

<<<<<<< HEAD
  SDValue getPointerAdd(SDLoc dl, SDValue Ptr, int64_t Offset);

  /// getSetCC - Helper function to make it easier to build SetCC's if you just
=======
  /// Helper function to make it easier to build SetCC's if you just
>>>>>>> 787b9b4e
  /// have an ISD::CondCode instead of an SDValue.
  ///
  SDValue getSetCC(SDLoc DL, EVT VT, SDValue LHS, SDValue RHS,
                   ISD::CondCode Cond) {
    assert(LHS.getValueType().isVector() == RHS.getValueType().isVector() &&
      "Cannot compare scalars to vectors");
    assert(LHS.getValueType().isVector() == VT.isVector() &&
      "Cannot compare scalars to vectors");
    assert(Cond != ISD::SETCC_INVALID &&
        "Cannot create a setCC of an invalid node.");
    return getNode(ISD::SETCC, DL, VT, LHS, RHS, getCondCode(Cond));
  }

  /// Helper function to make it easier to build Select's if you just
  /// have operands and don't want to check for vector.
  SDValue getSelect(SDLoc DL, EVT VT, SDValue Cond,
                    SDValue LHS, SDValue RHS) {
    assert(LHS.getValueType() == RHS.getValueType() &&
           "Cannot use select on differing types");
    assert(VT.isVector() == LHS.getValueType().isVector() &&
           "Cannot mix vectors and scalars");
    return getNode(Cond.getValueType().isVector() ? ISD::VSELECT : ISD::SELECT, DL, VT,
                   Cond, LHS, RHS);
  }

  /// Helper function to make it easier to build SelectCC's if you
  /// just have an ISD::CondCode instead of an SDValue.
  ///
  SDValue getSelectCC(SDLoc DL, SDValue LHS, SDValue RHS,
                      SDValue True, SDValue False, ISD::CondCode Cond) {
    return getNode(ISD::SELECT_CC, DL, True.getValueType(),
                   LHS, RHS, True, False, getCondCode(Cond));
  }

  /// VAArg produces a result and token chain, and takes a pointer
  /// and a source value as input.
  SDValue getVAArg(EVT VT, SDLoc dl, SDValue Chain, SDValue Ptr,
                   SDValue SV, unsigned Align);

  /// Gets a node for an atomic cmpxchg op. There are two
  /// valid Opcodes. ISD::ATOMIC_CMO_SWAP produces the value loaded and a
  /// chain result. ISD::ATOMIC_CMP_SWAP_WITH_SUCCESS produces the value loaded,
  /// a success flag (initially i1), and a chain.
  SDValue getAtomicCmpSwap(unsigned Opcode, SDLoc dl, EVT MemVT, SDVTList VTs,
                           SDValue Chain, SDValue Ptr, SDValue Cmp, SDValue Swp,
                           MachinePointerInfo PtrInfo, unsigned Alignment,
                           AtomicOrdering SuccessOrdering,
                           AtomicOrdering FailureOrdering,
                           SynchronizationScope SynchScope);
  SDValue getAtomicCmpSwap(unsigned Opcode, SDLoc dl, EVT MemVT, SDVTList VTs,
                           SDValue Chain, SDValue Ptr, SDValue Cmp, SDValue Swp,
                           MachineMemOperand *MMO,
                           AtomicOrdering SuccessOrdering,
                           AtomicOrdering FailureOrdering,
                           SynchronizationScope SynchScope);

  /// Gets a node for an atomic op, produces result (if relevant)
  /// and chain and takes 2 operands.
  SDValue getAtomic(unsigned Opcode, SDLoc dl, EVT MemVT, SDValue Chain,
                    SDValue Ptr, SDValue Val, const Value *PtrVal,
                    unsigned Alignment, AtomicOrdering Ordering,
                    SynchronizationScope SynchScope);
  SDValue getAtomic(unsigned Opcode, SDLoc dl, EVT MemVT, SDValue Chain,
                    SDValue Ptr, SDValue Val, MachineMemOperand *MMO,
                    AtomicOrdering Ordering,
                    SynchronizationScope SynchScope);

  /// Gets a node for an atomic op, produces result and chain and
  /// takes 1 operand.
  SDValue getAtomic(unsigned Opcode, SDLoc dl, EVT MemVT, EVT VT,
                    SDValue Chain, SDValue Ptr, MachineMemOperand *MMO,
                    AtomicOrdering Ordering,
                    SynchronizationScope SynchScope);

  /// Gets a node for an atomic op, produces result and chain and takes N
  /// operands.
  SDValue getAtomic(unsigned Opcode, SDLoc dl, EVT MemVT, SDVTList VTList,
                    ArrayRef<SDValue> Ops, MachineMemOperand *MMO,
                    AtomicOrdering SuccessOrdering,
                    AtomicOrdering FailureOrdering,
                    SynchronizationScope SynchScope);
  SDValue getAtomic(unsigned Opcode, SDLoc dl, EVT MemVT, SDVTList VTList,
                    ArrayRef<SDValue> Ops, MachineMemOperand *MMO,
                    AtomicOrdering Ordering, SynchronizationScope SynchScope);

  /// Creates a MemIntrinsicNode that may produce a
  /// result and takes a list of operands. Opcode may be INTRINSIC_VOID,
  /// INTRINSIC_W_CHAIN, or a target-specific opcode with a value not
  /// less than FIRST_TARGET_MEMORY_OPCODE.
  SDValue getMemIntrinsicNode(unsigned Opcode, SDLoc dl, SDVTList VTList,
                              ArrayRef<SDValue> Ops,
                              EVT MemVT, MachinePointerInfo PtrInfo,
                              unsigned Align = 0, bool Vol = false,
                              bool ReadMem = true, bool WriteMem = true,
                              unsigned Size = 0);

  SDValue getMemIntrinsicNode(unsigned Opcode, SDLoc dl, SDVTList VTList,
                              ArrayRef<SDValue> Ops,
                              EVT MemVT, MachineMemOperand *MMO);

  /// Create a MERGE_VALUES node from the given operands.
  SDValue getMergeValues(ArrayRef<SDValue> Ops, SDLoc dl);

  /// Loads are not normal binary operators: their result type is not
  /// determined by their operands, and they produce a value AND a token chain.
  ///
  SDValue getLoad(EVT VT, SDLoc dl, SDValue Chain, SDValue Ptr,
                  MachinePointerInfo PtrInfo, bool isVolatile,
                  bool isNonTemporal, bool isInvariant, unsigned Alignment,
                  const AAMDNodes &AAInfo = AAMDNodes(),
                  const MDNode *Ranges = nullptr);
  SDValue getLoad(EVT VT, SDLoc dl, SDValue Chain, SDValue Ptr,
                  MachineMemOperand *MMO);
  SDValue getExtLoad(ISD::LoadExtType ExtType, SDLoc dl, EVT VT,
                     SDValue Chain, SDValue Ptr, MachinePointerInfo PtrInfo,
                     EVT MemVT, bool isVolatile,
                     bool isNonTemporal, bool isInvariant, unsigned Alignment,
                     const AAMDNodes &AAInfo = AAMDNodes());
  SDValue getExtLoad(ISD::LoadExtType ExtType, SDLoc dl, EVT VT,
                     SDValue Chain, SDValue Ptr, EVT MemVT,
                     MachineMemOperand *MMO);
  SDValue getIndexedLoad(SDValue OrigLoad, SDLoc dl, SDValue Base,
                         SDValue Offset, ISD::MemIndexedMode AM);
  SDValue getLoad(ISD::MemIndexedMode AM, ISD::LoadExtType ExtType,
                  EVT VT, SDLoc dl,
                  SDValue Chain, SDValue Ptr, SDValue Offset,
                  MachinePointerInfo PtrInfo, EVT MemVT,
                  bool isVolatile, bool isNonTemporal, bool isInvariant,
                  unsigned Alignment, const AAMDNodes &AAInfo = AAMDNodes(),
                  const MDNode *Ranges = nullptr);
  SDValue getLoad(ISD::MemIndexedMode AM, ISD::LoadExtType ExtType,
                  EVT VT, SDLoc dl,
                  SDValue Chain, SDValue Ptr, SDValue Offset,
                  EVT MemVT, MachineMemOperand *MMO);

  /// Helper function to build ISD::STORE nodes.
  SDValue getStore(SDValue Chain, SDLoc dl, SDValue Val, SDValue Ptr,
                   MachinePointerInfo PtrInfo, bool isVolatile,
                   bool isNonTemporal, unsigned Alignment,
                   const AAMDNodes &AAInfo = AAMDNodes());
  SDValue getStore(SDValue Chain, SDLoc dl, SDValue Val, SDValue Ptr,
                   MachineMemOperand *MMO);
  SDValue getTruncStore(SDValue Chain, SDLoc dl, SDValue Val, SDValue Ptr,
                        MachinePointerInfo PtrInfo, EVT TVT,
                        bool isNonTemporal, bool isVolatile,
                        unsigned Alignment,
                        const AAMDNodes &AAInfo = AAMDNodes());
  SDValue getTruncStore(SDValue Chain, SDLoc dl, SDValue Val, SDValue Ptr,
                        EVT TVT, MachineMemOperand *MMO);
  SDValue getIndexedStore(SDValue OrigStoe, SDLoc dl, SDValue Base,
                           SDValue Offset, ISD::MemIndexedMode AM);

  SDValue getMaskedLoad(EVT VT, SDLoc dl, SDValue Chain, SDValue Ptr,
                        SDValue Mask, SDValue Src0, EVT MemVT,
                        MachineMemOperand *MMO, ISD::LoadExtType);
  SDValue getMaskedStore(SDValue Chain, SDLoc dl, SDValue Val,
                         SDValue Ptr, SDValue Mask, EVT MemVT,
                         MachineMemOperand *MMO, bool IsTrunc);
  SDValue getMaskedGather(SDVTList VTs, EVT VT, SDLoc dl,
                          ArrayRef<SDValue> Ops, MachineMemOperand *MMO);
  SDValue getMaskedScatter(SDVTList VTs, EVT VT, SDLoc dl,
                           ArrayRef<SDValue> Ops, MachineMemOperand *MMO);
  /// Construct a node to track a Value* through the backend.
  SDValue getSrcValue(const Value *v);

  /// Return an MDNodeSDNode which holds an MDNode.
  SDValue getMDNode(const MDNode *MD);

  /// Return a bitcast using the SDLoc of the value operand, and casting to the
  /// provided type. Use getNode to set a custom SDLoc.
  SDValue getBitcast(EVT VT, SDValue V);

  /// Return an AddrSpaceCastSDNode.
  SDValue getAddrSpaceCast(SDLoc dl, EVT VT, SDValue Ptr,
                           unsigned SrcAS, unsigned DestAS);

  /// Return the specified value casted to
  /// the target's desired shift amount type.
  SDValue getShiftAmountOperand(EVT LHSTy, SDValue Op);

  /// *Mutate* the specified node in-place to have the
  /// specified operands.  If the resultant node already exists in the DAG,
  /// this does not modify the specified node, instead it returns the node that
  /// already exists.  If the resultant node does not exist in the DAG, the
  /// input node is returned.  As a degenerate case, if you specify the same
  /// input operands as the node already has, the input node is returned.
  SDNode *UpdateNodeOperands(SDNode *N, SDValue Op);
  SDNode *UpdateNodeOperands(SDNode *N, SDValue Op1, SDValue Op2);
  SDNode *UpdateNodeOperands(SDNode *N, SDValue Op1, SDValue Op2,
                               SDValue Op3);
  SDNode *UpdateNodeOperands(SDNode *N, SDValue Op1, SDValue Op2,
                               SDValue Op3, SDValue Op4);
  SDNode *UpdateNodeOperands(SDNode *N, SDValue Op1, SDValue Op2,
                               SDValue Op3, SDValue Op4, SDValue Op5);
  SDNode *UpdateNodeOperands(SDNode *N, ArrayRef<SDValue> Ops);

  /// These are used for target selectors to *mutate* the
  /// specified node to have the specified return type, Target opcode, and
  /// operands.  Note that target opcodes are stored as
  /// ~TargetOpcode in the node opcode field.  The resultant node is returned.
  SDNode *SelectNodeTo(SDNode *N, unsigned TargetOpc, EVT VT);
  SDNode *SelectNodeTo(SDNode *N, unsigned TargetOpc, EVT VT, SDValue Op1);
  SDNode *SelectNodeTo(SDNode *N, unsigned TargetOpc, EVT VT,
                       SDValue Op1, SDValue Op2);
  SDNode *SelectNodeTo(SDNode *N, unsigned TargetOpc, EVT VT,
                       SDValue Op1, SDValue Op2, SDValue Op3);
  SDNode *SelectNodeTo(SDNode *N, unsigned TargetOpc, EVT VT,
                       ArrayRef<SDValue> Ops);
  SDNode *SelectNodeTo(SDNode *N, unsigned TargetOpc, EVT VT1, EVT VT2);
  SDNode *SelectNodeTo(SDNode *N, unsigned TargetOpc, EVT VT1,
                       EVT VT2, ArrayRef<SDValue> Ops);
  SDNode *SelectNodeTo(SDNode *N, unsigned TargetOpc, EVT VT1,
                       EVT VT2, EVT VT3, ArrayRef<SDValue> Ops);
  SDNode *SelectNodeTo(SDNode *N, unsigned MachineOpc, EVT VT1,
                       EVT VT2, EVT VT3, EVT VT4, ArrayRef<SDValue> Ops);
  SDNode *SelectNodeTo(SDNode *N, unsigned TargetOpc, EVT VT1,
                       EVT VT2, SDValue Op1);
  SDNode *SelectNodeTo(SDNode *N, unsigned TargetOpc, EVT VT1,
                       EVT VT2, SDValue Op1, SDValue Op2);
  SDNode *SelectNodeTo(SDNode *N, unsigned TargetOpc, EVT VT1,
                       EVT VT2, SDValue Op1, SDValue Op2, SDValue Op3);
  SDNode *SelectNodeTo(SDNode *N, unsigned TargetOpc, EVT VT1,
                       EVT VT2, EVT VT3, SDValue Op1, SDValue Op2, SDValue Op3);
  SDNode *SelectNodeTo(SDNode *N, unsigned TargetOpc, SDVTList VTs,
                       ArrayRef<SDValue> Ops);

  /// This *mutates* the specified node to have the specified
  /// return type, opcode, and operands.
  SDNode *MorphNodeTo(SDNode *N, unsigned Opc, SDVTList VTs,
                      ArrayRef<SDValue> Ops);

  /// These are used for target selectors to create a new node
  /// with specified return type(s), MachineInstr opcode, and operands.
  ///
  /// Note that getMachineNode returns the resultant node.  If there is already
  /// a node of the specified opcode and operands, it returns that node instead
  /// of the current one.
  MachineSDNode *getMachineNode(unsigned Opcode, SDLoc dl, EVT VT);
  MachineSDNode *getMachineNode(unsigned Opcode, SDLoc dl, EVT VT,
                                SDValue Op1);
  MachineSDNode *getMachineNode(unsigned Opcode, SDLoc dl, EVT VT,
                                SDValue Op1, SDValue Op2);
  MachineSDNode *getMachineNode(unsigned Opcode, SDLoc dl, EVT VT,
                                SDValue Op1, SDValue Op2, SDValue Op3);
  MachineSDNode *getMachineNode(unsigned Opcode, SDLoc dl, EVT VT,
                                ArrayRef<SDValue> Ops);
  MachineSDNode *getMachineNode(unsigned Opcode, SDLoc dl, EVT VT1, EVT VT2);
  MachineSDNode *getMachineNode(unsigned Opcode, SDLoc dl, EVT VT1, EVT VT2,
                                SDValue Op1);
  MachineSDNode *getMachineNode(unsigned Opcode, SDLoc dl, EVT VT1, EVT VT2,
                                SDValue Op1, SDValue Op2);
  MachineSDNode *getMachineNode(unsigned Opcode, SDLoc dl, EVT VT1, EVT VT2,
                                SDValue Op1, SDValue Op2, SDValue Op3);
  MachineSDNode *getMachineNode(unsigned Opcode, SDLoc dl, EVT VT1, EVT VT2,
                                ArrayRef<SDValue> Ops);
  MachineSDNode *getMachineNode(unsigned Opcode, SDLoc dl, EVT VT1, EVT VT2,
                                EVT VT3, SDValue Op1, SDValue Op2);
  MachineSDNode *getMachineNode(unsigned Opcode, SDLoc dl, EVT VT1, EVT VT2,
                                EVT VT3, SDValue Op1, SDValue Op2,
                                SDValue Op3);
  MachineSDNode *getMachineNode(unsigned Opcode, SDLoc dl, EVT VT1, EVT VT2,
                                EVT VT3, ArrayRef<SDValue> Ops);
  MachineSDNode *getMachineNode(unsigned Opcode, SDLoc dl, EVT VT1, EVT VT2,
                                EVT VT3, EVT VT4, ArrayRef<SDValue> Ops);
  MachineSDNode *getMachineNode(unsigned Opcode, SDLoc dl,
                                ArrayRef<EVT> ResultTys,
                                ArrayRef<SDValue> Ops);
  MachineSDNode *getMachineNode(unsigned Opcode, SDLoc dl, SDVTList VTs,
                                ArrayRef<SDValue> Ops);

  /// A convenience function for creating TargetInstrInfo::EXTRACT_SUBREG nodes.
  SDValue getTargetExtractSubreg(int SRIdx, SDLoc DL, EVT VT,
                                 SDValue Operand);

  /// A convenience function for creating TargetInstrInfo::INSERT_SUBREG nodes.
  SDValue getTargetInsertSubreg(int SRIdx, SDLoc DL, EVT VT,
                                SDValue Operand, SDValue Subreg);

  /// Get the specified node if it's already available, or else return NULL.
  SDNode *getNodeIfExists(unsigned Opcode, SDVTList VTs, ArrayRef<SDValue> Ops,
                          const SDNodeFlags *Flags = nullptr);

  /// Creates a SDDbgValue node.
  SDDbgValue *getDbgValue(MDNode *Var, MDNode *Expr, SDNode *N, unsigned R,
                          bool IsIndirect, uint64_t Off, DebugLoc DL,
                          unsigned O);

  /// Constant
  SDDbgValue *getConstantDbgValue(MDNode *Var, MDNode *Expr, const Value *C,
                                  uint64_t Off, DebugLoc DL, unsigned O);

  /// FrameIndex
  SDDbgValue *getFrameIndexDbgValue(MDNode *Var, MDNode *Expr, unsigned FI,
                                    uint64_t Off, DebugLoc DL, unsigned O);

  /// Remove the specified node from the system. If any of its
  /// operands then becomes dead, remove them as well. Inform UpdateListener
  /// for each node deleted.
  void RemoveDeadNode(SDNode *N);

  /// This method deletes the unreachable nodes in the
  /// given list, and any nodes that become unreachable as a result.
  void RemoveDeadNodes(SmallVectorImpl<SDNode *> &DeadNodes);

  /// Modify anything using 'From' to use 'To' instead.
  /// This can cause recursive merging of nodes in the DAG.  Use the first
  /// version if 'From' is known to have a single result, use the second
  /// if you have two nodes with identical results (or if 'To' has a superset
  /// of the results of 'From'), use the third otherwise.
  ///
  /// These methods all take an optional UpdateListener, which (if not null) is
  /// informed about nodes that are deleted and modified due to recursive
  /// changes in the dag.
  ///
  /// These functions only replace all existing uses. It's possible that as
  /// these replacements are being performed, CSE may cause the From node
  /// to be given new uses. These new uses of From are left in place, and
  /// not automatically transferred to To.
  ///
  void ReplaceAllUsesWith(SDValue From, SDValue Op);
  void ReplaceAllUsesWith(SDNode *From, SDNode *To);
  void ReplaceAllUsesWith(SDNode *From, const SDValue *To);

  /// Replace any uses of From with To, leaving
  /// uses of other values produced by From.Val alone.
  void ReplaceAllUsesOfValueWith(SDValue From, SDValue To);

  /// Like ReplaceAllUsesOfValueWith, but for multiple values at once.
  /// This correctly handles the case where
  /// there is an overlap between the From values and the To values.
  void ReplaceAllUsesOfValuesWith(const SDValue *From, const SDValue *To,
                                  unsigned Num);

  /// Topological-sort the AllNodes list and a
  /// assign a unique node id for each node in the DAG based on their
  /// topological order. Returns the number of nodes.
  unsigned AssignTopologicalOrder();

  /// Move node N in the AllNodes list to be immediately
  /// before the given iterator Position. This may be used to update the
  /// topological ordering when the list of nodes is modified.
  void RepositionNode(allnodes_iterator Position, SDNode *N) {
    AllNodes.insert(Position, AllNodes.remove(N));
  }

  /// Returns true if the opcode is a commutative binary operation.
  static bool isCommutativeBinOp(unsigned Opcode) {
    // FIXME: This should get its info from the td file, so that we can include
    // target info.
    switch (Opcode) {
    case ISD::ADD:
    case ISD::MUL:
    case ISD::MULHU:
    case ISD::MULHS:
    case ISD::SMUL_LOHI:
    case ISD::UMUL_LOHI:
    case ISD::FADD:
    case ISD::FMUL:
    case ISD::AND:
    case ISD::OR:
    case ISD::XOR:
    case ISD::SADDO:
    case ISD::UADDO:
    case ISD::ADDC:
    case ISD::ADDE:
    case ISD::FMINNUM:
    case ISD::FMAXNUM:
      return true;
    default: return false;
    }
  }

  /// Returns an APFloat semantics tag appropriate for the given type. If VT is
  /// a vector type, the element semantics are returned.
  static const fltSemantics &EVTToAPFloatSemantics(EVT VT) {
    switch (VT.getScalarType().getSimpleVT().SimpleTy) {
    default: llvm_unreachable("Unknown FP format");
    case MVT::f16:     return APFloat::IEEEhalf;
    case MVT::f32:     return APFloat::IEEEsingle;
    case MVT::f64:     return APFloat::IEEEdouble;
    case MVT::f80:     return APFloat::x87DoubleExtended;
    case MVT::f128:    return APFloat::IEEEquad;
    case MVT::ppcf128: return APFloat::PPCDoubleDouble;
    }
  }

  /// Add a dbg_value SDNode. If SD is non-null that means the
  /// value is produced by SD.
  void AddDbgValue(SDDbgValue *DB, SDNode *SD, bool isParameter);

  /// Get the debug values which reference the given SDNode.
  ArrayRef<SDDbgValue*> GetDbgValues(const SDNode* SD) {
    return DbgInfo->getSDDbgValues(SD);
  }

  /// Transfer SDDbgValues.
  void TransferDbgValues(SDValue From, SDValue To);

  /// Return true if there are any SDDbgValue nodes associated
  /// with this SelectionDAG.
  bool hasDebugValues() const { return !DbgInfo->empty(); }

  SDDbgInfo::DbgIterator DbgBegin() { return DbgInfo->DbgBegin(); }
  SDDbgInfo::DbgIterator DbgEnd()   { return DbgInfo->DbgEnd(); }
  SDDbgInfo::DbgIterator ByvalParmDbgBegin() {
    return DbgInfo->ByvalParmDbgBegin();
  }
  SDDbgInfo::DbgIterator ByvalParmDbgEnd()   {
    return DbgInfo->ByvalParmDbgEnd();
  }

  void dump() const;

  /// Create a stack temporary, suitable for holding the
  /// specified value type.  If minAlign is specified, the slot size will have
  /// at least that alignment.
  SDValue CreateStackTemporary(EVT VT, unsigned minAlign = 1);

  /// Create a stack temporary suitable for holding
  /// either of the specified value types.
  SDValue CreateStackTemporary(EVT VT1, EVT VT2);

  SDValue FoldConstantArithmetic(unsigned Opcode, SDLoc DL, EVT VT,
                                 SDNode *Cst1, SDNode *Cst2);

  SDValue FoldConstantArithmetic(unsigned Opcode, SDLoc DL, EVT VT,
                                 const ConstantSDNode *Cst1,
                                 const ConstantSDNode *Cst2);

  /// Constant fold a setcc to true or false.
  SDValue FoldSetCC(EVT VT, SDValue N1,
                    SDValue N2, ISD::CondCode Cond, SDLoc dl);

  /// Return true if the sign bit of Op is known to be zero.
  /// We use this predicate to simplify operations downstream.
  bool SignBitIsZero(SDValue Op, unsigned Depth = 0) const;

  /// Return true if 'Op & Mask' is known to be zero.  We
  /// use this predicate to simplify operations downstream.  Op and Mask are
  /// known to be the same type.
  bool MaskedValueIsZero(SDValue Op, const APInt &Mask, unsigned Depth = 0)
    const;

  /// Determine which bits of Op are known to be either zero or one and return
  /// them in the KnownZero/KnownOne bitsets.  Targets can implement the
  /// computeKnownBitsForTargetNode method in the TargetLowering class to allow
  /// target nodes to be understood.
  void computeKnownBits(SDValue Op, APInt &KnownZero, APInt &KnownOne,
                        unsigned Depth = 0) const;

  /// Return the number of times the sign bit of the
  /// register is replicated into the other bits.  We know that at least 1 bit
  /// is always equal to the sign bit (itself), but other cases can give us
  /// information.  For example, immediately after an "SRA X, 2", we know that
  /// the top 3 bits are all equal to each other, so we return 3.  Targets can
  /// implement the ComputeNumSignBitsForTarget method in the TargetLowering
  /// class to allow target nodes to be understood.
  unsigned ComputeNumSignBits(SDValue Op, unsigned Depth = 0) const;

  /// Return true if the specified operand is an
  /// ISD::ADD with a ConstantSDNode on the right-hand side, or if it is an
  /// ISD::OR with a ConstantSDNode that is guaranteed to have the same
  /// semantics as an ADD.  This handles the equivalence:
  ///     X|Cst == X+Cst iff X&Cst = 0.
  bool isBaseWithConstantOffset(SDValue Op) const;

  /// Test whether the given SDValue is known to never be NaN.
  bool isKnownNeverNaN(SDValue Op) const;

  /// Test whether the given SDValue is known to never be
  /// positive or negative Zero.
  bool isKnownNeverZero(SDValue Op) const;

  /// Test whether two SDValues are known to compare equal. This
  /// is true if they are the same value, or if one is negative zero and the
  /// other positive zero.
  bool isEqualTo(SDValue A, SDValue B) const;

  /// Utility function used by legalize and lowering to
  /// "unroll" a vector operation by splitting out the scalars and operating
  /// on each element individually.  If the ResNE is 0, fully unroll the vector
  /// op. If ResNE is less than the width of the vector op, unroll up to ResNE.
  /// If the  ResNE is greater than the width of the vector op, unroll the
  /// vector op and fill the end of the resulting vector with UNDEFS.
  SDValue UnrollVectorOp(SDNode *N, unsigned ResNE = 0);

  /// Return true if LD is loading 'Bytes' bytes from a location that is 'Dist'
  /// units away from the location that the 'Base' load is loading from.
  bool isConsecutiveLoad(LoadSDNode *LD, LoadSDNode *Base,
                         unsigned Bytes, int Dist) const;

  /// Infer alignment of a load / store address. Return 0 if
  /// it cannot be inferred.
  unsigned InferPtrAlignment(SDValue Ptr) const;

  /// Compute the VTs needed for the low/hi parts of a type
  /// which is split (or expanded) into two not necessarily identical pieces.
  std::pair<EVT, EVT> GetSplitDestVTs(const EVT &VT) const;

  /// Split the vector with EXTRACT_SUBVECTOR using the provides
  /// VTs and return the low/high part.
  std::pair<SDValue, SDValue> SplitVector(const SDValue &N, const SDLoc &DL,
                                          const EVT &LoVT, const EVT &HiVT);

  /// Split the vector with EXTRACT_SUBVECTOR and return the low/high part.
  std::pair<SDValue, SDValue> SplitVector(const SDValue &N, const SDLoc &DL) {
    EVT LoVT, HiVT;
    std::tie(LoVT, HiVT) = GetSplitDestVTs(N.getValueType());
    return SplitVector(N, DL, LoVT, HiVT);
  }

  /// Split the node's operand with EXTRACT_SUBVECTOR and
  /// return the low/high part.
  std::pair<SDValue, SDValue> SplitVectorOperand(const SDNode *N, unsigned OpNo)
  {
    return SplitVector(N->getOperand(OpNo), SDLoc(N));
  }

  /// Append the extracted elements from Start to Count out of the vector Op
  /// in Args. If Count is 0, all of the elements will be extracted.
  void ExtractVectorElements(SDValue Op, SmallVectorImpl<SDValue> &Args,
                             unsigned Start = 0, unsigned Count = 0);

  unsigned getEVTAlignment(EVT MemoryVT) const;

private:
  void InsertNode(SDNode *N);
  bool RemoveNodeFromCSEMaps(SDNode *N);
  void AddModifiedNodeToCSEMaps(SDNode *N);
  SDNode *FindModifiedNodeSlot(SDNode *N, SDValue Op, void *&InsertPos);
  SDNode *FindModifiedNodeSlot(SDNode *N, SDValue Op1, SDValue Op2,
                               void *&InsertPos);
  SDNode *FindModifiedNodeSlot(SDNode *N, ArrayRef<SDValue> Ops,
                               void *&InsertPos);
  SDNode *UpdadeSDLocOnMergedSDNode(SDNode *N, SDLoc loc);

  void DeleteNodeNotInCSEMaps(SDNode *N);
  void DeallocateNode(SDNode *N);

  void allnodes_clear();

  BinarySDNode *GetBinarySDNode(unsigned Opcode, SDLoc DL, SDVTList VTs,
                                SDValue N1, SDValue N2,
                                const SDNodeFlags *Flags = nullptr);

  /// Look up the node specified by ID in CSEMap.  If it exists, return it.  If
  /// not, return the insertion token that will make insertion faster.  This
  /// overload is for nodes other than Constant or ConstantFP, use the other one
  /// for those.
  SDNode *FindNodeOrInsertPos(const FoldingSetNodeID &ID, void *&InsertPos);

  /// Look up the node specified by ID in CSEMap.  If it exists, return it.  If
  /// not, return the insertion token that will make insertion faster.  Performs
  /// additional processing for constant nodes.
  SDNode *FindNodeOrInsertPos(const FoldingSetNodeID &ID, DebugLoc DL,
                              void *&InsertPos);

  /// List of non-single value types.
  FoldingSet<SDVTListNode> VTListMap;

  /// Maps to auto-CSE operations.
  std::vector<CondCodeSDNode*> CondCodeNodes;

  std::vector<SDNode*> ValueTypeNodes;
  std::map<EVT, SDNode*, EVT::compareRawBits> ExtendedValueTypeNodes;
  StringMap<SDNode*> ExternalSymbols;

  std::map<std::pair<std::string, unsigned char>,SDNode*> TargetExternalSymbols;
  DenseMap<MCSymbol *, SDNode *> MCSymbols;
};

template <> struct GraphTraits<SelectionDAG*> : public GraphTraits<SDNode*> {
  typedef SelectionDAG::allnodes_iterator nodes_iterator;
  static nodes_iterator nodes_begin(SelectionDAG *G) {
    return G->allnodes_begin();
  }
  static nodes_iterator nodes_end(SelectionDAG *G) {
    return G->allnodes_end();
  }
};

}  // end namespace llvm

#endif<|MERGE_RESOLUTION|>--- conflicted
+++ resolved
@@ -711,13 +711,9 @@
                     SDValue Size, unsigned Align, bool isVol, bool isTailCall,
                     MachinePointerInfo DstPtrInfo);
 
-<<<<<<< HEAD
   SDValue getPointerAdd(SDLoc dl, SDValue Ptr, int64_t Offset);
 
-  /// getSetCC - Helper function to make it easier to build SetCC's if you just
-=======
   /// Helper function to make it easier to build SetCC's if you just
->>>>>>> 787b9b4e
   /// have an ISD::CondCode instead of an SDValue.
   ///
   SDValue getSetCC(SDLoc DL, EVT VT, SDValue LHS, SDValue RHS,
