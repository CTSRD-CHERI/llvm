--- conflicted
+++ resolved
@@ -175,8 +175,6 @@
   /// compiled.
   const TargetSubtargetInfo &getSubtarget() const { return *STI; }
   void setSubtarget(const TargetSubtargetInfo *ST) { STI = ST; }
-<<<<<<< HEAD
-=======
 
   /// getSubtarget - This method returns a pointer to the specified type of
   /// TargetSubtargetInfo.  In debug builds, it verifies that the object being
@@ -184,7 +182,6 @@
   template<typename STC> const STC &getSubtarget() const {
     return *static_cast<const STC *>(STI);
   }
->>>>>>> 969bfdfe
 
   /// getRegInfo - Return information about the registers currently in use.
   ///
