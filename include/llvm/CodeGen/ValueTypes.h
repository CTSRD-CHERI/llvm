--- conflicted
+++ resolved
@@ -31,15 +31,9 @@
   /// for any processor (such as the i12345 type), as well as the types an MVT
   /// can represent.
   struct EVT {
-<<<<<<< HEAD
   //private:
-    MVT V;
-    Type *LLVMTy;
-=======
-  private:
     MVT V = MVT::INVALID_SIMPLE_VALUE_TYPE;
     Type *LLVMTy = nullptr;
->>>>>>> 14a125c6
 
   public:
     constexpr EVT() = default;
