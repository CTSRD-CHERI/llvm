--- conflicted
+++ resolved
@@ -119,13 +119,9 @@
                               // unspecified type.  The register class
                               // will be determined by the opcode.
 
-<<<<<<< HEAD
       iFATPTR        =  58,   // Fat pointer type
+      FIRST_VALUETYPE = 0,    // This is always the beginning of the list.
       LAST_VALUETYPE =  59,   // This always remains at the end of the list.
-=======
-      FIRST_VALUETYPE = 0,    // This is always the beginning of the list.
-      LAST_VALUETYPE =  58,   // This always remains at the end of the list.
->>>>>>> 969bfdfe
 
       // This is the current maximum for LAST_VALUETYPE.
       // MVT::MAX_ALLOWED_VALUETYPE is used for asserts and to size bit vectors
