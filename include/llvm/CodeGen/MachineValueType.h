//===- CodeGen/MachineValueType.h - Machine-Level types ---------*- C++ -*-===//
//
//                     The LLVM Compiler Infrastructure
//
// This file is distributed under the University of Illinois Open Source
// License. See LICENSE.TXT for details.
//
//===----------------------------------------------------------------------===//
//
// This file defines the set of machine-level target independent types which
// legal values in the code generator use.
//
//===----------------------------------------------------------------------===//

#ifndef LLVM_CODEGEN_MACHINEVALUETYPE_H
#define LLVM_CODEGEN_MACHINEVALUETYPE_H

#include "llvm/Config/config.h"
#include "llvm/ADT/iterator_range.h"
#include "llvm/Support/ErrorHandling.h"
#include "llvm/Support/MathExtras.h"

namespace llvm {

  class Type;

  /// Machine Value Type. Every type that is supported natively by some
  /// processor targeted by LLVM occurs here. This means that any legal value
  /// type can be represented by an MVT.
  class MVT {
  public:
    enum SimpleValueType : uint8_t {
      // Simple value types that aren't explicitly part of this enumeration
      // are considered extended value types.
      INVALID_SIMPLE_VALUE_TYPE = 0,

      // If you change this numbering, you must change the values in
      // ValueTypes.td as well!
      Other          =   1,   // This is a non-standard value
      i1             =   2,   // This is a 1 bit integer value
      i8             =   3,   // This is an 8 bit integer value
      i16            =   4,   // This is a 16 bit integer value
      i32            =   5,   // This is a 32 bit integer value
      i64            =   6,   // This is a 64 bit integer value
      i128           =   7,   // This is a 128 bit integer value

      FIRST_INTEGER_VALUETYPE = i1,
      LAST_INTEGER_VALUETYPE  = i128,

      f16            =   8,   // This is a 16 bit floating point value
      f32            =   9,   // This is a 32 bit floating point value
      f64            =  10,   // This is a 64 bit floating point value
      f80            =  11,   // This is a 80 bit floating point value
      f128           =  12,   // This is a 128 bit floating point value
      ppcf128        =  13,   // This is a PPC 128-bit floating point value

      FIRST_FP_VALUETYPE = f16,
      LAST_FP_VALUETYPE  = ppcf128,

      v1i1           =  14,   //    1 x i1
      v2i1           =  15,   //    2 x i1
      v4i1           =  16,   //    4 x i1
      v8i1           =  17,   //    8 x i1
      v16i1          =  18,   //   16 x i1
      v32i1          =  19,   //   32 x i1
      v64i1          =  20,   //   64 x i1
      v512i1         =  21,   //  512 x i1
      v1024i1        =  22,   // 1024 x i1

      v1i8           =  23,   //  1 x i8
      v2i8           =  24,   //  2 x i8
      v4i8           =  25,   //  4 x i8
      v8i8           =  26,   //  8 x i8
      v16i8          =  27,   // 16 x i8
      v32i8          =  28,   // 32 x i8
      v64i8          =  29,   // 64 x i8
      v128i8         =  30,   //128 x i8
      v256i8         =  31,   //256 x i8

      v1i16          =  32,   //  1 x i16
      v2i16          =  33,   //  2 x i16
      v4i16          =  34,   //  4 x i16
      v8i16          =  35,   //  8 x i16
      v16i16         =  36,   // 16 x i16
      v32i16         =  37,   // 32 x i16
      v64i16         =  38,   // 64 x i16
      v128i16        =  39,   //128 x i16

      v1i32          =  40,   //  1 x i32
      v2i32          =  41,   //  2 x i32
      v4i32          =  42,   //  4 x i32
      v8i32          =  43,   //  8 x i32
      v16i32         =  44,   // 16 x i32
      v32i32         =  45,   // 32 x i32
      v64i32         =  46,   // 64 x i32

      v1i64          =  47,   //  1 x i64
      v2i64          =  48,   //  2 x i64
      v4i64          =  49,   //  4 x i64
      v8i64          =  50,   //  8 x i64
      v16i64         =  51,   // 16 x i64
      v32i64         =  52,   // 32 x i64

      v1i128         =  53,   //  1 x i128

      // Scalable integer types
      nxv1i1         =  54,   // n x  1 x i1
      nxv2i1         =  55,   // n x  2 x i1
      nxv4i1         =  56,   // n x  4 x i1
      nxv8i1         =  57,   // n x  8 x i1
      nxv16i1        =  58,   // n x 16 x i1
      nxv32i1        =  59,   // n x 32 x i1

      nxv1i8         =  60,   // n x  1 x i8
      nxv2i8         =  61,   // n x  2 x i8
      nxv4i8         =  62,   // n x  4 x i8
      nxv8i8         =  63,   // n x  8 x i8
      nxv16i8        =  64,   // n x 16 x i8
      nxv32i8        =  65,   // n x 32 x i8

      nxv1i16        =  66,   // n x  1 x i16
      nxv2i16        =  67,   // n x  2 x i16
      nxv4i16        =  68,   // n x  4 x i16
      nxv8i16        =  69,   // n x  8 x i16
      nxv16i16       =  70,   // n x 16 x i16
      nxv32i16       =  71,   // n x 32 x i16

      nxv1i32        =  72,   // n x  1 x i32
      nxv2i32        =  73,   // n x  2 x i32
      nxv4i32        =  74,   // n x  4 x i32
      nxv8i32        =  75,   // n x  8 x i32
      nxv16i32       =  76,   // n x 16 x i32
      nxv32i32       =  77,   // n x 32 x i32

      nxv1i64        =  78,   // n x  1 x i64
      nxv2i64        =  79,   // n x  2 x i64
      nxv4i64        =  80,   // n x  4 x i64
      nxv8i64        =  81,   // n x  8 x i64
      nxv16i64       =  82,   // n x 16 x i64
      nxv32i64       =  83,   // n x 32 x i64

      FIRST_INTEGER_VECTOR_VALUETYPE = v1i1,
      LAST_INTEGER_VECTOR_VALUETYPE = nxv32i64,

      FIRST_INTEGER_SCALABLE_VALUETYPE = nxv1i1,
      LAST_INTEGER_SCALABLE_VALUETYPE = nxv32i64,

      v2f16          =  84,   //  2 x f16
      v4f16          =  85,   //  4 x f16
      v8f16          =  86,   //  8 x f16
      v1f32          =  87,   //  1 x f32
      v2f32          =  88,   //  2 x f32
      v4f32          =  89,   //  4 x f32
      v8f32          =  90,   //  8 x f32
      v16f32         =  91,   // 16 x f32
      v1f64          =  92,   //  1 x f64
      v2f64          =  93,   //  2 x f64
      v4f64          =  94,   //  4 x f64
      v8f64          =  95,   //  8 x f64

      nxv2f16        =  96,   // n x  2 x f16
      nxv4f16        =  97,   // n x  4 x f16
      nxv8f16        =  98,   // n x  8 x f16
      nxv1f32        =  99,   // n x  1 x f32
      nxv2f32        = 100,   // n x  2 x f32
      nxv4f32        = 101,   // n x  4 x f32
      nxv8f32        = 102,   // n x  8 x f32
      nxv16f32       = 103,   // n x 16 x f32
      nxv1f64        = 104,   // n x  1 x f64
      nxv2f64        = 105,   // n x  2 x f64
      nxv4f64        = 106,   // n x  4 x f64
      nxv8f64        = 107,   // n x  8 x f64

      FIRST_FP_VECTOR_VALUETYPE = v2f16,
      LAST_FP_VECTOR_VALUETYPE = nxv8f64,

      FIRST_FP_SCALABLE_VALUETYPE = nxv2f16,
      LAST_FP_SCALABLE_VALUETYPE = nxv8f64,

      FIRST_VECTOR_VALUETYPE = v1i1,
      LAST_VECTOR_VALUETYPE  = nxv8f64,

      x86mmx         =  108,   // This is an X86 MMX value

      Glue           =  109,   // This glues nodes together during pre-RA sched

      isVoid         =  110,   // This has no value

      Untyped        =  111,   // This value takes a register, but has
                               // unspecified type.  The register class
                               // will be determined by the opcode.

      iFATPTR        =  110,   // Fat pointer type

      FIRST_VALUETYPE = 1,     // This is always the beginning of the list.
<<<<<<< HEAD
      LAST_VALUETYPE =  111,   // This always remains at the end of the list.
=======
      LAST_VALUETYPE =  112,   // This always remains at the end of the list.
>>>>>>> 79138363

      // This is the current maximum for LAST_VALUETYPE.
      // MVT::MAX_ALLOWED_VALUETYPE is used for asserts and to size bit vectors
      // This value must be a multiple of 32.
      MAX_ALLOWED_VALUETYPE = 128,

      // A value of type llvm::TokenTy
      token          = 248,

      // This is MDNode or MDString.
      Metadata       = 249,

      // An int value the size of the pointer of the current
      // target to any address space. This must only be used internal to
      // tblgen. Other than for overloading, we treat iPTRAny the same as iPTR.
      iPTRAny        = 250,

      // A vector with any length and element size. This is used
      // for intrinsics that have overloadings based on vector types.
      // This is only for tblgen's consumption!
      vAny           = 251,

      // Any floating-point or vector floating-point value. This is used
      // for intrinsics that have overloadings based on floating-point types.
      // This is only for tblgen's consumption!
      fAny           = 252,

      // An integer or vector integer value of any bit width. This is
      // used for intrinsics that have overloadings based on integer bit widths.
      // This is only for tblgen's consumption!
      iAny           = 253,

      // An int value the size of the pointer of the current
      // target.  This should only be used internal to tblgen!
      iPTR           = 254,

      // Any type. This is used for intrinsics that have overloadings.
      // This is only for tblgen's consumption!
      Any            = 255
    };

    SimpleValueType SimpleTy;


    // A class to represent the number of elements in a vector
    //
    // For fixed-length vectors, the total number of elements is equal to 'Min'
    // For scalable vectors, the total number of elements is a multiple of 'Min'
    class ElementCount {
    public:
      unsigned Min;
      bool Scalable;

      ElementCount(unsigned Min, bool Scalable)
      : Min(Min), Scalable(Scalable) {}

      ElementCount operator*(unsigned RHS) {
        return { Min * RHS, Scalable };
      }

      ElementCount& operator*=(unsigned RHS) {
        Min *= RHS;
        return *this;
      }

      ElementCount operator/(unsigned RHS) {
        return { Min / RHS, Scalable };
      }

      ElementCount& operator/=(unsigned RHS) {
        Min /= RHS;
        return *this;
      }

      bool operator==(const ElementCount& RHS) {
        return Min == RHS.Min && Scalable == RHS.Scalable;
      }
    };

    constexpr MVT() : SimpleTy(INVALID_SIMPLE_VALUE_TYPE) {}
    constexpr MVT(SimpleValueType SVT) : SimpleTy(SVT) {}

    bool operator>(const MVT& S)  const { return SimpleTy >  S.SimpleTy; }
    bool operator<(const MVT& S)  const { return SimpleTy <  S.SimpleTy; }
    bool operator==(const MVT& S) const { return SimpleTy == S.SimpleTy; }
    bool operator!=(const MVT& S) const { return SimpleTy != S.SimpleTy; }
    bool operator>=(const MVT& S) const { return SimpleTy >= S.SimpleTy; }
    bool operator<=(const MVT& S) const { return SimpleTy <= S.SimpleTy; }

    /// Return true if this is a valid simple valuetype.
    bool isValid() const {
      return (SimpleTy >= MVT::FIRST_VALUETYPE &&
              SimpleTy < MVT::LAST_VALUETYPE);
    }

    /// Return true if this is a FP or a vector FP type.
    bool isFloatingPoint() const {
      return ((SimpleTy >= MVT::FIRST_FP_VALUETYPE &&
               SimpleTy <= MVT::LAST_FP_VALUETYPE) ||
              (SimpleTy >= MVT::FIRST_FP_VECTOR_VALUETYPE &&
               SimpleTy <= MVT::LAST_FP_VECTOR_VALUETYPE));
    }

    /// Return true if this is an integer or a vector integer type.
    bool isInteger() const {
      return ((SimpleTy >= MVT::FIRST_INTEGER_VALUETYPE &&
               SimpleTy <= MVT::LAST_INTEGER_VALUETYPE) ||
              (SimpleTy >= MVT::FIRST_INTEGER_VECTOR_VALUETYPE &&
               SimpleTy <= MVT::LAST_INTEGER_VECTOR_VALUETYPE));
    }

    /// Return true if this is an integer, not including vectors.
    bool isScalarInteger() const {
      return (SimpleTy >= MVT::FIRST_INTEGER_VALUETYPE &&
              SimpleTy <= MVT::LAST_INTEGER_VALUETYPE);
    }

    /// Return true if this is a vector value type.
    bool isVector() const {
      return (SimpleTy >= MVT::FIRST_VECTOR_VALUETYPE &&
              SimpleTy <= MVT::LAST_VECTOR_VALUETYPE);
    }

    /// Return true if this is a vector value type where the
    /// runtime length is machine dependent
    bool isScalableVector() const {
      return ((SimpleTy >= MVT::FIRST_INTEGER_SCALABLE_VALUETYPE &&
               SimpleTy <= MVT::LAST_INTEGER_SCALABLE_VALUETYPE) ||
              (SimpleTy >= MVT::FIRST_FP_SCALABLE_VALUETYPE &&
               SimpleTy <= MVT::LAST_FP_SCALABLE_VALUETYPE));
    }

    /// Return true if this is a 16-bit vector type.
    bool is16BitVector() const {
      return (SimpleTy == MVT::v2i8  || SimpleTy == MVT::v1i16 ||
              SimpleTy == MVT::v16i1);
    }

    /// Return true if this is a 32-bit vector type.
    bool is32BitVector() const {
      return (SimpleTy == MVT::v32i1 || SimpleTy == MVT::v4i8  ||
              SimpleTy == MVT::v2i16 || SimpleTy == MVT::v1i32 ||
              SimpleTy == MVT::v2f16 || SimpleTy == MVT::v1f32);
    }

    /// Return true if this is a 64-bit vector type.
    bool is64BitVector() const {
      return (SimpleTy == MVT::v64i1 || SimpleTy == MVT::v8i8  ||
              SimpleTy == MVT::v4i16 || SimpleTy == MVT::v2i32 ||
              SimpleTy == MVT::v1i64 || SimpleTy == MVT::v4f16 ||
              SimpleTy == MVT::v2f32 || SimpleTy == MVT::v1f64);
    }

    /// Return true if this is a 128-bit vector type.
    bool is128BitVector() const {
      return (SimpleTy == MVT::v16i8  || SimpleTy == MVT::v8i16 ||
              SimpleTy == MVT::v4i32  || SimpleTy == MVT::v2i64 ||
              SimpleTy == MVT::v1i128 || SimpleTy == MVT::v8f16 ||
              SimpleTy == MVT::v4f32  || SimpleTy == MVT::v2f64);
    }

    /// Return true if this is a 256-bit vector type.
    bool is256BitVector() const {
      return (SimpleTy == MVT::v8f32 || SimpleTy == MVT::v4f64  ||
              SimpleTy == MVT::v32i8 || SimpleTy == MVT::v16i16 ||
              SimpleTy == MVT::v8i32 || SimpleTy == MVT::v4i64);
    }

    /// Return true if this is a 512-bit vector type.
    bool is512BitVector() const {
      return (SimpleTy == MVT::v16f32 || SimpleTy == MVT::v8f64  ||
              SimpleTy == MVT::v512i1 || SimpleTy == MVT::v64i8  ||
              SimpleTy == MVT::v32i16 || SimpleTy == MVT::v16i32 ||
              SimpleTy == MVT::v8i64);
    }

    /// Return true if this is a 1024-bit vector type.
    bool is1024BitVector() const {
      return (SimpleTy == MVT::v1024i1 || SimpleTy == MVT::v128i8 ||
              SimpleTy == MVT::v64i16  || SimpleTy == MVT::v32i32 ||
              SimpleTy == MVT::v16i64);
    }

    /// Return true if this is a 1024-bit vector type.
    bool is2048BitVector() const {
      return (SimpleTy == MVT::v256i8 || SimpleTy == MVT::v128i16 ||
              SimpleTy == MVT::v64i32 || SimpleTy == MVT::v32i64);
    }

    /// Return true if this is an overloaded type for TableGen.
    bool isOverloaded() const {
      return (SimpleTy==MVT::Any  ||
              SimpleTy==MVT::iAny || SimpleTy==MVT::fAny ||
              SimpleTy==MVT::vAny || SimpleTy==MVT::iPTRAny);
    }

    /// Returns true if the given vector is a power of 2.
    bool isPow2VectorType() const {
      unsigned NElts = getVectorNumElements();
      return !(NElts & (NElts - 1));
    }

    /// Widens the length of the given vector MVT up to the nearest power of 2
    /// and returns that type.
    MVT getPow2VectorType() const {
      if (isPow2VectorType())
        return *this;

      unsigned NElts = getVectorNumElements();
      unsigned Pow2NElts = 1 << Log2_32_Ceil(NElts);
      return MVT::getVectorVT(getVectorElementType(), Pow2NElts);
    }

    /// If this is a vector, return the element type, otherwise return this.
    MVT getScalarType() const {
      return isVector() ? getVectorElementType() : *this;
    }

    MVT getVectorElementType() const {
      switch (SimpleTy) {
      default:
        llvm_unreachable("Not a vector MVT!");
      case v1i1:
      case v2i1:
      case v4i1:
      case v8i1:
      case v16i1:
      case v32i1:
      case v64i1:
      case v512i1:
      case v1024i1:
      case nxv1i1:
      case nxv2i1:
      case nxv4i1:
      case nxv8i1:
      case nxv16i1:
      case nxv32i1: return i1;
      case v1i8:
      case v2i8:
      case v4i8:
      case v8i8:
      case v16i8:
      case v32i8:
      case v64i8:
      case v128i8:
      case v256i8:
      case nxv1i8:
      case nxv2i8:
      case nxv4i8:
      case nxv8i8:
      case nxv16i8:
      case nxv32i8: return i8;
      case v1i16:
      case v2i16:
      case v4i16:
      case v8i16:
      case v16i16:
      case v32i16:
      case v64i16:
      case v128i16:
      case nxv1i16:
      case nxv2i16:
      case nxv4i16:
      case nxv8i16:
      case nxv16i16:
      case nxv32i16: return i16;
      case v1i32:
      case v2i32:
      case v4i32:
      case v8i32:
      case v16i32:
      case v32i32:
      case v64i32:
      case nxv1i32:
      case nxv2i32:
      case nxv4i32:
      case nxv8i32:
      case nxv16i32:
      case nxv32i32: return i32;
      case v1i64:
      case v2i64:
      case v4i64:
      case v8i64:
      case v16i64:
      case v32i64:
      case nxv1i64:
      case nxv2i64:
      case nxv4i64:
      case nxv8i64:
      case nxv16i64:
      case nxv32i64: return i64;
      case v1i128: return i128;
      case v2f16:
      case v4f16:
      case v8f16:
      case nxv2f16:
      case nxv4f16:
      case nxv8f16: return f16;
      case v1f32:
      case v2f32:
      case v4f32:
      case v8f32:
      case v16f32:
      case nxv1f32:
      case nxv2f32:
      case nxv4f32:
      case nxv8f32:
      case nxv16f32: return f32;
      case v1f64:
      case v2f64:
      case v4f64:
      case v8f64:
      case nxv1f64:
      case nxv2f64:
      case nxv4f64:
      case nxv8f64: return f64;
      }
    }

    unsigned getVectorNumElements() const {
      switch (SimpleTy) {
      default:
        llvm_unreachable("Not a vector MVT!");
      case v1024i1: return 1024;
      case v512i1: return 512;
      case v256i8: return 256;
      case v128i8:
      case v128i16: return 128;
      case v64i1:
      case v64i8:
      case v64i16:
      case v64i32: return 64;
      case v32i1:
      case v32i8:
      case v32i16:
      case v32i32:
      case v32i64:
      case nxv32i1:
      case nxv32i8:
      case nxv32i16:
      case nxv32i32:
      case nxv32i64: return 32;
      case v16i1:
      case v16i8:
      case v16i16:
      case v16i32:
      case v16i64:
      case v16f32:
      case nxv16i1:
      case nxv16i8:
      case nxv16i16:
      case nxv16i32:
      case nxv16i64:
      case nxv16f32: return 16;
      case v8i1:
      case v8i8:
      case v8i16:
      case v8i32:
      case v8i64:
      case v8f16:
      case v8f32:
      case v8f64:
      case nxv8i1:
      case nxv8i8:
      case nxv8i16:
      case nxv8i32:
      case nxv8i64:
      case nxv8f16:
      case nxv8f32:
      case nxv8f64: return 8;
      case v4i1:
      case v4i8:
      case v4i16:
      case v4i32:
      case v4i64:
      case v4f16:
      case v4f32:
      case v4f64:
      case nxv4i1:
      case nxv4i8:
      case nxv4i16:
      case nxv4i32:
      case nxv4i64:
      case nxv4f16:
      case nxv4f32:
      case nxv4f64: return 4;
      case v2i1:
      case v2i8:
      case v2i16:
      case v2i32:
      case v2i64:
      case v2f16:
      case v2f32:
      case v2f64:
      case nxv2i1:
      case nxv2i8:
      case nxv2i16:
      case nxv2i32:
      case nxv2i64:
      case nxv2f16:
      case nxv2f32:
      case nxv2f64: return 2;
      case v1i1:
      case v1i8:
      case v1i16:
      case v1i32:
      case v1i64:
      case v1i128:
      case v1f32:
      case v1f64:
      case nxv1i1:
      case nxv1i8:
      case nxv1i16:
      case nxv1i32:
      case nxv1i64:
      case nxv1f32:
      case nxv1f64: return 1;
      }
    }

    MVT::ElementCount getVectorElementCount() const {
      return { getVectorNumElements(), isScalableVector() };
    }

    unsigned getSizeInBits() const {
      switch (SimpleTy) {
      default:
        llvm_unreachable("getSizeInBits called on extended MVT.");
      case Other:
        llvm_unreachable("Value type is non-standard value, Other.");
      case iPTR:
        llvm_unreachable("Value type size is target-dependent. Ask TLI.");
#if CHERI_IS_128
      case iFATPTR: return 128;
#else
      case iFATPTR: return 256;
#endif
      case iPTRAny:
      case iAny:
      case fAny:
      case vAny:
      case Any:
        llvm_unreachable("Value type is overloaded.");
      case token:
        llvm_unreachable("Token type is a sentinel that cannot be used "
                         "in codegen and has no size");
      case Metadata:
        llvm_unreachable("Value type is metadata.");
      case i1:
      case v1i1:
      case nxv1i1: return 1;
      case v2i1:
      case nxv2i1: return 2;
      case v4i1:
      case nxv4i1: return 4;
      case i8  :
      case v1i8:
      case v8i1:
      case nxv1i8:
      case nxv8i1: return 8;
      case i16 :
      case f16:
      case v16i1:
      case v2i8:
      case v1i16:
      case nxv16i1:
      case nxv2i8:
      case nxv1i16: return 16;
      case f32 :
      case i32 :
      case v32i1:
      case v4i8:
      case v2i16:
      case v2f16:
      case v1f32:
      case v1i32:
      case nxv32i1:
      case nxv4i8:
      case nxv2i16:
      case nxv1i32:
      case nxv2f16:
      case nxv1f32: return 32;
      case x86mmx:
      case f64 :
      case i64 :
      case v64i1:
      case v8i8:
      case v4i16:
      case v2i32:
      case v1i64:
      case v4f16:
      case v2f32:
      case v1f64:
      case nxv8i8:
      case nxv4i16:
      case nxv2i32:
      case nxv1i64:
      case nxv4f16:
      case nxv2f32:
      case nxv1f64: return 64;
      case f80 :  return 80;
      case f128:
      case ppcf128:
      case i128:
      case v16i8:
      case v8i16:
      case v4i32:
      case v2i64:
      case v1i128:
      case v8f16:
      case v4f32:
      case v2f64:
      case nxv16i8:
      case nxv8i16:
      case nxv4i32:
      case nxv2i64:
      case nxv8f16:
      case nxv4f32:
      case nxv2f64: return 128;
      case v32i8:
      case v16i16:
      case v8i32:
      case v4i64:
      case v8f32:
      case v4f64:
      case nxv32i8:
      case nxv16i16:
      case nxv8i32:
      case nxv4i64:
      case nxv8f32:
      case nxv4f64: return 256;
      case v512i1:
      case v64i8:
      case v32i16:
      case v16i32:
      case v8i64:
      case v16f32:
      case v8f64:
      case nxv32i16:
      case nxv16i32:
      case nxv8i64:
      case nxv16f32:
      case nxv8f64: return 512;
      case v1024i1:
      case v128i8:
      case v64i16:
      case v32i32:
      case v16i64:
      case nxv32i32:
      case nxv16i64: return 1024;
      case v256i8:
      case v128i16:
      case v64i32:
      case v32i64:
      case nxv32i64: return 2048;
      }
    }

    unsigned getScalarSizeInBits() const {
      return getScalarType().getSizeInBits();
    }

    /// Return the number of bytes overwritten by a store of the specified value
    /// type.
    unsigned getStoreSize() const {
      return (getSizeInBits() + 7) / 8;
    }

    /// Return the number of bits overwritten by a store of the specified value
    /// type.
    unsigned getStoreSizeInBits() const {
      return getStoreSize() * 8;
    }

    /// Return true if this has more bits than VT.
    bool bitsGT(MVT VT) const {
      return getSizeInBits() > VT.getSizeInBits();
    }

    /// Return true if this has no less bits than VT.
    bool bitsGE(MVT VT) const {
      return getSizeInBits() >= VT.getSizeInBits();
    }

    /// Return true if this has less bits than VT.
    bool bitsLT(MVT VT) const {
      return getSizeInBits() < VT.getSizeInBits();
    }

    /// Return true if this has no more bits than VT.
    bool bitsLE(MVT VT) const {
      return getSizeInBits() <= VT.getSizeInBits();
    }


    static MVT getFloatingPointVT(unsigned BitWidth) {
      switch (BitWidth) {
      default:
        llvm_unreachable("Bad bit width!");
      case 16:
        return MVT::f16;
      case 32:
        return MVT::f32;
      case 64:
        return MVT::f64;
      case 80:
        return MVT::f80;
      case 128:
        return MVT::f128;
      }
    }

    static MVT getIntegerVT(unsigned BitWidth) {
      switch (BitWidth) {
      default:
        return (MVT::SimpleValueType)(MVT::INVALID_SIMPLE_VALUE_TYPE);
      case 1:
        return MVT::i1;
      case 8:
        return MVT::i8;
      case 16:
        return MVT::i16;
      case 32:
        return MVT::i32;
      case 64:
        return MVT::i64;
      case 128:
        return MVT::i128;
      }
    }

    static MVT getVectorVT(MVT VT, unsigned NumElements) {
      switch (VT.SimpleTy) {
      default:
        break;
      case MVT::i1:
        if (NumElements == 1)    return MVT::v1i1;
        if (NumElements == 2)    return MVT::v2i1;
        if (NumElements == 4)    return MVT::v4i1;
        if (NumElements == 8)    return MVT::v8i1;
        if (NumElements == 16)   return MVT::v16i1;
        if (NumElements == 32)   return MVT::v32i1;
        if (NumElements == 64)   return MVT::v64i1;
        if (NumElements == 512)  return MVT::v512i1;
        if (NumElements == 1024) return MVT::v1024i1;
        break;
      case MVT::i8:
        if (NumElements == 1)   return MVT::v1i8;
        if (NumElements == 2)   return MVT::v2i8;
        if (NumElements == 4)   return MVT::v4i8;
        if (NumElements == 8)   return MVT::v8i8;
        if (NumElements == 16)  return MVT::v16i8;
        if (NumElements == 32)  return MVT::v32i8;
        if (NumElements == 64)  return MVT::v64i8;
        if (NumElements == 128) return MVT::v128i8;
        if (NumElements == 256) return MVT::v256i8;
        break;
      case MVT::i16:
        if (NumElements == 1)   return MVT::v1i16;
        if (NumElements == 2)   return MVT::v2i16;
        if (NumElements == 4)   return MVT::v4i16;
        if (NumElements == 8)   return MVT::v8i16;
        if (NumElements == 16)  return MVT::v16i16;
        if (NumElements == 32)  return MVT::v32i16;
        if (NumElements == 64)  return MVT::v64i16;
        if (NumElements == 128) return MVT::v128i16;
        break;
      case MVT::i32:
        if (NumElements == 1)  return MVT::v1i32;
        if (NumElements == 2)  return MVT::v2i32;
        if (NumElements == 4)  return MVT::v4i32;
        if (NumElements == 8)  return MVT::v8i32;
        if (NumElements == 16) return MVT::v16i32;
        if (NumElements == 32) return MVT::v32i32;
        if (NumElements == 64) return MVT::v64i32;
        break;
      case MVT::i64:
        if (NumElements == 1)  return MVT::v1i64;
        if (NumElements == 2)  return MVT::v2i64;
        if (NumElements == 4)  return MVT::v4i64;
        if (NumElements == 8)  return MVT::v8i64;
        if (NumElements == 16) return MVT::v16i64;
        if (NumElements == 32) return MVT::v32i64;
        break;
      case MVT::i128:
        if (NumElements == 1)  return MVT::v1i128;
        break;
      case MVT::f16:
        if (NumElements == 2)  return MVT::v2f16;
        if (NumElements == 4)  return MVT::v4f16;
        if (NumElements == 8)  return MVT::v8f16;
        break;
      case MVT::f32:
        if (NumElements == 1)  return MVT::v1f32;
        if (NumElements == 2)  return MVT::v2f32;
        if (NumElements == 4)  return MVT::v4f32;
        if (NumElements == 8)  return MVT::v8f32;
        if (NumElements == 16) return MVT::v16f32;
        break;
      case MVT::f64:
        if (NumElements == 1)  return MVT::v1f64;
        if (NumElements == 2)  return MVT::v2f64;
        if (NumElements == 4)  return MVT::v4f64;
        if (NumElements == 8)  return MVT::v8f64;
        break;
      }
      return (MVT::SimpleValueType)(MVT::INVALID_SIMPLE_VALUE_TYPE);
    }

    static MVT getScalableVectorVT(MVT VT, unsigned NumElements) {
      switch(VT.SimpleTy) {
        default:
          break;
        case MVT::i1:
          if (NumElements == 1)  return MVT::nxv1i1;
          if (NumElements == 2)  return MVT::nxv2i1;
          if (NumElements == 4)  return MVT::nxv4i1;
          if (NumElements == 8)  return MVT::nxv8i1;
          if (NumElements == 16) return MVT::nxv16i1;
          if (NumElements == 32) return MVT::nxv32i1;
          break;
        case MVT::i8:
          if (NumElements == 1)  return MVT::nxv1i8;
          if (NumElements == 2)  return MVT::nxv2i8;
          if (NumElements == 4)  return MVT::nxv4i8;
          if (NumElements == 8)  return MVT::nxv8i8;
          if (NumElements == 16) return MVT::nxv16i8;
          if (NumElements == 32) return MVT::nxv32i8;
          break;
        case MVT::i16:
          if (NumElements == 1)  return MVT::nxv1i16;
          if (NumElements == 2)  return MVT::nxv2i16;
          if (NumElements == 4)  return MVT::nxv4i16;
          if (NumElements == 8)  return MVT::nxv8i16;
          if (NumElements == 16) return MVT::nxv16i16;
          if (NumElements == 32) return MVT::nxv32i16;
          break;
        case MVT::i32:
          if (NumElements == 1)  return MVT::nxv1i32;
          if (NumElements == 2)  return MVT::nxv2i32;
          if (NumElements == 4)  return MVT::nxv4i32;
          if (NumElements == 8)  return MVT::nxv8i32;
          if (NumElements == 16) return MVT::nxv16i32;
          if (NumElements == 32) return MVT::nxv32i32;
          break;
        case MVT::i64:
          if (NumElements == 1)  return MVT::nxv1i64;
          if (NumElements == 2)  return MVT::nxv2i64;
          if (NumElements == 4)  return MVT::nxv4i64;
          if (NumElements == 8)  return MVT::nxv8i64;
          if (NumElements == 16) return MVT::nxv16i64;
          if (NumElements == 32) return MVT::nxv32i64;
          break;
        case MVT::f16:
          if (NumElements == 2)  return MVT::nxv2f16;
          if (NumElements == 4)  return MVT::nxv4f16;
          if (NumElements == 8)  return MVT::nxv8f16;
          break;
        case MVT::f32:
          if (NumElements == 1)  return MVT::nxv1f32;
          if (NumElements == 2)  return MVT::nxv2f32;
          if (NumElements == 4)  return MVT::nxv4f32;
          if (NumElements == 8)  return MVT::nxv8f32;
          if (NumElements == 16) return MVT::nxv16f32;
          break;
        case MVT::f64:
          if (NumElements == 1)  return MVT::nxv1f64;
          if (NumElements == 2)  return MVT::nxv2f64;
          if (NumElements == 4)  return MVT::nxv4f64;
          if (NumElements == 8)  return MVT::nxv8f64;
          break;
      }
      return (MVT::SimpleValueType)(MVT::INVALID_SIMPLE_VALUE_TYPE);
    }

    static MVT getVectorVT(MVT VT, unsigned NumElements, bool IsScalable) {
      if (IsScalable)
        return getScalableVectorVT(VT, NumElements);
      return getVectorVT(VT, NumElements);
    }

    static MVT getVectorVT(MVT VT, MVT::ElementCount EC) {
      if (EC.Scalable)
        return getScalableVectorVT(VT, EC.Min);
      return getVectorVT(VT, EC.Min);
    }

    /// Return the value type corresponding to the specified type.  This returns
    /// all pointers as iPTR.  If HandleUnknown is true, unknown types are
    /// returned as Other, otherwise they are invalid.
    static MVT getVT(Type *Ty, bool HandleUnknown = false);

  private:
    /// A simple iterator over the MVT::SimpleValueType enum.
    struct mvt_iterator {
      SimpleValueType VT;
      mvt_iterator(SimpleValueType VT) : VT(VT) {}
      MVT operator*() const { return VT; }
      bool operator!=(const mvt_iterator &LHS) const { return VT != LHS.VT; }
      mvt_iterator& operator++() {
        VT = (MVT::SimpleValueType)((int)VT + 1);
        assert((int)VT <= MVT::MAX_ALLOWED_VALUETYPE &&
               "MVT iterator overflowed.");
        return *this;
      }
    };
    /// A range of the MVT::SimpleValueType enum.
    typedef iterator_range<mvt_iterator> mvt_range;

  public:
    /// SimpleValueType Iteration
    /// @{
    static mvt_range all_valuetypes() {
      return mvt_range(MVT::FIRST_VALUETYPE, MVT::LAST_VALUETYPE);
    }
    static mvt_range integer_valuetypes() {
      return mvt_range(MVT::FIRST_INTEGER_VALUETYPE,
                       (MVT::SimpleValueType)(MVT::LAST_INTEGER_VALUETYPE + 1));
    }
    static mvt_range fp_valuetypes() {
      return mvt_range(MVT::FIRST_FP_VALUETYPE,
                       (MVT::SimpleValueType)(MVT::LAST_FP_VALUETYPE + 1));
    }
    static mvt_range vector_valuetypes() {
      return mvt_range(MVT::FIRST_VECTOR_VALUETYPE,
                       (MVT::SimpleValueType)(MVT::LAST_VECTOR_VALUETYPE + 1));
    }
    static mvt_range integer_vector_valuetypes() {
      return mvt_range(
          MVT::FIRST_INTEGER_VECTOR_VALUETYPE,
          (MVT::SimpleValueType)(MVT::LAST_INTEGER_VECTOR_VALUETYPE + 1));
    }
    static mvt_range fp_vector_valuetypes() {
      return mvt_range(
          MVT::FIRST_FP_VECTOR_VALUETYPE,
          (MVT::SimpleValueType)(MVT::LAST_FP_VECTOR_VALUETYPE + 1));
    }
    static mvt_range integer_scalable_vector_valuetypes() {
      return mvt_range(MVT::FIRST_INTEGER_SCALABLE_VALUETYPE,
              (MVT::SimpleValueType)(MVT::LAST_INTEGER_SCALABLE_VALUETYPE + 1));
    }
    static mvt_range fp_scalable_vector_valuetypes() {
      return mvt_range(MVT::FIRST_FP_SCALABLE_VALUETYPE,
                   (MVT::SimpleValueType)(MVT::LAST_FP_SCALABLE_VALUETYPE + 1));
    }
    /// @}
  };

} // End llvm namespace

#endif<|MERGE_RESOLUTION|>--- conflicted
+++ resolved
@@ -190,14 +190,10 @@
                                // unspecified type.  The register class
                                // will be determined by the opcode.
 
-      iFATPTR        =  110,   // Fat pointer type
+      iFATPTR        =  112,   // Fat pointer type
 
       FIRST_VALUETYPE = 1,     // This is always the beginning of the list.
-<<<<<<< HEAD
-      LAST_VALUETYPE =  111,   // This always remains at the end of the list.
-=======
-      LAST_VALUETYPE =  112,   // This always remains at the end of the list.
->>>>>>> 79138363
+      LAST_VALUETYPE =  113,   // This always remains at the end of the list.
 
       // This is the current maximum for LAST_VALUETYPE.
       // MVT::MAX_ALLOWED_VALUETYPE is used for asserts and to size bit vectors
