--- conflicted
+++ resolved
@@ -188,15 +188,10 @@
                                // unspecified type.  The register class
                                // will be determined by the opcode.
 
-<<<<<<< HEAD
-      iFATPTR        =  68,   // Fat pointer type
-
-      FIRST_VALUETYPE = 0,    // This is always the beginning of the list.
-      LAST_VALUETYPE =  69,   // This always remains at the end of the list.
-=======
+      iFATPTR        =  110,   // Fat pointer type
+
       FIRST_VALUETYPE = 1,     // This is always the beginning of the list.
-      LAST_VALUETYPE =  110,   // This always remains at the end of the list.
->>>>>>> 6d1bf4dd
+      LAST_VALUETYPE =  111,   // This always remains at the end of the list.
 
       // This is the current maximum for LAST_VALUETYPE.
       // MVT::MAX_ALLOWED_VALUETYPE is used for asserts and to size bit vectors
