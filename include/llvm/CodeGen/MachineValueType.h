//===- CodeGen/MachineValueType.h - Machine-Level types ---------*- C++ -*-===//
//
//                     The LLVM Compiler Infrastructure
//
// This file is distributed under the University of Illinois Open Source
// License. See LICENSE.TXT for details.
//
//===----------------------------------------------------------------------===//
//
// This file defines the set of machine-level target independent types which
// legal values in the code generator use.
//
//===----------------------------------------------------------------------===//

#ifndef LLVM_CODEGEN_MACHINEVALUETYPE_H
#define LLVM_CODEGEN_MACHINEVALUETYPE_H

#include "llvm/Config/config.h"
#include "llvm/ADT/iterator_range.h"
#include "llvm/Support/ErrorHandling.h"
#include "llvm/Support/MathExtras.h"

namespace llvm {

  class Type;

  /// MVT - Machine Value Type. Every type that is supported natively by some
  /// processor targeted by LLVM occurs here. This means that any legal value
  /// type can be represented by an MVT.
class MVT {
  public:
    enum SimpleValueType : int8_t {
      // INVALID_SIMPLE_VALUE_TYPE - Simple value types less than zero are
      // considered extended value types.
      INVALID_SIMPLE_VALUE_TYPE = -1,

      // If you change this numbering, you must change the values in
      // ValueTypes.td as well!
      Other          =   0,   // This is a non-standard value
      i1             =   1,   // This is a 1 bit integer value
      i8             =   2,   // This is an 8 bit integer value
      i16            =   3,   // This is a 16 bit integer value
      i32            =   4,   // This is a 32 bit integer value
      i64            =   5,   // This is a 64 bit integer value
      i128           =   6,   // This is a 128 bit integer value

      FIRST_INTEGER_VALUETYPE = i1,
      LAST_INTEGER_VALUETYPE  = i128,

      f16            =   7,   // This is a 16 bit floating point value
      f32            =   8,   // This is a 32 bit floating point value
      f64            =   9,   // This is a 64 bit floating point value
      f80            =  10,   // This is a 80 bit floating point value
      f128           =  11,   // This is a 128 bit floating point value
      ppcf128        =  12,   // This is a PPC 128-bit floating point value

      FIRST_FP_VALUETYPE = f16,
      LAST_FP_VALUETYPE  = ppcf128,

      v2i1           =  13,   //    2 x i1
      v4i1           =  14,   //    4 x i1
      v8i1           =  15,   //    8 x i1
      v16i1          =  16,   //   16 x i1
      v32i1          =  17,   //   32 x i1
      v64i1          =  18,   //   64 x i1
      v512i1         =  19,   //  512 x i1
      v1024i1        =  20,   // 1024 x i1

      v1i8           =  21,   //  1 x i8
      v2i8           =  22,   //  2 x i8
      v4i8           =  23,   //  4 x i8
      v8i8           =  24,   //  8 x i8
      v16i8          =  25,   // 16 x i8
      v32i8          =  26,   // 32 x i8
      v64i8          =  27,   // 64 x i8
      v128i8         =  28,   //128 x i8
      v256i8         =  29,   //256 x i8

      v1i16          =  30,   //  1 x i16
      v2i16          =  31,   //  2 x i16
      v4i16          =  32,   //  4 x i16
      v8i16          =  33,   //  8 x i16
      v16i16         =  34,   // 16 x i16
      v32i16         =  35,   // 32 x i16
      v64i16         =  36,   // 64 x i16
      v128i16        =  37,   //128 x i16

      v1i32          =  38,   //  1 x i32
      v2i32          =  39,   //  2 x i32
      v4i32          =  40,   //  4 x i32
      v8i32          =  41,   //  8 x i32
      v16i32         =  42,   // 16 x i32
      v32i32         =  43,   // 32 x i32
      v64i32         =  44,   // 64 x i32

      v1i64          =  45,   //  1 x i64
      v2i64          =  46,   //  2 x i64
      v4i64          =  47,   //  4 x i64
      v8i64          =  48,   //  8 x i64
      v16i64         =  49,   // 16 x i64
      v32i64         =  50,   // 32 x i64

      v1i128         =  51,   //  1 x i128

      FIRST_INTEGER_VECTOR_VALUETYPE = v2i1,
      LAST_INTEGER_VECTOR_VALUETYPE = v1i128,

      v2f16          =  52,   //  2 x f16
      v4f16          =  53,   //  4 x f16
      v8f16          =  54,   //  8 x f16
      v1f32          =  55,   //  1 x f32
      v2f32          =  56,   //  2 x f32
      v4f32          =  57,   //  4 x f32
      v8f32          =  58,   //  8 x f32
      v16f32         =  59,   // 16 x f32
      v1f64          =  60,   //  1 x f64
      v2f64          =  61,   //  2 x f64
      v4f64          =  62,   //  4 x f64
      v8f64          =  63,   //  8 x f64

      FIRST_FP_VECTOR_VALUETYPE = v2f16,
      LAST_FP_VECTOR_VALUETYPE = v8f64,

      FIRST_VECTOR_VALUETYPE = v2i1,
      LAST_VECTOR_VALUETYPE  = v8f64,

      x86mmx         =  64,   // This is an X86 MMX value

      Glue           =  65,   // This glues nodes together during pre-RA sched

      isVoid         =  66,   // This has no value

      Untyped        =  67,   // This value takes a register, but has
                              // unspecified type.  The register class
                              // will be determined by the opcode.

      iFATPTR        =  59,   // Fat pointer type
      FIRST_VALUETYPE = 0,    // This is always the beginning of the list.
<<<<<<< HEAD
      LAST_VALUETYPE =  60,   // This always remains at the end of the list.
=======
      LAST_VALUETYPE =  68,   // This always remains at the end of the list.
>>>>>>> 6ea9891f

      // This is the current maximum for LAST_VALUETYPE.
      // MVT::MAX_ALLOWED_VALUETYPE is used for asserts and to size bit vectors
      // This value must be a multiple of 32.
      MAX_ALLOWED_VALUETYPE = 96,

      // Token - A value of type llvm::TokenTy
      token          = 120,

      // Metadata - This is MDNode or MDString.
      Metadata       = 121,

      // iPTRAny - An int value the size of the pointer of the current
      // target to any address space. This must only be used internal to
      // tblgen. Other than for overloading, we treat iPTRAny the same as iPTR.
      iPTRAny        = 122,

      // vAny - A vector with any length and element size. This is used
      // for intrinsics that have overloadings based on vector types.
      // This is only for tblgen's consumption!
      vAny           = 123,

      // fAny - Any floating-point or vector floating-point value. This is used
      // for intrinsics that have overloadings based on floating-point types.
      // This is only for tblgen's consumption!
      fAny           = 124,

      // iAny - An integer or vector integer value of any bit width. This is
      // used for intrinsics that have overloadings based on integer bit widths.
      // This is only for tblgen's consumption!
      iAny           = 125,

      // iPTR - An int value the size of the pointer of the current
      // target.  This should only be used internal to tblgen!
      iPTR           = 126,

      // Any - Any type. This is used for intrinsics that have overloadings.
      // This is only for tblgen's consumption!
      Any            = 127
    };

    SimpleValueType SimpleTy;

    constexpr MVT() : SimpleTy(INVALID_SIMPLE_VALUE_TYPE) {}
    constexpr MVT(SimpleValueType SVT) : SimpleTy(SVT) {}

    bool operator>(const MVT& S)  const { return SimpleTy >  S.SimpleTy; }
    bool operator<(const MVT& S)  const { return SimpleTy <  S.SimpleTy; }
    bool operator==(const MVT& S) const { return SimpleTy == S.SimpleTy; }
    bool operator!=(const MVT& S) const { return SimpleTy != S.SimpleTy; }
    bool operator>=(const MVT& S) const { return SimpleTy >= S.SimpleTy; }
    bool operator<=(const MVT& S) const { return SimpleTy <= S.SimpleTy; }

    /// isValid - Return true if this is a valid simple valuetype.
    bool isValid() const {
      return (SimpleTy >= MVT::FIRST_VALUETYPE &&
              SimpleTy < MVT::LAST_VALUETYPE);
    }

    /// isFloatingPoint - Return true if this is a FP, or a vector FP type.
    bool isFloatingPoint() const {
      return ((SimpleTy >= MVT::FIRST_FP_VALUETYPE &&
               SimpleTy <= MVT::LAST_FP_VALUETYPE) ||
              (SimpleTy >= MVT::FIRST_FP_VECTOR_VALUETYPE &&
               SimpleTy <= MVT::LAST_FP_VECTOR_VALUETYPE));
    }

    /// isInteger - Return true if this is an integer, or a vector integer type.
    bool isInteger() const {
      return ((SimpleTy >= MVT::FIRST_INTEGER_VALUETYPE &&
               SimpleTy <= MVT::LAST_INTEGER_VALUETYPE) ||
              (SimpleTy >= MVT::FIRST_INTEGER_VECTOR_VALUETYPE &&
               SimpleTy <= MVT::LAST_INTEGER_VECTOR_VALUETYPE));
    }

    /// isScalarInteger - Return true if this is an integer, not including
    /// vectors.
    bool isScalarInteger() const {
      return (SimpleTy >= MVT::FIRST_INTEGER_VALUETYPE &&
              SimpleTy <= MVT::LAST_INTEGER_VALUETYPE);
    }

    /// isVector - Return true if this is a vector value type.
    bool isVector() const {
      return (SimpleTy >= MVT::FIRST_VECTOR_VALUETYPE &&
              SimpleTy <= MVT::LAST_VECTOR_VALUETYPE);
    }

    /// is16BitVector - Return true if this is a 16-bit vector type.
    bool is16BitVector() const {
      return (SimpleTy == MVT::v2i8  || SimpleTy == MVT::v1i16 ||
              SimpleTy == MVT::v16i1);
    }

    /// is32BitVector - Return true if this is a 32-bit vector type.
    bool is32BitVector() const {
      return (SimpleTy == MVT::v4i8  || SimpleTy == MVT::v2i16 ||
              SimpleTy == MVT::v1i32 || SimpleTy == MVT::v2f16 ||
              SimpleTy == MVT::v1f32);
    }

    /// is64BitVector - Return true if this is a 64-bit vector type.
    bool is64BitVector() const {
      return (SimpleTy == MVT::v8i8  || SimpleTy == MVT::v4i16 ||
              SimpleTy == MVT::v2i32 || SimpleTy == MVT::v1i64 ||
              SimpleTy == MVT::v4f16 || SimpleTy == MVT::v2f32 ||
              SimpleTy == MVT::v1f64);
    }

    /// is128BitVector - Return true if this is a 128-bit vector type.
    bool is128BitVector() const {
      return (SimpleTy == MVT::v16i8  || SimpleTy == MVT::v8i16 ||
              SimpleTy == MVT::v4i32  || SimpleTy == MVT::v2i64 ||
              SimpleTy == MVT::v1i128 || SimpleTy == MVT::v8f16 ||
              SimpleTy == MVT::v4f32  || SimpleTy == MVT::v2f64);
    }

    /// is256BitVector - Return true if this is a 256-bit vector type.
    bool is256BitVector() const {
      return (SimpleTy == MVT::v8f32 || SimpleTy == MVT::v4f64  ||
              SimpleTy == MVT::v32i8 || SimpleTy == MVT::v16i16 ||
              SimpleTy == MVT::v8i32 || SimpleTy == MVT::v4i64);
    }

    /// is512BitVector - Return true if this is a 512-bit vector type.
    bool is512BitVector() const {
      return (SimpleTy == MVT::v16f32 || SimpleTy == MVT::v8f64  ||
              SimpleTy == MVT::v512i1 || SimpleTy == MVT::v64i8  ||
              SimpleTy == MVT::v32i16 || SimpleTy == MVT::v16i32 ||
              SimpleTy == MVT::v8i64);
    }

    /// is1024BitVector - Return true if this is a 1024-bit vector type.
    bool is1024BitVector() const {
      return (SimpleTy == MVT::v1024i1 || SimpleTy == MVT::v128i8 ||
              SimpleTy == MVT::v64i16  || SimpleTy == MVT::v32i32 ||
              SimpleTy == MVT::v16i64);
    }

    /// is2048BitVector - Return true if this is a 1024-bit vector type.
    bool is2048BitVector() const {
      return (SimpleTy == MVT::v256i8 || SimpleTy == MVT::v128i16 ||
              SimpleTy == MVT::v64i32 || SimpleTy == MVT::v32i64);
    }

    /// isOverloaded - Return true if this is an overloaded type for TableGen.
    bool isOverloaded() const {
      return (SimpleTy==MVT::Any  ||
              SimpleTy==MVT::iAny || SimpleTy==MVT::fAny ||
              SimpleTy==MVT::vAny || SimpleTy==MVT::iPTRAny);
    }

    /// isPow2VectorType - Returns true if the given vector is a power of 2.
    bool isPow2VectorType() const {
      unsigned NElts = getVectorNumElements();
      return !(NElts & (NElts - 1));
    }

    /// getPow2VectorType - Widens the length of the given vector MVT up to
    /// the nearest power of 2 and returns that type.
    MVT getPow2VectorType() const {
      if (isPow2VectorType())
        return *this;

      unsigned NElts = getVectorNumElements();
      unsigned Pow2NElts = 1 << Log2_32_Ceil(NElts);
      return MVT::getVectorVT(getVectorElementType(), Pow2NElts);
    }

    /// getScalarType - If this is a vector type, return the element type,
    /// otherwise return this.
    MVT getScalarType() const {
      return isVector() ? getVectorElementType() : *this;
    }

    MVT getVectorElementType() const {
      switch (SimpleTy) {
      default:
        llvm_unreachable("Not a vector MVT!");
      case v2i1:
      case v4i1:
      case v8i1:
      case v16i1:
      case v32i1:
      case v64i1:
      case v512i1:
      case v1024i1: return i1;
      case v1i8:
      case v2i8:
      case v4i8:
      case v8i8:
      case v16i8:
      case v32i8:
      case v64i8:
      case v128i8:
      case v256i8: return i8;
      case v1i16:
      case v2i16:
      case v4i16:
      case v8i16:
      case v16i16:
      case v32i16:
      case v64i16:
      case v128i16: return i16;
      case v1i32:
      case v2i32:
      case v4i32:
      case v8i32:
      case v16i32:
      case v32i32:
      case v64i32: return i32;
      case v1i64:
      case v2i64:
      case v4i64:
      case v8i64:
      case v16i64:
      case v32i64: return i64;
      case v1i128: return i128;
      case v2f16:
      case v4f16:
      case v8f16: return f16;
      case v1f32:
      case v2f32:
      case v4f32:
      case v8f32:
      case v16f32: return f32;
      case v1f64:
      case v2f64:
      case v4f64:
      case v8f64: return f64;
      }
    }

    unsigned getVectorNumElements() const {
      switch (SimpleTy) {
      default:
        llvm_unreachable("Not a vector MVT!");
      case v1024i1: return 1024;
      case v512i1: return 512;
      case v256i8: return 256;
      case v128i8:
      case v128i16: return 128;
      case v64i1:
      case v64i8:
      case v64i16:
      case v64i32: return 64;
      case v32i1:
      case v32i8:
      case v32i16:
      case v32i32:
      case v32i64: return 32;
      case v16i1:
      case v16i8:
      case v16i16:
      case v16i32:
      case v16i64:
      case v16f32: return 16;
      case v8i1:
      case v8i8:
      case v8i16:
      case v8i32:
      case v8i64:
      case v8f16:
      case v8f32:
      case v8f64: return 8;
      case v4i1:
      case v4i8:
      case v4i16:
      case v4i32:
      case v4i64:
      case v4f16:
      case v4f32:
      case v4f64: return 4;
      case v2i1:
      case v2i8:
      case v2i16:
      case v2i32:
      case v2i64:
      case v2f16:
      case v2f32:
      case v2f64: return 2;
      case v1i8:
      case v1i16:
      case v1i32:
      case v1i64:
      case v1i128:
      case v1f32:
      case v1f64: return 1;
      }
    }

    unsigned getSizeInBits() const {
      switch (SimpleTy) {
      default:
        llvm_unreachable("getSizeInBits called on extended MVT.");
      case Other:
        llvm_unreachable("Value type is non-standard value, Other.");
      case iPTR:
        llvm_unreachable("Value type size is target-dependent. Ask TLI.");
#ifdef CHERI_IS_128
      case iFATPTR: return 128;
#else
      case iFATPTR: return 256;
#endif
      case iPTRAny:
      case iAny:
      case fAny:
      case vAny:
      case Any:
        llvm_unreachable("Value type is overloaded.");
      case token:
        llvm_unreachable("Token type is a sentinel that cannot be used "
                         "in codegen and has no size");
      case Metadata:
        llvm_unreachable("Value type is metadata.");
      case i1  :  return 1;
      case v2i1:  return 2;
      case v4i1:  return 4;
      case i8  :
      case v1i8:
      case v8i1: return 8;
      case i16 :
      case f16:
      case v16i1:
      case v2i8:
      case v1i16: return 16;
      case f32 :
      case i32 :
      case v32i1:
      case v4i8:
      case v2i16:
      case v2f16:
      case v1f32:
      case v1i32: return 32;
      case x86mmx:
      case f64 :
      case i64 :
      case v64i1:
      case v8i8:
      case v4i16:
      case v2i32:
      case v1i64:
      case v4f16:
      case v2f32:
      case v1f64: return 64;
      case f80 :  return 80;
      case f128:
      case ppcf128:
      case i128:
      case v16i8:
      case v8i16:
      case v4i32:
      case v2i64:
      case v1i128:
      case v8f16:
      case v4f32:
      case v2f64: return 128;
      case v32i8:
      case v16i16:
      case v8i32:
      case v4i64:
      case v8f32:
      case v4f64: return 256;
      case v512i1:
      case v64i8:
      case v32i16:
      case v16i32:
      case v8i64:
      case v16f32:
      case v8f64: return 512;
      case v1024i1:
      case v128i8:
      case v64i16:
      case v32i32:
      case v16i64: return 1024;
      case v256i8:
      case v128i16:
      case v64i32:
      case v32i64: return 2048;
      }
    }

    unsigned getScalarSizeInBits() const {
      return getScalarType().getSizeInBits();
    }

    /// getStoreSize - Return the number of bytes overwritten by a store
    /// of the specified value type.
    unsigned getStoreSize() const {
      return (getSizeInBits() + 7) / 8;
    }

    /// getStoreSizeInBits - Return the number of bits overwritten by a store
    /// of the specified value type.
    unsigned getStoreSizeInBits() const {
      return getStoreSize() * 8;
    }

    /// Return true if this has more bits than VT.
    bool bitsGT(MVT VT) const {
      return getSizeInBits() > VT.getSizeInBits();
    }

    /// Return true if this has no less bits than VT.
    bool bitsGE(MVT VT) const {
      return getSizeInBits() >= VT.getSizeInBits();
    }

    /// Return true if this has less bits than VT.
    bool bitsLT(MVT VT) const {
      return getSizeInBits() < VT.getSizeInBits();
    }

    /// Return true if this has no more bits than VT.
    bool bitsLE(MVT VT) const {
      return getSizeInBits() <= VT.getSizeInBits();
    }


    static MVT getFloatingPointVT(unsigned BitWidth) {
      switch (BitWidth) {
      default:
        llvm_unreachable("Bad bit width!");
      case 16:
        return MVT::f16;
      case 32:
        return MVT::f32;
      case 64:
        return MVT::f64;
      case 80:
        return MVT::f80;
      case 128:
        return MVT::f128;
      }
    }

    static MVT getIntegerVT(unsigned BitWidth) {
      switch (BitWidth) {
      default:
        return (MVT::SimpleValueType)(MVT::INVALID_SIMPLE_VALUE_TYPE);
      case 1:
        return MVT::i1;
      case 8:
        return MVT::i8;
      case 16:
        return MVT::i16;
      case 32:
        return MVT::i32;
      case 64:
        return MVT::i64;
      case 128:
        return MVT::i128;
      }
    }

    static MVT getVectorVT(MVT VT, unsigned NumElements) {
      switch (VT.SimpleTy) {
      default:
        break;
      case MVT::i1:
        if (NumElements == 2)    return MVT::v2i1;
        if (NumElements == 4)    return MVT::v4i1;
        if (NumElements == 8)    return MVT::v8i1;
        if (NumElements == 16)   return MVT::v16i1;
        if (NumElements == 32)   return MVT::v32i1;
        if (NumElements == 64)   return MVT::v64i1;
        if (NumElements == 512)  return MVT::v512i1;
        if (NumElements == 1024) return MVT::v1024i1;
        break;
      case MVT::i8:
        if (NumElements == 1)   return MVT::v1i8;
        if (NumElements == 2)   return MVT::v2i8;
        if (NumElements == 4)   return MVT::v4i8;
        if (NumElements == 8)   return MVT::v8i8;
        if (NumElements == 16)  return MVT::v16i8;
        if (NumElements == 32)  return MVT::v32i8;
        if (NumElements == 64)  return MVT::v64i8;
        if (NumElements == 128) return MVT::v128i8;
        if (NumElements == 256) return MVT::v256i8;
        break;
      case MVT::i16:
        if (NumElements == 1)   return MVT::v1i16;
        if (NumElements == 2)   return MVT::v2i16;
        if (NumElements == 4)   return MVT::v4i16;
        if (NumElements == 8)   return MVT::v8i16;
        if (NumElements == 16)  return MVT::v16i16;
        if (NumElements == 32)  return MVT::v32i16;
        if (NumElements == 64)  return MVT::v64i16;
        if (NumElements == 128) return MVT::v128i16;
        break;
      case MVT::i32:
        if (NumElements == 1)  return MVT::v1i32;
        if (NumElements == 2)  return MVT::v2i32;
        if (NumElements == 4)  return MVT::v4i32;
        if (NumElements == 8)  return MVT::v8i32;
        if (NumElements == 16) return MVT::v16i32;
        if (NumElements == 32) return MVT::v32i32;
        if (NumElements == 64) return MVT::v64i32;
        break;
      case MVT::i64:
        if (NumElements == 1)  return MVT::v1i64;
        if (NumElements == 2)  return MVT::v2i64;
        if (NumElements == 4)  return MVT::v4i64;
        if (NumElements == 8)  return MVT::v8i64;
        if (NumElements == 16) return MVT::v16i64;
        if (NumElements == 32) return MVT::v32i64;
        break;
      case MVT::i128:
        if (NumElements == 1)  return MVT::v1i128;
        break;
      case MVT::f16:
        if (NumElements == 2)  return MVT::v2f16;
        if (NumElements == 4)  return MVT::v4f16;
        if (NumElements == 8)  return MVT::v8f16;
        break;
      case MVT::f32:
        if (NumElements == 1)  return MVT::v1f32;
        if (NumElements == 2)  return MVT::v2f32;
        if (NumElements == 4)  return MVT::v4f32;
        if (NumElements == 8)  return MVT::v8f32;
        if (NumElements == 16) return MVT::v16f32;
        break;
      case MVT::f64:
        if (NumElements == 1)  return MVT::v1f64;
        if (NumElements == 2)  return MVT::v2f64;
        if (NumElements == 4)  return MVT::v4f64;
        if (NumElements == 8)  return MVT::v8f64;
        break;
      }
      return (MVT::SimpleValueType)(MVT::INVALID_SIMPLE_VALUE_TYPE);
    }

    /// Return the value type corresponding to the specified type.  This returns
    /// all pointers as iPTR.  If HandleUnknown is true, unknown types are
    /// returned as Other, otherwise they are invalid.
    static MVT getVT(Type *Ty, bool HandleUnknown = false);

  private:
    /// A simple iterator over the MVT::SimpleValueType enum.
    struct mvt_iterator {
      SimpleValueType VT;
      mvt_iterator(SimpleValueType VT) : VT(VT) {}
      MVT operator*() const { return VT; }
      bool operator!=(const mvt_iterator &LHS) const { return VT != LHS.VT; }
      mvt_iterator& operator++() {
        VT = (MVT::SimpleValueType)((int)VT + 1);
        assert((int)VT <= MVT::MAX_ALLOWED_VALUETYPE &&
               "MVT iterator overflowed.");
        return *this;
      }
    };
    /// A range of the MVT::SimpleValueType enum.
    typedef iterator_range<mvt_iterator> mvt_range;

  public:
    /// SimpleValueType Iteration
    /// @{
    static mvt_range all_valuetypes() {
      return mvt_range(MVT::FIRST_VALUETYPE, MVT::LAST_VALUETYPE);
    }
    static mvt_range integer_valuetypes() {
      return mvt_range(MVT::FIRST_INTEGER_VALUETYPE,
                       (MVT::SimpleValueType)(MVT::LAST_INTEGER_VALUETYPE + 1));
    }
    static mvt_range fp_valuetypes() {
      return mvt_range(MVT::FIRST_FP_VALUETYPE,
                       (MVT::SimpleValueType)(MVT::LAST_FP_VALUETYPE + 1));
    }
    static mvt_range vector_valuetypes() {
      return mvt_range(MVT::FIRST_VECTOR_VALUETYPE,
                       (MVT::SimpleValueType)(MVT::LAST_VECTOR_VALUETYPE + 1));
    }
    static mvt_range integer_vector_valuetypes() {
      return mvt_range(
          MVT::FIRST_INTEGER_VECTOR_VALUETYPE,
          (MVT::SimpleValueType)(MVT::LAST_INTEGER_VECTOR_VALUETYPE + 1));
    }
    static mvt_range fp_vector_valuetypes() {
      return mvt_range(
          MVT::FIRST_FP_VECTOR_VALUETYPE,
          (MVT::SimpleValueType)(MVT::LAST_FP_VECTOR_VALUETYPE + 1));
    }
    /// @}
  };

} // End llvm namespace

#endif<|MERGE_RESOLUTION|>--- conflicted
+++ resolved
@@ -134,13 +134,10 @@
                               // unspecified type.  The register class
                               // will be determined by the opcode.
 
-      iFATPTR        =  59,   // Fat pointer type
+      iFATPTR        =  68,   // Fat pointer type
+
       FIRST_VALUETYPE = 0,    // This is always the beginning of the list.
-<<<<<<< HEAD
-      LAST_VALUETYPE =  60,   // This always remains at the end of the list.
-=======
-      LAST_VALUETYPE =  68,   // This always remains at the end of the list.
->>>>>>> 6ea9891f
+      LAST_VALUETYPE =  69,   // This always remains at the end of the list.
 
       // This is the current maximum for LAST_VALUETYPE.
       // MVT::MAX_ALLOWED_VALUETYPE is used for asserts and to size bit vectors
