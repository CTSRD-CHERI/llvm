--- conflicted
+++ resolved
@@ -89,11 +89,7 @@
           IsInReg(false), DoesNotReturn(false), IsReturnValueUsed(true),
           IsTailCall(false), NumFixedArgs(-1), CallConv(CallingConv::C),
           Callee(nullptr), SymName(nullptr), CS(nullptr), Call(nullptr),
-<<<<<<< HEAD
-          ResultReg(0), NumResultRegs(0) {}
-=======
           ResultReg(0), NumResultRegs(0), IsPatchPoint(false) {}
->>>>>>> 969bfdfe
 
     CallLoweringInfo &setCallee(Type *ResultTy, FunctionType *FuncTy,
                                 const Value *Target, ArgListTy &&ArgsList,
@@ -168,14 +164,10 @@
       return *this;
     }
 
-<<<<<<< HEAD
-    ArgListTy &getArgs() { return Args; }
-=======
     CallLoweringInfo &setIsPatchPoint(bool Value = true) {
       IsPatchPoint = Value;
       return *this;
     }
->>>>>>> 969bfdfe
 
     ArgListTy &getArgs() { return Args; }
 
@@ -241,21 +233,12 @@
   /// the machine instructions to the current block. Returns true when
   /// successful.
   bool lowerArguments();
-<<<<<<< HEAD
 
   /// \brief Do "fast" instruction selection for the given LLVM IR instruction
   /// and append the generated machine instructions to the current block.
   /// Returns true if selection was successful.
   bool selectInstruction(const Instruction *I);
 
-=======
-
-  /// \brief Do "fast" instruction selection for the given LLVM IR instruction
-  /// and append the generated machine instructions to the current block.
-  /// Returns true if selection was successful.
-  bool selectInstruction(const Instruction *I);
-
->>>>>>> 969bfdfe
   /// \brief Do "fast" instruction selection for the given LLVM IR operator
   /// (Instruction or ConstantExpr), and append generated machine instructions
   /// to the current block. Return true if selection was successful.
@@ -407,7 +390,6 @@
                           bool Op0IsKill);
 
   /// \brief Emit a MachineInstr with two register operands and a result
-<<<<<<< HEAD
   /// register in the given register class.
   unsigned fastEmitInst_rr(unsigned MachineInstOpcode,
                            const TargetRegisterClass *RC, unsigned Op0,
@@ -415,15 +397,6 @@
 
   /// \brief Emit a MachineInstr with three register operands and a result
   /// register in the given register class.
-=======
-  /// register in the given register class.
-  unsigned fastEmitInst_rr(unsigned MachineInstOpcode,
-                           const TargetRegisterClass *RC, unsigned Op0,
-                           bool Op0IsKill, unsigned Op1, bool Op1IsKill);
-
-  /// \brief Emit a MachineInstr with three register operands and a result
-  /// register in the given register class.
->>>>>>> 969bfdfe
   unsigned fastEmitInst_rrr(unsigned MachineInstOpcode,
                             const TargetRegisterClass *RC, unsigned Op0,
                             bool Op0IsKill, unsigned Op1, bool Op1IsKill,
