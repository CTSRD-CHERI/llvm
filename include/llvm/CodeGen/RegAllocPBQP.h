//===-- RegAllocPBQP.h ------------------------------------------*- C++ -*-===//
//
//                     The LLVM Compiler Infrastructure
//
// This file is distributed under the University of Illinois Open Source
// License. See LICENSE.TXT for details.
//
//===----------------------------------------------------------------------===//
//
// This file defines the PBQPBuilder interface, for classes which build PBQP
// instances to represent register allocation problems, and the RegAllocPBQP
// interface.
//
//===----------------------------------------------------------------------===//

#ifndef LLVM_CODEGEN_REGALLOCPBQP_H
#define LLVM_CODEGEN_REGALLOCPBQP_H

#include "llvm/CodeGen/MachineFunctionPass.h"
<<<<<<< HEAD
#include "llvm/CodeGen/PBQPRAConstraint.h"
#include "llvm/CodeGen/PBQP/CostAllocator.h"
#include "llvm/CodeGen/PBQP/ReductionRules.h"
#include "llvm/Support/ErrorHandling.h"

namespace llvm {
=======
#include "llvm/CodeGen/PBQP/CostAllocator.h"
#include "llvm/CodeGen/PBQP/ReductionRules.h"
#include "llvm/CodeGen/PBQPRAConstraint.h"
#include "llvm/Support/ErrorHandling.h"

namespace llvm {

class raw_ostream;

>>>>>>> 969bfdfe
namespace PBQP {
namespace RegAlloc {

/// @brief Spill option index.
inline unsigned getSpillOptionIdx() { return 0; }

/// \brief Metadata to speed allocatability test.
///
/// Keeps track of the number of infinities in each row and column.
class MatrixMetadata {
private:
  MatrixMetadata(const MatrixMetadata&);
  void operator=(const MatrixMetadata&);
public:
  MatrixMetadata(const Matrix& M)
    : WorstRow(0), WorstCol(0),
      UnsafeRows(new bool[M.getRows() - 1]()),
      UnsafeCols(new bool[M.getCols() - 1]()) {

    unsigned* ColCounts = new unsigned[M.getCols() - 1]();

    for (unsigned i = 1; i < M.getRows(); ++i) {
      unsigned RowCount = 0;
      for (unsigned j = 1; j < M.getCols(); ++j) {
        if (M[i][j] == std::numeric_limits<PBQPNum>::infinity()) {
          ++RowCount;
          ++ColCounts[j - 1];
          UnsafeRows[i - 1] = true;
          UnsafeCols[j - 1] = true;
        }
      }
      WorstRow = std::max(WorstRow, RowCount);
    }
    unsigned WorstColCountForCurRow =
      *std::max_element(ColCounts, ColCounts + M.getCols() - 1);
    WorstCol = std::max(WorstCol, WorstColCountForCurRow);
    delete[] ColCounts;
  }

  unsigned getWorstRow() const { return WorstRow; }
  unsigned getWorstCol() const { return WorstCol; }
  const bool* getUnsafeRows() const { return UnsafeRows.get(); }
  const bool* getUnsafeCols() const { return UnsafeCols.get(); }

private:
  unsigned WorstRow, WorstCol;
  std::unique_ptr<bool[]> UnsafeRows;
  std::unique_ptr<bool[]> UnsafeCols;
};

/// \brief Holds a vector of the allowed physical regs for a vreg.
class AllowedRegVector {
  friend hash_code hash_value(const AllowedRegVector &);
public:

  AllowedRegVector() : NumOpts(0), Opts(nullptr) {}

  AllowedRegVector(const std::vector<unsigned> &OptVec)
    : NumOpts(OptVec.size()), Opts(new unsigned[NumOpts]) {
    std::copy(OptVec.begin(), OptVec.end(), Opts.get());
  }

  AllowedRegVector(const AllowedRegVector &Other)
    : NumOpts(Other.NumOpts), Opts(new unsigned[NumOpts]) {
    std::copy(Other.Opts.get(), Other.Opts.get() + NumOpts, Opts.get());
  }

  AllowedRegVector(AllowedRegVector &&Other)
    : NumOpts(std::move(Other.NumOpts)), Opts(std::move(Other.Opts)) {}

  AllowedRegVector& operator=(const AllowedRegVector &Other) {
    NumOpts = Other.NumOpts;
    Opts.reset(new unsigned[NumOpts]);
    std::copy(Other.Opts.get(), Other.Opts.get() + NumOpts, Opts.get());
    return *this;
  }

  AllowedRegVector& operator=(AllowedRegVector &&Other) {
    NumOpts = std::move(Other.NumOpts);
    Opts = std::move(Other.Opts);
    return *this;
  }

  unsigned size() const { return NumOpts; }
  unsigned operator[](size_t I) const { return Opts[I]; }

  bool operator==(const AllowedRegVector &Other) const {
    if (NumOpts != Other.NumOpts)
      return false;
    return std::equal(Opts.get(), Opts.get() + NumOpts, Other.Opts.get());
  }

  bool operator!=(const AllowedRegVector &Other) const {
    return !(*this == Other);
  }

private:
  unsigned NumOpts;
  std::unique_ptr<unsigned[]> Opts;
};

inline hash_code hash_value(const AllowedRegVector &OptRegs) {
  unsigned *OStart = OptRegs.Opts.get();
  unsigned *OEnd = OptRegs.Opts.get() + OptRegs.NumOpts;
  return hash_combine(OptRegs.NumOpts,
                      hash_combine_range(OStart, OEnd));
}

/// \brief Holds graph-level metadata relevent to PBQP RA problems.
class GraphMetadata {
private:
  typedef ValuePool<AllowedRegVector> AllowedRegVecPool;
public:

  typedef AllowedRegVecPool::PoolRef AllowedRegVecRef;

  GraphMetadata(MachineFunction &MF,
                LiveIntervals &LIS,
                MachineBlockFrequencyInfo &MBFI)
    : MF(MF), LIS(LIS), MBFI(MBFI) {}

  MachineFunction &MF;
  LiveIntervals &LIS;
  MachineBlockFrequencyInfo &MBFI;

  void setNodeIdForVReg(unsigned VReg, GraphBase::NodeId NId) {
    VRegToNodeId[VReg] = NId;
  }

  GraphBase::NodeId getNodeIdForVReg(unsigned VReg) const {
    auto VRegItr = VRegToNodeId.find(VReg);
    if (VRegItr == VRegToNodeId.end())
      return GraphBase::invalidNodeId();
    return VRegItr->second;
  }

  void eraseNodeIdForVReg(unsigned VReg) {
    VRegToNodeId.erase(VReg);
  }

  AllowedRegVecRef getAllowedRegs(AllowedRegVector Allowed) {
    return AllowedRegVecs.getValue(std::move(Allowed));
  }

private:
  DenseMap<unsigned, GraphBase::NodeId> VRegToNodeId;
  AllowedRegVecPool AllowedRegVecs;
};

/// \brief Holds solver state and other metadata relevant to each PBQP RA node.
class NodeMetadata {
public:
  typedef RegAlloc::AllowedRegVector AllowedRegVector;

<<<<<<< HEAD
  typedef enum { Unprocessed,
                 OptimallyReducible,
                 ConservativelyAllocatable,
                 NotProvablyAllocatable } ReductionState;

  NodeMetadata()
    : RS(Unprocessed), NumOpts(0), DeniedOpts(0), OptUnsafeEdges(nullptr),
      VReg(0) {}
=======
  // The node's reduction state. The order in this enum is important,
  // as it is assumed nodes can only progress up (i.e. towards being
  // optimally reducible) when reducing the graph.
  typedef enum {
    Unprocessed,
    NotProvablyAllocatable,
    ConservativelyAllocatable,
    OptimallyReducible
  } ReductionState;

  NodeMetadata()
    : RS(Unprocessed), NumOpts(0), DeniedOpts(0), OptUnsafeEdges(nullptr),
      VReg(0)
#ifndef NDEBUG
      , everConservativelyAllocatable(false)
#endif
      {}
>>>>>>> 969bfdfe

  // FIXME: Re-implementing default behavior to work around MSVC. Remove once
  // MSVC synthesizes move constructors properly.
  NodeMetadata(const NodeMetadata &Other)
    : RS(Other.RS), NumOpts(Other.NumOpts), DeniedOpts(Other.DeniedOpts),
      OptUnsafeEdges(new unsigned[NumOpts]), VReg(Other.VReg),
<<<<<<< HEAD
      AllowedRegs(Other.AllowedRegs) {
    std::copy(&Other.OptUnsafeEdges[0], &Other.OptUnsafeEdges[NumOpts],
              &OptUnsafeEdges[0]);
  }

  // FIXME: Re-implementing default behavior to work around MSVC. Remove once
  // MSVC synthesizes move constructors properly.
  NodeMetadata(NodeMetadata &&Other)
    : RS(Other.RS), NumOpts(Other.NumOpts), DeniedOpts(Other.DeniedOpts),
      OptUnsafeEdges(std::move(Other.OptUnsafeEdges)), VReg(Other.VReg),
      AllowedRegs(std::move(Other.AllowedRegs)) {}

  // FIXME: Re-implementing default behavior to work around MSVC. Remove once
  // MSVC synthesizes move constructors properly.
  NodeMetadata& operator=(const NodeMetadata &Other) {
    RS = Other.RS;
    NumOpts = Other.NumOpts;
    DeniedOpts = Other.DeniedOpts;
    OptUnsafeEdges.reset(new unsigned[NumOpts]);
    std::copy(Other.OptUnsafeEdges.get(), Other.OptUnsafeEdges.get() + NumOpts,
              OptUnsafeEdges.get());
    VReg = Other.VReg;
    AllowedRegs = Other.AllowedRegs;
    return *this;
  }

  // FIXME: Re-implementing default behavior to work around MSVC. Remove once
  // MSVC synthesizes move constructors properly.
  NodeMetadata& operator=(NodeMetadata &&Other) {
    RS = Other.RS;
    NumOpts = Other.NumOpts;
    DeniedOpts = Other.DeniedOpts;
    OptUnsafeEdges = std::move(Other.OptUnsafeEdges);
    VReg = Other.VReg;
    AllowedRegs = std::move(Other.AllowedRegs);
    return *this;
  }

  void setVReg(unsigned VReg) { this->VReg = VReg; }
  unsigned getVReg() const { return VReg; }

  void setAllowedRegs(GraphMetadata::AllowedRegVecRef AllowedRegs) {
    this->AllowedRegs = std::move(AllowedRegs);
  }
  const AllowedRegVector& getAllowedRegs() const { return *AllowedRegs; }

  void setup(const Vector& Costs) {
    NumOpts = Costs.getLength() - 1;
    OptUnsafeEdges = std::unique_ptr<unsigned[]>(new unsigned[NumOpts]());
  }

  ReductionState getReductionState() const { return RS; }
  void setReductionState(ReductionState RS) { this->RS = RS; }

  void handleAddEdge(const MatrixMetadata& MD, bool Transpose) {
    DeniedOpts += Transpose ? MD.getWorstCol() : MD.getWorstRow();
    const bool* UnsafeOpts =
      Transpose ? MD.getUnsafeCols() : MD.getUnsafeRows();
    for (unsigned i = 0; i < NumOpts; ++i)
      OptUnsafeEdges[i] += UnsafeOpts[i];
  }

  void handleRemoveEdge(const MatrixMetadata& MD, bool Transpose) {
    DeniedOpts -= Transpose ? MD.getWorstCol() : MD.getWorstRow();
    const bool* UnsafeOpts =
      Transpose ? MD.getUnsafeCols() : MD.getUnsafeRows();
    for (unsigned i = 0; i < NumOpts; ++i)
      OptUnsafeEdges[i] -= UnsafeOpts[i];
  }

  bool isConservativelyAllocatable() const {
    return (DeniedOpts < NumOpts) ||
      (std::find(&OptUnsafeEdges[0], &OptUnsafeEdges[NumOpts], 0) !=
       &OptUnsafeEdges[NumOpts]);
  }

private:
  ReductionState RS;
  unsigned NumOpts;
  unsigned DeniedOpts;
  std::unique_ptr<unsigned[]> OptUnsafeEdges;
  unsigned VReg;
  GraphMetadata::AllowedRegVecRef AllowedRegs;
};

class RegAllocSolverImpl {
private:
  typedef MDMatrix<MatrixMetadata> RAMatrix;
public:
  typedef PBQP::Vector RawVector;
  typedef PBQP::Matrix RawMatrix;
  typedef PBQP::Vector Vector;
  typedef RAMatrix     Matrix;
  typedef PBQP::PoolCostAllocator<Vector, Matrix> CostAllocator;

  typedef GraphBase::NodeId NodeId;
  typedef GraphBase::EdgeId EdgeId;

  typedef RegAlloc::NodeMetadata NodeMetadata;
  struct EdgeMetadata { };
  typedef RegAlloc::GraphMetadata GraphMetadata;

  typedef PBQP::Graph<RegAllocSolverImpl> Graph;

  RegAllocSolverImpl(Graph &G) : G(G) {}

  Solution solve() {
    G.setSolver(*this);
    Solution S;
    setup();
    S = backpropagate(G, reduce());
    G.unsetSolver();
    return S;
  }

  void handleAddNode(NodeId NId) {
    G.getNodeMetadata(NId).setup(G.getNodeCosts(NId));
  }
  void handleRemoveNode(NodeId NId) {}
  void handleSetNodeCosts(NodeId NId, const Vector& newCosts) {}

  void handleAddEdge(EdgeId EId) {
    handleReconnectEdge(EId, G.getEdgeNode1Id(EId));
    handleReconnectEdge(EId, G.getEdgeNode2Id(EId));
  }

  void handleRemoveEdge(EdgeId EId) {
    handleDisconnectEdge(EId, G.getEdgeNode1Id(EId));
    handleDisconnectEdge(EId, G.getEdgeNode2Id(EId));
  }

  void handleDisconnectEdge(EdgeId EId, NodeId NId) {
    NodeMetadata& NMd = G.getNodeMetadata(NId);
    const MatrixMetadata& MMd = G.getEdgeCosts(EId).getMetadata();
    NMd.handleRemoveEdge(MMd, NId == G.getEdgeNode2Id(EId));
    if (G.getNodeDegree(NId) == 3) {
      // This node is becoming optimally reducible.
      moveToOptimallyReducibleNodes(NId);
    } else if (NMd.getReductionState() ==
               NodeMetadata::NotProvablyAllocatable &&
               NMd.isConservativelyAllocatable()) {
      // This node just became conservatively allocatable.
      moveToConservativelyAllocatableNodes(NId);
    }
  }

=======
      AllowedRegs(Other.AllowedRegs)
#ifndef NDEBUG
      , everConservativelyAllocatable(Other.everConservativelyAllocatable)
#endif
  {
    if (NumOpts > 0) {
      std::copy(&Other.OptUnsafeEdges[0], &Other.OptUnsafeEdges[NumOpts],
                &OptUnsafeEdges[0]);
    }
  }

  // FIXME: Re-implementing default behavior to work around MSVC. Remove once
  // MSVC synthesizes move constructors properly.
  NodeMetadata(NodeMetadata &&Other)
    : RS(Other.RS), NumOpts(Other.NumOpts), DeniedOpts(Other.DeniedOpts),
      OptUnsafeEdges(std::move(Other.OptUnsafeEdges)), VReg(Other.VReg),
      AllowedRegs(std::move(Other.AllowedRegs))
#ifndef NDEBUG
      , everConservativelyAllocatable(Other.everConservativelyAllocatable)
#endif
  {}

  // FIXME: Re-implementing default behavior to work around MSVC. Remove once
  // MSVC synthesizes move constructors properly.
  NodeMetadata& operator=(const NodeMetadata &Other) {
    RS = Other.RS;
    NumOpts = Other.NumOpts;
    DeniedOpts = Other.DeniedOpts;
    OptUnsafeEdges.reset(new unsigned[NumOpts]);
    std::copy(Other.OptUnsafeEdges.get(), Other.OptUnsafeEdges.get() + NumOpts,
              OptUnsafeEdges.get());
    VReg = Other.VReg;
    AllowedRegs = Other.AllowedRegs;
#ifndef NDEBUG
    everConservativelyAllocatable = Other.everConservativelyAllocatable;
#endif
    return *this;
  }

  // FIXME: Re-implementing default behavior to work around MSVC. Remove once
  // MSVC synthesizes move constructors properly.
  NodeMetadata& operator=(NodeMetadata &&Other) {
    RS = Other.RS;
    NumOpts = Other.NumOpts;
    DeniedOpts = Other.DeniedOpts;
    OptUnsafeEdges = std::move(Other.OptUnsafeEdges);
    VReg = Other.VReg;
    AllowedRegs = std::move(Other.AllowedRegs);
#ifndef NDEBUG
    everConservativelyAllocatable = Other.everConservativelyAllocatable;
#endif
    return *this;
  }

  void setVReg(unsigned VReg) { this->VReg = VReg; }
  unsigned getVReg() const { return VReg; }

  void setAllowedRegs(GraphMetadata::AllowedRegVecRef AllowedRegs) {
    this->AllowedRegs = std::move(AllowedRegs);
  }
  const AllowedRegVector& getAllowedRegs() const { return *AllowedRegs; }

  void setup(const Vector& Costs) {
    NumOpts = Costs.getLength() - 1;
    OptUnsafeEdges = std::unique_ptr<unsigned[]>(new unsigned[NumOpts]());
  }

  ReductionState getReductionState() const { return RS; }
  void setReductionState(ReductionState RS) {
    assert(RS >= this->RS && "A node's reduction state can not be downgraded");
    this->RS = RS;

#ifndef NDEBUG
    // Remember this state to assert later that a non-infinite register
    // option was available.
    if (RS == ConservativelyAllocatable)
      everConservativelyAllocatable = true;
#endif
  }


  void handleAddEdge(const MatrixMetadata& MD, bool Transpose) {
    DeniedOpts += Transpose ? MD.getWorstRow() : MD.getWorstCol();
    const bool* UnsafeOpts =
      Transpose ? MD.getUnsafeCols() : MD.getUnsafeRows();
    for (unsigned i = 0; i < NumOpts; ++i)
      OptUnsafeEdges[i] += UnsafeOpts[i];
  }

  void handleRemoveEdge(const MatrixMetadata& MD, bool Transpose) {
    DeniedOpts -= Transpose ? MD.getWorstRow() : MD.getWorstCol();
    const bool* UnsafeOpts =
      Transpose ? MD.getUnsafeCols() : MD.getUnsafeRows();
    for (unsigned i = 0; i < NumOpts; ++i)
      OptUnsafeEdges[i] -= UnsafeOpts[i];
  }

  bool isConservativelyAllocatable() const {
    return (DeniedOpts < NumOpts) ||
      (std::find(&OptUnsafeEdges[0], &OptUnsafeEdges[NumOpts], 0) !=
       &OptUnsafeEdges[NumOpts]);
  }

#ifndef NDEBUG
  bool wasConservativelyAllocatable() const {
    return everConservativelyAllocatable;
  }
#endif

private:
  ReductionState RS;
  unsigned NumOpts;
  unsigned DeniedOpts;
  std::unique_ptr<unsigned[]> OptUnsafeEdges;
  unsigned VReg;
  GraphMetadata::AllowedRegVecRef AllowedRegs;

#ifndef NDEBUG
  bool everConservativelyAllocatable;
#endif
};

class RegAllocSolverImpl {
private:
  typedef MDMatrix<MatrixMetadata> RAMatrix;
public:
  typedef PBQP::Vector RawVector;
  typedef PBQP::Matrix RawMatrix;
  typedef PBQP::Vector Vector;
  typedef RAMatrix     Matrix;
  typedef PBQP::PoolCostAllocator<Vector, Matrix> CostAllocator;

  typedef GraphBase::NodeId NodeId;
  typedef GraphBase::EdgeId EdgeId;

  typedef RegAlloc::NodeMetadata NodeMetadata;
  struct EdgeMetadata { };
  typedef RegAlloc::GraphMetadata GraphMetadata;

  typedef PBQP::Graph<RegAllocSolverImpl> Graph;

  RegAllocSolverImpl(Graph &G) : G(G) {}

  Solution solve() {
    G.setSolver(*this);
    Solution S;
    setup();
    S = backpropagate(G, reduce());
    G.unsetSolver();
    return S;
  }

  void handleAddNode(NodeId NId) {
    assert(G.getNodeCosts(NId).getLength() > 1 &&
           "PBQP Graph should not contain single or zero-option nodes");
    G.getNodeMetadata(NId).setup(G.getNodeCosts(NId));
  }
  void handleRemoveNode(NodeId NId) {}
  void handleSetNodeCosts(NodeId NId, const Vector& newCosts) {}

  void handleAddEdge(EdgeId EId) {
    handleReconnectEdge(EId, G.getEdgeNode1Id(EId));
    handleReconnectEdge(EId, G.getEdgeNode2Id(EId));
  }

  void handleRemoveEdge(EdgeId EId) {
    handleDisconnectEdge(EId, G.getEdgeNode1Id(EId));
    handleDisconnectEdge(EId, G.getEdgeNode2Id(EId));
  }

  void handleDisconnectEdge(EdgeId EId, NodeId NId) {
    NodeMetadata& NMd = G.getNodeMetadata(NId);
    const MatrixMetadata& MMd = G.getEdgeCosts(EId).getMetadata();
    NMd.handleRemoveEdge(MMd, NId == G.getEdgeNode2Id(EId));
    promote(NId, NMd);
  }

>>>>>>> 969bfdfe
  void handleReconnectEdge(EdgeId EId, NodeId NId) {
    NodeMetadata& NMd = G.getNodeMetadata(NId);
    const MatrixMetadata& MMd = G.getEdgeCosts(EId).getMetadata();
    NMd.handleAddEdge(MMd, NId == G.getEdgeNode2Id(EId));
  }

<<<<<<< HEAD
  void handleSetEdgeCosts(EdgeId EId, const Matrix& NewCosts) {
    handleRemoveEdge(EId);

=======
  void handleUpdateCosts(EdgeId EId, const Matrix& NewCosts) {
>>>>>>> 969bfdfe
    NodeId N1Id = G.getEdgeNode1Id(EId);
    NodeId N2Id = G.getEdgeNode2Id(EId);
    NodeMetadata& N1Md = G.getNodeMetadata(N1Id);
    NodeMetadata& N2Md = G.getNodeMetadata(N2Id);
<<<<<<< HEAD
    const MatrixMetadata& MMd = NewCosts.getMetadata();
    N1Md.handleAddEdge(MMd, N1Id != G.getEdgeNode1Id(EId));
    N2Md.handleAddEdge(MMd, N2Id != G.getEdgeNode1Id(EId));
=======
    bool Transpose = N1Id != G.getEdgeNode1Id(EId);

    // Metadata are computed incrementally. First, update them
    // by removing the old cost.
    const MatrixMetadata& OldMMd = G.getEdgeCosts(EId).getMetadata();
    N1Md.handleRemoveEdge(OldMMd, Transpose);
    N2Md.handleRemoveEdge(OldMMd, !Transpose);

    // And update now the metadata with the new cost.
    const MatrixMetadata& MMd = NewCosts.getMetadata();
    N1Md.handleAddEdge(MMd, Transpose);
    N2Md.handleAddEdge(MMd, !Transpose);

    // As the metadata may have changed with the update, the nodes may have
    // become ConservativelyAllocatable or OptimallyReducible.
    promote(N1Id, N1Md);
    promote(N2Id, N2Md);
>>>>>>> 969bfdfe
  }

private:

<<<<<<< HEAD
=======
  void promote(NodeId NId, NodeMetadata& NMd) {
    if (G.getNodeDegree(NId) == 3) {
      // This node is becoming optimally reducible.
      moveToOptimallyReducibleNodes(NId);
    } else if (NMd.getReductionState() ==
               NodeMetadata::NotProvablyAllocatable &&
               NMd.isConservativelyAllocatable()) {
      // This node just became conservatively allocatable.
      moveToConservativelyAllocatableNodes(NId);
    }
  }

>>>>>>> 969bfdfe
  void removeFromCurrentSet(NodeId NId) {
    switch (G.getNodeMetadata(NId).getReductionState()) {
    case NodeMetadata::Unprocessed: break;
    case NodeMetadata::OptimallyReducible:
      assert(OptimallyReducibleNodes.find(NId) !=
             OptimallyReducibleNodes.end() &&
             "Node not in optimally reducible set.");
      OptimallyReducibleNodes.erase(NId);
      break;
    case NodeMetadata::ConservativelyAllocatable:
      assert(ConservativelyAllocatableNodes.find(NId) !=
             ConservativelyAllocatableNodes.end() &&
             "Node not in conservatively allocatable set.");
      ConservativelyAllocatableNodes.erase(NId);
      break;
    case NodeMetadata::NotProvablyAllocatable:
      assert(NotProvablyAllocatableNodes.find(NId) !=
             NotProvablyAllocatableNodes.end() &&
             "Node not in not-provably-allocatable set.");
      NotProvablyAllocatableNodes.erase(NId);
      break;
    }
  }

  void moveToOptimallyReducibleNodes(NodeId NId) {
    removeFromCurrentSet(NId);
    OptimallyReducibleNodes.insert(NId);
    G.getNodeMetadata(NId).setReductionState(
      NodeMetadata::OptimallyReducible);
  }

  void moveToConservativelyAllocatableNodes(NodeId NId) {
    removeFromCurrentSet(NId);
    ConservativelyAllocatableNodes.insert(NId);
    G.getNodeMetadata(NId).setReductionState(
      NodeMetadata::ConservativelyAllocatable);
  }

  void moveToNotProvablyAllocatableNodes(NodeId NId) {
    removeFromCurrentSet(NId);
    NotProvablyAllocatableNodes.insert(NId);
    G.getNodeMetadata(NId).setReductionState(
      NodeMetadata::NotProvablyAllocatable);
  }

  void setup() {
    // Set up worklists.
    for (auto NId : G.nodeIds()) {
      if (G.getNodeDegree(NId) < 3)
        moveToOptimallyReducibleNodes(NId);
      else if (G.getNodeMetadata(NId).isConservativelyAllocatable())
        moveToConservativelyAllocatableNodes(NId);
      else
        moveToNotProvablyAllocatableNodes(NId);
    }
  }

  // Compute a reduction order for the graph by iteratively applying PBQP
  // reduction rules. Locally optimal rules are applied whenever possible (R0,
  // R1, R2). If no locally-optimal rules apply then any conservatively
  // allocatable node is reduced. Finally, if no conservatively allocatable
  // node exists then the node with the lowest spill-cost:degree ratio is
  // selected.
  std::vector<GraphBase::NodeId> reduce() {
    assert(!G.empty() && "Cannot reduce empty graph.");

    typedef GraphBase::NodeId NodeId;
    std::vector<NodeId> NodeStack;

    // Consume worklists.
    while (true) {
      if (!OptimallyReducibleNodes.empty()) {
        NodeSet::iterator NItr = OptimallyReducibleNodes.begin();
        NodeId NId = *NItr;
        OptimallyReducibleNodes.erase(NItr);
        NodeStack.push_back(NId);
        switch (G.getNodeDegree(NId)) {
        case 0:
          break;
        case 1:
          applyR1(G, NId);
          break;
        case 2:
          applyR2(G, NId);
          break;
        default: llvm_unreachable("Not an optimally reducible node.");
        }
      } else if (!ConservativelyAllocatableNodes.empty()) {
        // Conservatively allocatable nodes will never spill. For now just
        // take the first node in the set and push it on the stack. When we
        // start optimizing more heavily for register preferencing, it may
        // would be better to push nodes with lower 'expected' or worst-case
        // register costs first (since early nodes are the most
        // constrained).
        NodeSet::iterator NItr = ConservativelyAllocatableNodes.begin();
        NodeId NId = *NItr;
        ConservativelyAllocatableNodes.erase(NItr);
        NodeStack.push_back(NId);
        G.disconnectAllNeighborsFromNode(NId);

      } else if (!NotProvablyAllocatableNodes.empty()) {
        NodeSet::iterator NItr =
          std::min_element(NotProvablyAllocatableNodes.begin(),
                           NotProvablyAllocatableNodes.end(),
                           SpillCostComparator(G));
        NodeId NId = *NItr;
        NotProvablyAllocatableNodes.erase(NItr);
        NodeStack.push_back(NId);
        G.disconnectAllNeighborsFromNode(NId);
      } else
        break;
    }

    return NodeStack;
  }

  class SpillCostComparator {
  public:
    SpillCostComparator(const Graph& G) : G(G) {}
    bool operator()(NodeId N1Id, NodeId N2Id) {
<<<<<<< HEAD
      PBQPNum N1SC = G.getNodeCosts(N1Id)[0] / G.getNodeDegree(N1Id);
      PBQPNum N2SC = G.getNodeCosts(N2Id)[0] / G.getNodeDegree(N2Id);
=======
      PBQPNum N1SC = G.getNodeCosts(N1Id)[0];
      PBQPNum N2SC = G.getNodeCosts(N2Id)[0];
      if (N1SC == N2SC)
        return G.getNodeDegree(N1Id) < G.getNodeDegree(N2Id);
>>>>>>> 969bfdfe
      return N1SC < N2SC;
    }
  private:
    const Graph& G;
  };

  Graph& G;
  typedef std::set<NodeId> NodeSet;
  NodeSet OptimallyReducibleNodes;
  NodeSet ConservativelyAllocatableNodes;
  NodeSet NotProvablyAllocatableNodes;
};

class PBQPRAGraph : public PBQP::Graph<RegAllocSolverImpl> {
private:
  typedef PBQP::Graph<RegAllocSolverImpl> BaseT;
public:
  PBQPRAGraph(GraphMetadata Metadata) : BaseT(Metadata) {}
<<<<<<< HEAD
=======

  /// @brief Dump this graph to dbgs().
  void dump() const;

  /// @brief Dump this graph to an output stream.
  /// @param OS Output stream to print on.
  void dump(raw_ostream &OS) const;

  /// @brief Print a representation of this graph in DOT format.
  /// @param OS Output stream to print on.
  void printDot(raw_ostream &OS) const;
>>>>>>> 969bfdfe
};

inline Solution solve(PBQPRAGraph& G) {
  if (G.empty())
    return Solution();
  RegAllocSolverImpl RegAllocSolver(G);
  return RegAllocSolver.solve();
}

} // namespace RegAlloc
} // namespace PBQP

/// @brief Create a PBQP register allocator instance.
FunctionPass *
createPBQPRegisterAllocator(char *customPassID = nullptr);

} // namespace llvm

#endif /* LLVM_CODEGEN_REGALLOCPBQP_H */<|MERGE_RESOLUTION|>--- conflicted
+++ resolved
@@ -17,14 +17,6 @@
 #define LLVM_CODEGEN_REGALLOCPBQP_H
 
 #include "llvm/CodeGen/MachineFunctionPass.h"
-<<<<<<< HEAD
-#include "llvm/CodeGen/PBQPRAConstraint.h"
-#include "llvm/CodeGen/PBQP/CostAllocator.h"
-#include "llvm/CodeGen/PBQP/ReductionRules.h"
-#include "llvm/Support/ErrorHandling.h"
-
-namespace llvm {
-=======
 #include "llvm/CodeGen/PBQP/CostAllocator.h"
 #include "llvm/CodeGen/PBQP/ReductionRules.h"
 #include "llvm/CodeGen/PBQPRAConstraint.h"
@@ -34,7 +26,6 @@
 
 class raw_ostream;
 
->>>>>>> 969bfdfe
 namespace PBQP {
 namespace RegAlloc {
 
@@ -189,16 +180,6 @@
 public:
   typedef RegAlloc::AllowedRegVector AllowedRegVector;
 
-<<<<<<< HEAD
-  typedef enum { Unprocessed,
-                 OptimallyReducible,
-                 ConservativelyAllocatable,
-                 NotProvablyAllocatable } ReductionState;
-
-  NodeMetadata()
-    : RS(Unprocessed), NumOpts(0), DeniedOpts(0), OptUnsafeEdges(nullptr),
-      VReg(0) {}
-=======
   // The node's reduction state. The order in this enum is important,
   // as it is assumed nodes can only progress up (i.e. towards being
   // optimally reducible) when reducing the graph.
@@ -216,17 +197,21 @@
       , everConservativelyAllocatable(false)
 #endif
       {}
->>>>>>> 969bfdfe
 
   // FIXME: Re-implementing default behavior to work around MSVC. Remove once
   // MSVC synthesizes move constructors properly.
   NodeMetadata(const NodeMetadata &Other)
     : RS(Other.RS), NumOpts(Other.NumOpts), DeniedOpts(Other.DeniedOpts),
       OptUnsafeEdges(new unsigned[NumOpts]), VReg(Other.VReg),
-<<<<<<< HEAD
-      AllowedRegs(Other.AllowedRegs) {
-    std::copy(&Other.OptUnsafeEdges[0], &Other.OptUnsafeEdges[NumOpts],
-              &OptUnsafeEdges[0]);
+      AllowedRegs(Other.AllowedRegs)
+#ifndef NDEBUG
+      , everConservativelyAllocatable(Other.everConservativelyAllocatable)
+#endif
+  {
+    if (NumOpts > 0) {
+      std::copy(&Other.OptUnsafeEdges[0], &Other.OptUnsafeEdges[NumOpts],
+                &OptUnsafeEdges[0]);
+    }
   }
 
   // FIXME: Re-implementing default behavior to work around MSVC. Remove once
@@ -234,7 +219,11 @@
   NodeMetadata(NodeMetadata &&Other)
     : RS(Other.RS), NumOpts(Other.NumOpts), DeniedOpts(Other.DeniedOpts),
       OptUnsafeEdges(std::move(Other.OptUnsafeEdges)), VReg(Other.VReg),
-      AllowedRegs(std::move(Other.AllowedRegs)) {}
+      AllowedRegs(std::move(Other.AllowedRegs))
+#ifndef NDEBUG
+      , everConservativelyAllocatable(Other.everConservativelyAllocatable)
+#endif
+  {}
 
   // FIXME: Re-implementing default behavior to work around MSVC. Remove once
   // MSVC synthesizes move constructors properly.
@@ -247,6 +236,9 @@
               OptUnsafeEdges.get());
     VReg = Other.VReg;
     AllowedRegs = Other.AllowedRegs;
+#ifndef NDEBUG
+    everConservativelyAllocatable = Other.everConservativelyAllocatable;
+#endif
     return *this;
   }
 
@@ -259,6 +251,9 @@
     OptUnsafeEdges = std::move(Other.OptUnsafeEdges);
     VReg = Other.VReg;
     AllowedRegs = std::move(Other.AllowedRegs);
+#ifndef NDEBUG
+    everConservativelyAllocatable = Other.everConservativelyAllocatable;
+#endif
     return *this;
   }
 
@@ -276,10 +271,21 @@
   }
 
   ReductionState getReductionState() const { return RS; }
-  void setReductionState(ReductionState RS) { this->RS = RS; }
+  void setReductionState(ReductionState RS) {
+    assert(RS >= this->RS && "A node's reduction state can not be downgraded");
+    this->RS = RS;
+
+#ifndef NDEBUG
+    // Remember this state to assert later that a non-infinite register
+    // option was available.
+    if (RS == ConservativelyAllocatable)
+      everConservativelyAllocatable = true;
+#endif
+  }
+
 
   void handleAddEdge(const MatrixMetadata& MD, bool Transpose) {
-    DeniedOpts += Transpose ? MD.getWorstCol() : MD.getWorstRow();
+    DeniedOpts += Transpose ? MD.getWorstRow() : MD.getWorstCol();
     const bool* UnsafeOpts =
       Transpose ? MD.getUnsafeCols() : MD.getUnsafeRows();
     for (unsigned i = 0; i < NumOpts; ++i)
@@ -287,7 +293,7 @@
   }
 
   void handleRemoveEdge(const MatrixMetadata& MD, bool Transpose) {
-    DeniedOpts -= Transpose ? MD.getWorstCol() : MD.getWorstRow();
+    DeniedOpts -= Transpose ? MD.getWorstRow() : MD.getWorstCol();
     const bool* UnsafeOpts =
       Transpose ? MD.getUnsafeCols() : MD.getUnsafeRows();
     for (unsigned i = 0; i < NumOpts; ++i)
@@ -299,6 +305,12 @@
       (std::find(&OptUnsafeEdges[0], &OptUnsafeEdges[NumOpts], 0) !=
        &OptUnsafeEdges[NumOpts]);
   }
+
+#ifndef NDEBUG
+  bool wasConservativelyAllocatable() const {
+    return everConservativelyAllocatable;
+  }
+#endif
 
 private:
   ReductionState RS;
@@ -307,6 +319,10 @@
   std::unique_ptr<unsigned[]> OptUnsafeEdges;
   unsigned VReg;
   GraphMetadata::AllowedRegVecRef AllowedRegs;
+
+#ifndef NDEBUG
+  bool everConservativelyAllocatable;
+#endif
 };
 
 class RegAllocSolverImpl {
@@ -340,190 +356,6 @@
   }
 
   void handleAddNode(NodeId NId) {
-    G.getNodeMetadata(NId).setup(G.getNodeCosts(NId));
-  }
-  void handleRemoveNode(NodeId NId) {}
-  void handleSetNodeCosts(NodeId NId, const Vector& newCosts) {}
-
-  void handleAddEdge(EdgeId EId) {
-    handleReconnectEdge(EId, G.getEdgeNode1Id(EId));
-    handleReconnectEdge(EId, G.getEdgeNode2Id(EId));
-  }
-
-  void handleRemoveEdge(EdgeId EId) {
-    handleDisconnectEdge(EId, G.getEdgeNode1Id(EId));
-    handleDisconnectEdge(EId, G.getEdgeNode2Id(EId));
-  }
-
-  void handleDisconnectEdge(EdgeId EId, NodeId NId) {
-    NodeMetadata& NMd = G.getNodeMetadata(NId);
-    const MatrixMetadata& MMd = G.getEdgeCosts(EId).getMetadata();
-    NMd.handleRemoveEdge(MMd, NId == G.getEdgeNode2Id(EId));
-    if (G.getNodeDegree(NId) == 3) {
-      // This node is becoming optimally reducible.
-      moveToOptimallyReducibleNodes(NId);
-    } else if (NMd.getReductionState() ==
-               NodeMetadata::NotProvablyAllocatable &&
-               NMd.isConservativelyAllocatable()) {
-      // This node just became conservatively allocatable.
-      moveToConservativelyAllocatableNodes(NId);
-    }
-  }
-
-=======
-      AllowedRegs(Other.AllowedRegs)
-#ifndef NDEBUG
-      , everConservativelyAllocatable(Other.everConservativelyAllocatable)
-#endif
-  {
-    if (NumOpts > 0) {
-      std::copy(&Other.OptUnsafeEdges[0], &Other.OptUnsafeEdges[NumOpts],
-                &OptUnsafeEdges[0]);
-    }
-  }
-
-  // FIXME: Re-implementing default behavior to work around MSVC. Remove once
-  // MSVC synthesizes move constructors properly.
-  NodeMetadata(NodeMetadata &&Other)
-    : RS(Other.RS), NumOpts(Other.NumOpts), DeniedOpts(Other.DeniedOpts),
-      OptUnsafeEdges(std::move(Other.OptUnsafeEdges)), VReg(Other.VReg),
-      AllowedRegs(std::move(Other.AllowedRegs))
-#ifndef NDEBUG
-      , everConservativelyAllocatable(Other.everConservativelyAllocatable)
-#endif
-  {}
-
-  // FIXME: Re-implementing default behavior to work around MSVC. Remove once
-  // MSVC synthesizes move constructors properly.
-  NodeMetadata& operator=(const NodeMetadata &Other) {
-    RS = Other.RS;
-    NumOpts = Other.NumOpts;
-    DeniedOpts = Other.DeniedOpts;
-    OptUnsafeEdges.reset(new unsigned[NumOpts]);
-    std::copy(Other.OptUnsafeEdges.get(), Other.OptUnsafeEdges.get() + NumOpts,
-              OptUnsafeEdges.get());
-    VReg = Other.VReg;
-    AllowedRegs = Other.AllowedRegs;
-#ifndef NDEBUG
-    everConservativelyAllocatable = Other.everConservativelyAllocatable;
-#endif
-    return *this;
-  }
-
-  // FIXME: Re-implementing default behavior to work around MSVC. Remove once
-  // MSVC synthesizes move constructors properly.
-  NodeMetadata& operator=(NodeMetadata &&Other) {
-    RS = Other.RS;
-    NumOpts = Other.NumOpts;
-    DeniedOpts = Other.DeniedOpts;
-    OptUnsafeEdges = std::move(Other.OptUnsafeEdges);
-    VReg = Other.VReg;
-    AllowedRegs = std::move(Other.AllowedRegs);
-#ifndef NDEBUG
-    everConservativelyAllocatable = Other.everConservativelyAllocatable;
-#endif
-    return *this;
-  }
-
-  void setVReg(unsigned VReg) { this->VReg = VReg; }
-  unsigned getVReg() const { return VReg; }
-
-  void setAllowedRegs(GraphMetadata::AllowedRegVecRef AllowedRegs) {
-    this->AllowedRegs = std::move(AllowedRegs);
-  }
-  const AllowedRegVector& getAllowedRegs() const { return *AllowedRegs; }
-
-  void setup(const Vector& Costs) {
-    NumOpts = Costs.getLength() - 1;
-    OptUnsafeEdges = std::unique_ptr<unsigned[]>(new unsigned[NumOpts]());
-  }
-
-  ReductionState getReductionState() const { return RS; }
-  void setReductionState(ReductionState RS) {
-    assert(RS >= this->RS && "A node's reduction state can not be downgraded");
-    this->RS = RS;
-
-#ifndef NDEBUG
-    // Remember this state to assert later that a non-infinite register
-    // option was available.
-    if (RS == ConservativelyAllocatable)
-      everConservativelyAllocatable = true;
-#endif
-  }
-
-
-  void handleAddEdge(const MatrixMetadata& MD, bool Transpose) {
-    DeniedOpts += Transpose ? MD.getWorstRow() : MD.getWorstCol();
-    const bool* UnsafeOpts =
-      Transpose ? MD.getUnsafeCols() : MD.getUnsafeRows();
-    for (unsigned i = 0; i < NumOpts; ++i)
-      OptUnsafeEdges[i] += UnsafeOpts[i];
-  }
-
-  void handleRemoveEdge(const MatrixMetadata& MD, bool Transpose) {
-    DeniedOpts -= Transpose ? MD.getWorstRow() : MD.getWorstCol();
-    const bool* UnsafeOpts =
-      Transpose ? MD.getUnsafeCols() : MD.getUnsafeRows();
-    for (unsigned i = 0; i < NumOpts; ++i)
-      OptUnsafeEdges[i] -= UnsafeOpts[i];
-  }
-
-  bool isConservativelyAllocatable() const {
-    return (DeniedOpts < NumOpts) ||
-      (std::find(&OptUnsafeEdges[0], &OptUnsafeEdges[NumOpts], 0) !=
-       &OptUnsafeEdges[NumOpts]);
-  }
-
-#ifndef NDEBUG
-  bool wasConservativelyAllocatable() const {
-    return everConservativelyAllocatable;
-  }
-#endif
-
-private:
-  ReductionState RS;
-  unsigned NumOpts;
-  unsigned DeniedOpts;
-  std::unique_ptr<unsigned[]> OptUnsafeEdges;
-  unsigned VReg;
-  GraphMetadata::AllowedRegVecRef AllowedRegs;
-
-#ifndef NDEBUG
-  bool everConservativelyAllocatable;
-#endif
-};
-
-class RegAllocSolverImpl {
-private:
-  typedef MDMatrix<MatrixMetadata> RAMatrix;
-public:
-  typedef PBQP::Vector RawVector;
-  typedef PBQP::Matrix RawMatrix;
-  typedef PBQP::Vector Vector;
-  typedef RAMatrix     Matrix;
-  typedef PBQP::PoolCostAllocator<Vector, Matrix> CostAllocator;
-
-  typedef GraphBase::NodeId NodeId;
-  typedef GraphBase::EdgeId EdgeId;
-
-  typedef RegAlloc::NodeMetadata NodeMetadata;
-  struct EdgeMetadata { };
-  typedef RegAlloc::GraphMetadata GraphMetadata;
-
-  typedef PBQP::Graph<RegAllocSolverImpl> Graph;
-
-  RegAllocSolverImpl(Graph &G) : G(G) {}
-
-  Solution solve() {
-    G.setSolver(*this);
-    Solution S;
-    setup();
-    S = backpropagate(G, reduce());
-    G.unsetSolver();
-    return S;
-  }
-
-  void handleAddNode(NodeId NId) {
     assert(G.getNodeCosts(NId).getLength() > 1 &&
            "PBQP Graph should not contain single or zero-option nodes");
     G.getNodeMetadata(NId).setup(G.getNodeCosts(NId));
@@ -548,29 +380,17 @@
     promote(NId, NMd);
   }
 
->>>>>>> 969bfdfe
   void handleReconnectEdge(EdgeId EId, NodeId NId) {
     NodeMetadata& NMd = G.getNodeMetadata(NId);
     const MatrixMetadata& MMd = G.getEdgeCosts(EId).getMetadata();
     NMd.handleAddEdge(MMd, NId == G.getEdgeNode2Id(EId));
   }
 
-<<<<<<< HEAD
-  void handleSetEdgeCosts(EdgeId EId, const Matrix& NewCosts) {
-    handleRemoveEdge(EId);
-
-=======
   void handleUpdateCosts(EdgeId EId, const Matrix& NewCosts) {
->>>>>>> 969bfdfe
     NodeId N1Id = G.getEdgeNode1Id(EId);
     NodeId N2Id = G.getEdgeNode2Id(EId);
     NodeMetadata& N1Md = G.getNodeMetadata(N1Id);
     NodeMetadata& N2Md = G.getNodeMetadata(N2Id);
-<<<<<<< HEAD
-    const MatrixMetadata& MMd = NewCosts.getMetadata();
-    N1Md.handleAddEdge(MMd, N1Id != G.getEdgeNode1Id(EId));
-    N2Md.handleAddEdge(MMd, N2Id != G.getEdgeNode1Id(EId));
-=======
     bool Transpose = N1Id != G.getEdgeNode1Id(EId);
 
     // Metadata are computed incrementally. First, update them
@@ -588,13 +408,10 @@
     // become ConservativelyAllocatable or OptimallyReducible.
     promote(N1Id, N1Md);
     promote(N2Id, N2Md);
->>>>>>> 969bfdfe
-  }
-
-private:
-
-<<<<<<< HEAD
-=======
+  }
+
+private:
+
   void promote(NodeId NId, NodeMetadata& NMd) {
     if (G.getNodeDegree(NId) == 3) {
       // This node is becoming optimally reducible.
@@ -607,7 +424,6 @@
     }
   }
 
->>>>>>> 969bfdfe
   void removeFromCurrentSet(NodeId NId) {
     switch (G.getNodeMetadata(NId).getReductionState()) {
     case NodeMetadata::Unprocessed: break;
@@ -728,15 +544,10 @@
   public:
     SpillCostComparator(const Graph& G) : G(G) {}
     bool operator()(NodeId N1Id, NodeId N2Id) {
-<<<<<<< HEAD
-      PBQPNum N1SC = G.getNodeCosts(N1Id)[0] / G.getNodeDegree(N1Id);
-      PBQPNum N2SC = G.getNodeCosts(N2Id)[0] / G.getNodeDegree(N2Id);
-=======
       PBQPNum N1SC = G.getNodeCosts(N1Id)[0];
       PBQPNum N2SC = G.getNodeCosts(N2Id)[0];
       if (N1SC == N2SC)
         return G.getNodeDegree(N1Id) < G.getNodeDegree(N2Id);
->>>>>>> 969bfdfe
       return N1SC < N2SC;
     }
   private:
@@ -755,8 +566,6 @@
   typedef PBQP::Graph<RegAllocSolverImpl> BaseT;
 public:
   PBQPRAGraph(GraphMetadata Metadata) : BaseT(Metadata) {}
-<<<<<<< HEAD
-=======
 
   /// @brief Dump this graph to dbgs().
   void dump() const;
@@ -768,7 +577,6 @@
   /// @brief Print a representation of this graph in DOT format.
   /// @param OS Output stream to print on.
   void printDot(raw_ostream &OS) const;
->>>>>>> 969bfdfe
 };
 
 inline Solution solve(PBQPRAGraph& G) {
