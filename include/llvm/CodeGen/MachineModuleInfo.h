//===-- llvm/CodeGen/MachineModuleInfo.h ------------------------*- C++ -*-===//
//
//                     The LLVM Compiler Infrastructure
//
// This file is distributed under the University of Illinois Open Source
// License. See LICENSE.TXT for details.
//
//===----------------------------------------------------------------------===//
//
// Collect meta information for a module.  This information should be in a
// neutral form that can be used by different debugging and exception handling
// schemes.
//
// The organization of information is primarily clustered around the source
// compile units.  The main exception is source line correspondence where
// inlining may interleave code from various compile units.
//
// The following information can be retrieved from the MachineModuleInfo.
//
//  -- Source directories - Directories are uniqued based on their canonical
//     string and assigned a sequential numeric ID (base 1.)
//  -- Source files - Files are also uniqued based on their name and directory
//     ID.  A file ID is sequential number (base 1.)
//  -- Source line correspondence - A vector of file ID, line#, column# triples.
//     A DEBUG_LOCATION instruction is generated  by the DAG Legalizer
//     corresponding to each entry in the source line list.  This allows a debug
//     emitter to generate labels referenced by debug information tables.
//
//===----------------------------------------------------------------------===//

#ifndef LLVM_CODEGEN_MACHINEMODULEINFO_H
#define LLVM_CODEGEN_MACHINEMODULEINFO_H

#include "llvm/ADT/DenseMap.h"
#include "llvm/ADT/PointerIntPair.h"
#include "llvm/ADT/SmallPtrSet.h"
#include "llvm/ADT/SmallVector.h"
#include "llvm/Analysis/LibCallSemantics.h"
#include "llvm/IR/DebugLoc.h"
#include "llvm/IR/Metadata.h"
#include "llvm/IR/ValueHandle.h"
#include "llvm/MC/MCContext.h"
#include "llvm/MC/MachineLocation.h"
#include "llvm/Pass.h"
#include "llvm/Support/DataTypes.h"
#include "llvm/Support/Dwarf.h"

namespace llvm {

//===----------------------------------------------------------------------===//
// Forward declarations.
class Constant;
class GlobalVariable;
class MDNode;
class MMIAddrLabelMap;
class MachineBasicBlock;
class MachineFunction;
class Module;
class PointerType;
class StructType;

//===----------------------------------------------------------------------===//
/// LandingPadInfo - This structure is used to retain landing pad info for
/// the current function.
///
struct LandingPadInfo {
  MachineBasicBlock *LandingPadBlock;    // Landing pad block.
  SmallVector<MCSymbol*, 1> BeginLabels; // Labels prior to invoke.
  SmallVector<MCSymbol*, 1> EndLabels;   // Labels after invoke.
  SmallVector<MCSymbol*, 1> ClauseLabels; // Labels for each clause.
  MCSymbol *LandingPadLabel;             // Label at beginning of landing pad.
  const Function *Personality;           // Personality function.
  std::vector<int> TypeIds;              // List of type ids (filters negative)

  explicit LandingPadInfo(MachineBasicBlock *MBB)
    : LandingPadBlock(MBB), LandingPadLabel(nullptr), Personality(nullptr) {}
};

//===----------------------------------------------------------------------===//
/// MachineModuleInfoImpl - This class can be derived from and used by targets
/// to hold private target-specific information for each Module.  Objects of
/// type are accessed/created with MMI::getInfo and destroyed when the
/// MachineModuleInfo is destroyed.
/// 
class MachineModuleInfoImpl {
public:
  typedef PointerIntPair<MCSymbol*, 1, bool> StubValueTy;
  virtual ~MachineModuleInfoImpl();
  typedef std::vector<std::pair<MCSymbol*, StubValueTy> > SymbolListTy;
protected:
  static SymbolListTy GetSortedStubs(const DenseMap<MCSymbol*, StubValueTy>&);
};

//===----------------------------------------------------------------------===//
/// MachineModuleInfo - This class contains meta information specific to a
/// module.  Queries can be made by different debugging and exception handling
/// schemes and reformated for specific use.
///
class MachineModuleInfo : public ImmutablePass {
  /// Context - This is the MCContext used for the entire code generator.
  MCContext Context;

  /// TheModule - This is the LLVM Module being worked on.
  const Module *TheModule;

  /// ObjFileMMI - This is the object-file-format-specific implementation of
  /// MachineModuleInfoImpl, which lets targets accumulate whatever info they
  /// want.
  MachineModuleInfoImpl *ObjFileMMI;

  /// List of moves done by a function's prolog.  Used to construct frame maps
  /// by debug and exception handling consumers.
  std::vector<MCCFIInstruction> FrameInstructions;

  /// LandingPads - List of LandingPadInfo describing the landing pad
  /// information in the current function.
  std::vector<LandingPadInfo> LandingPads;

  /// LPadToCallSiteMap - Map a landing pad's EH symbol to the call site
  /// indexes.
  DenseMap<MCSymbol*, SmallVector<unsigned, 4> > LPadToCallSiteMap;

  /// CallSiteMap - Map of invoke call site index values to associated begin
  /// EH_LABEL for the current function.
  DenseMap<MCSymbol*, unsigned> CallSiteMap;

  /// CurCallSite - The current call site index being processed, if any. 0 if
  /// none.
  unsigned CurCallSite;

  /// TypeInfos - List of C++ TypeInfo used in the current function.
  std::vector<const GlobalValue *> TypeInfos;

  /// FilterIds - List of typeids encoding filters used in the current function.
  std::vector<unsigned> FilterIds;

  /// FilterEnds - List of the indices in FilterIds corresponding to filter
  /// terminators.
  std::vector<unsigned> FilterEnds;

  /// Personalities - Vector of all personality functions ever seen. Used to
  /// emit common EH frames.
  std::vector<const Function *> Personalities;

  /// UsedFunctions - The functions in the @llvm.used list in a more easily
  /// searchable format.  This does not include the functions in
  /// llvm.compiler.used.
  SmallPtrSet<const Function *, 32> UsedFunctions;

  /// AddrLabelSymbols - This map keeps track of which symbol is being used for
  /// the specified basic block's address of label.
  MMIAddrLabelMap *AddrLabelSymbols;

  bool CallsEHReturn;
  bool CallsUnwindInit;

  /// DbgInfoAvailable - True if debugging information is available
  /// in this module.
  bool DbgInfoAvailable;

  /// UsesVAFloatArgument - True if this module calls VarArg function with
  /// floating-point arguments.  This is used to emit an undefined reference
  /// to _fltused on Windows targets.
  bool UsesVAFloatArgument;

  /// UsesMorestackAddr - True if the module calls the __morestack function
  /// indirectly, as is required under the large code model on x86. This is used
  /// to emit a definition of a symbol, __morestack_addr, containing the
  /// address. See comments in lib/Target/X86/X86FrameLowering.cpp for more
  /// details.
  bool UsesMorestackAddr;

  EHPersonality PersonalityTypeCache;

public:
  static char ID; // Pass identification, replacement for typeid

  struct VariableDbgInfo {
<<<<<<< HEAD
    TrackingVH<MDNode> Var;
    TrackingVH<MDNode> Expr;
=======
    TrackingMDNodeRef Var;
    TrackingMDNodeRef Expr;
>>>>>>> 969bfdfe
    unsigned Slot;
    DebugLoc Loc;

    VariableDbgInfo(MDNode *Var, MDNode *Expr, unsigned Slot, DebugLoc Loc)
        : Var(Var), Expr(Expr), Slot(Slot), Loc(Loc) {}
  };
  typedef SmallVector<VariableDbgInfo, 4> VariableDbgInfoMapTy;
  VariableDbgInfoMapTy VariableDbgInfos;

  MachineModuleInfo();  // DUMMY CONSTRUCTOR, DO NOT CALL.
  // Real constructor.
  MachineModuleInfo(const MCAsmInfo &MAI, const MCRegisterInfo &MRI,
                    const MCObjectFileInfo *MOFI);
  ~MachineModuleInfo();

  // Initialization and Finalization
  bool doInitialization(Module &) override;
  bool doFinalization(Module &) override;

  /// EndFunction - Discard function meta information.
  ///
  void EndFunction();

  const MCContext &getContext() const { return Context; }
  MCContext &getContext() { return Context; }

  void setModule(const Module *M) { TheModule = M; }
  const Module *getModule() const { return TheModule; }

  /// getInfo - Keep track of various per-function pieces of information for
  /// backends that would like to do so.
  ///
  template<typename Ty>
  Ty &getObjFileInfo() {
    if (ObjFileMMI == nullptr)
      ObjFileMMI = new Ty(*this);
    return *static_cast<Ty*>(ObjFileMMI);
  }

  template<typename Ty>
  const Ty &getObjFileInfo() const {
    return const_cast<MachineModuleInfo*>(this)->getObjFileInfo<Ty>();
  }

  /// AnalyzeModule - Scan the module for global debug information.
  ///
  void AnalyzeModule(const Module &M);

  /// hasDebugInfo - Returns true if valid debug info is present.
  ///
  bool hasDebugInfo() const { return DbgInfoAvailable; }
  void setDebugInfoAvailability(bool avail) { DbgInfoAvailable = avail; }

  bool callsEHReturn() const { return CallsEHReturn; }
  void setCallsEHReturn(bool b) { CallsEHReturn = b; }

  bool callsUnwindInit() const { return CallsUnwindInit; }
  void setCallsUnwindInit(bool b) { CallsUnwindInit = b; }

  bool usesVAFloatArgument() const {
    return UsesVAFloatArgument;
  }

  void setUsesVAFloatArgument(bool b) {
    UsesVAFloatArgument = b;
  }

  bool usesMorestackAddr() const {
    return UsesMorestackAddr;
  }

  void setUsesMorestackAddr(bool b) {
    UsesMorestackAddr = b;
  }

  /// \brief Returns a reference to a list of cfi instructions in the current
  /// function's prologue.  Used to construct frame maps for debug and exception
  /// handling comsumers.
  const std::vector<MCCFIInstruction> &getFrameInstructions() const {
    return FrameInstructions;
  }

  unsigned LLVM_ATTRIBUTE_UNUSED_RESULT
  addFrameInst(const MCCFIInstruction &Inst) {
    FrameInstructions.push_back(Inst);
    return FrameInstructions.size() - 1;
  }

  /// getAddrLabelSymbol - Return the symbol to be used for the specified basic
  /// block when its address is taken.  This cannot be its normal LBB label
  /// because the block may be accessed outside its containing function.
  MCSymbol *getAddrLabelSymbol(const BasicBlock *BB);

  /// getAddrLabelSymbolToEmit - Return the symbol to be used for the specified
  /// basic block when its address is taken.  If other blocks were RAUW'd to
  /// this one, we may have to emit them as well, return the whole set.
  std::vector<MCSymbol*> getAddrLabelSymbolToEmit(const BasicBlock *BB);

  /// takeDeletedSymbolsForFunction - If the specified function has had any
  /// references to address-taken blocks generated, but the block got deleted,
  /// return the symbol now so we can emit it.  This prevents emitting a
  /// reference to a symbol that has no definition.
  void takeDeletedSymbolsForFunction(const Function *F,
                                     std::vector<MCSymbol*> &Result);


  //===- EH ---------------------------------------------------------------===//

  /// getOrCreateLandingPadInfo - Find or create an LandingPadInfo for the
  /// specified MachineBasicBlock.
  LandingPadInfo &getOrCreateLandingPadInfo(MachineBasicBlock *LandingPad);

  /// addInvoke - Provide the begin and end labels of an invoke style call and
  /// associate it with a try landing pad block.
  void addInvoke(MachineBasicBlock *LandingPad,
                 MCSymbol *BeginLabel, MCSymbol *EndLabel);

  /// addLandingPad - Add a new panding pad.  Returns the label ID for the
  /// landing pad entry.
  MCSymbol *addLandingPad(MachineBasicBlock *LandingPad);

  /// addPersonality - Provide the personality function for the exception
  /// information.
  void addPersonality(MachineBasicBlock *LandingPad,
                      const Function *Personality);

  /// getPersonalityIndex - Get index of the current personality function inside
  /// Personalitites array
  unsigned getPersonalityIndex() const;

  /// getPersonalities - Return array of personality functions ever seen.
  const std::vector<const Function *>& getPersonalities() const {
    return Personalities;
  }

  /// isUsedFunction - Return true if the functions in the llvm.used list.  This
  /// does not return true for things in llvm.compiler.used unless they are also
  /// in llvm.used.
  bool isUsedFunction(const Function *F) const {
    return UsedFunctions.count(F);
  }

  /// addCatchTypeInfo - Provide the catch typeinfo for a landing pad.
  ///
  void addCatchTypeInfo(MachineBasicBlock *LandingPad,
                        ArrayRef<const GlobalValue *> TyInfo);

  /// addFilterTypeInfo - Provide the filter typeinfo for a landing pad.
  ///
  void addFilterTypeInfo(MachineBasicBlock *LandingPad,
                         ArrayRef<const GlobalValue *> TyInfo);

  /// addCleanup - Add a cleanup action for a landing pad.
  ///
  void addCleanup(MachineBasicBlock *LandingPad);

  /// Add a clause for a landing pad. Returns a new label for the clause. This
  /// is used by EH schemes that have more than one landing pad. In this case,
  /// each clause gets its own basic block.
  MCSymbol *addClauseForLandingPad(MachineBasicBlock *LandingPad);

  /// getTypeIDFor - Return the type id for the specified typeinfo.  This is
  /// function wide.
  unsigned getTypeIDFor(const GlobalValue *TI);

  /// getFilterIDFor - Return the id of the filter encoded by TyIds.  This is
  /// function wide.
  int getFilterIDFor(std::vector<unsigned> &TyIds);

  /// TidyLandingPads - Remap landing pad labels and remove any deleted landing
  /// pads.
  void TidyLandingPads(DenseMap<MCSymbol*, uintptr_t> *LPMap = nullptr);

  /// getLandingPads - Return a reference to the landing pad info for the
  /// current function.
  const std::vector<LandingPadInfo> &getLandingPads() const {
    return LandingPads;
  }

  /// setCallSiteLandingPad - Map the landing pad's EH symbol to the call
  /// site indexes.
  void setCallSiteLandingPad(MCSymbol *Sym, ArrayRef<unsigned> Sites);

  /// getCallSiteLandingPad - Get the call site indexes for a landing pad EH
  /// symbol.
  SmallVectorImpl<unsigned> &getCallSiteLandingPad(MCSymbol *Sym) {
    assert(hasCallSiteLandingPad(Sym) &&
           "missing call site number for landing pad!");
    return LPadToCallSiteMap[Sym];
  }

  /// hasCallSiteLandingPad - Return true if the landing pad Eh symbol has an
  /// associated call site.
  bool hasCallSiteLandingPad(MCSymbol *Sym) {
    return !LPadToCallSiteMap[Sym].empty();
  }

  /// setCallSiteBeginLabel - Map the begin label for a call site.
  void setCallSiteBeginLabel(MCSymbol *BeginLabel, unsigned Site) {
    CallSiteMap[BeginLabel] = Site;
  }

  /// getCallSiteBeginLabel - Get the call site number for a begin label.
  unsigned getCallSiteBeginLabel(MCSymbol *BeginLabel) {
    assert(hasCallSiteBeginLabel(BeginLabel) &&
           "Missing call site number for EH_LABEL!");
    return CallSiteMap[BeginLabel];
  }

  /// hasCallSiteBeginLabel - Return true if the begin label has a call site
  /// number associated with it.
  bool hasCallSiteBeginLabel(MCSymbol *BeginLabel) {
    return CallSiteMap[BeginLabel] != 0;
  }

  /// setCurrentCallSite - Set the call site currently being processed.
  void setCurrentCallSite(unsigned Site) { CurCallSite = Site; }

  /// getCurrentCallSite - Get the call site currently being processed, if any.
  /// return zero if none.
  unsigned getCurrentCallSite() { return CurCallSite; }

  /// getTypeInfos - Return a reference to the C++ typeinfo for the current
  /// function.
  const std::vector<const GlobalValue *> &getTypeInfos() const {
    return TypeInfos;
  }

  /// getFilterIds - Return a reference to the typeids encoding filters used in
  /// the current function.
  const std::vector<unsigned> &getFilterIds() const {
    return FilterIds;
  }

  /// getPersonality - Return a personality function if available.  The presence
  /// of one is required to emit exception handling info.
  const Function *getPersonality() const;

  /// Classify the personality function amongst known EH styles.
  EHPersonality getPersonalityType();

  /// setVariableDbgInfo - Collect information used to emit debugging
  /// information of a variable.
  void setVariableDbgInfo(MDNode *Var, MDNode *Expr, unsigned Slot,
                          DebugLoc Loc) {
<<<<<<< HEAD
    VariableDbgInfo Info = {Var, Expr, Slot, Loc};
    VariableDbgInfos.push_back(std::move(Info));
=======
    VariableDbgInfos.emplace_back(Var, Expr, Slot, Loc);
>>>>>>> 969bfdfe
  }

  VariableDbgInfoMapTy &getVariableDbgInfo() { return VariableDbgInfos; }

}; // End class MachineModuleInfo

} // End llvm namespace

#endif<|MERGE_RESOLUTION|>--- conflicted
+++ resolved
@@ -176,13 +176,8 @@
   static char ID; // Pass identification, replacement for typeid
 
   struct VariableDbgInfo {
-<<<<<<< HEAD
-    TrackingVH<MDNode> Var;
-    TrackingVH<MDNode> Expr;
-=======
     TrackingMDNodeRef Var;
     TrackingMDNodeRef Expr;
->>>>>>> 969bfdfe
     unsigned Slot;
     DebugLoc Loc;
 
@@ -428,12 +423,7 @@
   /// information of a variable.
   void setVariableDbgInfo(MDNode *Var, MDNode *Expr, unsigned Slot,
                           DebugLoc Loc) {
-<<<<<<< HEAD
-    VariableDbgInfo Info = {Var, Expr, Slot, Loc};
-    VariableDbgInfos.push_back(std::move(Info));
-=======
     VariableDbgInfos.emplace_back(Var, Expr, Slot, Loc);
->>>>>>> 969bfdfe
   }
 
   VariableDbgInfoMapTy &getVariableDbgInfo() { return VariableDbgInfos; }
