//===-- llvm/CodeGen/MachineInstr.h - MachineInstr class --------*- C++ -*-===//
//
//                     The LLVM Compiler Infrastructure
//
// This file is distributed under the University of Illinois Open Source
// License. See LICENSE.TXT for details.
//
//===----------------------------------------------------------------------===//
//
// This file contains the declaration of the MachineInstr class, which is the
// basic representation for all target dependent machine instructions used by
// the back end.
//
//===----------------------------------------------------------------------===//

#ifndef LLVM_CODEGEN_MACHINEINSTR_H
#define LLVM_CODEGEN_MACHINEINSTR_H

#include "llvm/ADT/ArrayRef.h"
#include "llvm/ADT/DenseMapInfo.h"
#include "llvm/ADT/STLExtras.h"
#include "llvm/ADT/StringRef.h"
#include "llvm/ADT/ilist.h"
#include "llvm/ADT/ilist_node.h"
#include "llvm/ADT/iterator_range.h"
#include "llvm/CodeGen/MachineOperand.h"
#include "llvm/IR/DebugInfo.h"
#include "llvm/IR/DebugLoc.h"
#include "llvm/IR/InlineAsm.h"
#include "llvm/MC/MCInstrDesc.h"
#include "llvm/Support/ArrayRecycler.h"
#include "llvm/Target/TargetOpcodes.h"

namespace llvm {

template <typename T> class SmallVectorImpl;
class AliasAnalysis;
class TargetInstrInfo;
class TargetRegisterClass;
class TargetRegisterInfo;
class MachineFunction;
class MachineMemOperand;

//===----------------------------------------------------------------------===//
/// MachineInstr - Representation of each machine instruction.
///
/// This class isn't a POD type, but it must have a trivial destructor. When a
/// MachineFunction is deleted, all the contained MachineInstrs are deallocated
/// without having their destructor called.
///
class MachineInstr : public ilist_node<MachineInstr> {
public:
  typedef MachineMemOperand **mmo_iterator;

  /// Flags to specify different kinds of comments to output in
  /// assembly code.  These flags carry semantic information not
  /// otherwise easily derivable from the IR text.
  ///
  enum CommentFlag {
    ReloadReuse = 0x1
  };

  enum MIFlag {
    NoFlags      = 0,
    FrameSetup   = 1 << 0,              // Instruction is used as a part of
                                        // function frame setup code.
    BundledPred  = 1 << 1,              // Instruction has bundled predecessors.
    BundledSucc  = 1 << 2               // Instruction has bundled successors.
  };
private:
  const MCInstrDesc *MCID;              // Instruction descriptor.
  MachineBasicBlock *Parent;            // Pointer to the owning basic block.

  // Operands are allocated by an ArrayRecycler.
  MachineOperand *Operands;             // Pointer to the first operand.
  unsigned NumOperands;                 // Number of operands on instruction.
  typedef ArrayRecycler<MachineOperand>::Capacity OperandCapacity;
  OperandCapacity CapOperands;          // Capacity of the Operands array.

  uint8_t Flags;                        // Various bits of additional
                                        // information about machine
                                        // instruction.

  uint8_t AsmPrinterFlags;              // Various bits of information used by
                                        // the AsmPrinter to emit helpful
                                        // comments.  This is *not* semantic
                                        // information.  Do not use this for
                                        // anything other than to convey comment
                                        // information to AsmPrinter.

  uint8_t NumMemRefs;                   // Information on memory references.
  mmo_iterator MemRefs;

  DebugLoc debugLoc;                    // Source line information.

  MachineInstr(const MachineInstr&) = delete;
  void operator=(const MachineInstr&) = delete;
  // Use MachineFunction::DeleteMachineInstr() instead.
  ~MachineInstr() = delete;

  // Intrusive list support
  friend struct ilist_traits<MachineInstr>;
  friend struct ilist_traits<MachineBasicBlock>;
  void setParent(MachineBasicBlock *P) { Parent = P; }

  /// MachineInstr ctor - This constructor creates a copy of the given
  /// MachineInstr in the given MachineFunction.
  MachineInstr(MachineFunction &, const MachineInstr &);

  /// MachineInstr ctor - This constructor create a MachineInstr and add the
  /// implicit operands.  It reserves space for number of operands specified by
  /// MCInstrDesc.  An explicit DebugLoc is supplied.
  MachineInstr(MachineFunction &, const MCInstrDesc &MCID, DebugLoc dl,
               bool NoImp = false);

  // MachineInstrs are pool-allocated and owned by MachineFunction.
  friend class MachineFunction;

public:
  const MachineBasicBlock* getParent() const { return Parent; }
  MachineBasicBlock* getParent() { return Parent; }

  /// getAsmPrinterFlags - Return the asm printer flags bitvector.
  ///
  uint8_t getAsmPrinterFlags() const { return AsmPrinterFlags; }

  /// clearAsmPrinterFlags - clear the AsmPrinter bitvector
  ///
  void clearAsmPrinterFlags() { AsmPrinterFlags = 0; }

  /// getAsmPrinterFlag - Return whether an AsmPrinter flag is set.
  ///
  bool getAsmPrinterFlag(CommentFlag Flag) const {
    return AsmPrinterFlags & Flag;
  }

  /// setAsmPrinterFlag - Set a flag for the AsmPrinter.
  ///
  void setAsmPrinterFlag(CommentFlag Flag) {
    AsmPrinterFlags |= (uint8_t)Flag;
  }

  /// clearAsmPrinterFlag - clear specific AsmPrinter flags
  ///
  void clearAsmPrinterFlag(CommentFlag Flag) {
    AsmPrinterFlags &= ~Flag;
  }

  /// getFlags - Return the MI flags bitvector.
  uint8_t getFlags() const {
    return Flags;
  }

  /// getFlag - Return whether an MI flag is set.
  bool getFlag(MIFlag Flag) const {
    return Flags & Flag;
  }

  /// setFlag - Set a MI flag.
  void setFlag(MIFlag Flag) {
    Flags |= (uint8_t)Flag;
  }

  void setFlags(unsigned flags) {
    // Filter out the automatically maintained flags.
    unsigned Mask = BundledPred | BundledSucc;
    Flags = (Flags & Mask) | (flags & ~Mask);
  }

  /// clearFlag - Clear a MI flag.
  void clearFlag(MIFlag Flag) {
    Flags &= ~((uint8_t)Flag);
  }

  /// isInsideBundle - Return true if MI is in a bundle (but not the first MI
  /// in a bundle).
  ///
  /// A bundle looks like this before it's finalized:
  ///   ----------------
  ///   |      MI      |
  ///   ----------------
  ///          |
  ///   ----------------
  ///   |      MI    * |
  ///   ----------------
  ///          |
  ///   ----------------
  ///   |      MI    * |
  ///   ----------------
  /// In this case, the first MI starts a bundle but is not inside a bundle, the
  /// next 2 MIs are considered "inside" the bundle.
  ///
  /// After a bundle is finalized, it looks like this:
  ///   ----------------
  ///   |    Bundle    |
  ///   ----------------
  ///          |
  ///   ----------------
  ///   |      MI    * |
  ///   ----------------
  ///          |
  ///   ----------------
  ///   |      MI    * |
  ///   ----------------
  ///          |
  ///   ----------------
  ///   |      MI    * |
  ///   ----------------
  /// The first instruction has the special opcode "BUNDLE". It's not "inside"
  /// a bundle, but the next three MIs are.
  bool isInsideBundle() const {
    return getFlag(BundledPred);
  }

  /// isBundled - Return true if this instruction part of a bundle. This is true
  /// if either itself or its following instruction is marked "InsideBundle".
  bool isBundled() const {
    return isBundledWithPred() || isBundledWithSucc();
  }

  /// Return true if this instruction is part of a bundle, and it is not the
  /// first instruction in the bundle.
  bool isBundledWithPred() const { return getFlag(BundledPred); }

  /// Return true if this instruction is part of a bundle, and it is not the
  /// last instruction in the bundle.
  bool isBundledWithSucc() const { return getFlag(BundledSucc); }

  /// Bundle this instruction with its predecessor. This can be an unbundled
  /// instruction, or it can be the first instruction in a bundle.
  void bundleWithPred();

  /// Bundle this instruction with its successor. This can be an unbundled
  /// instruction, or it can be the last instruction in a bundle.
  void bundleWithSucc();

  /// Break bundle above this instruction.
  void unbundleFromPred();

  /// Break bundle below this instruction.
  void unbundleFromSucc();

  /// getDebugLoc - Returns the debug location id of this MachineInstr.
  ///
  const DebugLoc &getDebugLoc() const { return debugLoc; }

  /// \brief Return the debug variable referenced by
  /// this DBG_VALUE instruction.
  DIVariable getDebugVariable() const {
    assert(isDebugValue() && "not a DBG_VALUE");
    DIVariable Var(getOperand(2).getMetadata());
    assert(Var.Verify() && "not a DIVariable");
    return Var;
  }

  /// \brief Return the complex address expression referenced by
  /// this DBG_VALUE instruction.
  DIExpression getDebugExpression() const {
    assert(isDebugValue() && "not a DBG_VALUE");
<<<<<<< HEAD
    DIExpression Expr(getOperand(3).getMetadata());
    assert(Expr.Verify() && "not a DIExpression");
    return Expr;
=======
    return cast<MDExpression>(getOperand(3).getMetadata());
>>>>>>> 969bfdfe
  }

  /// emitError - Emit an error referring to the source location of this
  /// instruction. This should only be used for inline assembly that is somehow
  /// impossible to compile. Other errors should have been handled much
  /// earlier.
  ///
  /// If this method returns, the caller should try to recover from the error.
  ///
  void emitError(StringRef Msg) const;

  /// getDesc - Returns the target instruction descriptor of this
  /// MachineInstr.
  const MCInstrDesc &getDesc() const { return *MCID; }

  /// getOpcode - Returns the opcode of this MachineInstr.
  ///
  int getOpcode() const { return MCID->Opcode; }

  /// Access to explicit operands of the instruction.
  ///
  unsigned getNumOperands() const { return NumOperands; }

  const MachineOperand& getOperand(unsigned i) const {
    assert(i < getNumOperands() && "getOperand() out of range!");
    return Operands[i];
  }
  MachineOperand& getOperand(unsigned i) {
    assert(i < getNumOperands() && "getOperand() out of range!");
    return Operands[i];
  }

  /// getNumExplicitOperands - Returns the number of non-implicit operands.
  ///
  unsigned getNumExplicitOperands() const;

  /// iterator/begin/end - Iterate over all operands of a machine instruction.
  typedef MachineOperand *mop_iterator;
  typedef const MachineOperand *const_mop_iterator;

  mop_iterator operands_begin() { return Operands; }
  mop_iterator operands_end() { return Operands + NumOperands; }

  const_mop_iterator operands_begin() const { return Operands; }
  const_mop_iterator operands_end() const { return Operands + NumOperands; }

  iterator_range<mop_iterator> operands() {
    return iterator_range<mop_iterator>(operands_begin(), operands_end());
  }
  iterator_range<const_mop_iterator> operands() const {
    return iterator_range<const_mop_iterator>(operands_begin(), operands_end());
  }
  iterator_range<mop_iterator> explicit_operands() {
    return iterator_range<mop_iterator>(
        operands_begin(), operands_begin() + getNumExplicitOperands());
  }
  iterator_range<const_mop_iterator> explicit_operands() const {
    return iterator_range<const_mop_iterator>(
        operands_begin(), operands_begin() + getNumExplicitOperands());
  }
  iterator_range<mop_iterator> implicit_operands() {
    return iterator_range<mop_iterator>(explicit_operands().end(),
                                        operands_end());
  }
  iterator_range<const_mop_iterator> implicit_operands() const {
    return iterator_range<const_mop_iterator>(explicit_operands().end(),
                                              operands_end());
  }
  iterator_range<mop_iterator> defs() {
    return iterator_range<mop_iterator>(
        operands_begin(), operands_begin() + getDesc().getNumDefs());
  }
  iterator_range<const_mop_iterator> defs() const {
    return iterator_range<const_mop_iterator>(
        operands_begin(), operands_begin() + getDesc().getNumDefs());
  }
  iterator_range<mop_iterator> uses() {
    return iterator_range<mop_iterator>(
        operands_begin() + getDesc().getNumDefs(), operands_end());
  }
  iterator_range<const_mop_iterator> uses() const {
    return iterator_range<const_mop_iterator>(
        operands_begin() + getDesc().getNumDefs(), operands_end());
  }

  /// Access to memory operands of the instruction
  mmo_iterator memoperands_begin() const { return MemRefs; }
  mmo_iterator memoperands_end() const { return MemRefs + NumMemRefs; }
  bool memoperands_empty() const { return NumMemRefs == 0; }

  iterator_range<mmo_iterator>  memoperands() {
    return iterator_range<mmo_iterator>(memoperands_begin(), memoperands_end());
  }
  iterator_range<mmo_iterator> memoperands() const {
    return iterator_range<mmo_iterator>(memoperands_begin(), memoperands_end());
  }

  /// hasOneMemOperand - Return true if this instruction has exactly one
  /// MachineMemOperand.
  bool hasOneMemOperand() const {
    return NumMemRefs == 1;
  }

  /// API for querying MachineInstr properties. They are the same as MCInstrDesc
  /// queries but they are bundle aware.

  enum QueryType {
    IgnoreBundle,    // Ignore bundles
    AnyInBundle,     // Return true if any instruction in bundle has property
    AllInBundle      // Return true if all instructions in bundle have property
  };

  /// hasProperty - Return true if the instruction (or in the case of a bundle,
  /// the instructions inside the bundle) has the specified property.
  /// The first argument is the property being queried.
  /// The second argument indicates whether the query should look inside
  /// instruction bundles.
  bool hasProperty(unsigned MCFlag, QueryType Type = AnyInBundle) const {
    // Inline the fast path for unbundled or bundle-internal instructions.
    if (Type == IgnoreBundle || !isBundled() || isBundledWithPred())
      return getDesc().getFlags() & (1 << MCFlag);

    // If this is the first instruction in a bundle, take the slow path.
    return hasPropertyInBundle(1 << MCFlag, Type);
  }

  /// isVariadic - Return true if this instruction can have a variable number of
  /// operands.  In this case, the variable operands will be after the normal
  /// operands but before the implicit definitions and uses (if any are
  /// present).
  bool isVariadic(QueryType Type = IgnoreBundle) const {
    return hasProperty(MCID::Variadic, Type);
  }

  /// hasOptionalDef - Set if this instruction has an optional definition, e.g.
  /// ARM instructions which can set condition code if 's' bit is set.
  bool hasOptionalDef(QueryType Type = IgnoreBundle) const {
    return hasProperty(MCID::HasOptionalDef, Type);
  }

  /// isPseudo - Return true if this is a pseudo instruction that doesn't
  /// correspond to a real machine instruction.
  ///
  bool isPseudo(QueryType Type = IgnoreBundle) const {
    return hasProperty(MCID::Pseudo, Type);
  }

  bool isReturn(QueryType Type = AnyInBundle) const {
    return hasProperty(MCID::Return, Type);
  }

  bool isCall(QueryType Type = AnyInBundle) const {
    return hasProperty(MCID::Call, Type);
  }

  /// isBarrier - Returns true if the specified instruction stops control flow
  /// from executing the instruction immediately following it.  Examples include
  /// unconditional branches and return instructions.
  bool isBarrier(QueryType Type = AnyInBundle) const {
    return hasProperty(MCID::Barrier, Type);
  }

  /// isTerminator - Returns true if this instruction part of the terminator for
  /// a basic block.  Typically this is things like return and branch
  /// instructions.
  ///
  /// Various passes use this to insert code into the bottom of a basic block,
  /// but before control flow occurs.
  bool isTerminator(QueryType Type = AnyInBundle) const {
    return hasProperty(MCID::Terminator, Type);
  }

  /// isBranch - Returns true if this is a conditional, unconditional, or
  /// indirect branch.  Predicates below can be used to discriminate between
  /// these cases, and the TargetInstrInfo::AnalyzeBranch method can be used to
  /// get more information.
  bool isBranch(QueryType Type = AnyInBundle) const {
    return hasProperty(MCID::Branch, Type);
  }

  /// isIndirectBranch - Return true if this is an indirect branch, such as a
  /// branch through a register.
  bool isIndirectBranch(QueryType Type = AnyInBundle) const {
    return hasProperty(MCID::IndirectBranch, Type);
  }

  /// isConditionalBranch - Return true if this is a branch which may fall
  /// through to the next instruction or may transfer control flow to some other
  /// block.  The TargetInstrInfo::AnalyzeBranch method can be used to get more
  /// information about this branch.
  bool isConditionalBranch(QueryType Type = AnyInBundle) const {
    return isBranch(Type) & !isBarrier(Type) & !isIndirectBranch(Type);
  }

  /// isUnconditionalBranch - Return true if this is a branch which always
  /// transfers control flow to some other block.  The
  /// TargetInstrInfo::AnalyzeBranch method can be used to get more information
  /// about this branch.
  bool isUnconditionalBranch(QueryType Type = AnyInBundle) const {
    return isBranch(Type) & isBarrier(Type) & !isIndirectBranch(Type);
  }

  /// Return true if this instruction has a predicate operand that
  /// controls execution.  It may be set to 'always', or may be set to other
  /// values.   There are various methods in TargetInstrInfo that can be used to
  /// control and modify the predicate in this instruction.
  bool isPredicable(QueryType Type = AllInBundle) const {
    // If it's a bundle than all bundled instructions must be predicable for this
    // to return true.
    return hasProperty(MCID::Predicable, Type);
  }

  /// isCompare - Return true if this instruction is a comparison.
  bool isCompare(QueryType Type = IgnoreBundle) const {
    return hasProperty(MCID::Compare, Type);
  }

  /// isMoveImmediate - Return true if this instruction is a move immediate
  /// (including conditional moves) instruction.
  bool isMoveImmediate(QueryType Type = IgnoreBundle) const {
    return hasProperty(MCID::MoveImm, Type);
  }

  /// isBitcast - Return true if this instruction is a bitcast instruction.
  ///
  bool isBitcast(QueryType Type = IgnoreBundle) const {
    return hasProperty(MCID::Bitcast, Type);
  }

  /// isSelect - Return true if this instruction is a select instruction.
  ///
  bool isSelect(QueryType Type = IgnoreBundle) const {
    return hasProperty(MCID::Select, Type);
  }

  /// isNotDuplicable - Return true if this instruction cannot be safely
  /// duplicated.  For example, if the instruction has a unique labels attached
  /// to it, duplicating it would cause multiple definition errors.
  bool isNotDuplicable(QueryType Type = AnyInBundle) const {
    return hasProperty(MCID::NotDuplicable, Type);
  }

  /// hasDelaySlot - Returns true if the specified instruction has a delay slot
  /// which must be filled by the code generator.
  bool hasDelaySlot(QueryType Type = AnyInBundle) const {
    return hasProperty(MCID::DelaySlot, Type);
  }

  /// canFoldAsLoad - Return true for instructions that can be folded as
  /// memory operands in other instructions. The most common use for this
  /// is instructions that are simple loads from memory that don't modify
  /// the loaded value in any way, but it can also be used for instructions
  /// that can be expressed as constant-pool loads, such as V_SETALLONES
  /// on x86, to allow them to be folded when it is beneficial.
  /// This should only be set on instructions that return a value in their
  /// only virtual register definition.
  bool canFoldAsLoad(QueryType Type = IgnoreBundle) const {
    return hasProperty(MCID::FoldableAsLoad, Type);
  }

  /// \brief Return true if this instruction behaves
  /// the same way as the generic REG_SEQUENCE instructions.
  /// E.g., on ARM,
  /// dX VMOVDRR rY, rZ
  /// is equivalent to
  /// dX = REG_SEQUENCE rY, ssub_0, rZ, ssub_1.
  ///
  /// Note that for the optimizers to be able to take advantage of
  /// this property, TargetInstrInfo::getRegSequenceLikeInputs has to be
  /// override accordingly.
  bool isRegSequenceLike(QueryType Type = IgnoreBundle) const {
    return hasProperty(MCID::RegSequence, Type);
  }

  /// \brief Return true if this instruction behaves
  /// the same way as the generic EXTRACT_SUBREG instructions.
  /// E.g., on ARM,
  /// rX, rY VMOVRRD dZ
  /// is equivalent to two EXTRACT_SUBREG:
  /// rX = EXTRACT_SUBREG dZ, ssub_0
  /// rY = EXTRACT_SUBREG dZ, ssub_1
  ///
  /// Note that for the optimizers to be able to take advantage of
  /// this property, TargetInstrInfo::getExtractSubregLikeInputs has to be
  /// override accordingly.
  bool isExtractSubregLike(QueryType Type = IgnoreBundle) const {
    return hasProperty(MCID::ExtractSubreg, Type);
  }

  /// \brief Return true if this instruction behaves
  /// the same way as the generic INSERT_SUBREG instructions.
  /// E.g., on ARM,
  /// dX = VSETLNi32 dY, rZ, Imm
  /// is equivalent to a INSERT_SUBREG:
  /// dX = INSERT_SUBREG dY, rZ, translateImmToSubIdx(Imm)
  ///
  /// Note that for the optimizers to be able to take advantage of
  /// this property, TargetInstrInfo::getInsertSubregLikeInputs has to be
  /// override accordingly.
  bool isInsertSubregLike(QueryType Type = IgnoreBundle) const {
    return hasProperty(MCID::InsertSubreg, Type);
  }

  //===--------------------------------------------------------------------===//
  // Side Effect Analysis
  //===--------------------------------------------------------------------===//

  /// mayLoad - Return true if this instruction could possibly read memory.
  /// Instructions with this flag set are not necessarily simple load
  /// instructions, they may load a value and modify it, for example.
  bool mayLoad(QueryType Type = AnyInBundle) const {
    if (isInlineAsm()) {
      unsigned ExtraInfo = getOperand(InlineAsm::MIOp_ExtraInfo).getImm();
      if (ExtraInfo & InlineAsm::Extra_MayLoad)
        return true;
    }
    return hasProperty(MCID::MayLoad, Type);
  }


  /// mayStore - Return true if this instruction could possibly modify memory.
  /// Instructions with this flag set are not necessarily simple store
  /// instructions, they may store a modified value based on their operands, or
  /// may not actually modify anything, for example.
  bool mayStore(QueryType Type = AnyInBundle) const {
    if (isInlineAsm()) {
      unsigned ExtraInfo = getOperand(InlineAsm::MIOp_ExtraInfo).getImm();
      if (ExtraInfo & InlineAsm::Extra_MayStore)
        return true;
    }
    return hasProperty(MCID::MayStore, Type);
  }

  //===--------------------------------------------------------------------===//
  // Flags that indicate whether an instruction can be modified by a method.
  //===--------------------------------------------------------------------===//

  /// isCommutable - Return true if this may be a 2- or 3-address
  /// instruction (of the form "X = op Y, Z, ..."), which produces the same
  /// result if Y and Z are exchanged.  If this flag is set, then the
  /// TargetInstrInfo::commuteInstruction method may be used to hack on the
  /// instruction.
  ///
  /// Note that this flag may be set on instructions that are only commutable
  /// sometimes.  In these cases, the call to commuteInstruction will fail.
  /// Also note that some instructions require non-trivial modification to
  /// commute them.
  bool isCommutable(QueryType Type = IgnoreBundle) const {
    return hasProperty(MCID::Commutable, Type);
  }

  /// isConvertibleTo3Addr - Return true if this is a 2-address instruction
  /// which can be changed into a 3-address instruction if needed.  Doing this
  /// transformation can be profitable in the register allocator, because it
  /// means that the instruction can use a 2-address form if possible, but
  /// degrade into a less efficient form if the source and dest register cannot
  /// be assigned to the same register.  For example, this allows the x86
  /// backend to turn a "shl reg, 3" instruction into an LEA instruction, which
  /// is the same speed as the shift but has bigger code size.
  ///
  /// If this returns true, then the target must implement the
  /// TargetInstrInfo::convertToThreeAddress method for this instruction, which
  /// is allowed to fail if the transformation isn't valid for this specific
  /// instruction (e.g. shl reg, 4 on x86).
  ///
  bool isConvertibleTo3Addr(QueryType Type = IgnoreBundle) const {
    return hasProperty(MCID::ConvertibleTo3Addr, Type);
  }

  /// usesCustomInsertionHook - Return true if this instruction requires
  /// custom insertion support when the DAG scheduler is inserting it into a
  /// machine basic block.  If this is true for the instruction, it basically
  /// means that it is a pseudo instruction used at SelectionDAG time that is
  /// expanded out into magic code by the target when MachineInstrs are formed.
  ///
  /// If this is true, the TargetLoweringInfo::InsertAtEndOfBasicBlock method
  /// is used to insert this into the MachineBasicBlock.
  bool usesCustomInsertionHook(QueryType Type = IgnoreBundle) const {
    return hasProperty(MCID::UsesCustomInserter, Type);
  }

  /// hasPostISelHook - Return true if this instruction requires *adjustment*
  /// after instruction selection by calling a target hook. For example, this
  /// can be used to fill in ARM 's' optional operand depending on whether
  /// the conditional flag register is used.
  bool hasPostISelHook(QueryType Type = IgnoreBundle) const {
    return hasProperty(MCID::HasPostISelHook, Type);
  }

  /// isRematerializable - Returns true if this instruction is a candidate for
  /// remat.  This flag is deprecated, please don't use it anymore.  If this
  /// flag is set, the isReallyTriviallyReMaterializable() method is called to
  /// verify the instruction is really rematable.
  bool isRematerializable(QueryType Type = AllInBundle) const {
    // It's only possible to re-mat a bundle if all bundled instructions are
    // re-materializable.
    return hasProperty(MCID::Rematerializable, Type);
  }

  /// isAsCheapAsAMove - Returns true if this instruction has the same cost (or
  /// less) than a move instruction. This is useful during certain types of
  /// optimizations (e.g., remat during two-address conversion or machine licm)
  /// where we would like to remat or hoist the instruction, but not if it costs
  /// more than moving the instruction into the appropriate register. Note, we
  /// are not marking copies from and to the same register class with this flag.
  bool isAsCheapAsAMove(QueryType Type = AllInBundle) const {
    // Only returns true for a bundle if all bundled instructions are cheap.
    return hasProperty(MCID::CheapAsAMove, Type);
  }

  /// hasExtraSrcRegAllocReq - Returns true if this instruction source operands
  /// have special register allocation requirements that are not captured by the
  /// operand register classes. e.g. ARM::STRD's two source registers must be an
  /// even / odd pair, ARM::STM registers have to be in ascending order.
  /// Post-register allocation passes should not attempt to change allocations
  /// for sources of instructions with this flag.
  bool hasExtraSrcRegAllocReq(QueryType Type = AnyInBundle) const {
    return hasProperty(MCID::ExtraSrcRegAllocReq, Type);
  }

  /// hasExtraDefRegAllocReq - Returns true if this instruction def operands
  /// have special register allocation requirements that are not captured by the
  /// operand register classes. e.g. ARM::LDRD's two def registers must be an
  /// even / odd pair, ARM::LDM registers have to be in ascending order.
  /// Post-register allocation passes should not attempt to change allocations
  /// for definitions of instructions with this flag.
  bool hasExtraDefRegAllocReq(QueryType Type = AnyInBundle) const {
    return hasProperty(MCID::ExtraDefRegAllocReq, Type);
  }


  enum MICheckType {
    CheckDefs,      // Check all operands for equality
    CheckKillDead,  // Check all operands including kill / dead markers
    IgnoreDefs,     // Ignore all definitions
    IgnoreVRegDefs  // Ignore virtual register definitions
  };

  /// isIdenticalTo - Return true if this instruction is identical to (same
  /// opcode and same operands as) the specified instruction.
  bool isIdenticalTo(const MachineInstr *Other,
                     MICheckType Check = CheckDefs) const;

  /// Unlink 'this' from the containing basic block, and return it without
  /// deleting it.
  ///
  /// This function can not be used on bundled instructions, use
  /// removeFromBundle() to remove individual instructions from a bundle.
  MachineInstr *removeFromParent();

  /// Unlink this instruction from its basic block and return it without
  /// deleting it.
  ///
  /// If the instruction is part of a bundle, the other instructions in the
  /// bundle remain bundled.
  MachineInstr *removeFromBundle();

  /// Unlink 'this' from the containing basic block and delete it.
  ///
  /// If this instruction is the header of a bundle, the whole bundle is erased.
  /// This function can not be used for instructions inside a bundle, use
  /// eraseFromBundle() to erase individual bundled instructions.
  void eraseFromParent();

  /// Unlink 'this' from the containing basic block and delete it.
  ///
  /// For all definitions mark their uses in DBG_VALUE nodes
  /// as undefined. Otherwise like eraseFromParent().
  void eraseFromParentAndMarkDBGValuesForRemoval();

  /// Unlink 'this' form its basic block and delete it.
  ///
  /// If the instruction is part of a bundle, the other instructions in the
  /// bundle remain bundled.
  void eraseFromBundle();

  bool isEHLabel() const { return getOpcode() == TargetOpcode::EH_LABEL; }
  bool isGCLabel() const { return getOpcode() == TargetOpcode::GC_LABEL; }

  /// isLabel - Returns true if the MachineInstr represents a label.
  ///
  bool isLabel() const { return isEHLabel() || isGCLabel(); }
  bool isCFIInstruction() const {
    return getOpcode() == TargetOpcode::CFI_INSTRUCTION;
  }

  // True if the instruction represents a position in the function.
  bool isPosition() const { return isLabel() || isCFIInstruction(); }

  bool isDebugValue() const { return getOpcode() == TargetOpcode::DBG_VALUE; }
  /// A DBG_VALUE is indirect iff the first operand is a register and
  /// the second operand is an immediate.
  bool isIndirectDebugValue() const {
    return isDebugValue()
      && getOperand(0).isReg()
      && getOperand(1).isImm();
  }

  bool isPHI() const { return getOpcode() == TargetOpcode::PHI; }
  bool isKill() const { return getOpcode() == TargetOpcode::KILL; }
  bool isImplicitDef() const { return getOpcode()==TargetOpcode::IMPLICIT_DEF; }
  bool isInlineAsm() const { return getOpcode() == TargetOpcode::INLINEASM; }
  bool isMSInlineAsm() const { 
    return getOpcode() == TargetOpcode::INLINEASM && getInlineAsmDialect();
  }
  bool isStackAligningInlineAsm() const;
  InlineAsm::AsmDialect getInlineAsmDialect() const;
  bool isInsertSubreg() const {
    return getOpcode() == TargetOpcode::INSERT_SUBREG;
  }
  bool isSubregToReg() const {
    return getOpcode() == TargetOpcode::SUBREG_TO_REG;
  }
  bool isRegSequence() const {
    return getOpcode() == TargetOpcode::REG_SEQUENCE;
  }
  bool isBundle() const {
    return getOpcode() == TargetOpcode::BUNDLE;
  }
  bool isCopy() const {
    return getOpcode() == TargetOpcode::COPY;
  }
  bool isFullCopy() const {
    return isCopy() && !getOperand(0).getSubReg() && !getOperand(1).getSubReg();
  }
  bool isExtractSubreg() const {
    return getOpcode() == TargetOpcode::EXTRACT_SUBREG;
  }

  /// isCopyLike - Return true if the instruction behaves like a copy.
  /// This does not include native copy instructions.
  bool isCopyLike() const {
    return isCopy() || isSubregToReg();
  }

  /// isIdentityCopy - Return true is the instruction is an identity copy.
  bool isIdentityCopy() const {
    return isCopy() && getOperand(0).getReg() == getOperand(1).getReg() &&
      getOperand(0).getSubReg() == getOperand(1).getSubReg();
  }

  /// isTransient - Return true if this is a transient instruction that is
  /// either very likely to be eliminated during register allocation (such as
  /// copy-like instructions), or if this instruction doesn't have an
  /// execution-time cost.
  bool isTransient() const {
    switch(getOpcode()) {
    default: return false;
    // Copy-like instructions are usually eliminated during register allocation.
    case TargetOpcode::PHI:
    case TargetOpcode::COPY:
    case TargetOpcode::INSERT_SUBREG:
    case TargetOpcode::SUBREG_TO_REG:
    case TargetOpcode::REG_SEQUENCE:
    // Pseudo-instructions that don't produce any real output.
    case TargetOpcode::IMPLICIT_DEF:
    case TargetOpcode::KILL:
    case TargetOpcode::CFI_INSTRUCTION:
    case TargetOpcode::EH_LABEL:
    case TargetOpcode::GC_LABEL:
    case TargetOpcode::DBG_VALUE:
      return true;
    }
  }

  /// Return the number of instructions inside the MI bundle, excluding the
  /// bundle header.
  ///
  /// This is the number of instructions that MachineBasicBlock::iterator
  /// skips, 0 for unbundled instructions.
  unsigned getBundleSize() const;

  /// readsRegister - Return true if the MachineInstr reads the specified
  /// register. If TargetRegisterInfo is passed, then it also checks if there
  /// is a read of a super-register.
  /// This does not count partial redefines of virtual registers as reads:
  ///   %reg1024:6 = OP.
  bool readsRegister(unsigned Reg,
                     const TargetRegisterInfo *TRI = nullptr) const {
    return findRegisterUseOperandIdx(Reg, false, TRI) != -1;
  }

  /// readsVirtualRegister - Return true if the MachineInstr reads the specified
  /// virtual register. Take into account that a partial define is a
  /// read-modify-write operation.
  bool readsVirtualRegister(unsigned Reg) const {
    return readsWritesVirtualRegister(Reg).first;
  }

  /// readsWritesVirtualRegister - Return a pair of bools (reads, writes)
  /// indicating if this instruction reads or writes Reg. This also considers
  /// partial defines.
  /// If Ops is not null, all operand indices for Reg are added.
  std::pair<bool,bool> readsWritesVirtualRegister(unsigned Reg,
                                SmallVectorImpl<unsigned> *Ops = nullptr) const;

  /// killsRegister - Return true if the MachineInstr kills the specified
  /// register. If TargetRegisterInfo is passed, then it also checks if there is
  /// a kill of a super-register.
  bool killsRegister(unsigned Reg,
                     const TargetRegisterInfo *TRI = nullptr) const {
    return findRegisterUseOperandIdx(Reg, true, TRI) != -1;
  }

  /// definesRegister - Return true if the MachineInstr fully defines the
  /// specified register. If TargetRegisterInfo is passed, then it also checks
  /// if there is a def of a super-register.
  /// NOTE: It's ignoring subreg indices on virtual registers.
  bool definesRegister(unsigned Reg,
                       const TargetRegisterInfo *TRI = nullptr) const {
    return findRegisterDefOperandIdx(Reg, false, false, TRI) != -1;
  }

  /// modifiesRegister - Return true if the MachineInstr modifies (fully define
  /// or partially define) the specified register.
  /// NOTE: It's ignoring subreg indices on virtual registers.
  bool modifiesRegister(unsigned Reg, const TargetRegisterInfo *TRI) const {
    return findRegisterDefOperandIdx(Reg, false, true, TRI) != -1;
  }

  /// registerDefIsDead - Returns true if the register is dead in this machine
  /// instruction. If TargetRegisterInfo is passed, then it also checks
  /// if there is a dead def of a super-register.
  bool registerDefIsDead(unsigned Reg,
                         const TargetRegisterInfo *TRI = nullptr) const {
    return findRegisterDefOperandIdx(Reg, true, false, TRI) != -1;
  }

  /// findRegisterUseOperandIdx() - Returns the operand index that is a use of
  /// the specific register or -1 if it is not found. It further tightens
  /// the search criteria to a use that kills the register if isKill is true.
  int findRegisterUseOperandIdx(unsigned Reg, bool isKill = false,
                                const TargetRegisterInfo *TRI = nullptr) const;

  /// findRegisterUseOperand - Wrapper for findRegisterUseOperandIdx, it returns
  /// a pointer to the MachineOperand rather than an index.
  MachineOperand *findRegisterUseOperand(unsigned Reg, bool isKill = false,
                                      const TargetRegisterInfo *TRI = nullptr) {
    int Idx = findRegisterUseOperandIdx(Reg, isKill, TRI);
    return (Idx == -1) ? nullptr : &getOperand(Idx);
  }

  /// findRegisterDefOperandIdx() - Returns the operand index that is a def of
  /// the specified register or -1 if it is not found. If isDead is true, defs
  /// that are not dead are skipped. If Overlap is true, then it also looks for
  /// defs that merely overlap the specified register. If TargetRegisterInfo is
  /// non-null, then it also checks if there is a def of a super-register.
  /// This may also return a register mask operand when Overlap is true.
  int findRegisterDefOperandIdx(unsigned Reg,
                                bool isDead = false, bool Overlap = false,
                                const TargetRegisterInfo *TRI = nullptr) const;

  /// findRegisterDefOperand - Wrapper for findRegisterDefOperandIdx, it returns
  /// a pointer to the MachineOperand rather than an index.
  MachineOperand *findRegisterDefOperand(unsigned Reg, bool isDead = false,
                                      const TargetRegisterInfo *TRI = nullptr) {
    int Idx = findRegisterDefOperandIdx(Reg, isDead, false, TRI);
    return (Idx == -1) ? nullptr : &getOperand(Idx);
  }

  /// findFirstPredOperandIdx() - Find the index of the first operand in the
  /// operand list that is used to represent the predicate. It returns -1 if
  /// none is found.
  int findFirstPredOperandIdx() const;

  /// findInlineAsmFlagIdx() - Find the index of the flag word operand that
  /// corresponds to operand OpIdx on an inline asm instruction.  Returns -1 if
  /// getOperand(OpIdx) does not belong to an inline asm operand group.
  ///
  /// If GroupNo is not NULL, it will receive the number of the operand group
  /// containing OpIdx.
  ///
  /// The flag operand is an immediate that can be decoded with methods like
  /// InlineAsm::hasRegClassConstraint().
  ///
  int findInlineAsmFlagIdx(unsigned OpIdx, unsigned *GroupNo = nullptr) const;

  /// getRegClassConstraint - Compute the static register class constraint for
  /// operand OpIdx.  For normal instructions, this is derived from the
  /// MCInstrDesc.  For inline assembly it is derived from the flag words.
  ///
  /// Returns NULL if the static register classs constraint cannot be
  /// determined.
  ///
  const TargetRegisterClass*
  getRegClassConstraint(unsigned OpIdx,
                        const TargetInstrInfo *TII,
                        const TargetRegisterInfo *TRI) const;

  /// \brief Applies the constraints (def/use) implied by this MI on \p Reg to
  /// the given \p CurRC.
  /// If \p ExploreBundle is set and MI is part of a bundle, all the
  /// instructions inside the bundle will be taken into account. In other words,
  /// this method accumulates all the constrains of the operand of this MI and
  /// the related bundle if MI is a bundle or inside a bundle.
  ///
  /// Returns the register class that statisfies both \p CurRC and the
  /// constraints set by MI. Returns NULL if such a register class does not
  /// exist.
  ///
  /// \pre CurRC must not be NULL.
  const TargetRegisterClass *getRegClassConstraintEffectForVReg(
      unsigned Reg, const TargetRegisterClass *CurRC,
      const TargetInstrInfo *TII, const TargetRegisterInfo *TRI,
      bool ExploreBundle = false) const;

  /// \brief Applies the constraints (def/use) implied by the \p OpIdx operand
  /// to the given \p CurRC.
  ///
  /// Returns the register class that statisfies both \p CurRC and the
  /// constraints set by \p OpIdx MI. Returns NULL if such a register class
  /// does not exist.
  ///
  /// \pre CurRC must not be NULL.
  /// \pre The operand at \p OpIdx must be a register.
  const TargetRegisterClass *
  getRegClassConstraintEffect(unsigned OpIdx, const TargetRegisterClass *CurRC,
                              const TargetInstrInfo *TII,
                              const TargetRegisterInfo *TRI) const;

  /// tieOperands - Add a tie between the register operands at DefIdx and
  /// UseIdx. The tie will cause the register allocator to ensure that the two
  /// operands are assigned the same physical register.
  ///
  /// Tied operands are managed automatically for explicit operands in the
  /// MCInstrDesc. This method is for exceptional cases like inline asm.
  void tieOperands(unsigned DefIdx, unsigned UseIdx);

  /// findTiedOperandIdx - Given the index of a tied register operand, find the
  /// operand it is tied to. Defs are tied to uses and vice versa. Returns the
  /// index of the tied operand which must exist.
  unsigned findTiedOperandIdx(unsigned OpIdx) const;

  /// isRegTiedToUseOperand - Given the index of a register def operand,
  /// check if the register def is tied to a source operand, due to either
  /// two-address elimination or inline assembly constraints. Returns the
  /// first tied use operand index by reference if UseOpIdx is not null.
  bool isRegTiedToUseOperand(unsigned DefOpIdx,
                             unsigned *UseOpIdx = nullptr) const {
    const MachineOperand &MO = getOperand(DefOpIdx);
    if (!MO.isReg() || !MO.isDef() || !MO.isTied())
      return false;
    if (UseOpIdx)
      *UseOpIdx = findTiedOperandIdx(DefOpIdx);
    return true;
  }

  /// isRegTiedToDefOperand - Return true if the use operand of the specified
  /// index is tied to a def operand. It also returns the def operand index by
  /// reference if DefOpIdx is not null.
  bool isRegTiedToDefOperand(unsigned UseOpIdx,
                             unsigned *DefOpIdx = nullptr) const {
    const MachineOperand &MO = getOperand(UseOpIdx);
    if (!MO.isReg() || !MO.isUse() || !MO.isTied())
      return false;
    if (DefOpIdx)
      *DefOpIdx = findTiedOperandIdx(UseOpIdx);
    return true;
  }

  /// clearKillInfo - Clears kill flags on all operands.
  ///
  void clearKillInfo();

  /// substituteRegister - Replace all occurrences of FromReg with ToReg:SubIdx,
  /// properly composing subreg indices where necessary.
  void substituteRegister(unsigned FromReg, unsigned ToReg, unsigned SubIdx,
                          const TargetRegisterInfo &RegInfo);

  /// addRegisterKilled - We have determined MI kills a register. Look for the
  /// operand that uses it and mark it as IsKill. If AddIfNotFound is true,
  /// add a implicit operand if it's not found. Returns true if the operand
  /// exists / is added.
  bool addRegisterKilled(unsigned IncomingReg,
                         const TargetRegisterInfo *RegInfo,
                         bool AddIfNotFound = false);

  /// clearRegisterKills - Clear all kill flags affecting Reg.  If RegInfo is
  /// provided, this includes super-register kills.
  void clearRegisterKills(unsigned Reg, const TargetRegisterInfo *RegInfo);

  /// addRegisterDead - We have determined MI defined a register without a use.
  /// Look for the operand that defines it and mark it as IsDead. If
  /// AddIfNotFound is true, add a implicit operand if it's not found. Returns
  /// true if the operand exists / is added.
  bool addRegisterDead(unsigned Reg, const TargetRegisterInfo *RegInfo,
                       bool AddIfNotFound = false);

  /// Clear all dead flags on operands defining register @p Reg.
  void clearRegisterDeads(unsigned Reg);

  /// Mark all subregister defs of register @p Reg with the undef flag.
  /// This function is used when we determined to have a subregister def in an
  /// otherwise undefined super register.
  void addRegisterDefReadUndef(unsigned Reg);

  /// addRegisterDefined - We have determined MI defines a register. Make sure
  /// there is an operand defining Reg.
  void addRegisterDefined(unsigned Reg,
                          const TargetRegisterInfo *RegInfo = nullptr);

  /// setPhysRegsDeadExcept - Mark every physreg used by this instruction as
  /// dead except those in the UsedRegs list.
  ///
  /// On instructions with register mask operands, also add implicit-def
  /// operands for all registers in UsedRegs.
  void setPhysRegsDeadExcept(ArrayRef<unsigned> UsedRegs,
                             const TargetRegisterInfo &TRI);

  /// isSafeToMove - Return true if it is safe to move this instruction. If
  /// SawStore is set to true, it means that there is a store (or call) between
  /// the instruction's location and its intended destination.
  bool isSafeToMove(const TargetInstrInfo *TII, AliasAnalysis *AA,
                    bool &SawStore) const;

  /// hasOrderedMemoryRef - Return true if this instruction may have an ordered
  /// or volatile memory reference, or if the information describing the memory
  /// reference is not available. Return false if it is known to have no
  /// ordered or volatile memory references.
  bool hasOrderedMemoryRef() const;

  /// isInvariantLoad - Return true if this instruction is loading from a
  /// location whose value is invariant across the function.  For example,
  /// loading a value from the constant pool or from the argument area of
  /// a function if it does not change.  This should only return true of *all*
  /// loads the instruction does are invariant (if it does multiple loads).
  bool isInvariantLoad(AliasAnalysis *AA) const;

  /// isConstantValuePHI - If the specified instruction is a PHI that always
  /// merges together the same virtual register, return the register, otherwise
  /// return 0.
  unsigned isConstantValuePHI() const;

  /// hasUnmodeledSideEffects - Return true if this instruction has side
  /// effects that are not modeled by mayLoad / mayStore, etc.
  /// For all instructions, the property is encoded in MCInstrDesc::Flags
  /// (see MCInstrDesc::hasUnmodeledSideEffects(). The only exception is
  /// INLINEASM instruction, in which case the side effect property is encoded
  /// in one of its operands (see InlineAsm::Extra_HasSideEffect).
  ///
  bool hasUnmodeledSideEffects() const;

  /// allDefsAreDead - Return true if all the defs of this instruction are dead.
  ///
  bool allDefsAreDead() const;

  /// copyImplicitOps - Copy implicit register operands from specified
  /// instruction to this instruction.
  void copyImplicitOps(MachineFunction &MF, const MachineInstr *MI);

  //
  // Debugging support
  //
  void print(raw_ostream &OS, bool SkipOpers = false) const;
  void dump() const;

  //===--------------------------------------------------------------------===//
  // Accessors used to build up machine instructions.

  /// Add the specified operand to the instruction.  If it is an implicit
  /// operand, it is added to the end of the operand list.  If it is an
  /// explicit operand it is added at the end of the explicit operand list
  /// (before the first implicit operand).
  ///
  /// MF must be the machine function that was used to allocate this
  /// instruction.
  ///
  /// MachineInstrBuilder provides a more convenient interface for creating
  /// instructions and adding operands.
  void addOperand(MachineFunction &MF, const MachineOperand &Op);

  /// Add an operand without providing an MF reference. This only works for
  /// instructions that are inserted in a basic block.
  ///
  /// MachineInstrBuilder and the two-argument addOperand(MF, MO) should be
  /// preferred.
  void addOperand(const MachineOperand &Op);

  /// setDesc - Replace the instruction descriptor (thus opcode) of
  /// the current instruction with a new one.
  ///
  void setDesc(const MCInstrDesc &tid) { MCID = &tid; }

  /// setDebugLoc - Replace current source information with new such.
  /// Avoid using this, the constructor argument is preferable.
  ///
  void setDebugLoc(DebugLoc dl) {
    debugLoc = std::move(dl);
    assert(debugLoc.hasTrivialDestructor() && "Expected trivial destructor");
  }

  /// RemoveOperand - Erase an operand  from an instruction, leaving it with one
  /// fewer operand than it started with.
  ///
  void RemoveOperand(unsigned i);

  /// addMemOperand - Add a MachineMemOperand to the machine instruction.
  /// This function should be used only occasionally. The setMemRefs function
  /// is the primary method for setting up a MachineInstr's MemRefs list.
  void addMemOperand(MachineFunction &MF, MachineMemOperand *MO);

  /// setMemRefs - Assign this MachineInstr's memory reference descriptor
  /// list. This does not transfer ownership.
  void setMemRefs(mmo_iterator NewMemRefs, mmo_iterator NewMemRefsEnd) {
    MemRefs = NewMemRefs;
    NumMemRefs = uint8_t(NewMemRefsEnd - NewMemRefs);
    assert(NumMemRefs == NewMemRefsEnd - NewMemRefs && "Too many memrefs");
  }

  /// clearMemRefs - Clear this MachineInstr's memory reference descriptor list.
  void clearMemRefs() {
    MemRefs = nullptr;
    NumMemRefs = 0;
  }

private:
  /// getRegInfo - If this instruction is embedded into a MachineFunction,
  /// return the MachineRegisterInfo object for the current function, otherwise
  /// return null.
  MachineRegisterInfo *getRegInfo();

  /// untieRegOperand - Break any tie involving OpIdx.
  void untieRegOperand(unsigned OpIdx) {
    MachineOperand &MO = getOperand(OpIdx);
    if (MO.isReg() && MO.isTied()) {
      getOperand(findTiedOperandIdx(OpIdx)).TiedTo = 0;
      MO.TiedTo = 0;
    }
  }

  /// addImplicitDefUseOperands - Add all implicit def and use operands to
  /// this instruction.
  void addImplicitDefUseOperands(MachineFunction &MF);

  /// RemoveRegOperandsFromUseLists - Unlink all of the register operands in
  /// this instruction from their respective use lists.  This requires that the
  /// operands already be on their use lists.
  void RemoveRegOperandsFromUseLists(MachineRegisterInfo&);

  /// AddRegOperandsToUseLists - Add all of the register operands in
  /// this instruction from their respective use lists.  This requires that the
  /// operands not be on their use lists yet.
  void AddRegOperandsToUseLists(MachineRegisterInfo&);

  /// hasPropertyInBundle - Slow path for hasProperty when we're dealing with a
  /// bundle.
  bool hasPropertyInBundle(unsigned Mask, QueryType Type) const;

  /// \brief Implements the logic of getRegClassConstraintEffectForVReg for the
  /// this MI and the given operand index \p OpIdx.
  /// If the related operand does not constrained Reg, this returns CurRC.
  const TargetRegisterClass *getRegClassConstraintEffectForVRegImpl(
      unsigned OpIdx, unsigned Reg, const TargetRegisterClass *CurRC,
      const TargetInstrInfo *TII, const TargetRegisterInfo *TRI) const;
};

/// MachineInstrExpressionTrait - Special DenseMapInfo traits to compare
/// MachineInstr* by *value* of the instruction rather than by pointer value.
/// The hashing and equality testing functions ignore definitions so this is
/// useful for CSE, etc.
struct MachineInstrExpressionTrait : DenseMapInfo<MachineInstr*> {
  static inline MachineInstr *getEmptyKey() {
    return nullptr;
  }

  static inline MachineInstr *getTombstoneKey() {
    return reinterpret_cast<MachineInstr*>(-1);
  }

  static unsigned getHashValue(const MachineInstr* const &MI);

  static bool isEqual(const MachineInstr* const &LHS,
                      const MachineInstr* const &RHS) {
    if (RHS == getEmptyKey() || RHS == getTombstoneKey() ||
        LHS == getEmptyKey() || LHS == getTombstoneKey())
      return LHS == RHS;
    return LHS->isIdenticalTo(RHS, MachineInstr::IgnoreVRegDefs);
  }
};

//===----------------------------------------------------------------------===//
// Debugging Support

inline raw_ostream& operator<<(raw_ostream &OS, const MachineInstr &MI) {
  MI.print(OS);
  return OS;
}

} // End llvm namespace

#endif<|MERGE_RESOLUTION|>--- conflicted
+++ resolved
@@ -257,13 +257,7 @@
   /// this DBG_VALUE instruction.
   DIExpression getDebugExpression() const {
     assert(isDebugValue() && "not a DBG_VALUE");
-<<<<<<< HEAD
-    DIExpression Expr(getOperand(3).getMetadata());
-    assert(Expr.Verify() && "not a DIExpression");
-    return Expr;
-=======
     return cast<MDExpression>(getOperand(3).getMetadata());
->>>>>>> 969bfdfe
   }
 
   /// emitError - Emit an error referring to the source location of this
