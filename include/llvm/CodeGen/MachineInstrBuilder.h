--- conflicted
+++ resolved
@@ -356,11 +356,7 @@
                                    unsigned Reg, unsigned Offset,
                                    const MDNode *Variable, const MDNode *Expr) {
   assert(DIVariable(Variable).Verify() && "not a DIVariable");
-<<<<<<< HEAD
-  assert(DIExpression(Expr).Verify() && "not a DIExpression");
-=======
   assert(DIExpression(Expr)->isValid() && "not a DIExpression");
->>>>>>> 969bfdfe
   if (IsIndirect)
     return BuildMI(MF, DL, MCID)
         .addReg(Reg, RegState::Debug)
@@ -387,11 +383,7 @@
                                    unsigned Reg, unsigned Offset,
                                    const MDNode *Variable, const MDNode *Expr) {
   assert(DIVariable(Variable).Verify() && "not a DIVariable");
-<<<<<<< HEAD
-  assert(DIExpression(Expr).Verify() && "not a DIExpression");
-=======
   assert(DIExpression(Expr)->isValid() && "not a DIExpression");
->>>>>>> 969bfdfe
   MachineFunction &MF = *BB.getParent();
   MachineInstr *MI =
       BuildMI(MF, DL, MCID, IsIndirect, Reg, Offset, Variable, Expr);
