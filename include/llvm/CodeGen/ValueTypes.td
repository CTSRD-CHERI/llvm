//===- ValueTypes.td - ValueType definitions ---------------*- tablegen -*-===//
//
//                     The LLVM Compiler Infrastructure
//
// This file is distributed under the University of Illinois Open Source
// License. See LICENSE.TXT for details.
//
//===----------------------------------------------------------------------===//
//
// Value types - These values correspond to the register types defined in the
// ValueTypes.h file.  If you update anything here, you must update it there as
// well!
//
//===----------------------------------------------------------------------===//

class ValueType<int size, int value> {
  string Namespace = "MVT";
  int Size = size;
  int Value = value;
}

def OtherVT: ValueType<0  ,  0>;   // "Other" value
def i1     : ValueType<1  ,  1>;   // One bit boolean value
def i8     : ValueType<8  ,  2>;   // 8-bit integer value
def i16    : ValueType<16 ,  3>;   // 16-bit integer value
def i32    : ValueType<32 ,  4>;   // 32-bit integer value
def i64    : ValueType<64 ,  5>;   // 64-bit integer value
def i128   : ValueType<128,  6>;   // 128-bit integer value
def f16    : ValueType<16 ,  7>;   // 16-bit floating point value
def f32    : ValueType<32 ,  8>;   // 32-bit floating point value
def f64    : ValueType<64 ,  9>;   // 64-bit floating point value
def f80    : ValueType<80 , 10>;   // 80-bit floating point value
def f128   : ValueType<128, 11>;   // 128-bit floating point value
def ppcf128: ValueType<128, 12>;   // PPC 128-bit floating point value

<<<<<<< HEAD
def v2i1   : ValueType<2 ,  13>;   //  2 x i1  vector value
def v4i1   : ValueType<4 ,  14>;   //  4 x i1  vector value
def v8i1   : ValueType<8 ,  15>;   //  8 x i1  vector value
def v16i1  : ValueType<16,  16>;   // 16 x i1  vector value
def v32i1  : ValueType<32 , 17>;   // 32 x i1  vector value
def v64i1  : ValueType<64 , 18>;   // 64 x i1  vector value
def v1i8   : ValueType<16, 19>;    //  1 x i8  vector value
def v2i8   : ValueType<16 , 20>;   //  2 x i8  vector value
def v4i8   : ValueType<32 , 21>;   //  4 x i8  vector value
def v8i8   : ValueType<64 , 22>;   //  8 x i8  vector value
def v16i8  : ValueType<128, 23>;   // 16 x i8  vector value
def v32i8  : ValueType<256, 24>;   // 32 x i8 vector value
def v64i8  : ValueType<512, 25>;   // 64 x i8 vector value
def v1i16  : ValueType<16 , 26>;   //  1 x i16 vector value
def v2i16  : ValueType<32 , 27>;   //  2 x i16 vector value
def v4i16  : ValueType<64 , 28>;   //  4 x i16 vector value
def v8i16  : ValueType<128, 29>;   //  8 x i16 vector value
def v16i16 : ValueType<256, 30>;   // 16 x i16 vector value
def v32i16 : ValueType<512, 31>;   // 32 x i16 vector value
def v1i32  : ValueType<32 , 32>;   //  1 x i32 vector value
def v2i32  : ValueType<64 , 33>;   //  2 x i32 vector value
def v4i32  : ValueType<128, 34>;   //  4 x i32 vector value
def v8i32  : ValueType<256, 35>;   //  8 x i32 vector value
def v16i32 : ValueType<512, 36>;   // 16 x i32 vector value
def v1i64  : ValueType<64 , 37>;   //  1 x i64 vector value
def v2i64  : ValueType<128, 38>;   //  2 x i64 vector value
def v4i64  : ValueType<256, 39>;   //  4 x i64 vector value
def v8i64  : ValueType<512, 40>;   //  8 x i64 vector value
def v16i64 : ValueType<1024,41>;   // 16 x i64 vector value
def v1i128 : ValueType<128, 42>;   //  1 x i128 vector value

def v2f16  : ValueType<32 , 43>;   //  2 x f16 vector value
def v4f16  : ValueType<64 , 44>;   //  4 x f16 vector value
def v8f16  : ValueType<128, 45>;   //  8 x f16 vector value
def v1f32  : ValueType<32 , 46>;   //  1 x f32 vector value
def v2f32  : ValueType<64 , 47>;   //  2 x f32 vector value
def v4f32  : ValueType<128, 48>;   //  4 x f32 vector value
def v8f32  : ValueType<256, 49>;   //  8 x f32 vector value
def v16f32 : ValueType<512, 50>;   // 16 x f32 vector value
def v1f64  : ValueType<64, 51>;    //  1 x f64 vector value
def v2f64  : ValueType<128, 52>;   //  2 x f64 vector value
def v4f64  : ValueType<256, 53>;   //  4 x f64 vector value
def v8f64  : ValueType<512, 54>;   //  8 x f64 vector value


def x86mmx : ValueType<64 , 55>;   // X86 MMX value
def FlagVT : ValueType<0  , 56>;   // Pre-RA sched glue
def isVoid : ValueType<0  , 57>;   // Produces no value
def untyped: ValueType<8  , 58>;   // Produces an untyped value
def iFATPTR: ValueType<256, 59>;   // 256-bit fat pointer.
def token  : ValueType<0  , 249>;  // TokenTy
def MetadataVT: ValueType<0, 250>; // Metadata
=======
def v2i1   : ValueType<2 ,  13>;   //   2 x i1 vector value
def v4i1   : ValueType<4 ,  14>;   //   4 x i1 vector value
def v8i1   : ValueType<8 ,  15>;   //   8 x i1 vector value
def v16i1  : ValueType<16,  16>;   //  16 x i1 vector value
def v32i1  : ValueType<32 , 17>;   //  32 x i1 vector value
def v64i1  : ValueType<64 , 18>;   //  64 x i1 vector value
def v512i1 : ValueType<512, 19>;   // 512 x i1 vector value
def v1024i1: ValueType<1024,20>;   //1024 x i1 vector value

def v1i8   : ValueType<16,  21>;   //  1 x i8  vector value
def v2i8   : ValueType<16 , 22>;   //  2 x i8  vector value
def v4i8   : ValueType<32 , 23>;   //  4 x i8  vector value
def v8i8   : ValueType<64 , 24>;   //  8 x i8  vector value
def v16i8  : ValueType<128, 25>;   // 16 x i8  vector value
def v32i8  : ValueType<256, 26>;   // 32 x i8  vector value
def v64i8  : ValueType<512, 27>;   // 64 x i8  vector value
def v128i8 : ValueType<1024,28>;   //128 x i8  vector value
def v256i8 : ValueType<2048,29>;   //256 x i8  vector value

def v1i16  : ValueType<16 , 30>;   //  1 x i16 vector value
def v2i16  : ValueType<32 , 31>;   //  2 x i16 vector value
def v4i16  : ValueType<64 , 32>;   //  4 x i16 vector value
def v8i16  : ValueType<128, 33>;   //  8 x i16 vector value
def v16i16 : ValueType<256, 34>;   // 16 x i16 vector value
def v32i16 : ValueType<512, 35>;   // 32 x i16 vector value
def v64i16 : ValueType<1024,36>;   // 64 x i16 vector value
def v128i16: ValueType<2048,37>;   //128 x i16 vector value

def v1i32  : ValueType<32 , 38>;   //  1 x i32 vector value
def v2i32  : ValueType<64 , 39>;   //  2 x i32 vector value
def v4i32  : ValueType<128, 40>;   //  4 x i32 vector value
def v8i32  : ValueType<256, 41>;   //  8 x i32 vector value
def v16i32 : ValueType<512, 42>;   // 16 x i32 vector value
def v32i32 : ValueType<1024,43>;   // 32 x i32 vector value
def v64i32 : ValueType<2048,44>;   // 32 x i32 vector value

def v1i64  : ValueType<64 , 45>;   //  1 x i64 vector value
def v2i64  : ValueType<128, 46>;   //  2 x i64 vector value
def v4i64  : ValueType<256, 47>;   //  4 x i64 vector value
def v8i64  : ValueType<512, 48>;   //  8 x i64 vector value
def v16i64 : ValueType<1024,49>;   // 16 x i64 vector value
def v32i64 : ValueType<2048,50>;   // 32 x i64 vector value

def v1i128 : ValueType<128, 51>;   //  1 x i128 vector value

def v2f16  : ValueType<32 , 52>;   //  2 x f16 vector value
def v4f16  : ValueType<64 , 53>;   //  4 x f16 vector value
def v8f16  : ValueType<128, 54>;   //  8 x f16 vector value
def v1f32  : ValueType<32 , 55>;   //  1 x f32 vector value
def v2f32  : ValueType<64 , 56>;   //  2 x f32 vector value
def v4f32  : ValueType<128, 57>;   //  4 x f32 vector value
def v8f32  : ValueType<256, 58>;   //  8 x f32 vector value
def v16f32 : ValueType<512, 59>;   // 16 x f32 vector value
def v1f64  : ValueType<64,  60>;   //  1 x f64 vector value
def v2f64  : ValueType<128, 61>;   //  2 x f64 vector value
def v4f64  : ValueType<256, 62>;   //  4 x f64 vector value
def v8f64  : ValueType<512, 63>;   //  8 x f64 vector value


def x86mmx : ValueType<64 , 64>;   // X86 MMX value
def FlagVT : ValueType<0  , 65>;   // Pre-RA sched glue
def isVoid : ValueType<0  , 66>;   // Produces no value
def untyped: ValueType<8  , 67>;   // Produces an untyped value
def token  : ValueType<0  , 120>;  // TokenTy
def MetadataVT: ValueType<0, 121>; // Metadata
>>>>>>> 6ea9891f

// Pseudo valuetype mapped to the current pointer size to any address space.
// Should only be used in TableGen.
def iPTRAny   : ValueType<0, 122>;

// Pseudo valuetype to represent "vector of any size"
def vAny   : ValueType<0  , 123>;

// Pseudo valuetype to represent "float of any format"
def fAny   : ValueType<0  , 124>;

// Pseudo valuetype to represent "integer of any bit width"
def iAny   : ValueType<0  , 125>;

// Pseudo valuetype mapped to the current pointer size.
def iPTR   : ValueType<0  , 126>;

// Pseudo valuetype to represent "any type of any size".
def Any    : ValueType<0  , 127>;<|MERGE_RESOLUTION|>--- conflicted
+++ resolved
@@ -33,60 +33,6 @@
 def f128   : ValueType<128, 11>;   // 128-bit floating point value
 def ppcf128: ValueType<128, 12>;   // PPC 128-bit floating point value
 
-<<<<<<< HEAD
-def v2i1   : ValueType<2 ,  13>;   //  2 x i1  vector value
-def v4i1   : ValueType<4 ,  14>;   //  4 x i1  vector value
-def v8i1   : ValueType<8 ,  15>;   //  8 x i1  vector value
-def v16i1  : ValueType<16,  16>;   // 16 x i1  vector value
-def v32i1  : ValueType<32 , 17>;   // 32 x i1  vector value
-def v64i1  : ValueType<64 , 18>;   // 64 x i1  vector value
-def v1i8   : ValueType<16, 19>;    //  1 x i8  vector value
-def v2i8   : ValueType<16 , 20>;   //  2 x i8  vector value
-def v4i8   : ValueType<32 , 21>;   //  4 x i8  vector value
-def v8i8   : ValueType<64 , 22>;   //  8 x i8  vector value
-def v16i8  : ValueType<128, 23>;   // 16 x i8  vector value
-def v32i8  : ValueType<256, 24>;   // 32 x i8 vector value
-def v64i8  : ValueType<512, 25>;   // 64 x i8 vector value
-def v1i16  : ValueType<16 , 26>;   //  1 x i16 vector value
-def v2i16  : ValueType<32 , 27>;   //  2 x i16 vector value
-def v4i16  : ValueType<64 , 28>;   //  4 x i16 vector value
-def v8i16  : ValueType<128, 29>;   //  8 x i16 vector value
-def v16i16 : ValueType<256, 30>;   // 16 x i16 vector value
-def v32i16 : ValueType<512, 31>;   // 32 x i16 vector value
-def v1i32  : ValueType<32 , 32>;   //  1 x i32 vector value
-def v2i32  : ValueType<64 , 33>;   //  2 x i32 vector value
-def v4i32  : ValueType<128, 34>;   //  4 x i32 vector value
-def v8i32  : ValueType<256, 35>;   //  8 x i32 vector value
-def v16i32 : ValueType<512, 36>;   // 16 x i32 vector value
-def v1i64  : ValueType<64 , 37>;   //  1 x i64 vector value
-def v2i64  : ValueType<128, 38>;   //  2 x i64 vector value
-def v4i64  : ValueType<256, 39>;   //  4 x i64 vector value
-def v8i64  : ValueType<512, 40>;   //  8 x i64 vector value
-def v16i64 : ValueType<1024,41>;   // 16 x i64 vector value
-def v1i128 : ValueType<128, 42>;   //  1 x i128 vector value
-
-def v2f16  : ValueType<32 , 43>;   //  2 x f16 vector value
-def v4f16  : ValueType<64 , 44>;   //  4 x f16 vector value
-def v8f16  : ValueType<128, 45>;   //  8 x f16 vector value
-def v1f32  : ValueType<32 , 46>;   //  1 x f32 vector value
-def v2f32  : ValueType<64 , 47>;   //  2 x f32 vector value
-def v4f32  : ValueType<128, 48>;   //  4 x f32 vector value
-def v8f32  : ValueType<256, 49>;   //  8 x f32 vector value
-def v16f32 : ValueType<512, 50>;   // 16 x f32 vector value
-def v1f64  : ValueType<64, 51>;    //  1 x f64 vector value
-def v2f64  : ValueType<128, 52>;   //  2 x f64 vector value
-def v4f64  : ValueType<256, 53>;   //  4 x f64 vector value
-def v8f64  : ValueType<512, 54>;   //  8 x f64 vector value
-
-
-def x86mmx : ValueType<64 , 55>;   // X86 MMX value
-def FlagVT : ValueType<0  , 56>;   // Pre-RA sched glue
-def isVoid : ValueType<0  , 57>;   // Produces no value
-def untyped: ValueType<8  , 58>;   // Produces an untyped value
-def iFATPTR: ValueType<256, 59>;   // 256-bit fat pointer.
-def token  : ValueType<0  , 249>;  // TokenTy
-def MetadataVT: ValueType<0, 250>; // Metadata
-=======
 def v2i1   : ValueType<2 ,  13>;   //   2 x i1 vector value
 def v4i1   : ValueType<4 ,  14>;   //   4 x i1 vector value
 def v8i1   : ValueType<8 ,  15>;   //   8 x i1 vector value
@@ -150,9 +96,10 @@
 def FlagVT : ValueType<0  , 65>;   // Pre-RA sched glue
 def isVoid : ValueType<0  , 66>;   // Produces no value
 def untyped: ValueType<8  , 67>;   // Produces an untyped value
+def iFATPTR: ValueType<256, 68>;   // 256-bit fat pointer.
+
 def token  : ValueType<0  , 120>;  // TokenTy
 def MetadataVT: ValueType<0, 121>; // Metadata
->>>>>>> 6ea9891f
 
 // Pseudo valuetype mapped to the current pointer size to any address space.
 // Should only be used in TableGen.
