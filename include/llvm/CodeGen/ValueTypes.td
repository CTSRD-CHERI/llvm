--- conflicted
+++ resolved
@@ -78,19 +78,11 @@
 def v8f64  : ValueType<512, 54>;   //  8 x f64 vector value
 
 
-<<<<<<< HEAD
-def x86mmx : ValueType<64 , 54>;   // X86 MMX value
-def FlagVT : ValueType<0  , 55>;   // Pre-RA sched glue
-def isVoid : ValueType<0  , 56>;   // Produces no value
-def untyped: ValueType<8  , 57>;   // Produces an untyped value
-def iFATPTR: ValueType<256, 58>;   // 256-bit fat pointer.
-
-=======
 def x86mmx : ValueType<64 , 55>;   // X86 MMX value
 def FlagVT : ValueType<0  , 56>;   // Pre-RA sched glue
 def isVoid : ValueType<0  , 57>;   // Produces no value
 def untyped: ValueType<8  , 58>;   // Produces an untyped value
->>>>>>> 787b9b4e
+def iFATPTR: ValueType<256, 59>;   // 256-bit fat pointer.
 def MetadataVT: ValueType<0, 250>; // Metadata
 
 // Pseudo valuetype mapped to the current pointer size to any address space.
