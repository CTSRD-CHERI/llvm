--- conflicted
+++ resolved
@@ -146,15 +146,12 @@
 def FlagVT : ValueType<0  , 110>;   // Pre-RA sched glue
 def isVoid : ValueType<0  , 111>;   // Produces no value
 def untyped: ValueType<8  , 112>;   // Produces an untyped value
-<<<<<<< HEAD
-def iFATPTR64: ValueType<64, 113>;   // 256-bit fat pointer.
-def iFATPTR128: ValueType<128, 114>;   // 256-bit fat pointer.
-def iFATPTR256: ValueType<256, 115>;   // 256-bit fat pointer.
-def iFATPTR512: ValueType<512, 116>;   // 256-bit fat pointer.
-def iFATPTRAny: ValueType<0, 117>;   // 256-bit fat pointer.
-=======
 def ExceptRef: ValueType<0, 113>;   // WebAssembly's except_ref type
->>>>>>> 51ed4009
+def iFATPTR64: ValueType<64, 114>;   // 64-bit fat pointer.
+def iFATPTR128: ValueType<128, 115>; // 128-bit fat pointer.
+def iFATPTR256: ValueType<256, 116>; // 256-bit fat pointer.
+def iFATPTR512: ValueType<512, 117>; // 512-bit fat pointer.
+def iFATPTRAny: ValueType<0, 118>;   // Any fat pointer.
 def token  : ValueType<0  , 248>;   // TokenTy
 def MetadataVT: ValueType<0, 249>;  // Metadata
 
