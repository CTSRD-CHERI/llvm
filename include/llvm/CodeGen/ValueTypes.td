//===- ValueTypes.td - ValueType definitions ---------------*- tablegen -*-===//
//
//                     The LLVM Compiler Infrastructure
//
// This file is distributed under the University of Illinois Open Source
// License. See LICENSE.TXT for details.
//
//===----------------------------------------------------------------------===//
//
// Value types - These values correspond to the register types defined in the
// ValueTypes.h file.  If you update anything here, you must update it there as
// well!
//
//===----------------------------------------------------------------------===//

class ValueType<int size, int value> {
  string Namespace = "MVT";
  int Size = size;
  int Value = value;
}


def OtherVT: ValueType<0  ,  1>;   // "Other" value
def i1     : ValueType<1  ,  2>;   // One bit boolean value
def i8     : ValueType<8  ,  3>;   // 8-bit integer value
def i16    : ValueType<16 ,  4>;   // 16-bit integer value
def i32    : ValueType<32 ,  5>;   // 32-bit integer value
def i64    : ValueType<64 ,  6>;   // 64-bit integer value
def i128   : ValueType<128,  7>;   // 128-bit integer value
def f16    : ValueType<16 ,  8>;   // 16-bit floating point value
def f32    : ValueType<32 ,  9>;   // 32-bit floating point value
def f64    : ValueType<64 , 10>;   // 64-bit floating point value
def f80    : ValueType<80 , 11>;   // 80-bit floating point value
def f128   : ValueType<128, 12>;   // 128-bit floating point value
def ppcf128: ValueType<128, 13>;   // PPC 128-bit floating point value

<<<<<<< HEAD
def v2i1   : ValueType<2 ,  14>;   //   2 x i1 vector value
def v4i1   : ValueType<4 ,  15>;   //   4 x i1 vector value
def v8i1   : ValueType<8 ,  16>;   //   8 x i1 vector value
def v16i1  : ValueType<16,  17>;   //  16 x i1 vector value
def v32i1  : ValueType<32 , 18>;   //  32 x i1 vector value
def v64i1  : ValueType<64 , 19>;   //  64 x i1 vector value
def v512i1 : ValueType<512, 20>;   // 512 x i1 vector value
def v1024i1: ValueType<1024,21>;   //1024 x i1 vector value

def v1i8   : ValueType<8,   22>;   //  1 x i8  vector value
def v2i8   : ValueType<16 , 23>;   //  2 x i8  vector value
def v4i8   : ValueType<32 , 24>;   //  4 x i8  vector value
def v8i8   : ValueType<64 , 25>;   //  8 x i8  vector value
def v16i8  : ValueType<128, 26>;   // 16 x i8  vector value
def v32i8  : ValueType<256, 27>;   // 32 x i8  vector value
def v64i8  : ValueType<512, 28>;   // 64 x i8  vector value
def v128i8 : ValueType<1024,29>;   //128 x i8  vector value
def v256i8 : ValueType<2048,30>;   //256 x i8  vector value

def v1i16  : ValueType<16 , 31>;   //  1 x i16 vector value
def v2i16  : ValueType<32 , 32>;   //  2 x i16 vector value
def v4i16  : ValueType<64 , 33>;   //  4 x i16 vector value
def v8i16  : ValueType<128, 34>;   //  8 x i16 vector value
def v16i16 : ValueType<256, 35>;   // 16 x i16 vector value
def v32i16 : ValueType<512, 36>;   // 32 x i16 vector value
def v64i16 : ValueType<1024,37>;   // 64 x i16 vector value
def v128i16: ValueType<2048,38>;   //128 x i16 vector value

def v1i32  : ValueType<32 , 39>;   //  1 x i32 vector value
def v2i32  : ValueType<64 , 40>;   //  2 x i32 vector value
def v4i32  : ValueType<128, 41>;   //  4 x i32 vector value
def v8i32  : ValueType<256, 42>;   //  8 x i32 vector value
def v16i32 : ValueType<512, 43>;   // 16 x i32 vector value
def v32i32 : ValueType<1024,44>;   // 32 x i32 vector value
def v64i32 : ValueType<2048,45>;   // 32 x i32 vector value

def v1i64  : ValueType<64 , 46>;   //  1 x i64 vector value
def v2i64  : ValueType<128, 47>;   //  2 x i64 vector value
def v4i64  : ValueType<256, 48>;   //  4 x i64 vector value
def v8i64  : ValueType<512, 49>;   //  8 x i64 vector value
def v16i64 : ValueType<1024,50>;   // 16 x i64 vector value
def v32i64 : ValueType<2048,51>;   // 32 x i64 vector value

def v1i128 : ValueType<128, 52>;   //  1 x i128 vector value

def nxv2i1  : ValueType<2,   53>;  // n x  2 x i1  vector value
def nxv4i1  : ValueType<4,   54>;  // n x  4 x i1  vector value
def nxv8i1  : ValueType<8,   55>;  // n x  8 x i1  vector value
def nxv16i1 : ValueType<16,  56>;  // n x 16 x i1  vector value
def nxv32i1 : ValueType<32,  57>;  // n x 32 x i1  vector value

def nxv1i8  : ValueType<8,   58>;  // n x  1 x i8  vector value
def nxv2i8  : ValueType<16,  59>;  // n x  2 x i8  vector value
def nxv4i8  : ValueType<32,  60>;  // n x  4 x i8  vector value
def nxv8i8  : ValueType<64,  61>;  // n x  8 x i8  vector value
def nxv16i8 : ValueType<128, 62>;  // n x 16 x i8  vector value
def nxv32i8 : ValueType<256, 63>;  // n x 32 x i8  vector value

def nxv1i16 : ValueType<16,  64>;  // n x  1 x i16 vector value
def nxv2i16 : ValueType<32,  65>;  // n x  2 x i16 vector value
def nxv4i16 : ValueType<64,  66>;  // n x  4 x i16 vector value
def nxv8i16 : ValueType<128, 67>;  // n x  8 x i16 vector value
def nxv16i16: ValueType<256, 68>;  // n x 16 x i16 vector value
def nxv32i16: ValueType<512, 69>;  // n x 32 x i16 vector value

def nxv1i32 : ValueType<32,  70>;  // n x  1 x i32 vector value
def nxv2i32 : ValueType<64,  71>;  // n x  2 x i32 vector value
def nxv4i32 : ValueType<128, 72>;  // n x  4 x i32 vector value
def nxv8i32 : ValueType<256, 73>;  // n x  8 x i32 vector value
def nxv16i32: ValueType<512, 74>;  // n x 16 x i32 vector value
def nxv32i32: ValueType<1024,75>;  // n x 32 x i32 vector value

def nxv1i64 : ValueType<64,  76>;  // n x  1 x i64 vector value
def nxv2i64 : ValueType<128, 77>;  // n x  2 x i64 vector value
def nxv4i64 : ValueType<256, 78>;  // n x  4 x i64 vector value
def nxv8i64 : ValueType<512, 79>;  // n x  8 x i64 vector value
def nxv16i64: ValueType<1024,80>;  // n x 16 x i64 vector value
def nxv32i64: ValueType<2048,81>;  // n x 32 x i64 vector value

def v2f16  : ValueType<32 , 82>;   //  2 x f16 vector value
def v4f16  : ValueType<64 , 83>;   //  4 x f16 vector value
def v8f16  : ValueType<128, 84>;   //  8 x f16 vector value
def v1f32  : ValueType<32 , 85>;   //  1 x f32 vector value
def v2f32  : ValueType<64 , 86>;   //  2 x f32 vector value
def v4f32  : ValueType<128, 87>;   //  4 x f32 vector value
def v8f32  : ValueType<256, 88>;   //  8 x f32 vector value
def v16f32 : ValueType<512, 89>;   // 16 x f32 vector value
def v1f64  : ValueType<64,  90>;   //  1 x f64 vector value
def v2f64  : ValueType<128, 91>;   //  2 x f64 vector value
def v4f64  : ValueType<256, 92>;   //  4 x f64 vector value
def v8f64  : ValueType<512, 93>;   //  8 x f64 vector value

def nxv2f16  : ValueType<32 ,  94>; // n x  2 x f16 vector value
def nxv4f16  : ValueType<64 ,  95>; // n x  4 x f16 vector value
def nxv8f16  : ValueType<128,  96>; // n x  8 x f16 vector value
def nxv1f32  : ValueType<32 ,  97>; // n x  1 x f32 vector value
def nxv2f32  : ValueType<64 ,  98>; // n x  2 x f32 vector value
def nxv4f32  : ValueType<128,  99>; // n x  4 x f32 vector value
def nxv8f32  : ValueType<256, 100>; // n x  8 x f32 vector value
def nxv16f32 : ValueType<512, 101>; // n x 16 x f32 vector value
def nxv1f64  : ValueType<64,  102>; // n x  1 x f64 vector value
def nxv2f64  : ValueType<128, 103>; // n x  2 x f64 vector value
def nxv4f64  : ValueType<256, 104>; // n x  4 x f64 vector value
def nxv8f64  : ValueType<512, 105>; // n x  8 x f64 vector value

def x86mmx : ValueType<64 , 106>;   // X86 MMX value
def FlagVT : ValueType<0  , 107>;   // Pre-RA sched glue
def isVoid : ValueType<0  , 108>;   // Produces no value
def untyped: ValueType<8  , 109>;   // Produces an untyped value
def iFATPTR: ValueType<256, 110>;   // 256-bit fat pointer.
=======
def v1i1   : ValueType<1 ,  14>;   //   1 x i1 vector value
def v2i1   : ValueType<2 ,  15>;   //   2 x i1 vector value
def v4i1   : ValueType<4 ,  16>;   //   4 x i1 vector value
def v8i1   : ValueType<8 ,  17>;   //   8 x i1 vector value
def v16i1  : ValueType<16,  18>;   //  16 x i1 vector value
def v32i1  : ValueType<32 , 19>;   //  32 x i1 vector value
def v64i1  : ValueType<64 , 20>;   //  64 x i1 vector value
def v512i1 : ValueType<512, 21>;   // 512 x i1 vector value
def v1024i1: ValueType<1024,22>;   //1024 x i1 vector value

def v1i8   : ValueType<8,  23>;   //  1 x i8  vector value
def v2i8   : ValueType<16 , 24>;   //  2 x i8  vector value
def v4i8   : ValueType<32 , 25>;   //  4 x i8  vector value
def v8i8   : ValueType<64 , 26>;   //  8 x i8  vector value
def v16i8  : ValueType<128, 27>;   // 16 x i8  vector value
def v32i8  : ValueType<256, 28>;   // 32 x i8  vector value
def v64i8  : ValueType<512, 29>;   // 64 x i8  vector value
def v128i8 : ValueType<1024,30>;   //128 x i8  vector value
def v256i8 : ValueType<2048,31>;   //256 x i8  vector value

def v1i16  : ValueType<16 , 32>;   //  1 x i16 vector value
def v2i16  : ValueType<32 , 33>;   //  2 x i16 vector value
def v4i16  : ValueType<64 , 34>;   //  4 x i16 vector value
def v8i16  : ValueType<128, 35>;   //  8 x i16 vector value
def v16i16 : ValueType<256, 36>;   // 16 x i16 vector value
def v32i16 : ValueType<512, 37>;   // 32 x i16 vector value
def v64i16 : ValueType<1024,38>;   // 64 x i16 vector value
def v128i16: ValueType<2048,39>;   //128 x i16 vector value

def v1i32  : ValueType<32 , 40>;   //  1 x i32 vector value
def v2i32  : ValueType<64 , 41>;   //  2 x i32 vector value
def v4i32  : ValueType<128, 42>;   //  4 x i32 vector value
def v8i32  : ValueType<256, 43>;   //  8 x i32 vector value
def v16i32 : ValueType<512, 44>;   // 16 x i32 vector value
def v32i32 : ValueType<1024,45>;   // 32 x i32 vector value
def v64i32 : ValueType<2048,46>;   // 32 x i32 vector value

def v1i64  : ValueType<64 , 47>;   //  1 x i64 vector value
def v2i64  : ValueType<128, 48>;   //  2 x i64 vector value
def v4i64  : ValueType<256, 49>;   //  4 x i64 vector value
def v8i64  : ValueType<512, 50>;   //  8 x i64 vector value
def v16i64 : ValueType<1024,51>;   // 16 x i64 vector value
def v32i64 : ValueType<2048,52>;   // 32 x i64 vector value

def v1i128 : ValueType<128, 53>;   //  1 x i128 vector value

def nxv1i1  : ValueType<1,   54>;  // n x  1 x i1  vector value
def nxv2i1  : ValueType<2,   55>;  // n x  2 x i1  vector value
def nxv4i1  : ValueType<4,   56>;  // n x  4 x i1  vector value
def nxv8i1  : ValueType<8,   57>;  // n x  8 x i1  vector value
def nxv16i1 : ValueType<16,  58>;  // n x 16 x i1  vector value
def nxv32i1 : ValueType<32,  59>;  // n x 32 x i1  vector value

def nxv1i8  : ValueType<8,   60>;  // n x  1 x i8  vector value
def nxv2i8  : ValueType<16,  61>;  // n x  2 x i8  vector value
def nxv4i8  : ValueType<32,  62>;  // n x  4 x i8  vector value
def nxv8i8  : ValueType<64,  63>;  // n x  8 x i8  vector value
def nxv16i8 : ValueType<128, 64>;  // n x 16 x i8  vector value
def nxv32i8 : ValueType<256, 65>;  // n x 32 x i8  vector value

def nxv1i16 : ValueType<16,  66>;  // n x  1 x i16 vector value
def nxv2i16 : ValueType<32,  67>;  // n x  2 x i16 vector value
def nxv4i16 : ValueType<64,  68>;  // n x  4 x i16 vector value
def nxv8i16 : ValueType<128, 69>;  // n x  8 x i16 vector value
def nxv16i16: ValueType<256, 70>;  // n x 16 x i16 vector value
def nxv32i16: ValueType<512, 71>;  // n x 32 x i16 vector value

def nxv1i32 : ValueType<32,  72>;  // n x  1 x i32 vector value
def nxv2i32 : ValueType<64,  73>;  // n x  2 x i32 vector value
def nxv4i32 : ValueType<128, 74>;  // n x  4 x i32 vector value
def nxv8i32 : ValueType<256, 75>;  // n x  8 x i32 vector value
def nxv16i32: ValueType<512, 76>;  // n x 16 x i32 vector value
def nxv32i32: ValueType<1024,77>;  // n x 32 x i32 vector value

def nxv1i64 : ValueType<64,  78>;  // n x  1 x i64 vector value
def nxv2i64 : ValueType<128, 79>;  // n x  2 x i64 vector value
def nxv4i64 : ValueType<256, 80>;  // n x  4 x i64 vector value
def nxv8i64 : ValueType<512, 81>;  // n x  8 x i64 vector value
def nxv16i64: ValueType<1024,82>;  // n x 16 x i64 vector value
def nxv32i64: ValueType<2048,83>;  // n x 32 x i64 vector value

def v2f16  : ValueType<32 , 84>;   //  2 x f16 vector value
def v4f16  : ValueType<64 , 85>;   //  4 x f16 vector value
def v8f16  : ValueType<128, 86>;   //  8 x f16 vector value
def v1f32  : ValueType<32 , 87>;   //  1 x f32 vector value
def v2f32  : ValueType<64 , 88>;   //  2 x f32 vector value
def v4f32  : ValueType<128, 89>;   //  4 x f32 vector value
def v8f32  : ValueType<256, 90>;   //  8 x f32 vector value
def v16f32 : ValueType<512, 91>;   // 16 x f32 vector value
def v1f64  : ValueType<64,  92>;   //  1 x f64 vector value
def v2f64  : ValueType<128, 93>;   //  2 x f64 vector value
def v4f64  : ValueType<256, 94>;   //  4 x f64 vector value
def v8f64  : ValueType<512, 95>;   //  8 x f64 vector value

def nxv2f16  : ValueType<32 ,  96>; // n x  2 x f16 vector value
def nxv4f16  : ValueType<64 ,  97>; // n x  4 x f16 vector value
def nxv8f16  : ValueType<128,  98>; // n x  8 x f16 vector value
def nxv1f32  : ValueType<32 ,  99>; // n x  1 x f32 vector value
def nxv2f32  : ValueType<64 , 100>; // n x  2 x f32 vector value
def nxv4f32  : ValueType<128, 101>; // n x  4 x f32 vector value
def nxv8f32  : ValueType<256, 102>; // n x  8 x f32 vector value
def nxv16f32 : ValueType<512, 103>; // n x 16 x f32 vector value
def nxv1f64  : ValueType<64,  104>; // n x  1 x f64 vector value
def nxv2f64  : ValueType<128, 105>; // n x  2 x f64 vector value
def nxv4f64  : ValueType<256, 106>; // n x  4 x f64 vector value
def nxv8f64  : ValueType<512, 107>; // n x  8 x f64 vector value

def x86mmx : ValueType<64 , 108>;   // X86 MMX value
def FlagVT : ValueType<0  , 109>;   // Pre-RA sched glue
def isVoid : ValueType<0  , 110>;   // Produces no value
def untyped: ValueType<8  , 111>;   // Produces an untyped value
>>>>>>> 79138363
def token  : ValueType<0  , 248>;   // TokenTy
def MetadataVT: ValueType<0, 249>;  // Metadata

// Pseudo valuetype mapped to the current pointer size to any address space.
// Should only be used in TableGen.
def iPTRAny   : ValueType<0, 250>;

// Pseudo valuetype to represent "vector of any size"
def vAny   : ValueType<0  , 251>;

// Pseudo valuetype to represent "float of any format"
def fAny   : ValueType<0  , 252>;

// Pseudo valuetype to represent "integer of any bit width"
def iAny   : ValueType<0  , 253>;

// Pseudo valuetype mapped to the current pointer size.
def iPTR   : ValueType<0  , 254>;

// Pseudo valuetype to represent "any type of any size".
def Any    : ValueType<0  , 255>;<|MERGE_RESOLUTION|>--- conflicted
+++ resolved
@@ -34,118 +34,6 @@
 def f128   : ValueType<128, 12>;   // 128-bit floating point value
 def ppcf128: ValueType<128, 13>;   // PPC 128-bit floating point value
 
-<<<<<<< HEAD
-def v2i1   : ValueType<2 ,  14>;   //   2 x i1 vector value
-def v4i1   : ValueType<4 ,  15>;   //   4 x i1 vector value
-def v8i1   : ValueType<8 ,  16>;   //   8 x i1 vector value
-def v16i1  : ValueType<16,  17>;   //  16 x i1 vector value
-def v32i1  : ValueType<32 , 18>;   //  32 x i1 vector value
-def v64i1  : ValueType<64 , 19>;   //  64 x i1 vector value
-def v512i1 : ValueType<512, 20>;   // 512 x i1 vector value
-def v1024i1: ValueType<1024,21>;   //1024 x i1 vector value
-
-def v1i8   : ValueType<8,   22>;   //  1 x i8  vector value
-def v2i8   : ValueType<16 , 23>;   //  2 x i8  vector value
-def v4i8   : ValueType<32 , 24>;   //  4 x i8  vector value
-def v8i8   : ValueType<64 , 25>;   //  8 x i8  vector value
-def v16i8  : ValueType<128, 26>;   // 16 x i8  vector value
-def v32i8  : ValueType<256, 27>;   // 32 x i8  vector value
-def v64i8  : ValueType<512, 28>;   // 64 x i8  vector value
-def v128i8 : ValueType<1024,29>;   //128 x i8  vector value
-def v256i8 : ValueType<2048,30>;   //256 x i8  vector value
-
-def v1i16  : ValueType<16 , 31>;   //  1 x i16 vector value
-def v2i16  : ValueType<32 , 32>;   //  2 x i16 vector value
-def v4i16  : ValueType<64 , 33>;   //  4 x i16 vector value
-def v8i16  : ValueType<128, 34>;   //  8 x i16 vector value
-def v16i16 : ValueType<256, 35>;   // 16 x i16 vector value
-def v32i16 : ValueType<512, 36>;   // 32 x i16 vector value
-def v64i16 : ValueType<1024,37>;   // 64 x i16 vector value
-def v128i16: ValueType<2048,38>;   //128 x i16 vector value
-
-def v1i32  : ValueType<32 , 39>;   //  1 x i32 vector value
-def v2i32  : ValueType<64 , 40>;   //  2 x i32 vector value
-def v4i32  : ValueType<128, 41>;   //  4 x i32 vector value
-def v8i32  : ValueType<256, 42>;   //  8 x i32 vector value
-def v16i32 : ValueType<512, 43>;   // 16 x i32 vector value
-def v32i32 : ValueType<1024,44>;   // 32 x i32 vector value
-def v64i32 : ValueType<2048,45>;   // 32 x i32 vector value
-
-def v1i64  : ValueType<64 , 46>;   //  1 x i64 vector value
-def v2i64  : ValueType<128, 47>;   //  2 x i64 vector value
-def v4i64  : ValueType<256, 48>;   //  4 x i64 vector value
-def v8i64  : ValueType<512, 49>;   //  8 x i64 vector value
-def v16i64 : ValueType<1024,50>;   // 16 x i64 vector value
-def v32i64 : ValueType<2048,51>;   // 32 x i64 vector value
-
-def v1i128 : ValueType<128, 52>;   //  1 x i128 vector value
-
-def nxv2i1  : ValueType<2,   53>;  // n x  2 x i1  vector value
-def nxv4i1  : ValueType<4,   54>;  // n x  4 x i1  vector value
-def nxv8i1  : ValueType<8,   55>;  // n x  8 x i1  vector value
-def nxv16i1 : ValueType<16,  56>;  // n x 16 x i1  vector value
-def nxv32i1 : ValueType<32,  57>;  // n x 32 x i1  vector value
-
-def nxv1i8  : ValueType<8,   58>;  // n x  1 x i8  vector value
-def nxv2i8  : ValueType<16,  59>;  // n x  2 x i8  vector value
-def nxv4i8  : ValueType<32,  60>;  // n x  4 x i8  vector value
-def nxv8i8  : ValueType<64,  61>;  // n x  8 x i8  vector value
-def nxv16i8 : ValueType<128, 62>;  // n x 16 x i8  vector value
-def nxv32i8 : ValueType<256, 63>;  // n x 32 x i8  vector value
-
-def nxv1i16 : ValueType<16,  64>;  // n x  1 x i16 vector value
-def nxv2i16 : ValueType<32,  65>;  // n x  2 x i16 vector value
-def nxv4i16 : ValueType<64,  66>;  // n x  4 x i16 vector value
-def nxv8i16 : ValueType<128, 67>;  // n x  8 x i16 vector value
-def nxv16i16: ValueType<256, 68>;  // n x 16 x i16 vector value
-def nxv32i16: ValueType<512, 69>;  // n x 32 x i16 vector value
-
-def nxv1i32 : ValueType<32,  70>;  // n x  1 x i32 vector value
-def nxv2i32 : ValueType<64,  71>;  // n x  2 x i32 vector value
-def nxv4i32 : ValueType<128, 72>;  // n x  4 x i32 vector value
-def nxv8i32 : ValueType<256, 73>;  // n x  8 x i32 vector value
-def nxv16i32: ValueType<512, 74>;  // n x 16 x i32 vector value
-def nxv32i32: ValueType<1024,75>;  // n x 32 x i32 vector value
-
-def nxv1i64 : ValueType<64,  76>;  // n x  1 x i64 vector value
-def nxv2i64 : ValueType<128, 77>;  // n x  2 x i64 vector value
-def nxv4i64 : ValueType<256, 78>;  // n x  4 x i64 vector value
-def nxv8i64 : ValueType<512, 79>;  // n x  8 x i64 vector value
-def nxv16i64: ValueType<1024,80>;  // n x 16 x i64 vector value
-def nxv32i64: ValueType<2048,81>;  // n x 32 x i64 vector value
-
-def v2f16  : ValueType<32 , 82>;   //  2 x f16 vector value
-def v4f16  : ValueType<64 , 83>;   //  4 x f16 vector value
-def v8f16  : ValueType<128, 84>;   //  8 x f16 vector value
-def v1f32  : ValueType<32 , 85>;   //  1 x f32 vector value
-def v2f32  : ValueType<64 , 86>;   //  2 x f32 vector value
-def v4f32  : ValueType<128, 87>;   //  4 x f32 vector value
-def v8f32  : ValueType<256, 88>;   //  8 x f32 vector value
-def v16f32 : ValueType<512, 89>;   // 16 x f32 vector value
-def v1f64  : ValueType<64,  90>;   //  1 x f64 vector value
-def v2f64  : ValueType<128, 91>;   //  2 x f64 vector value
-def v4f64  : ValueType<256, 92>;   //  4 x f64 vector value
-def v8f64  : ValueType<512, 93>;   //  8 x f64 vector value
-
-def nxv2f16  : ValueType<32 ,  94>; // n x  2 x f16 vector value
-def nxv4f16  : ValueType<64 ,  95>; // n x  4 x f16 vector value
-def nxv8f16  : ValueType<128,  96>; // n x  8 x f16 vector value
-def nxv1f32  : ValueType<32 ,  97>; // n x  1 x f32 vector value
-def nxv2f32  : ValueType<64 ,  98>; // n x  2 x f32 vector value
-def nxv4f32  : ValueType<128,  99>; // n x  4 x f32 vector value
-def nxv8f32  : ValueType<256, 100>; // n x  8 x f32 vector value
-def nxv16f32 : ValueType<512, 101>; // n x 16 x f32 vector value
-def nxv1f64  : ValueType<64,  102>; // n x  1 x f64 vector value
-def nxv2f64  : ValueType<128, 103>; // n x  2 x f64 vector value
-def nxv4f64  : ValueType<256, 104>; // n x  4 x f64 vector value
-def nxv8f64  : ValueType<512, 105>; // n x  8 x f64 vector value
-
-def x86mmx : ValueType<64 , 106>;   // X86 MMX value
-def FlagVT : ValueType<0  , 107>;   // Pre-RA sched glue
-def isVoid : ValueType<0  , 108>;   // Produces no value
-def untyped: ValueType<8  , 109>;   // Produces an untyped value
-def iFATPTR: ValueType<256, 110>;   // 256-bit fat pointer.
-=======
 def v1i1   : ValueType<1 ,  14>;   //   1 x i1 vector value
 def v2i1   : ValueType<2 ,  15>;   //   2 x i1 vector value
 def v4i1   : ValueType<4 ,  16>;   //   4 x i1 vector value
@@ -257,7 +145,7 @@
 def FlagVT : ValueType<0  , 109>;   // Pre-RA sched glue
 def isVoid : ValueType<0  , 110>;   // Produces no value
 def untyped: ValueType<8  , 111>;   // Produces an untyped value
->>>>>>> 79138363
+def iFATPTR: ValueType<256, 112>;   // 256-bit fat pointer.
 def token  : ValueType<0  , 248>;   // TokenTy
 def MetadataVT: ValueType<0, 249>;  // Metadata
 
