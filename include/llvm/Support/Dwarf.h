--- conflicted
+++ resolved
@@ -37,20 +37,9 @@
 // enumeration base type.
 
 enum LLVMConstants : uint32_t {
-<<<<<<< HEAD
-  // llvm mock tags
-  DW_TAG_invalid = ~0U, // Tag for invalid results.
-
-  DW_TAG_auto_variable = 0x100, // Tag for local (auto) variables.
-  DW_TAG_arg_variable = 0x101,  // Tag for argument variables.
-  DW_TAG_expression = 0x102,    // Tag for complex address expressions.
-
-  DW_TAG_user_base = 0x1000, // Recommended base for user tags.
-=======
   // LLVM mock tags (see also llvm/Support/Dwarf.def).
   DW_TAG_invalid = ~0U,        // Tag for invalid results.
   DW_VIRTUALITY_invalid = ~0U, // Virtuality for invalid results.
->>>>>>> 969bfdfe
 
   // Other constants.
   DWARF_VERSION = 4,       // Default dwarf version we output.
@@ -591,8 +580,6 @@
 const char *GDBIndexEntryLinkageString(GDBIndexEntryLinkage Linkage);
 /// @}
 
-<<<<<<< HEAD
-=======
 /// \defgroup DwarfConstantsParsing Dwarf constants parsing functions
 ///
 /// These functions map their strings back to the corresponding enumeration
@@ -609,7 +596,6 @@
 unsigned getAttributeEncoding(StringRef EncodingString);
 /// @}
 
->>>>>>> 969bfdfe
 /// \brief Returns the symbolic string representing Val when used as a value
 /// for attribute Attr.
 const char *AttributeValueString(uint16_t Attr, unsigned Val);
