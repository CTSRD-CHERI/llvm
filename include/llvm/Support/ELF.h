//===-- llvm/Support/ELF.h - ELF constants and data structures --*- C++ -*-===//
//
//                     The LLVM Compiler Infrastructure
//
// This file is distributed under the University of Illinois Open Source
// License. See LICENSE.TXT for details.
//
//===----------------------------------------------------------------------===//
//
// This header contains common, non-processor-specific data structures and
// constants for the ELF file format.
//
// The details of the ELF32 bits in this file are largely based on the Tool
// Interface Standard (TIS) Executable and Linking Format (ELF) Specification
// Version 1.2, May 1995. The ELF64 stuff is based on ELF-64 Object File Format
// Version 1.5, Draft 2, May 1998 as well as OpenBSD header files.
//
//===----------------------------------------------------------------------===//

#ifndef LLVM_SUPPORT_ELF_H
#define LLVM_SUPPORT_ELF_H

#include "llvm/Support/Compiler.h"
#include "llvm/Support/DataTypes.h"
#include <cstring>

namespace llvm {

namespace ELF {

typedef uint32_t Elf32_Addr; // Program address
typedef uint32_t Elf32_Off;  // File offset
typedef uint16_t Elf32_Half;
typedef uint32_t Elf32_Word;
typedef int32_t Elf32_Sword;

typedef uint64_t Elf64_Addr;
typedef uint64_t Elf64_Off;
typedef uint16_t Elf64_Half;
typedef uint32_t Elf64_Word;
typedef int32_t Elf64_Sword;
typedef uint64_t Elf64_Xword;
typedef int64_t Elf64_Sxword;

// Object file magic string.
static const char ElfMagic[] = {0x7f, 'E', 'L', 'F', '\0'};

// e_ident size and indices.
enum {
  EI_MAG0 = 0,       // File identification index.
  EI_MAG1 = 1,       // File identification index.
  EI_MAG2 = 2,       // File identification index.
  EI_MAG3 = 3,       // File identification index.
  EI_CLASS = 4,      // File class.
  EI_DATA = 5,       // Data encoding.
  EI_VERSION = 6,    // File version.
  EI_OSABI = 7,      // OS/ABI identification.
  EI_ABIVERSION = 8, // ABI version.
  EI_PAD = 9,        // Start of padding bytes.
  EI_NIDENT = 16     // Number of bytes in e_ident.
};

struct Elf32_Ehdr {
  unsigned char e_ident[EI_NIDENT]; // ELF Identification bytes
  Elf32_Half e_type;                // Type of file (see ET_* below)
  Elf32_Half e_machine;   // Required architecture for this file (see EM_*)
  Elf32_Word e_version;   // Must be equal to 1
  Elf32_Addr e_entry;     // Address to jump to in order to start program
  Elf32_Off e_phoff;      // Program header table's file offset, in bytes
  Elf32_Off e_shoff;      // Section header table's file offset, in bytes
  Elf32_Word e_flags;     // Processor-specific flags
  Elf32_Half e_ehsize;    // Size of ELF header, in bytes
  Elf32_Half e_phentsize; // Size of an entry in the program header table
  Elf32_Half e_phnum;     // Number of entries in the program header table
  Elf32_Half e_shentsize; // Size of an entry in the section header table
  Elf32_Half e_shnum;     // Number of entries in the section header table
  Elf32_Half e_shstrndx;  // Sect hdr table index of sect name string table
  bool checkMagic() const {
    return (memcmp(e_ident, ElfMagic, strlen(ElfMagic))) == 0;
  }
  unsigned char getFileClass() const { return e_ident[EI_CLASS]; }
  unsigned char getDataEncoding() const { return e_ident[EI_DATA]; }
};

// 64-bit ELF header. Fields are the same as for ELF32, but with different
// types (see above).
struct Elf64_Ehdr {
  unsigned char e_ident[EI_NIDENT];
  Elf64_Half e_type;
  Elf64_Half e_machine;
  Elf64_Word e_version;
  Elf64_Addr e_entry;
  Elf64_Off e_phoff;
  Elf64_Off e_shoff;
  Elf64_Word e_flags;
  Elf64_Half e_ehsize;
  Elf64_Half e_phentsize;
  Elf64_Half e_phnum;
  Elf64_Half e_shentsize;
  Elf64_Half e_shnum;
  Elf64_Half e_shstrndx;
  bool checkMagic() const {
    return (memcmp(e_ident, ElfMagic, strlen(ElfMagic))) == 0;
  }
  unsigned char getFileClass() const { return e_ident[EI_CLASS]; }
  unsigned char getDataEncoding() const { return e_ident[EI_DATA]; }
};

// File types
enum {
  ET_NONE = 0,        // No file type
  ET_REL = 1,         // Relocatable file
  ET_EXEC = 2,        // Executable file
  ET_DYN = 3,         // Shared object file
  ET_CORE = 4,        // Core file
  ET_LOPROC = 0xff00, // Beginning of processor-specific codes
  ET_HIPROC = 0xffff  // Processor-specific
};

// Versioning
enum { EV_NONE = 0, EV_CURRENT = 1 };

// Machine architectures
// See current registered ELF machine architectures at:
//    http://www.uxsglobal.com/developers/gabi/latest/ch4.eheader.html
enum {
  EM_NONE = 0,           // No machine
  EM_M32 = 1,            // AT&T WE 32100
  EM_SPARC = 2,          // SPARC
  EM_386 = 3,            // Intel 386
  EM_68K = 4,            // Motorola 68000
  EM_88K = 5,            // Motorola 88000
  EM_IAMCU = 6,          // Intel MCU
  EM_860 = 7,            // Intel 80860
  EM_MIPS = 8,           // MIPS R3000
  EM_S370 = 9,           // IBM System/370
  EM_MIPS_RS3_LE = 10,   // MIPS RS3000 Little-endian
  EM_PARISC = 15,        // Hewlett-Packard PA-RISC
  EM_VPP500 = 17,        // Fujitsu VPP500
  EM_SPARC32PLUS = 18,   // Enhanced instruction set SPARC
  EM_960 = 19,           // Intel 80960
  EM_PPC = 20,           // PowerPC
  EM_PPC64 = 21,         // PowerPC64
  EM_S390 = 22,          // IBM System/390
  EM_SPU = 23,           // IBM SPU/SPC
  EM_V800 = 36,          // NEC V800
  EM_FR20 = 37,          // Fujitsu FR20
  EM_RH32 = 38,          // TRW RH-32
  EM_RCE = 39,           // Motorola RCE
  EM_ARM = 40,           // ARM
  EM_ALPHA = 41,         // DEC Alpha
  EM_SH = 42,            // Hitachi SH
  EM_SPARCV9 = 43,       // SPARC V9
  EM_TRICORE = 44,       // Siemens TriCore
  EM_ARC = 45,           // Argonaut RISC Core
  EM_H8_300 = 46,        // Hitachi H8/300
  EM_H8_300H = 47,       // Hitachi H8/300H
  EM_H8S = 48,           // Hitachi H8S
  EM_H8_500 = 49,        // Hitachi H8/500
  EM_IA_64 = 50,         // Intel IA-64 processor architecture
  EM_MIPS_X = 51,        // Stanford MIPS-X
  EM_COLDFIRE = 52,      // Motorola ColdFire
  EM_68HC12 = 53,        // Motorola M68HC12
  EM_MMA = 54,           // Fujitsu MMA Multimedia Accelerator
  EM_PCP = 55,           // Siemens PCP
  EM_NCPU = 56,          // Sony nCPU embedded RISC processor
  EM_NDR1 = 57,          // Denso NDR1 microprocessor
  EM_STARCORE = 58,      // Motorola Star*Core processor
  EM_ME16 = 59,          // Toyota ME16 processor
  EM_ST100 = 60,         // STMicroelectronics ST100 processor
  EM_TINYJ = 61,         // Advanced Logic Corp. TinyJ embedded processor family
  EM_X86_64 = 62,        // AMD x86-64 architecture
  EM_PDSP = 63,          // Sony DSP Processor
  EM_PDP10 = 64,         // Digital Equipment Corp. PDP-10
  EM_PDP11 = 65,         // Digital Equipment Corp. PDP-11
  EM_FX66 = 66,          // Siemens FX66 microcontroller
  EM_ST9PLUS = 67,       // STMicroelectronics ST9+ 8/16 bit microcontroller
  EM_ST7 = 68,           // STMicroelectronics ST7 8-bit microcontroller
  EM_68HC16 = 69,        // Motorola MC68HC16 Microcontroller
  EM_68HC11 = 70,        // Motorola MC68HC11 Microcontroller
  EM_68HC08 = 71,        // Motorola MC68HC08 Microcontroller
  EM_68HC05 = 72,        // Motorola MC68HC05 Microcontroller
  EM_SVX = 73,           // Silicon Graphics SVx
  EM_ST19 = 74,          // STMicroelectronics ST19 8-bit microcontroller
  EM_VAX = 75,           // Digital VAX
  EM_CRIS = 76,          // Axis Communications 32-bit embedded processor
  EM_JAVELIN = 77,       // Infineon Technologies 32-bit embedded processor
  EM_FIREPATH = 78,      // Element 14 64-bit DSP Processor
  EM_ZSP = 79,           // LSI Logic 16-bit DSP Processor
  EM_MMIX = 80,          // Donald Knuth's educational 64-bit processor
  EM_HUANY = 81,         // Harvard University machine-independent object files
  EM_PRISM = 82,         // SiTera Prism
  EM_AVR = 83,           // Atmel AVR 8-bit microcontroller
  EM_FR30 = 84,          // Fujitsu FR30
  EM_D10V = 85,          // Mitsubishi D10V
  EM_D30V = 86,          // Mitsubishi D30V
  EM_V850 = 87,          // NEC v850
  EM_M32R = 88,          // Mitsubishi M32R
  EM_MN10300 = 89,       // Matsushita MN10300
  EM_MN10200 = 90,       // Matsushita MN10200
  EM_PJ = 91,            // picoJava
  EM_OPENRISC = 92,      // OpenRISC 32-bit embedded processor
  EM_ARC_COMPACT = 93,   // ARC International ARCompact processor (old
                         // spelling/synonym: EM_ARC_A5)
  EM_XTENSA = 94,        // Tensilica Xtensa Architecture
  EM_VIDEOCORE = 95,     // Alphamosaic VideoCore processor
  EM_TMM_GPP = 96,       // Thompson Multimedia General Purpose Processor
  EM_NS32K = 97,         // National Semiconductor 32000 series
  EM_TPC = 98,           // Tenor Network TPC processor
  EM_SNP1K = 99,         // Trebia SNP 1000 processor
  EM_ST200 = 100,        // STMicroelectronics (www.st.com) ST200
  EM_IP2K = 101,         // Ubicom IP2xxx microcontroller family
  EM_MAX = 102,          // MAX Processor
  EM_CR = 103,           // National Semiconductor CompactRISC microprocessor
  EM_F2MC16 = 104,       // Fujitsu F2MC16
  EM_MSP430 = 105,       // Texas Instruments embedded microcontroller msp430
  EM_BLACKFIN = 106,     // Analog Devices Blackfin (DSP) processor
  EM_SE_C33 = 107,       // S1C33 Family of Seiko Epson processors
  EM_SEP = 108,          // Sharp embedded microprocessor
  EM_ARCA = 109,         // Arca RISC Microprocessor
  EM_UNICORE = 110,      // Microprocessor series from PKU-Unity Ltd. and MPRC
                         // of Peking University
  EM_EXCESS = 111,       // eXcess: 16/32/64-bit configurable embedded CPU
  EM_DXP = 112,          // Icera Semiconductor Inc. Deep Execution Processor
  EM_ALTERA_NIOS2 = 113, // Altera Nios II soft-core processor
  EM_CRX = 114,          // National Semiconductor CompactRISC CRX
  EM_XGATE = 115,        // Motorola XGATE embedded processor
  EM_C166 = 116,         // Infineon C16x/XC16x processor
  EM_M16C = 117,         // Renesas M16C series microprocessors
  EM_DSPIC30F = 118,     // Microchip Technology dsPIC30F Digital Signal
                         // Controller
  EM_CE = 119,           // Freescale Communication Engine RISC core
  EM_M32C = 120,         // Renesas M32C series microprocessors
  EM_TSK3000 = 131,      // Altium TSK3000 core
  EM_RS08 = 132,         // Freescale RS08 embedded processor
  EM_SHARC = 133,        // Analog Devices SHARC family of 32-bit DSP
                         // processors
  EM_ECOG2 = 134,        // Cyan Technology eCOG2 microprocessor
  EM_SCORE7 = 135,       // Sunplus S+core7 RISC processor
  EM_DSP24 = 136,        // New Japan Radio (NJR) 24-bit DSP Processor
  EM_VIDEOCORE3 = 137,   // Broadcom VideoCore III processor
  EM_LATTICEMICO32 = 138, // RISC processor for Lattice FPGA architecture
  EM_SE_C17 = 139,        // Seiko Epson C17 family
  EM_TI_C6000 = 140,      // The Texas Instruments TMS320C6000 DSP family
  EM_TI_C2000 = 141,      // The Texas Instruments TMS320C2000 DSP family
  EM_TI_C5500 = 142,      // The Texas Instruments TMS320C55x DSP family
  EM_MMDSP_PLUS = 160,    // STMicroelectronics 64bit VLIW Data Signal Processor
  EM_CYPRESS_M8C = 161,   // Cypress M8C microprocessor
  EM_R32C = 162,          // Renesas R32C series microprocessors
  EM_TRIMEDIA = 163,      // NXP Semiconductors TriMedia architecture family
  EM_HEXAGON = 164,       // Qualcomm Hexagon processor
  EM_8051 = 165,          // Intel 8051 and variants
  EM_STXP7X = 166,        // STMicroelectronics STxP7x family of configurable
                          // and extensible RISC processors
  EM_NDS32 = 167,         // Andes Technology compact code size embedded RISC
                          // processor family
  EM_ECOG1 = 168,         // Cyan Technology eCOG1X family
  EM_ECOG1X = 168,        // Cyan Technology eCOG1X family
  EM_MAXQ30 = 169,        // Dallas Semiconductor MAXQ30 Core Micro-controllers
  EM_XIMO16 = 170,        // New Japan Radio (NJR) 16-bit DSP Processor
  EM_MANIK = 171,         // M2000 Reconfigurable RISC Microprocessor
  EM_CRAYNV2 = 172,       // Cray Inc. NV2 vector architecture
  EM_RX = 173,            // Renesas RX family
  EM_METAG = 174,         // Imagination Technologies META processor
                          // architecture
  EM_MCST_ELBRUS = 175,   // MCST Elbrus general purpose hardware architecture
  EM_ECOG16 = 176,        // Cyan Technology eCOG16 family
  EM_CR16 = 177,          // National Semiconductor CompactRISC CR16 16-bit
                          // microprocessor
<<<<<<< HEAD
  EM_ETPU          = 178, // Freescale Extended Time Processing Unit
  EM_SLE9X         = 179, // Infineon Technologies SLE9X core
  EM_L10M          = 180, // Intel L10M
  EM_K10M          = 181, // Intel K10M
  EM_AARCH64       = 183, // ARM AArch64
  EM_AVR32         = 185, // Atmel Corporation 32-bit microprocessor family
  EM_STM8          = 186, // STMicroeletronics STM8 8-bit microcontroller
  EM_TILE64        = 187, // Tilera TILE64 multicore architecture family
  EM_TILEPRO       = 188, // Tilera TILEPro multicore architecture family
  EM_CUDA          = 190, // NVIDIA CUDA architecture
  EM_TILEGX        = 191, // Tilera TILE-Gx multicore architecture family
  EM_CLOUDSHIELD   = 192, // CloudShield architecture family
  EM_COREA_1ST     = 193, // KIPO-KAIST Core-A 1st generation processor family
  EM_COREA_2ND     = 194, // KIPO-KAIST Core-A 2nd generation processor family
  EM_ARC_COMPACT2  = 195, // Synopsys ARCompact V2
  EM_OPEN8         = 196, // Open8 8-bit RISC soft processor core
  EM_RL78          = 197, // Renesas RL78 family
  EM_VIDEOCORE5    = 198, // Broadcom VideoCore V processor
  EM_78KOR         = 199, // Renesas 78KOR family
  EM_56800EX       = 200, // Freescale 56800EX Digital Signal Controller (DSC)
  EM_BA1           = 201, // Beyond BA1 CPU architecture
  EM_BA2           = 202, // Beyond BA2 CPU architecture
  EM_XCORE         = 203, // XMOS xCORE processor family
  EM_MCHP_PIC      = 204, // Microchip 8-bit PIC(r) family
  EM_INTEL205      = 205, // Reserved by Intel
  EM_INTEL206      = 206, // Reserved by Intel
  EM_INTEL207      = 207, // Reserved by Intel
  EM_INTEL208      = 208, // Reserved by Intel
  EM_INTEL209      = 209, // Reserved by Intel
  EM_KM32          = 210, // KM211 KM32 32-bit processor
  EM_KMX32         = 211, // KM211 KMX32 32-bit processor
  EM_KMX16         = 212, // KM211 KMX16 16-bit processor
  EM_KMX8          = 213, // KM211 KMX8 8-bit processor
  EM_KVARC         = 214, // KM211 KVARC processor
  EM_CDP           = 215, // Paneve CDP architecture family
  EM_COGE          = 216, // Cognitive Smart Memory Processor
  EM_COOL          = 217, // iCelero CoolEngine
  EM_NORC          = 218, // Nanoradio Optimized RISC
  EM_CSR_KALIMBA   = 219, // CSR Kalimba architecture family
  EM_AMDGPU        = 224, // AMD GPU architecture
  EM_CHERI256      = 0xC256 // 256-bit CHERI
=======
  EM_ETPU = 178,          // Freescale Extended Time Processing Unit
  EM_SLE9X = 179,         // Infineon Technologies SLE9X core
  EM_L10M = 180,          // Intel L10M
  EM_K10M = 181,          // Intel K10M
  EM_AARCH64 = 183,       // ARM AArch64
  EM_AVR32 = 185,         // Atmel Corporation 32-bit microprocessor family
  EM_STM8 = 186,          // STMicroeletronics STM8 8-bit microcontroller
  EM_TILE64 = 187,        // Tilera TILE64 multicore architecture family
  EM_TILEPRO = 188,       // Tilera TILEPro multicore architecture family
  EM_CUDA = 190,          // NVIDIA CUDA architecture
  EM_TILEGX = 191,        // Tilera TILE-Gx multicore architecture family
  EM_CLOUDSHIELD = 192,   // CloudShield architecture family
  EM_COREA_1ST = 193,     // KIPO-KAIST Core-A 1st generation processor family
  EM_COREA_2ND = 194,     // KIPO-KAIST Core-A 2nd generation processor family
  EM_ARC_COMPACT2 = 195,  // Synopsys ARCompact V2
  EM_OPEN8 = 196,         // Open8 8-bit RISC soft processor core
  EM_RL78 = 197,          // Renesas RL78 family
  EM_VIDEOCORE5 = 198,    // Broadcom VideoCore V processor
  EM_78KOR = 199,         // Renesas 78KOR family
  EM_56800EX = 200,       // Freescale 56800EX Digital Signal Controller (DSC)
  EM_BA1 = 201,           // Beyond BA1 CPU architecture
  EM_BA2 = 202,           // Beyond BA2 CPU architecture
  EM_XCORE = 203,         // XMOS xCORE processor family
  EM_MCHP_PIC = 204,      // Microchip 8-bit PIC(r) family
  EM_INTEL205 = 205,      // Reserved by Intel
  EM_INTEL206 = 206,      // Reserved by Intel
  EM_INTEL207 = 207,      // Reserved by Intel
  EM_INTEL208 = 208,      // Reserved by Intel
  EM_INTEL209 = 209,      // Reserved by Intel
  EM_KM32 = 210,          // KM211 KM32 32-bit processor
  EM_KMX32 = 211,         // KM211 KMX32 32-bit processor
  EM_KMX16 = 212,         // KM211 KMX16 16-bit processor
  EM_KMX8 = 213,          // KM211 KMX8 8-bit processor
  EM_KVARC = 214,         // KM211 KVARC processor
  EM_CDP = 215,           // Paneve CDP architecture family
  EM_COGE = 216,          // Cognitive Smart Memory Processor
  EM_COOL = 217,          // iCelero CoolEngine
  EM_NORC = 218,          // Nanoradio Optimized RISC
  EM_CSR_KALIMBA = 219,   // CSR Kalimba architecture family
  EM_AMDGPU = 224,        // AMD GPU architecture
  EM_RISCV = 243,         // RISC-V
  EM_LANAI = 244,         // Lanai 32-bit processor
  EM_BPF = 247,           // Linux kernel bpf virtual machine

  // A request has been made to the maintainer of the official registry for
  // such numbers for an official value for WebAssembly. As soon as one is
  // allocated, this enum will be updated to use it.
  EM_WEBASSEMBLY = 0x4157, // WebAssembly architecture
>>>>>>> 6ea9891f
};

// Object file classes.
enum {
  ELFCLASSNONE = 0,
  ELFCLASS32 = 1, // 32-bit object file
  ELFCLASS64 = 2  // 64-bit object file
};

// Object file byte orderings.
enum {
  ELFDATANONE = 0, // Invalid data encoding.
  ELFDATA2LSB = 1, // Little-endian object file
  ELFDATA2MSB = 2  // Big-endian object file
};

// OS ABI identification.
enum {
  ELFOSABI_NONE = 0,          // UNIX System V ABI
  ELFOSABI_HPUX = 1,          // HP-UX operating system
  ELFOSABI_NETBSD = 2,        // NetBSD
  ELFOSABI_GNU = 3,           // GNU/Linux
  ELFOSABI_LINUX = 3,         // Historical alias for ELFOSABI_GNU.
  ELFOSABI_HURD = 4,          // GNU/Hurd
  ELFOSABI_SOLARIS = 6,       // Solaris
  ELFOSABI_AIX = 7,           // AIX
  ELFOSABI_IRIX = 8,          // IRIX
  ELFOSABI_FREEBSD = 9,       // FreeBSD
  ELFOSABI_TRU64 = 10,        // TRU64 UNIX
  ELFOSABI_MODESTO = 11,      // Novell Modesto
  ELFOSABI_OPENBSD = 12,      // OpenBSD
  ELFOSABI_OPENVMS = 13,      // OpenVMS
  ELFOSABI_NSK = 14,          // Hewlett-Packard Non-Stop Kernel
  ELFOSABI_AROS = 15,         // AROS
  ELFOSABI_FENIXOS = 16,      // FenixOS
  ELFOSABI_CLOUDABI = 17,     // Nuxi CloudABI
  ELFOSABI_C6000_ELFABI = 64, // Bare-metal TMS320C6000
  ELFOSABI_AMDGPU_HSA = 64,   // AMD HSA runtime
  ELFOSABI_C6000_LINUX = 65,  // Linux TMS320C6000
  ELFOSABI_ARM = 97,          // ARM
  ELFOSABI_STANDALONE = 255   // Standalone (embedded) application
};

#define ELF_RELOC(name, value) name = value,

// X86_64 relocations.
enum {
#include "ELFRelocs/x86_64.def"
};

// i386 relocations.
enum {
#include "ELFRelocs/i386.def"
};

// ELF Relocation types for PPC32
enum {
#include "ELFRelocs/PowerPC.def"
};

// Specific e_flags for PPC64
enum {
  // e_flags bits specifying ABI:
  // 1 for original ABI using function descriptors,
  // 2 for revised ABI without function descriptors,
  // 0 for unspecified or not using any features affected by the differences.
  EF_PPC64_ABI = 3
};

// Special values for the st_other field in the symbol table entry for PPC64.
enum {
  STO_PPC64_LOCAL_BIT = 5,
  STO_PPC64_LOCAL_MASK = (7 << STO_PPC64_LOCAL_BIT)
};
static inline int64_t decodePPC64LocalEntryOffset(unsigned Other) {
  unsigned Val = (Other & STO_PPC64_LOCAL_MASK) >> STO_PPC64_LOCAL_BIT;
  return ((1 << Val) >> 2) << 2;
}
static inline unsigned encodePPC64LocalEntryOffset(int64_t Offset) {
  unsigned Val =
      (Offset >= 4 * 4 ? (Offset >= 8 * 4 ? (Offset >= 16 * 4 ? 6 : 5) : 4)
                       : (Offset >= 2 * 4 ? 3 : (Offset >= 1 * 4 ? 2 : 0)));
  return Val << STO_PPC64_LOCAL_BIT;
}

// ELF Relocation types for PPC64
enum {
#include "ELFRelocs/PowerPC64.def"
};

// ELF Relocation types for AArch64
enum {
#include "ELFRelocs/AArch64.def"
};

// ARM Specific e_flags
enum : unsigned {
  EF_ARM_SOFT_FLOAT = 0x00000200U,
  EF_ARM_VFP_FLOAT = 0x00000400U,
  EF_ARM_EABI_UNKNOWN = 0x00000000U,
  EF_ARM_EABI_VER1 = 0x01000000U,
  EF_ARM_EABI_VER2 = 0x02000000U,
  EF_ARM_EABI_VER3 = 0x03000000U,
  EF_ARM_EABI_VER4 = 0x04000000U,
  EF_ARM_EABI_VER5 = 0x05000000U,
  EF_ARM_EABIMASK = 0xFF000000U
};

// ELF Relocation types for ARM
enum {
#include "ELFRelocs/ARM.def"
};

// AVR specific e_flags
enum : unsigned {
  EF_AVR_ARCH_AVR1 = 1,
  EF_AVR_ARCH_AVR2 = 2,
  EF_AVR_ARCH_AVR25 = 25,
  EF_AVR_ARCH_AVR3 = 3,
  EF_AVR_ARCH_AVR31 = 31,
  EF_AVR_ARCH_AVR35 = 35,
  EF_AVR_ARCH_AVR4 = 4,
  EF_AVR_ARCH_AVR5 = 5,
  EF_AVR_ARCH_AVR51 = 51,
  EF_AVR_ARCH_AVR6 = 6,
  EF_AVR_ARCH_AVRTINY = 100,
  EF_AVR_ARCH_XMEGA1 = 101,
  EF_AVR_ARCH_XMEGA2 = 102,
  EF_AVR_ARCH_XMEGA3 = 103,
  EF_AVR_ARCH_XMEGA4 = 104,
  EF_AVR_ARCH_XMEGA5 = 105,
  EF_AVR_ARCH_XMEGA6 = 106,
  EF_AVR_ARCH_XMEGA7 = 107
};

// ELF Relocation types for AVR
enum {
#include "ELFRelocs/AVR.def"
};

// Mips Specific e_flags
enum : unsigned {
  EF_MIPS_NOREORDER = 0x00000001, // Don't reorder instructions
  EF_MIPS_PIC = 0x00000002,       // Position independent code
  EF_MIPS_CPIC = 0x00000004,      // Call object with Position independent code
  EF_MIPS_ABI2 = 0x00000020,      // File uses N32 ABI
  EF_MIPS_32BITMODE = 0x00000100, // Code compiled for a 64-bit machine
                                  // in 32-bit mode
  EF_MIPS_FP64 = 0x00000200,      // Code compiled for a 32-bit machine
                                  // but uses 64-bit FP registers
  EF_MIPS_NAN2008 = 0x00000400,   // Uses IEE 754-2008 NaN encoding

  // ABI flags
  EF_MIPS_ABI_O32 = 0x00001000, // This file follows the first MIPS 32 bit ABI
  EF_MIPS_ABI_O64 = 0x00002000, // O32 ABI extended for 64-bit architecture.
  EF_MIPS_ABI_EABI32 = 0x00003000, // EABI in 32 bit mode.
  EF_MIPS_ABI_EABI64 = 0x00004000, // EABI in 64 bit mode.
  EF_MIPS_ABI = 0x0000f000,        // Mask for selecting EF_MIPS_ABI_ variant.

  // MIPS machine variant
  EF_MIPS_MACH_NONE = 0x00000000,    // A standard MIPS implementation.
  EF_MIPS_MACH_3900 = 0x00810000,    // Toshiba R3900
  EF_MIPS_MACH_4010 = 0x00820000,    // LSI R4010
  EF_MIPS_MACH_4100 = 0x00830000,    // NEC VR4100
  EF_MIPS_MACH_4650 = 0x00850000,    // MIPS R4650
  EF_MIPS_MACH_4120 = 0x00870000,    // NEC VR4120
  EF_MIPS_MACH_4111 = 0x00880000,    // NEC VR4111/VR4181
  EF_MIPS_MACH_SB1 = 0x008a0000,     // Broadcom SB-1
  EF_MIPS_MACH_OCTEON = 0x008b0000,  // Cavium Networks Octeon
  EF_MIPS_MACH_XLR = 0x008c0000,     // RMI Xlr
  EF_MIPS_MACH_OCTEON2 = 0x008d0000, // Cavium Networks Octeon2
  EF_MIPS_MACH_OCTEON3 = 0x008e0000, // Cavium Networks Octeon3
  EF_MIPS_MACH_5400 = 0x00910000,    // NEC VR5400
  EF_MIPS_MACH_5900 = 0x00920000,    // MIPS R5900
  EF_MIPS_MACH_5500 = 0x00980000,    // NEC VR5500
  EF_MIPS_MACH_9000 = 0x00990000,    // Unknown
  EF_MIPS_MACH_LS2E = 0x00a00000,    // ST Microelectronics Loongson 2E
  EF_MIPS_MACH_LS2F = 0x00a10000,    // ST Microelectronics Loongson 2F
  EF_MIPS_MACH_LS3A = 0x00a20000,    // Loongson 3A
  EF_MIPS_MACH = 0x00ff0000,         // EF_MIPS_MACH_xxx selection mask

  // ARCH_ASE
  EF_MIPS_MICROMIPS = 0x02000000,     // microMIPS
  EF_MIPS_ARCH_ASE_M16 = 0x04000000,  // Has Mips-16 ISA extensions
  EF_MIPS_ARCH_ASE_MDMX = 0x08000000, // Has MDMX multimedia extensions
  EF_MIPS_ARCH_ASE = 0x0f000000,      // Mask for EF_MIPS_ARCH_ASE_xxx flags

  // ARCH
  EF_MIPS_ARCH_1 = 0x00000000,    // MIPS1 instruction set
  EF_MIPS_ARCH_2 = 0x10000000,    // MIPS2 instruction set
  EF_MIPS_ARCH_3 = 0x20000000,    // MIPS3 instruction set
  EF_MIPS_ARCH_4 = 0x30000000,    // MIPS4 instruction set
  EF_MIPS_ARCH_5 = 0x40000000,    // MIPS5 instruction set
  EF_MIPS_ARCH_32 = 0x50000000,   // MIPS32 instruction set per linux not elf.h
  EF_MIPS_ARCH_64 = 0x60000000,   // MIPS64 instruction set per linux not elf.h
  EF_MIPS_ARCH_32R2 = 0x70000000, // mips32r2, mips32r3, mips32r5
  EF_MIPS_ARCH_64R2 = 0x80000000, // mips64r2, mips64r3, mips64r5
  EF_MIPS_ARCH_32R6 = 0x90000000, // mips32r6
  EF_MIPS_ARCH_64R6 = 0xa0000000, // mips64r6
  EF_MIPS_ARCH = 0xf0000000       // Mask for applying EF_MIPS_ARCH_ variant
};

// ELF Relocation types for Mips
enum {
#include "ELFRelocs/Mips.def"
};

// Special values for the st_other field in the symbol table entry for MIPS.
enum {
  STO_MIPS_OPTIONAL = 0x04,  // Symbol whose definition is optional
  STO_MIPS_PLT = 0x08,       // PLT entry related dynamic table record
  STO_MIPS_PIC = 0x20,       // PIC func in an object mixes PIC/non-PIC
  STO_MIPS_MICROMIPS = 0x80, // MIPS Specific ISA for MicroMips
  STO_MIPS_MIPS16 = 0xf0     // MIPS Specific ISA for Mips16
};

// .MIPS.options section descriptor kinds
enum {
  ODK_NULL = 0,       // Undefined
  ODK_REGINFO = 1,    // Register usage information
  ODK_EXCEPTIONS = 2, // Exception processing options
  ODK_PAD = 3,        // Section padding options
  ODK_HWPATCH = 4,    // Hardware patches applied
  ODK_FILL = 5,       // Linker fill value
  ODK_TAGS = 6,       // Space for tool identification
  ODK_HWAND = 7,      // Hardware AND patches applied
  ODK_HWOR = 8,       // Hardware OR patches applied
  ODK_GP_GROUP = 9,   // GP group to use for text/data sections
  ODK_IDENT = 10,     // ID information
  ODK_PAGESIZE = 11   // Page size information
};

// Hexagon-specific e_flags
enum {
  // Object processor version flags, bits[11:0]
  EF_HEXAGON_MACH_V2 = 0x00000001,  // Hexagon V2
  EF_HEXAGON_MACH_V3 = 0x00000002,  // Hexagon V3
  EF_HEXAGON_MACH_V4 = 0x00000003,  // Hexagon V4
  EF_HEXAGON_MACH_V5 = 0x00000004,  // Hexagon V5
  EF_HEXAGON_MACH_V55 = 0x00000005, // Hexagon V55
  EF_HEXAGON_MACH_V60 = 0x00000060, // Hexagon V60

  // Highest ISA version flags
  EF_HEXAGON_ISA_MACH = 0x00000000, // Same as specified in bits[11:0]
                                    // of e_flags
  EF_HEXAGON_ISA_V2 = 0x00000010,   // Hexagon V2 ISA
  EF_HEXAGON_ISA_V3 = 0x00000020,   // Hexagon V3 ISA
  EF_HEXAGON_ISA_V4 = 0x00000030,   // Hexagon V4 ISA
  EF_HEXAGON_ISA_V5 = 0x00000040,   // Hexagon V5 ISA
  EF_HEXAGON_ISA_V55 = 0x00000050,  // Hexagon V55 ISA
  EF_HEXAGON_ISA_V60 = 0x00000060,  // Hexagon V60 ISA
};

// Hexagon-specific section indexes for common small data
enum {
  SHN_HEXAGON_SCOMMON = 0xff00,   // Other access sizes
  SHN_HEXAGON_SCOMMON_1 = 0xff01, // Byte-sized access
  SHN_HEXAGON_SCOMMON_2 = 0xff02, // Half-word-sized access
  SHN_HEXAGON_SCOMMON_4 = 0xff03, // Word-sized access
  SHN_HEXAGON_SCOMMON_8 = 0xff04  // Double-word-size access
};

// ELF Relocation types for Hexagon
enum {
#include "ELFRelocs/Hexagon.def"
};

// ELF Relocation type for Lanai.
enum {
#include "ELFRelocs/Lanai.def"
};

// ELF Relocation types for RISC-V
enum {
#include "ELFRelocs/RISCV.def"
};

// ELF Relocation types for S390/zSeries
enum {
#include "ELFRelocs/SystemZ.def"
};

// ELF Relocation type for Sparc.
enum {
#include "ELFRelocs/Sparc.def"
};

// ELF Relocation types for WebAssembly
enum {
#include "ELFRelocs/WebAssembly.def"
};

// ELF Relocation types for AMDGPU
enum {
#include "ELFRelocs/AMDGPU.def"
};

// ELF Relocation types for BPF
enum {
#include "ELFRelocs/BPF.def"
};

#undef ELF_RELOC

// Section header.
struct Elf32_Shdr {
  Elf32_Word sh_name;      // Section name (index into string table)
  Elf32_Word sh_type;      // Section type (SHT_*)
  Elf32_Word sh_flags;     // Section flags (SHF_*)
  Elf32_Addr sh_addr;      // Address where section is to be loaded
  Elf32_Off sh_offset;     // File offset of section data, in bytes
  Elf32_Word sh_size;      // Size of section, in bytes
  Elf32_Word sh_link;      // Section type-specific header table index link
  Elf32_Word sh_info;      // Section type-specific extra information
  Elf32_Word sh_addralign; // Section address alignment
  Elf32_Word sh_entsize;   // Size of records contained within the section
};

// Section header for ELF64 - same fields as ELF32, different types.
struct Elf64_Shdr {
  Elf64_Word sh_name;
  Elf64_Word sh_type;
  Elf64_Xword sh_flags;
  Elf64_Addr sh_addr;
  Elf64_Off sh_offset;
  Elf64_Xword sh_size;
  Elf64_Word sh_link;
  Elf64_Word sh_info;
  Elf64_Xword sh_addralign;
  Elf64_Xword sh_entsize;
};

// Special section indices.
enum {
  SHN_UNDEF = 0,          // Undefined, missing, irrelevant, or meaningless
  SHN_LORESERVE = 0xff00, // Lowest reserved index
  SHN_LOPROC = 0xff00,    // Lowest processor-specific index
  SHN_HIPROC = 0xff1f,    // Highest processor-specific index
  SHN_LOOS = 0xff20,      // Lowest operating system-specific index
  SHN_HIOS = 0xff3f,      // Highest operating system-specific index
  SHN_ABS = 0xfff1,       // Symbol has absolute value; does not need relocation
  SHN_COMMON = 0xfff2,    // FORTRAN COMMON or C external global variables
  SHN_XINDEX = 0xffff,    // Mark that the index is >= SHN_LORESERVE
  SHN_HIRESERVE = 0xffff  // Highest reserved index
};

// Section types.
enum : unsigned {
  SHT_NULL = 0,                    // No associated section (inactive entry).
  SHT_PROGBITS = 1,                // Program-defined contents.
  SHT_SYMTAB = 2,                  // Symbol table.
  SHT_STRTAB = 3,                  // String table.
  SHT_RELA = 4,                    // Relocation entries; explicit addends.
  SHT_HASH = 5,                    // Symbol hash table.
  SHT_DYNAMIC = 6,                 // Information for dynamic linking.
  SHT_NOTE = 7,                    // Information about the file.
  SHT_NOBITS = 8,                  // Data occupies no space in the file.
  SHT_REL = 9,                     // Relocation entries; no explicit addends.
  SHT_SHLIB = 10,                  // Reserved.
  SHT_DYNSYM = 11,                 // Symbol table.
  SHT_INIT_ARRAY = 14,             // Pointers to initialization functions.
  SHT_FINI_ARRAY = 15,             // Pointers to termination functions.
  SHT_PREINIT_ARRAY = 16,          // Pointers to pre-init functions.
  SHT_GROUP = 17,                  // Section group.
  SHT_SYMTAB_SHNDX = 18,           // Indices for SHN_XINDEX entries.
  SHT_LOOS = 0x60000000,           // Lowest operating system-specific type.
  SHT_GNU_ATTRIBUTES = 0x6ffffff5, // Object attributes.
  SHT_GNU_HASH = 0x6ffffff6,       // GNU-style hash table.
  SHT_GNU_verdef = 0x6ffffffd,     // GNU version definitions.
  SHT_GNU_verneed = 0x6ffffffe,    // GNU version references.
  SHT_GNU_versym = 0x6fffffff,     // GNU symbol versions table.
  SHT_HIOS = 0x6fffffff,           // Highest operating system-specific type.
  SHT_LOPROC = 0x70000000,         // Lowest processor arch-specific type.
  // Fixme: All this is duplicated in MCSectionELF. Why??
  // Exception Index table
  SHT_ARM_EXIDX = 0x70000001U,
  // BPABI DLL dynamic linking pre-emption map
  SHT_ARM_PREEMPTMAP = 0x70000002U,
  //  Object file compatibility attributes
  SHT_ARM_ATTRIBUTES = 0x70000003U,
  SHT_ARM_DEBUGOVERLAY = 0x70000004U,
  SHT_ARM_OVERLAYSECTION = 0x70000005U,
  SHT_HEX_ORDERED = 0x70000000,   // Link editor is to sort the entries in
                                  // this section based on their sizes
  SHT_X86_64_UNWIND = 0x70000001, // Unwind information

  SHT_MIPS_REGINFO = 0x70000006,  // Register usage information
  SHT_MIPS_OPTIONS = 0x7000000d,  // General options
  SHT_MIPS_ABIFLAGS = 0x7000002a, // ABI information.

  SHT_HIPROC = 0x7fffffff, // Highest processor arch-specific type.
  SHT_LOUSER = 0x80000000, // Lowest type reserved for applications.
  SHT_HIUSER = 0xffffffff  // Highest type reserved for applications.
};

// Section flags.
enum : unsigned {
  // Section data should be writable during execution.
  SHF_WRITE = 0x1,

  // Section occupies memory during program execution.
  SHF_ALLOC = 0x2,

  // Section contains executable machine instructions.
  SHF_EXECINSTR = 0x4,

  // The data in this section may be merged.
  SHF_MERGE = 0x10,

  // The data in this section is null-terminated strings.
  SHF_STRINGS = 0x20,

  // A field in this section holds a section header table index.
  SHF_INFO_LINK = 0x40U,

  // Adds special ordering requirements for link editors.
  SHF_LINK_ORDER = 0x80U,

  // This section requires special OS-specific processing to avoid incorrect
  // behavior.
  SHF_OS_NONCONFORMING = 0x100U,

  // This section is a member of a section group.
  SHF_GROUP = 0x200U,

  // This section holds Thread-Local Storage.
  SHF_TLS = 0x400U,

  // Identifies a section containing compressed data.
  SHF_COMPRESSED = 0x800U,

  // This section is excluded from the final executable or shared library.
  SHF_EXCLUDE = 0x80000000U,

  // Start of target-specific flags.

  /// XCORE_SHF_CP_SECTION - All sections with the "c" flag are grouped
  /// together by the linker to form the constant pool and the cp register is
  /// set to the start of the constant pool by the boot code.
  XCORE_SHF_CP_SECTION = 0x800U,

  /// XCORE_SHF_DP_SECTION - All sections with the "d" flag are grouped
  /// together by the linker to form the data section and the dp register is
  /// set to the start of the section by the boot code.
  XCORE_SHF_DP_SECTION = 0x1000U,

  SHF_MASKOS = 0x0ff00000,

  // Bits indicating processor-specific flags.
  SHF_MASKPROC = 0xf0000000,

  // If an object file section does not have this flag set, then it may not hold
  // more than 2GB and can be freely referred to in objects using smaller code
  // models. Otherwise, only objects using larger code models can refer to them.
  // For example, a medium code model object can refer to data in a section that
  // sets this flag besides being able to refer to data in a section that does
  // not set it; likewise, a small code model object can refer only to code in a
  // section that does not set this flag.
  SHF_X86_64_LARGE = 0x10000000,

  // All sections with the GPREL flag are grouped into a global data area
  // for faster accesses
  SHF_HEX_GPREL = 0x10000000,

  // Section contains text/data which may be replicated in other sections.
  // Linker must retain only one copy.
  SHF_MIPS_NODUPES = 0x01000000,

  // Linker must generate implicit hidden weak names.
  SHF_MIPS_NAMES = 0x02000000,

  // Section data local to process.
  SHF_MIPS_LOCAL = 0x04000000,

  // Do not strip this section.
  SHF_MIPS_NOSTRIP = 0x08000000,

  // Section must be part of global data area.
  SHF_MIPS_GPREL = 0x10000000,

  // This section should be merged.
  SHF_MIPS_MERGE = 0x20000000,

  // Address size to be inferred from section entry size.
  SHF_MIPS_ADDR = 0x40000000,

  // Section data is string data by default.
  SHF_MIPS_STRING = 0x80000000,

  SHF_AMDGPU_HSA_GLOBAL = 0x00100000,
  SHF_AMDGPU_HSA_READONLY = 0x00200000,
  SHF_AMDGPU_HSA_CODE = 0x00400000,
  SHF_AMDGPU_HSA_AGENT = 0x00800000
};

// Section Group Flags
enum : unsigned {
  GRP_COMDAT = 0x1,
  GRP_MASKOS = 0x0ff00000,
  GRP_MASKPROC = 0xf0000000
};

// Symbol table entries for ELF32.
struct Elf32_Sym {
  Elf32_Word st_name;     // Symbol name (index into string table)
  Elf32_Addr st_value;    // Value or address associated with the symbol
  Elf32_Word st_size;     // Size of the symbol
  unsigned char st_info;  // Symbol's type and binding attributes
  unsigned char st_other; // Must be zero; reserved
  Elf32_Half st_shndx;    // Which section (header table index) it's defined in

  // These accessors and mutators correspond to the ELF32_ST_BIND,
  // ELF32_ST_TYPE, and ELF32_ST_INFO macros defined in the ELF specification:
  unsigned char getBinding() const { return st_info >> 4; }
  unsigned char getType() const { return st_info & 0x0f; }
  void setBinding(unsigned char b) { setBindingAndType(b, getType()); }
  void setType(unsigned char t) { setBindingAndType(getBinding(), t); }
  void setBindingAndType(unsigned char b, unsigned char t) {
    st_info = (b << 4) + (t & 0x0f);
  }
};

// Symbol table entries for ELF64.
struct Elf64_Sym {
  Elf64_Word st_name;     // Symbol name (index into string table)
  unsigned char st_info;  // Symbol's type and binding attributes
  unsigned char st_other; // Must be zero; reserved
  Elf64_Half st_shndx;    // Which section (header tbl index) it's defined in
  Elf64_Addr st_value;    // Value or address associated with the symbol
  Elf64_Xword st_size;    // Size of the symbol

  // These accessors and mutators are identical to those defined for ELF32
  // symbol table entries.
  unsigned char getBinding() const { return st_info >> 4; }
  unsigned char getType() const { return st_info & 0x0f; }
  void setBinding(unsigned char b) { setBindingAndType(b, getType()); }
  void setType(unsigned char t) { setBindingAndType(getBinding(), t); }
  void setBindingAndType(unsigned char b, unsigned char t) {
    st_info = (b << 4) + (t & 0x0f);
  }
};

// The size (in bytes) of symbol table entries.
enum {
  SYMENTRY_SIZE32 = 16, // 32-bit symbol entry size
  SYMENTRY_SIZE64 = 24  // 64-bit symbol entry size.
};

// Symbol bindings.
enum {
  STB_LOCAL = 0,  // Local symbol, not visible outside obj file containing def
  STB_GLOBAL = 1, // Global symbol, visible to all object files being combined
  STB_WEAK = 2,   // Weak symbol, like global but lower-precedence
  STB_GNU_UNIQUE = 10,
  STB_LOOS = 10,   // Lowest operating system-specific binding type
  STB_HIOS = 12,   // Highest operating system-specific binding type
  STB_LOPROC = 13, // Lowest processor-specific binding type
  STB_HIPROC = 15  // Highest processor-specific binding type
};

// Symbol types.
enum {
  STT_NOTYPE = 0,     // Symbol's type is not specified
  STT_OBJECT = 1,     // Symbol is a data object (variable, array, etc.)
  STT_FUNC = 2,       // Symbol is executable code (function, etc.)
  STT_SECTION = 3,    // Symbol refers to a section
  STT_FILE = 4,       // Local, absolute symbol that refers to a file
  STT_COMMON = 5,     // An uninitialized common block
  STT_TLS = 6,        // Thread local data object
  STT_GNU_IFUNC = 10, // GNU indirect function
  STT_LOOS = 10,      // Lowest operating system-specific symbol type
  STT_HIOS = 12,      // Highest operating system-specific symbol type
  STT_LOPROC = 13,    // Lowest processor-specific symbol type
  STT_HIPROC = 15,    // Highest processor-specific symbol type

  // AMDGPU symbol types
  STT_AMDGPU_HSA_KERNEL = 10,
  STT_AMDGPU_HSA_INDIRECT_FUNCTION = 11,
  STT_AMDGPU_HSA_METADATA = 12
};

enum {
  STV_DEFAULT = 0,  // Visibility is specified by binding type
  STV_INTERNAL = 1, // Defined by processor supplements
  STV_HIDDEN = 2,   // Not visible to other components
  STV_PROTECTED = 3 // Visible in other components but not preemptable
};

// Symbol number.
enum { STN_UNDEF = 0 };

// Special relocation symbols used in the MIPS64 ELF relocation entries
enum {
  RSS_UNDEF = 0, // None
  RSS_GP = 1,    // Value of gp
  RSS_GP0 = 2,   // Value of gp used to create object being relocated
  RSS_LOC = 3    // Address of location being relocated
};

// Relocation entry, without explicit addend.
struct Elf32_Rel {
  Elf32_Addr r_offset; // Location (file byte offset, or program virtual addr)
  Elf32_Word r_info;   // Symbol table index and type of relocation to apply

  // These accessors and mutators correspond to the ELF32_R_SYM, ELF32_R_TYPE,
  // and ELF32_R_INFO macros defined in the ELF specification:
  Elf32_Word getSymbol() const { return (r_info >> 8); }
  unsigned char getType() const { return (unsigned char)(r_info & 0x0ff); }
  void setSymbol(Elf32_Word s) { setSymbolAndType(s, getType()); }
  void setType(unsigned char t) { setSymbolAndType(getSymbol(), t); }
  void setSymbolAndType(Elf32_Word s, unsigned char t) {
    r_info = (s << 8) + t;
  }
};

// Relocation entry with explicit addend.
struct Elf32_Rela {
  Elf32_Addr r_offset;  // Location (file byte offset, or program virtual addr)
  Elf32_Word r_info;    // Symbol table index and type of relocation to apply
  Elf32_Sword r_addend; // Compute value for relocatable field by adding this

  // These accessors and mutators correspond to the ELF32_R_SYM, ELF32_R_TYPE,
  // and ELF32_R_INFO macros defined in the ELF specification:
  Elf32_Word getSymbol() const { return (r_info >> 8); }
  unsigned char getType() const { return (unsigned char)(r_info & 0x0ff); }
  void setSymbol(Elf32_Word s) { setSymbolAndType(s, getType()); }
  void setType(unsigned char t) { setSymbolAndType(getSymbol(), t); }
  void setSymbolAndType(Elf32_Word s, unsigned char t) {
    r_info = (s << 8) + t;
  }
};

// Relocation entry, without explicit addend.
struct Elf64_Rel {
  Elf64_Addr r_offset; // Location (file byte offset, or program virtual addr).
  Elf64_Xword r_info;  // Symbol table index and type of relocation to apply.

  // These accessors and mutators correspond to the ELF64_R_SYM, ELF64_R_TYPE,
  // and ELF64_R_INFO macros defined in the ELF specification:
  Elf64_Word getSymbol() const { return (r_info >> 32); }
  Elf64_Word getType() const { return (Elf64_Word)(r_info & 0xffffffffL); }
  void setSymbol(Elf64_Word s) { setSymbolAndType(s, getType()); }
  void setType(Elf64_Word t) { setSymbolAndType(getSymbol(), t); }
  void setSymbolAndType(Elf64_Word s, Elf64_Word t) {
    r_info = ((Elf64_Xword)s << 32) + (t & 0xffffffffL);
  }
};

// Relocation entry with explicit addend.
struct Elf64_Rela {
  Elf64_Addr r_offset; // Location (file byte offset, or program virtual addr).
  Elf64_Xword r_info;  // Symbol table index and type of relocation to apply.
  Elf64_Sxword r_addend; // Compute value for relocatable field by adding this.

  // These accessors and mutators correspond to the ELF64_R_SYM, ELF64_R_TYPE,
  // and ELF64_R_INFO macros defined in the ELF specification:
  Elf64_Word getSymbol() const { return (r_info >> 32); }
  Elf64_Word getType() const { return (Elf64_Word)(r_info & 0xffffffffL); }
  void setSymbol(Elf64_Word s) { setSymbolAndType(s, getType()); }
  void setType(Elf64_Word t) { setSymbolAndType(getSymbol(), t); }
  void setSymbolAndType(Elf64_Word s, Elf64_Word t) {
    r_info = ((Elf64_Xword)s << 32) + (t & 0xffffffffL);
  }
};

// Program header for ELF32.
struct Elf32_Phdr {
  Elf32_Word p_type;   // Type of segment
  Elf32_Off p_offset;  // File offset where segment is located, in bytes
  Elf32_Addr p_vaddr;  // Virtual address of beginning of segment
  Elf32_Addr p_paddr;  // Physical address of beginning of segment (OS-specific)
  Elf32_Word p_filesz; // Num. of bytes in file image of segment (may be zero)
  Elf32_Word p_memsz;  // Num. of bytes in mem image of segment (may be zero)
  Elf32_Word p_flags;  // Segment flags
  Elf32_Word p_align;  // Segment alignment constraint
};

// Program header for ELF64.
struct Elf64_Phdr {
  Elf64_Word p_type;    // Type of segment
  Elf64_Word p_flags;   // Segment flags
  Elf64_Off p_offset;   // File offset where segment is located, in bytes
  Elf64_Addr p_vaddr;   // Virtual address of beginning of segment
  Elf64_Addr p_paddr;   // Physical addr of beginning of segment (OS-specific)
  Elf64_Xword p_filesz; // Num. of bytes in file image of segment (may be zero)
  Elf64_Xword p_memsz;  // Num. of bytes in mem image of segment (may be zero)
  Elf64_Xword p_align;  // Segment alignment constraint
};

// Segment types.
enum {
  PT_NULL = 0,            // Unused segment.
  PT_LOAD = 1,            // Loadable segment.
  PT_DYNAMIC = 2,         // Dynamic linking information.
  PT_INTERP = 3,          // Interpreter pathname.
  PT_NOTE = 4,            // Auxiliary information.
  PT_SHLIB = 5,           // Reserved.
  PT_PHDR = 6,            // The program header table itself.
  PT_TLS = 7,             // The thread-local storage template.
  PT_LOOS = 0x60000000,   // Lowest operating system-specific pt entry type.
  PT_HIOS = 0x6fffffff,   // Highest operating system-specific pt entry type.
  PT_LOPROC = 0x70000000, // Lowest processor-specific program hdr entry type.
  PT_HIPROC = 0x7fffffff, // Highest processor-specific program hdr entry type.

  // x86-64 program header types.
  // These all contain stack unwind tables.
  PT_GNU_EH_FRAME = 0x6474e550,
  PT_SUNW_EH_FRAME = 0x6474e550,
  PT_SUNW_UNWIND = 0x6464e550,

  PT_GNU_STACK = 0x6474e551, // Indicates stack executability.
  PT_GNU_RELRO = 0x6474e552, // Read-only after relocation.

  PT_OPENBSD_RANDOMIZE = 0x65a3dbe6, // Fill with random data.
  PT_OPENBSD_WXNEEDED = 0x65a3dbe7,  // Program does W^X violations.

  // ARM program header types.
  PT_ARM_ARCHEXT = 0x70000000, // Platform architecture compatibility info
  // These all contain stack unwind tables.
  PT_ARM_EXIDX = 0x70000001,
  PT_ARM_UNWIND = 0x70000001,

  // MIPS program header types.
  PT_MIPS_REGINFO = 0x70000000,  // Register usage information.
  PT_MIPS_RTPROC = 0x70000001,   // Runtime procedure table.
  PT_MIPS_OPTIONS = 0x70000002,  // Options segment.
  PT_MIPS_ABIFLAGS = 0x70000003, // Abiflags segment.

  // AMDGPU program header types.
  PT_AMDGPU_HSA_LOAD_GLOBAL_PROGRAM = 0x60000000,
  PT_AMDGPU_HSA_LOAD_GLOBAL_AGENT = 0x60000001,
  PT_AMDGPU_HSA_LOAD_READONLY_AGENT = 0x60000002,
  PT_AMDGPU_HSA_LOAD_CODE_AGENT = 0x60000003,

  // WebAssembly program header types.
  PT_WEBASSEMBLY_FUNCTIONS = PT_LOPROC + 0, // Function definitions.
};

// Segment flag bits.
enum : unsigned {
  PF_X = 1,                // Execute
  PF_W = 2,                // Write
  PF_R = 4,                // Read
  PF_MASKOS = 0x0ff00000,  // Bits for operating system-specific semantics.
  PF_MASKPROC = 0xf0000000 // Bits for processor-specific semantics.
};

// Dynamic table entry for ELF32.
struct Elf32_Dyn {
  Elf32_Sword d_tag; // Type of dynamic table entry.
  union {
    Elf32_Word d_val; // Integer value of entry.
    Elf32_Addr d_ptr; // Pointer value of entry.
  } d_un;
};

// Dynamic table entry for ELF64.
struct Elf64_Dyn {
  Elf64_Sxword d_tag; // Type of dynamic table entry.
  union {
    Elf64_Xword d_val; // Integer value of entry.
    Elf64_Addr d_ptr;  // Pointer value of entry.
  } d_un;
};

// Dynamic table entry tags.
enum {
  DT_NULL = 0,          // Marks end of dynamic array.
  DT_NEEDED = 1,        // String table offset of needed library.
  DT_PLTRELSZ = 2,      // Size of relocation entries in PLT.
  DT_PLTGOT = 3,        // Address associated with linkage table.
  DT_HASH = 4,          // Address of symbolic hash table.
  DT_STRTAB = 5,        // Address of dynamic string table.
  DT_SYMTAB = 6,        // Address of dynamic symbol table.
  DT_RELA = 7,          // Address of relocation table (Rela entries).
  DT_RELASZ = 8,        // Size of Rela relocation table.
  DT_RELAENT = 9,       // Size of a Rela relocation entry.
  DT_STRSZ = 10,        // Total size of the string table.
  DT_SYMENT = 11,       // Size of a symbol table entry.
  DT_INIT = 12,         // Address of initialization function.
  DT_FINI = 13,         // Address of termination function.
  DT_SONAME = 14,       // String table offset of a shared objects name.
  DT_RPATH = 15,        // String table offset of library search path.
  DT_SYMBOLIC = 16,     // Changes symbol resolution algorithm.
  DT_REL = 17,          // Address of relocation table (Rel entries).
  DT_RELSZ = 18,        // Size of Rel relocation table.
  DT_RELENT = 19,       // Size of a Rel relocation entry.
  DT_PLTREL = 20,       // Type of relocation entry used for linking.
  DT_DEBUG = 21,        // Reserved for debugger.
  DT_TEXTREL = 22,      // Relocations exist for non-writable segments.
  DT_JMPREL = 23,       // Address of relocations associated with PLT.
  DT_BIND_NOW = 24,     // Process all relocations before execution.
  DT_INIT_ARRAY = 25,   // Pointer to array of initialization functions.
  DT_FINI_ARRAY = 26,   // Pointer to array of termination functions.
  DT_INIT_ARRAYSZ = 27, // Size of DT_INIT_ARRAY.
  DT_FINI_ARRAYSZ = 28, // Size of DT_FINI_ARRAY.
  DT_RUNPATH = 29,      // String table offset of lib search path.
  DT_FLAGS = 30,        // Flags.
  DT_ENCODING = 32,     // Values from here to DT_LOOS follow the rules
                        // for the interpretation of the d_un union.

  DT_PREINIT_ARRAY = 32,   // Pointer to array of preinit functions.
  DT_PREINIT_ARRAYSZ = 33, // Size of the DT_PREINIT_ARRAY array.

  DT_LOOS = 0x60000000,   // Start of environment specific tags.
  DT_HIOS = 0x6FFFFFFF,   // End of environment specific tags.
  DT_LOPROC = 0x70000000, // Start of processor specific tags.
  DT_HIPROC = 0x7FFFFFFF, // End of processor specific tags.

  DT_GNU_HASH = 0x6FFFFEF5, // Reference to the GNU hash table.
  DT_TLSDESC_PLT =
      0x6FFFFEF6, // Location of PLT entry for TLS descriptor resolver calls.
  DT_TLSDESC_GOT = 0x6FFFFEF7, // Location of GOT entry used by TLS descriptor
                               // resolver PLT entry.
  DT_RELACOUNT = 0x6FFFFFF9,   // ELF32_Rela count.
  DT_RELCOUNT = 0x6FFFFFFA,    // ELF32_Rel count.

  DT_FLAGS_1 = 0X6FFFFFFB,    // Flags_1.
  DT_VERSYM = 0x6FFFFFF0,     // The address of .gnu.version section.
  DT_VERDEF = 0X6FFFFFFC,     // The address of the version definition table.
  DT_VERDEFNUM = 0X6FFFFFFD,  // The number of entries in DT_VERDEF.
  DT_VERNEED = 0X6FFFFFFE,    // The address of the version Dependency table.
  DT_VERNEEDNUM = 0X6FFFFFFF, // The number of entries in DT_VERNEED.

  // Mips specific dynamic table entry tags.
  DT_MIPS_RLD_VERSION = 0x70000001,    // 32 bit version number for runtime
                                       // linker interface.
  DT_MIPS_TIME_STAMP = 0x70000002,     // Time stamp.
  DT_MIPS_ICHECKSUM = 0x70000003,      // Checksum of external strings
                                       // and common sizes.
  DT_MIPS_IVERSION = 0x70000004,       // Index of version string
                                       // in string table.
  DT_MIPS_FLAGS = 0x70000005,          // 32 bits of flags.
  DT_MIPS_BASE_ADDRESS = 0x70000006,   // Base address of the segment.
  DT_MIPS_MSYM = 0x70000007,           // Address of .msym section.
  DT_MIPS_CONFLICT = 0x70000008,       // Address of .conflict section.
  DT_MIPS_LIBLIST = 0x70000009,        // Address of .liblist section.
  DT_MIPS_LOCAL_GOTNO = 0x7000000a,    // Number of local global offset
                                       // table entries.
  DT_MIPS_CONFLICTNO = 0x7000000b,     // Number of entries
                                       // in the .conflict section.
  DT_MIPS_LIBLISTNO = 0x70000010,      // Number of entries
                                       // in the .liblist section.
  DT_MIPS_SYMTABNO = 0x70000011,       // Number of entries
                                       // in the .dynsym section.
  DT_MIPS_UNREFEXTNO = 0x70000012,     // Index of first external dynamic symbol
                                       // not referenced locally.
  DT_MIPS_GOTSYM = 0x70000013,         // Index of first dynamic symbol
                                       // in global offset table.
  DT_MIPS_HIPAGENO = 0x70000014,       // Number of page table entries
                                       // in global offset table.
  DT_MIPS_RLD_MAP = 0x70000016,        // Address of run time loader map,
                                       // used for debugging.
  DT_MIPS_DELTA_CLASS = 0x70000017,    // Delta C++ class definition.
  DT_MIPS_DELTA_CLASS_NO = 0x70000018, // Number of entries
                                       // in DT_MIPS_DELTA_CLASS.
  DT_MIPS_DELTA_INSTANCE = 0x70000019, // Delta C++ class instances.
  DT_MIPS_DELTA_INSTANCE_NO = 0x7000001A,     // Number of entries
                                              // in DT_MIPS_DELTA_INSTANCE.
  DT_MIPS_DELTA_RELOC = 0x7000001B,           // Delta relocations.
  DT_MIPS_DELTA_RELOC_NO = 0x7000001C,        // Number of entries
                                              // in DT_MIPS_DELTA_RELOC.
  DT_MIPS_DELTA_SYM = 0x7000001D,             // Delta symbols that Delta
                                              // relocations refer to.
  DT_MIPS_DELTA_SYM_NO = 0x7000001E,          // Number of entries
                                              // in DT_MIPS_DELTA_SYM.
  DT_MIPS_DELTA_CLASSSYM = 0x70000020,        // Delta symbols that hold
                                              // class declarations.
  DT_MIPS_DELTA_CLASSSYM_NO = 0x70000021,     // Number of entries
                                              // in DT_MIPS_DELTA_CLASSSYM.
  DT_MIPS_CXX_FLAGS = 0x70000022,             // Flags indicating information
                                              // about C++ flavor.
  DT_MIPS_PIXIE_INIT = 0x70000023,            // Pixie information.
  DT_MIPS_SYMBOL_LIB = 0x70000024,            // Address of .MIPS.symlib
  DT_MIPS_LOCALPAGE_GOTIDX = 0x70000025,      // The GOT index of the first PTE
                                              // for a segment
  DT_MIPS_LOCAL_GOTIDX = 0x70000026,          // The GOT index of the first PTE
                                              // for a local symbol
  DT_MIPS_HIDDEN_GOTIDX = 0x70000027,         // The GOT index of the first PTE
                                              // for a hidden symbol
  DT_MIPS_PROTECTED_GOTIDX = 0x70000028,      // The GOT index of the first PTE
                                              // for a protected symbol
  DT_MIPS_OPTIONS = 0x70000029,               // Address of `.MIPS.options'.
  DT_MIPS_INTERFACE = 0x7000002A,             // Address of `.interface'.
  DT_MIPS_DYNSTR_ALIGN = 0x7000002B,          // Unknown.
  DT_MIPS_INTERFACE_SIZE = 0x7000002C,        // Size of the .interface section.
  DT_MIPS_RLD_TEXT_RESOLVE_ADDR = 0x7000002D, // Size of rld_text_resolve
                                              // function stored in the GOT.
  DT_MIPS_PERF_SUFFIX = 0x7000002E,  // Default suffix of DSO to be added
                                     // by rld on dlopen() calls.
  DT_MIPS_COMPACT_SIZE = 0x7000002F, // Size of compact relocation
                                     // section (O32).
  DT_MIPS_GP_VALUE = 0x70000030,     // GP value for auxiliary GOTs.
  DT_MIPS_AUX_DYNAMIC = 0x70000031,  // Address of auxiliary .dynamic.
  DT_MIPS_PLTGOT = 0x70000032,       // Address of the base of the PLTGOT.
  DT_MIPS_RWPLT = 0x70000034,        // Points to the base
                                     // of a writable PLT.
  DT_MIPS_RLD_MAP_REL = 0x70000035,  // Relative offset of run time loader
                                     // map, used for debugging.

  // Sun machine-independent extensions.
  DT_AUXILIARY = 0x7FFFFFFD, // Shared object to load before self
  DT_FILTER = 0x7FFFFFFF     // Shared object to get values from
};

// DT_FLAGS values.
enum {
  DF_ORIGIN = 0x01,    // The object may reference $ORIGIN.
  DF_SYMBOLIC = 0x02,  // Search the shared lib before searching the exe.
  DF_TEXTREL = 0x04,   // Relocations may modify a non-writable segment.
  DF_BIND_NOW = 0x08,  // Process all relocations on load.
  DF_STATIC_TLS = 0x10 // Reject attempts to load dynamically.
};

// State flags selectable in the `d_un.d_val' element of the DT_FLAGS_1 entry.
enum {
  DF_1_NOW = 0x00000001,       // Set RTLD_NOW for this object.
  DF_1_GLOBAL = 0x00000002,    // Set RTLD_GLOBAL for this object.
  DF_1_GROUP = 0x00000004,     // Set RTLD_GROUP for this object.
  DF_1_NODELETE = 0x00000008,  // Set RTLD_NODELETE for this object.
  DF_1_LOADFLTR = 0x00000010,  // Trigger filtee loading at runtime.
  DF_1_INITFIRST = 0x00000020, // Set RTLD_INITFIRST for this object.
  DF_1_NOOPEN = 0x00000040,    // Set RTLD_NOOPEN for this object.
  DF_1_ORIGIN = 0x00000080,    // $ORIGIN must be handled.
  DF_1_DIRECT = 0x00000100,    // Direct binding enabled.
  DF_1_TRANS = 0x00000200,
  DF_1_INTERPOSE = 0x00000400,  // Object is used to interpose.
  DF_1_NODEFLIB = 0x00000800,   // Ignore default lib search path.
  DF_1_NODUMP = 0x00001000,     // Object can't be dldump'ed.
  DF_1_CONFALT = 0x00002000,    // Configuration alternative created.
  DF_1_ENDFILTEE = 0x00004000,  // Filtee terminates filters search.
  DF_1_DISPRELDNE = 0x00008000, // Disp reloc applied at build time.
  DF_1_DISPRELPND = 0x00010000, // Disp reloc applied at run-time.
  DF_1_NODIRECT = 0x00020000,   // Object has no-direct binding.
  DF_1_IGNMULDEF = 0x00040000,
  DF_1_NOKSYMS = 0x00080000,
  DF_1_NOHDR = 0x00100000,
  DF_1_EDITED = 0x00200000, // Object is modified after built.
  DF_1_NORELOC = 0x00400000,
  DF_1_SYMINTPOSE = 0x00800000, // Object has individual interposers.
  DF_1_GLOBAUDIT = 0x01000000,  // Global auditing required.
  DF_1_SINGLETON = 0x02000000   // Singleton symbols are used.
};

// DT_MIPS_FLAGS values.
enum {
  RHF_NONE = 0x00000000,                   // No flags.
  RHF_QUICKSTART = 0x00000001,             // Uses shortcut pointers.
  RHF_NOTPOT = 0x00000002,                 // Hash size is not a power of two.
  RHS_NO_LIBRARY_REPLACEMENT = 0x00000004, // Ignore LD_LIBRARY_PATH.
  RHF_NO_MOVE = 0x00000008,                // DSO address may not be relocated.
  RHF_SGI_ONLY = 0x00000010,               // SGI specific features.
  RHF_GUARANTEE_INIT = 0x00000020,         // Guarantee that .init will finish
                                           // executing before any non-init
                                           // code in DSO is called.
  RHF_DELTA_C_PLUS_PLUS = 0x00000040,      // Contains Delta C++ code.
  RHF_GUARANTEE_START_INIT = 0x00000080,   // Guarantee that .init will start
                                           // executing before any non-init
                                           // code in DSO is called.
  RHF_PIXIE = 0x00000100,                  // Generated by pixie.
  RHF_DEFAULT_DELAY_LOAD = 0x00000200,     // Delay-load DSO by default.
  RHF_REQUICKSTART = 0x00000400,           // Object may be requickstarted
  RHF_REQUICKSTARTED = 0x00000800,         // Object has been requickstarted
  RHF_CORD = 0x00001000,                   // Generated by cord.
  RHF_NO_UNRES_UNDEF = 0x00002000,         // Object contains no unresolved
                                           // undef symbols.
  RHF_RLD_ORDER_SAFE = 0x00004000          // Symbol table is in a safe order.
};

// ElfXX_VerDef structure version (GNU versioning)
enum { VER_DEF_NONE = 0, VER_DEF_CURRENT = 1 };

// VerDef Flags (ElfXX_VerDef::vd_flags)
enum { VER_FLG_BASE = 0x1, VER_FLG_WEAK = 0x2, VER_FLG_INFO = 0x4 };

// Special constants for the version table. (SHT_GNU_versym/.gnu.version)
enum {
  VER_NDX_LOCAL = 0,       // Unversioned local symbol
  VER_NDX_GLOBAL = 1,      // Unversioned global symbol
  VERSYM_VERSION = 0x7fff, // Version Index mask
  VERSYM_HIDDEN = 0x8000   // Hidden bit (non-default version)
};

// ElfXX_VerNeed structure version (GNU versioning)
enum { VER_NEED_NONE = 0, VER_NEED_CURRENT = 1 };

// SHT_NOTE section types
enum {
  NT_GNU_ABI_TAG = 1,
  NT_GNU_HWCAP = 2,
  NT_GNU_BUILD_ID = 3,
  NT_GNU_GOLD_VERSION = 4,
};

enum {
  GNU_ABI_TAG_LINUX = 0,
  GNU_ABI_TAG_HURD = 1,
  GNU_ABI_TAG_SOLARIS = 2,
  GNU_ABI_TAG_FREEBSD = 3,
  GNU_ABI_TAG_NETBSD = 4,
  GNU_ABI_TAG_SYLLABLE = 5,
  GNU_ABI_TAG_NACL = 6,
};

// Compressed section header for ELF32.
struct Elf32_Chdr {
  Elf32_Word ch_type;
  Elf32_Word ch_size;
  Elf32_Word ch_addralign;
};

// Compressed section header for ELF64.
struct Elf64_Chdr {
  Elf64_Word ch_type;
  Elf64_Word ch_reserved;
  Elf64_Xword ch_size;
  Elf64_Xword ch_addralign;
};

// Legal values for ch_type field of compressed section header.
enum {
  ELFCOMPRESS_ZLIB = 1,            // ZLIB/DEFLATE algorithm.
  ELFCOMPRESS_LOOS = 0x60000000,   // Start of OS-specific.
  ELFCOMPRESS_HIOS = 0x6fffffff,   // End of OS-specific.
  ELFCOMPRESS_LOPROC = 0x70000000, // Start of processor-specific.
  ELFCOMPRESS_HIPROC = 0x7fffffff  // End of processor-specific.
};

} // end namespace ELF

} // end namespace llvm

#endif<|MERGE_RESOLUTION|>--- conflicted
+++ resolved
@@ -267,49 +267,6 @@
   EM_ECOG16 = 176,        // Cyan Technology eCOG16 family
   EM_CR16 = 177,          // National Semiconductor CompactRISC CR16 16-bit
                           // microprocessor
-<<<<<<< HEAD
-  EM_ETPU          = 178, // Freescale Extended Time Processing Unit
-  EM_SLE9X         = 179, // Infineon Technologies SLE9X core
-  EM_L10M          = 180, // Intel L10M
-  EM_K10M          = 181, // Intel K10M
-  EM_AARCH64       = 183, // ARM AArch64
-  EM_AVR32         = 185, // Atmel Corporation 32-bit microprocessor family
-  EM_STM8          = 186, // STMicroeletronics STM8 8-bit microcontroller
-  EM_TILE64        = 187, // Tilera TILE64 multicore architecture family
-  EM_TILEPRO       = 188, // Tilera TILEPro multicore architecture family
-  EM_CUDA          = 190, // NVIDIA CUDA architecture
-  EM_TILEGX        = 191, // Tilera TILE-Gx multicore architecture family
-  EM_CLOUDSHIELD   = 192, // CloudShield architecture family
-  EM_COREA_1ST     = 193, // KIPO-KAIST Core-A 1st generation processor family
-  EM_COREA_2ND     = 194, // KIPO-KAIST Core-A 2nd generation processor family
-  EM_ARC_COMPACT2  = 195, // Synopsys ARCompact V2
-  EM_OPEN8         = 196, // Open8 8-bit RISC soft processor core
-  EM_RL78          = 197, // Renesas RL78 family
-  EM_VIDEOCORE5    = 198, // Broadcom VideoCore V processor
-  EM_78KOR         = 199, // Renesas 78KOR family
-  EM_56800EX       = 200, // Freescale 56800EX Digital Signal Controller (DSC)
-  EM_BA1           = 201, // Beyond BA1 CPU architecture
-  EM_BA2           = 202, // Beyond BA2 CPU architecture
-  EM_XCORE         = 203, // XMOS xCORE processor family
-  EM_MCHP_PIC      = 204, // Microchip 8-bit PIC(r) family
-  EM_INTEL205      = 205, // Reserved by Intel
-  EM_INTEL206      = 206, // Reserved by Intel
-  EM_INTEL207      = 207, // Reserved by Intel
-  EM_INTEL208      = 208, // Reserved by Intel
-  EM_INTEL209      = 209, // Reserved by Intel
-  EM_KM32          = 210, // KM211 KM32 32-bit processor
-  EM_KMX32         = 211, // KM211 KMX32 32-bit processor
-  EM_KMX16         = 212, // KM211 KMX16 16-bit processor
-  EM_KMX8          = 213, // KM211 KMX8 8-bit processor
-  EM_KVARC         = 214, // KM211 KVARC processor
-  EM_CDP           = 215, // Paneve CDP architecture family
-  EM_COGE          = 216, // Cognitive Smart Memory Processor
-  EM_COOL          = 217, // iCelero CoolEngine
-  EM_NORC          = 218, // Nanoradio Optimized RISC
-  EM_CSR_KALIMBA   = 219, // CSR Kalimba architecture family
-  EM_AMDGPU        = 224, // AMD GPU architecture
-  EM_CHERI256      = 0xC256 // 256-bit CHERI
-=======
   EM_ETPU = 178,          // Freescale Extended Time Processing Unit
   EM_SLE9X = 179,         // Infineon Technologies SLE9X core
   EM_L10M = 180,          // Intel L10M
@@ -351,6 +308,7 @@
   EM_CSR_KALIMBA = 219,   // CSR Kalimba architecture family
   EM_AMDGPU = 224,        // AMD GPU architecture
   EM_RISCV = 243,         // RISC-V
+  EM_CHERI256      = 0xC256, // 256-bit CHERI
   EM_LANAI = 244,         // Lanai 32-bit processor
   EM_BPF = 247,           // Linux kernel bpf virtual machine
 
@@ -358,7 +316,6 @@
   // such numbers for an official value for WebAssembly. As soon as one is
   // allocated, this enum will be updated to use it.
   EM_WEBASSEMBLY = 0x4157, // WebAssembly architecture
->>>>>>> 6ea9891f
 };
 
 // Object file classes.
