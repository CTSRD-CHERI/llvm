--- conflicted
+++ resolved
@@ -664,18 +664,6 @@
     }
   };
 
-<<<<<<< HEAD
-  enum CodeViewLineTableIdentifiers {
-    DEBUG_SECTION_MAGIC           = 0x4,
-    DEBUG_SYMBOL_SUBSECTION       = 0xF1,
-    DEBUG_LINE_TABLE_SUBSECTION   = 0xF2,
-    DEBUG_STRING_TABLE_SUBSECTION = 0xF3,
-    DEBUG_INDEX_SUBSECTION        = 0xF4,
-
-    // Symbol subsections are split into records of different types.
-    DEBUG_SYMBOL_TYPE_PROC_START = 0x1147,
-    DEBUG_SYMBOL_TYPE_PROC_END   = 0x114F
-=======
   enum CodeViewIdentifiers {
     DEBUG_SECTION_MAGIC = 0x4,
     DEBUG_SYMBOL_SUBSECTION = 0xF1,
@@ -686,7 +674,6 @@
     // Symbol subsections are split into records of different types.
     DEBUG_SYMBOL_TYPE_PROC_START = 0x1147,
     DEBUG_SYMBOL_TYPE_PROC_END = 0x114F
->>>>>>> 969bfdfe
   };
 
   inline bool isReservedSectionNumber(int32_t SectionNumber) {
