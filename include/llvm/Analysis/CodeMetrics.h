//===- CodeMetrics.h - Code cost measurements -------------------*- C++ -*-===//
//
//                     The LLVM Compiler Infrastructure
//
// This file is distributed under the University of Illinois Open Source
// License. See LICENSE.TXT for details.
//
//===----------------------------------------------------------------------===//
//
// This file implements various weight measurements for code, helping
// the Inliner and other passes decide whether to duplicate its contents.
//
//===----------------------------------------------------------------------===//

#ifndef LLVM_ANALYSIS_CODEMETRICS_H
#define LLVM_ANALYSIS_CODEMETRICS_H

#include "llvm/ADT/DenseMap.h"
#include "llvm/ADT/SmallPtrSet.h"
#include "llvm/IR/CallSite.h"

namespace llvm {
<<<<<<< HEAD
class AssumptionTracker;
=======
class AssumptionCache;
>>>>>>> 969bfdfe
class BasicBlock;
class Loop;
class Function;
class Instruction;
class DataLayout;
class TargetTransformInfo;
class Value;

/// \brief Check whether a call will lower to something small.
///
/// This tests checks whether this callsite will lower to something
/// significantly cheaper than a traditional call, often a single
/// instruction. Note that if isInstructionFree(CS.getInstruction()) would
/// return true, so will this function.
bool callIsSmall(ImmutableCallSite CS);

/// \brief Utility to calculate the size and a few similar metrics for a set
/// of basic blocks.
struct CodeMetrics {
  /// \brief True if this function contains a call to setjmp or other functions
  /// with attribute "returns twice" without having the attribute itself.
  bool exposesReturnsTwice;

  /// \brief True if this function calls itself.
  bool isRecursive;

  /// \brief True if this function cannot be duplicated.
  ///
  /// True if this function contains one or more indirect branches, or it contains
  /// one or more 'noduplicate' instructions.
  bool notDuplicatable;

  /// \brief True if this function calls alloca (in the C sense).
  bool usesDynamicAlloca;

  /// \brief Number of instructions in the analyzed blocks.
  unsigned NumInsts;

  /// \brief Number of analyzed blocks.
  unsigned NumBlocks;

  /// \brief Keeps track of basic block code size estimates.
  DenseMap<const BasicBlock *, unsigned> NumBBInsts;

  /// \brief Keep track of the number of calls to 'big' functions.
  unsigned NumCalls;

  /// \brief The number of calls to internal functions with a single caller.
  ///
  /// These are likely targets for future inlining, likely exposed by
  /// interleaved devirtualization.
  unsigned NumInlineCandidates;

  /// \brief How many instructions produce vector values.
  ///
  /// The inliner is more aggressive with inlining vector kernels.
  unsigned NumVectorInsts;

  /// \brief How many 'ret' instructions the blocks contain.
  unsigned NumRets;

  CodeMetrics()
      : exposesReturnsTwice(false), isRecursive(false), notDuplicatable(false),
        usesDynamicAlloca(false), NumInsts(0), NumBlocks(0), NumCalls(0),
        NumInlineCandidates(0), NumVectorInsts(0), NumRets(0) {}

  /// \brief Add information about a block to the current state.
  void analyzeBasicBlock(const BasicBlock *BB, const TargetTransformInfo &TTI,
                         SmallPtrSetImpl<const Value*> &EphValues);

  /// \brief Collect a loop's ephemeral values (those used only by an assume
  /// or similar intrinsics in the loop).
<<<<<<< HEAD
  static void collectEphemeralValues(const Loop *L, AssumptionTracker *AT,
                                     SmallPtrSetImpl<const Value*> &EphValues);

  /// \brief Collect a functions's ephemeral values (those used only by an
  /// assume or similar intrinsics in the function).
  static void collectEphemeralValues(const Function *L, AssumptionTracker *AT,
                                     SmallPtrSetImpl<const Value*> &EphValues);
=======
  static void collectEphemeralValues(const Loop *L, AssumptionCache *AC,
                                     SmallPtrSetImpl<const Value *> &EphValues);

  /// \brief Collect a functions's ephemeral values (those used only by an
  /// assume or similar intrinsics in the function).
  static void collectEphemeralValues(const Function *L, AssumptionCache *AC,
                                     SmallPtrSetImpl<const Value *> &EphValues);
>>>>>>> 969bfdfe
};

}

#endif<|MERGE_RESOLUTION|>--- conflicted
+++ resolved
@@ -20,11 +20,7 @@
 #include "llvm/IR/CallSite.h"
 
 namespace llvm {
-<<<<<<< HEAD
-class AssumptionTracker;
-=======
 class AssumptionCache;
->>>>>>> 969bfdfe
 class BasicBlock;
 class Loop;
 class Function;
@@ -97,15 +93,6 @@
 
   /// \brief Collect a loop's ephemeral values (those used only by an assume
   /// or similar intrinsics in the loop).
-<<<<<<< HEAD
-  static void collectEphemeralValues(const Loop *L, AssumptionTracker *AT,
-                                     SmallPtrSetImpl<const Value*> &EphValues);
-
-  /// \brief Collect a functions's ephemeral values (those used only by an
-  /// assume or similar intrinsics in the function).
-  static void collectEphemeralValues(const Function *L, AssumptionTracker *AT,
-                                     SmallPtrSetImpl<const Value*> &EphValues);
-=======
   static void collectEphemeralValues(const Loop *L, AssumptionCache *AC,
                                      SmallPtrSetImpl<const Value *> &EphValues);
 
@@ -113,7 +100,6 @@
   /// assume or similar intrinsics in the function).
   static void collectEphemeralValues(const Function *L, AssumptionCache *AC,
                                      SmallPtrSetImpl<const Value *> &EphValues);
->>>>>>> 969bfdfe
 };
 
 }
