//===- llvm/Analysis/ValueTracking.h - Walk computations --------*- C++ -*-===//
//
//                     The LLVM Compiler Infrastructure
//
// This file is distributed under the University of Illinois Open Source
// License. See LICENSE.TXT for details.
//
//===----------------------------------------------------------------------===//
//
// This file contains routines that help analyze properties that chains of
// computations have.
//
//===----------------------------------------------------------------------===//

#ifndef LLVM_ANALYSIS_VALUETRACKING_H
#define LLVM_ANALYSIS_VALUETRACKING_H

#include "llvm/ADT/ArrayRef.h"
#include "llvm/Support/DataTypes.h"

namespace llvm {
  class Value;
  class Instruction;
  class APInt;
  class DataLayout;
  class StringRef;
  class MDNode;
<<<<<<< HEAD
  class AssumptionTracker;
=======
  class AssumptionCache;
>>>>>>> 969bfdfe
  class DominatorTree;
  class TargetLibraryInfo;

  /// Determine which bits of V are known to be either zero or one and return
  /// them in the KnownZero/KnownOne bit sets.
  ///
  /// This function is defined on values with integer type, values with pointer
  /// type, and vectors of integers.  In the case
  /// where V is a vector, the known zero and known one values are the
  /// same width as the vector element, and the bit is set only if it is true
  /// for all of the elements in the vector.
<<<<<<< HEAD
  void computeKnownBits(Value *V,  APInt &KnownZero, APInt &KnownOne,
                        const DataLayout *TD = nullptr, unsigned Depth = 0,
                        AssumptionTracker *AT = nullptr,
=======
  void computeKnownBits(Value *V, APInt &KnownZero, APInt &KnownOne,
                        const DataLayout &DL, unsigned Depth = 0,
                        AssumptionCache *AC = nullptr,
>>>>>>> 969bfdfe
                        const Instruction *CxtI = nullptr,
                        const DominatorTree *DT = nullptr);
  /// Compute known bits from the range metadata.
  /// \p KnownZero the set of bits that are known to be zero
  void computeKnownBitsFromRangeMetadata(const MDNode &Ranges,
                                         APInt &KnownZero);

  /// ComputeSignBit - Determine whether the sign bit is known to be zero or
  /// one.  Convenience wrapper around computeKnownBits.
  void ComputeSignBit(Value *V, bool &KnownZero, bool &KnownOne,
<<<<<<< HEAD
                      const DataLayout *TD = nullptr, unsigned Depth = 0,
                      AssumptionTracker *AT = nullptr,
=======
                      const DataLayout &DL, unsigned Depth = 0,
                      AssumptionCache *AC = nullptr,
>>>>>>> 969bfdfe
                      const Instruction *CxtI = nullptr,
                      const DominatorTree *DT = nullptr);

  /// isKnownToBeAPowerOfTwo - Return true if the given value is known to have
  /// exactly one bit set when defined. For vectors return true if every
  /// element is known to be a power of two when defined.  Supports values with
  /// integer or pointer type and vectors of integers.  If 'OrZero' is set then
  /// returns true if the given value is either a power of two or zero.
<<<<<<< HEAD
  bool isKnownToBeAPowerOfTwo(Value *V, bool OrZero = false, unsigned Depth = 0,
                              AssumptionTracker *AT = nullptr,
=======
  bool isKnownToBeAPowerOfTwo(Value *V, const DataLayout &DL,
                              bool OrZero = false, unsigned Depth = 0,
                              AssumptionCache *AC = nullptr,
>>>>>>> 969bfdfe
                              const Instruction *CxtI = nullptr,
                              const DominatorTree *DT = nullptr);

  /// isKnownNonZero - Return true if the given value is known to be non-zero
  /// when defined.  For vectors return true if every element is known to be
  /// non-zero when defined.  Supports values with integer or pointer type and
  /// vectors of integers.
<<<<<<< HEAD
  bool isKnownNonZero(Value *V, const DataLayout *TD = nullptr,
                      unsigned Depth = 0, AssumptionTracker *AT = nullptr,
=======
  bool isKnownNonZero(Value *V, const DataLayout &DL, unsigned Depth = 0,
                      AssumptionCache *AC = nullptr,
>>>>>>> 969bfdfe
                      const Instruction *CxtI = nullptr,
                      const DominatorTree *DT = nullptr);

  /// MaskedValueIsZero - Return true if 'V & Mask' is known to be zero.  We use
  /// this predicate to simplify operations downstream.  Mask is known to be
  /// zero for bits that V cannot have.
  ///
  /// This function is defined on values with integer type, values with pointer
  /// type, and vectors of integers.  In the case
  /// where V is a vector, the mask, known zero, and known one values are the
  /// same width as the vector element, and the bit is set only if it is true
  /// for all of the elements in the vector.
<<<<<<< HEAD
  bool MaskedValueIsZero(Value *V, const APInt &Mask, 
                         const DataLayout *TD = nullptr, unsigned Depth = 0,
                         AssumptionTracker *AT = nullptr,
=======
  bool MaskedValueIsZero(Value *V, const APInt &Mask, const DataLayout &DL,
                         unsigned Depth = 0, AssumptionCache *AC = nullptr,
>>>>>>> 969bfdfe
                         const Instruction *CxtI = nullptr,
                         const DominatorTree *DT = nullptr);

  /// ComputeNumSignBits - Return the number of times the sign bit of the
  /// register is replicated into the other bits.  We know that at least 1 bit
  /// is always equal to the sign bit (itself), but other cases can give us
  /// information.  For example, immediately after an "ashr X, 2", we know that
  /// the top 3 bits are all equal to each other, so we return 3.
  ///
  /// 'Op' must have a scalar integer type.
  ///
<<<<<<< HEAD
  unsigned ComputeNumSignBits(Value *Op, const DataLayout *TD = nullptr,
                              unsigned Depth = 0,
                              AssumptionTracker *AT = nullptr,
=======
  unsigned ComputeNumSignBits(Value *Op, const DataLayout &DL,
                              unsigned Depth = 0, AssumptionCache *AC = nullptr,
>>>>>>> 969bfdfe
                              const Instruction *CxtI = nullptr,
                              const DominatorTree *DT = nullptr);

  /// ComputeMultiple - This function computes the integer multiple of Base that
  /// equals V.  If successful, it returns true and returns the multiple in
  /// Multiple.  If unsuccessful, it returns false.  Also, if V can be
  /// simplified to an integer, then the simplified V is returned in Val.  Look
  /// through sext only if LookThroughSExt=true.
  bool ComputeMultiple(Value *V, unsigned Base, Value *&Multiple,
                       bool LookThroughSExt = false,
                       unsigned Depth = 0);

  /// CannotBeNegativeZero - Return true if we can prove that the specified FP 
  /// value is never equal to -0.0.
  ///
  bool CannotBeNegativeZero(const Value *V, unsigned Depth = 0);

  /// CannotBeOrderedLessThanZero - Return true if we can prove that the 
  /// specified FP value is either a NaN or never less than 0.0.
  ///
  bool CannotBeOrderedLessThanZero(const Value *V, unsigned Depth = 0);

  /// isBytewiseValue - If the specified value can be set by repeating the same
  /// byte in memory, return the i8 value that it is represented with.  This is
  /// true for all i8 values obviously, but is also true for i32 0, i32 -1,
  /// i16 0xF0F0, double 0.0 etc.  If the value can't be handled with a repeated
  /// byte store (e.g. i16 0x1234), return null.
  Value *isBytewiseValue(Value *V);
    
  /// FindInsertedValue - Given an aggregrate and an sequence of indices, see if
  /// the scalar value indexed is already around as a register, for example if
  /// it were inserted directly into the aggregrate.
  ///
  /// If InsertBefore is not null, this function will duplicate (modified)
  /// insertvalues when a part of a nested struct is extracted.
  Value *FindInsertedValue(Value *V,
                           ArrayRef<unsigned> idx_range,
                           Instruction *InsertBefore = nullptr);

  /// GetPointerBaseWithConstantOffset - Analyze the specified pointer to see if
  /// it can be expressed as a base pointer plus a constant offset.  Return the
  /// base and offset to the caller.
  Value *GetPointerBaseWithConstantOffset(Value *Ptr, int64_t &Offset,
                                          const DataLayout &DL);
  static inline const Value *
  GetPointerBaseWithConstantOffset(const Value *Ptr, int64_t &Offset,
                                   const DataLayout &DL) {
    return GetPointerBaseWithConstantOffset(const_cast<Value *>(Ptr), Offset,
                                            DL);
  }
  
  /// getConstantStringInfo - This function computes the length of a
  /// null-terminated C string pointed to by V.  If successful, it returns true
  /// and returns the string in Str.  If unsuccessful, it returns false.  This
  /// does not include the trailing nul character by default.  If TrimAtNul is
  /// set to false, then this returns any trailing nul characters as well as any
  /// other characters that come after it.
  bool getConstantStringInfo(const Value *V, StringRef &Str,
                             uint64_t Offset = 0, bool TrimAtNul = true);

  /// GetStringLength - If we can compute the length of the string pointed to by
  /// the specified pointer, return 'len+1'.  If we can't, return 0.
  uint64_t GetStringLength(Value *V);

  /// GetUnderlyingObject - This method strips off any GEP address adjustments
  /// and pointer casts from the specified value, returning the original object
  /// being addressed.  Note that the returned value has pointer type if the
  /// specified value does.  If the MaxLookup value is non-zero, it limits the
  /// number of instructions to be stripped off.
  Value *GetUnderlyingObject(Value *V, const DataLayout &DL,
                             unsigned MaxLookup = 6);
  static inline const Value *GetUnderlyingObject(const Value *V,
                                                 const DataLayout &DL,
                                                 unsigned MaxLookup = 6) {
    return GetUnderlyingObject(const_cast<Value *>(V), DL, MaxLookup);
  }

  /// GetUnderlyingObjects - This method is similar to GetUnderlyingObject
  /// except that it can look through phi and select instructions and return
  /// multiple objects.
  void GetUnderlyingObjects(Value *V, SmallVectorImpl<Value *> &Objects,
                            const DataLayout &DL, unsigned MaxLookup = 6);

  /// onlyUsedByLifetimeMarkers - Return true if the only users of this pointer
  /// are lifetime markers.
  bool onlyUsedByLifetimeMarkers(const Value *V);

  /// isSafeToSpeculativelyExecute - Return true if the instruction does not
  /// have any effects besides calculating the result and does not have
  /// undefined behavior.
  ///
  /// This method never returns true for an instruction that returns true for
  /// mayHaveSideEffects; however, this method also does some other checks in
  /// addition. It checks for undefined behavior, like dividing by zero or
  /// loading from an invalid pointer (but not for undefined results, like a
  /// shift with a shift amount larger than the width of the result). It checks
  /// for malloc and alloca because speculatively executing them might cause a
  /// memory leak. It also returns false for instructions related to control
  /// flow, specifically terminators and PHI nodes.
  ///
  /// This method only looks at the instruction itself and its operands, so if
  /// this method returns true, it is safe to move the instruction as long as
  /// the correct dominance relationships for the operands and users hold.
  /// However, this method can return true for instructions that read memory;
  /// for such instructions, moving them may change the resulting value.
  bool isSafeToSpeculativelyExecute(const Value *V);

  /// isKnownNonNull - Return true if this pointer couldn't possibly be null by
  /// its definition.  This returns true for allocas, non-extern-weak globals
  /// and byval arguments.
  bool isKnownNonNull(const Value *V, const TargetLibraryInfo *TLI = nullptr);

  /// Return true if it is valid to use the assumptions provided by an
  /// assume intrinsic, I, at the point in the control-flow identified by the
  /// context instruction, CxtI.
  bool isValidAssumeForContext(const Instruction *I, const Instruction *CxtI,
<<<<<<< HEAD
                               const DataLayout *DL = nullptr,
                               const DominatorTree *DT = nullptr);

=======
                               const DominatorTree *DT = nullptr);

  enum class OverflowResult { AlwaysOverflows, MayOverflow, NeverOverflows };
  OverflowResult computeOverflowForUnsignedMul(Value *LHS, Value *RHS,
                                               const DataLayout &DL,
                                               AssumptionCache *AC,
                                               const Instruction *CxtI,
                                               const DominatorTree *DT);
  OverflowResult computeOverflowForUnsignedAdd(Value *LHS, Value *RHS,
                                               const DataLayout &DL,
                                               AssumptionCache *AC,
                                               const Instruction *CxtI,
                                               const DominatorTree *DT);
>>>>>>> 969bfdfe
} // end namespace llvm

#endif<|MERGE_RESOLUTION|>--- conflicted
+++ resolved
@@ -25,11 +25,7 @@
   class DataLayout;
   class StringRef;
   class MDNode;
-<<<<<<< HEAD
-  class AssumptionTracker;
-=======
   class AssumptionCache;
->>>>>>> 969bfdfe
   class DominatorTree;
   class TargetLibraryInfo;
 
@@ -41,15 +37,9 @@
   /// where V is a vector, the known zero and known one values are the
   /// same width as the vector element, and the bit is set only if it is true
   /// for all of the elements in the vector.
-<<<<<<< HEAD
-  void computeKnownBits(Value *V,  APInt &KnownZero, APInt &KnownOne,
-                        const DataLayout *TD = nullptr, unsigned Depth = 0,
-                        AssumptionTracker *AT = nullptr,
-=======
   void computeKnownBits(Value *V, APInt &KnownZero, APInt &KnownOne,
                         const DataLayout &DL, unsigned Depth = 0,
                         AssumptionCache *AC = nullptr,
->>>>>>> 969bfdfe
                         const Instruction *CxtI = nullptr,
                         const DominatorTree *DT = nullptr);
   /// Compute known bits from the range metadata.
@@ -60,13 +50,8 @@
   /// ComputeSignBit - Determine whether the sign bit is known to be zero or
   /// one.  Convenience wrapper around computeKnownBits.
   void ComputeSignBit(Value *V, bool &KnownZero, bool &KnownOne,
-<<<<<<< HEAD
-                      const DataLayout *TD = nullptr, unsigned Depth = 0,
-                      AssumptionTracker *AT = nullptr,
-=======
                       const DataLayout &DL, unsigned Depth = 0,
                       AssumptionCache *AC = nullptr,
->>>>>>> 969bfdfe
                       const Instruction *CxtI = nullptr,
                       const DominatorTree *DT = nullptr);
 
@@ -75,14 +60,9 @@
   /// element is known to be a power of two when defined.  Supports values with
   /// integer or pointer type and vectors of integers.  If 'OrZero' is set then
   /// returns true if the given value is either a power of two or zero.
-<<<<<<< HEAD
-  bool isKnownToBeAPowerOfTwo(Value *V, bool OrZero = false, unsigned Depth = 0,
-                              AssumptionTracker *AT = nullptr,
-=======
   bool isKnownToBeAPowerOfTwo(Value *V, const DataLayout &DL,
                               bool OrZero = false, unsigned Depth = 0,
                               AssumptionCache *AC = nullptr,
->>>>>>> 969bfdfe
                               const Instruction *CxtI = nullptr,
                               const DominatorTree *DT = nullptr);
 
@@ -90,13 +70,8 @@
   /// when defined.  For vectors return true if every element is known to be
   /// non-zero when defined.  Supports values with integer or pointer type and
   /// vectors of integers.
-<<<<<<< HEAD
-  bool isKnownNonZero(Value *V, const DataLayout *TD = nullptr,
-                      unsigned Depth = 0, AssumptionTracker *AT = nullptr,
-=======
   bool isKnownNonZero(Value *V, const DataLayout &DL, unsigned Depth = 0,
                       AssumptionCache *AC = nullptr,
->>>>>>> 969bfdfe
                       const Instruction *CxtI = nullptr,
                       const DominatorTree *DT = nullptr);
 
@@ -109,14 +84,8 @@
   /// where V is a vector, the mask, known zero, and known one values are the
   /// same width as the vector element, and the bit is set only if it is true
   /// for all of the elements in the vector.
-<<<<<<< HEAD
-  bool MaskedValueIsZero(Value *V, const APInt &Mask, 
-                         const DataLayout *TD = nullptr, unsigned Depth = 0,
-                         AssumptionTracker *AT = nullptr,
-=======
   bool MaskedValueIsZero(Value *V, const APInt &Mask, const DataLayout &DL,
                          unsigned Depth = 0, AssumptionCache *AC = nullptr,
->>>>>>> 969bfdfe
                          const Instruction *CxtI = nullptr,
                          const DominatorTree *DT = nullptr);
 
@@ -128,14 +97,8 @@
   ///
   /// 'Op' must have a scalar integer type.
   ///
-<<<<<<< HEAD
-  unsigned ComputeNumSignBits(Value *Op, const DataLayout *TD = nullptr,
-                              unsigned Depth = 0,
-                              AssumptionTracker *AT = nullptr,
-=======
   unsigned ComputeNumSignBits(Value *Op, const DataLayout &DL,
                               unsigned Depth = 0, AssumptionCache *AC = nullptr,
->>>>>>> 969bfdfe
                               const Instruction *CxtI = nullptr,
                               const DominatorTree *DT = nullptr);
 
@@ -252,11 +215,6 @@
   /// assume intrinsic, I, at the point in the control-flow identified by the
   /// context instruction, CxtI.
   bool isValidAssumeForContext(const Instruction *I, const Instruction *CxtI,
-<<<<<<< HEAD
-                               const DataLayout *DL = nullptr,
-                               const DominatorTree *DT = nullptr);
-
-=======
                                const DominatorTree *DT = nullptr);
 
   enum class OverflowResult { AlwaysOverflows, MayOverflow, NeverOverflows };
@@ -270,7 +228,6 @@
                                                AssumptionCache *AC,
                                                const Instruction *CxtI,
                                                const DominatorTree *DT);
->>>>>>> 969bfdfe
 } // end namespace llvm
 
 #endif