--- conflicted
+++ resolved
@@ -28,12 +28,7 @@
   class Instruction;
   class CallSite;
   class AliasAnalysis;
-<<<<<<< HEAD
-  class AssumptionTracker;
-  class DataLayout;
-=======
   class AssumptionCache;
->>>>>>> 969bfdfe
   class MemoryDependenceAnalysis;
   class PredIteratorCache;
   class DominatorTree;
@@ -329,11 +324,7 @@
     /// Current AA implementation, just a cache.
     AliasAnalysis *AA;
     DominatorTree *DT;
-<<<<<<< HEAD
-    AssumptionTracker *AT;
-=======
     AssumptionCache *AC;
->>>>>>> 969bfdfe
     std::unique_ptr<PredIteratorCache> PredCache;
 
   public:
