--- conflicted
+++ resolved
@@ -543,11 +543,8 @@
 
   static void *ID() { return (void *)&PassID; }
 
-<<<<<<< HEAD
-=======
   static StringRef name() { return "Lazy CallGraph Analysis"; }
 
->>>>>>> 969bfdfe
   /// \brief Compute the \c LazyCallGraph for the module \c M.
   ///
   /// This just builds the set of entry points to the call graph. The rest is
