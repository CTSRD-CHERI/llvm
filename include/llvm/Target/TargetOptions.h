//===-- llvm/Target/TargetOptions.h - Target Options ------------*- C++ -*-===//
//
//                     The LLVM Compiler Infrastructure
//
// This file is distributed under the University of Illinois Open Source
// License. See LICENSE.TXT for details.
//
//===----------------------------------------------------------------------===//
//
// This file defines command line option flags that are shared across various
// targets.
//
//===----------------------------------------------------------------------===//

#ifndef LLVM_TARGET_TARGETOPTIONS_H
#define LLVM_TARGET_TARGETOPTIONS_H

#include "llvm/MC/MCTargetOptions.h"
#include <string>

namespace llvm {
  class MachineFunction;
  class StringRef;

  // Possible float ABI settings. Used with FloatABIType in TargetOptions.h.
  namespace FloatABI {
    enum ABIType {
      Default, // Target-specific (either soft or hard depending on triple,etc).
      Soft, // Soft float.
      Hard  // Hard float.
    };
  }

  namespace FPOpFusion {
    enum FPOpFusionMode {
      Fast,     // Enable fusion of FP ops wherever it's profitable.
      Standard, // Only allow fusion of 'blessed' ops (currently just fmuladd).
      Strict    // Never fuse FP-ops.
    };
  }

  namespace JumpTable {
    enum JumpTableType {
      Single,          // Use a single table for all indirect jumptable calls.
      Arity,           // Use one table per number of function parameters.
      Simplified,      // Use one table per function type, with types projected
                       // into 4 types: pointer to non-function, struct,
                       // primitive, and function pointer.
      Full             // Use one table per unique function type
    };
  }

  namespace ThreadModel {
    enum Model {
      POSIX,  // POSIX Threads
      Single  // Single Threaded Environment
    };
  }

<<<<<<< HEAD
=======
  enum class CFIntegrity {
    Sub,             // Use subtraction-based checks.
    Ror,             // Use rotation-based checks.
    Add              // Use addition-based checks. This depends on having
                     // sufficient alignment in the code and is usually not
                     // feasible.
  };

>>>>>>> 969bfdfe
  class TargetOptions {
  public:
    TargetOptions()
        : PrintMachineCode(false), NoFramePointerElim(false),
          LessPreciseFPMADOption(false), UnsafeFPMath(false),
          NoInfsFPMath(false), NoNaNsFPMath(false),
          HonorSignDependentRoundingFPMathOption(false), UseSoftFloat(false),
          NoZerosInBSS(false), JITEmitDebugInfo(false),
          JITEmitDebugInfoToDisk(false), GuaranteedTailCallOpt(false),
          DisableTailCalls(false), StackAlignmentOverride(0),
          EnableFastISel(false), PositionIndependentExecutable(false),
          UseInitArray(false), DisableIntegratedAS(false),
          CompressDebugSections(false), FunctionSections(false),
<<<<<<< HEAD
          DataSections(false), TrapUnreachable(false), TrapFuncName(""),
          FloatABIType(FloatABI::Default),
          AllowFPOpFusion(FPOpFusion::Standard), JTType(JumpTable::Single),
          ThreadModel(ThreadModel::POSIX) {}
=======
          DataSections(false), UniqueSectionNames(true), TrapUnreachable(false),
          TrapFuncName(), FloatABIType(FloatABI::Default),
          AllowFPOpFusion(FPOpFusion::Standard), JTType(JumpTable::Single),
          FCFI(false), ThreadModel(ThreadModel::POSIX),
          CFIType(CFIntegrity::Sub), CFIEnforcing(false), CFIFuncName() {}
>>>>>>> 969bfdfe

    /// PrintMachineCode - This flag is enabled when the -print-machineinstrs
    /// option is specified on the command line, and should enable debugging
    /// output from the code generator.
    unsigned PrintMachineCode : 1;

    /// NoFramePointerElim - This flag is enabled when the -disable-fp-elim is
    /// specified on the command line.  If the target supports the frame pointer
    /// elimination optimization, this option should disable it.
    unsigned NoFramePointerElim : 1;

    /// DisableFramePointerElim - This returns true if frame pointer elimination
    /// optimization should be disabled for the given machine function.
    bool DisableFramePointerElim(const MachineFunction &MF) const;

    /// LessPreciseFPMAD - This flag is enabled when the
    /// -enable-fp-mad is specified on the command line.  When this flag is off
    /// (the default), the code generator is not allowed to generate mad
    /// (multiply add) if the result is "less precise" than doing those
    /// operations individually.
    unsigned LessPreciseFPMADOption : 1;
    bool LessPreciseFPMAD() const;

    /// UnsafeFPMath - This flag is enabled when the
    /// -enable-unsafe-fp-math flag is specified on the command line.  When
    /// this flag is off (the default), the code generator is not allowed to
    /// produce results that are "less precise" than IEEE allows.  This includes
    /// use of X86 instructions like FSIN and FCOS instead of libcalls.
    /// UnsafeFPMath implies LessPreciseFPMAD.
    unsigned UnsafeFPMath : 1;

    /// NoInfsFPMath - This flag is enabled when the
    /// -enable-no-infs-fp-math flag is specified on the command line. When
    /// this flag is off (the default), the code generator is not allowed to
    /// assume the FP arithmetic arguments and results are never +-Infs.
    unsigned NoInfsFPMath : 1;

    /// NoNaNsFPMath - This flag is enabled when the
    /// -enable-no-nans-fp-math flag is specified on the command line. When
    /// this flag is off (the default), the code generator is not allowed to
    /// assume the FP arithmetic arguments and results are never NaNs.
    unsigned NoNaNsFPMath : 1;

    /// HonorSignDependentRoundingFPMath - This returns true when the
    /// -enable-sign-dependent-rounding-fp-math is specified.  If this returns
    /// false (the default), the code generator is allowed to assume that the
    /// rounding behavior is the default (round-to-zero for all floating point
    /// to integer conversions, and round-to-nearest for all other arithmetic
    /// truncations).  If this is enabled (set to true), the code generator must
    /// assume that the rounding mode may dynamically change.
    unsigned HonorSignDependentRoundingFPMathOption : 1;
    bool HonorSignDependentRoundingFPMath() const;

    /// UseSoftFloat - This flag is enabled when the -soft-float flag is
    /// specified on the command line.  When this flag is on, the code generator
    /// will generate libcalls to the software floating point library instead of
    /// target FP instructions.
    unsigned UseSoftFloat : 1;

    /// NoZerosInBSS - By default some codegens place zero-initialized data to
    /// .bss section. This flag disables such behaviour (necessary, e.g. for
    /// crt*.o compiling).
    unsigned NoZerosInBSS : 1;

    /// JITEmitDebugInfo - This flag indicates that the JIT should try to emit
    /// debug information and notify a debugger about it.
    unsigned JITEmitDebugInfo : 1;

    /// JITEmitDebugInfoToDisk - This flag indicates that the JIT should write
    /// the object files generated by the JITEmitDebugInfo flag to disk.  This
    /// flag is hidden and is only for debugging the debug info.
    unsigned JITEmitDebugInfoToDisk : 1;

    /// GuaranteedTailCallOpt - This flag is enabled when -tailcallopt is
    /// specified on the commandline. When the flag is on, participating targets
    /// will perform tail call optimization on all calls which use the fastcc
    /// calling convention and which satisfy certain target-independent
    /// criteria (being at the end of a function, having the same return type
    /// as their parent function, etc.), using an alternate ABI if necessary.
    unsigned GuaranteedTailCallOpt : 1;

    /// DisableTailCalls - This flag controls whether we will use tail calls.
    /// Disabling them may be useful to maintain a correct call stack.
    unsigned DisableTailCalls : 1;

    /// StackAlignmentOverride - Override default stack alignment for target.
    unsigned StackAlignmentOverride;

    /// EnableFastISel - This flag enables fast-path instruction selection
    /// which trades away generated code quality in favor of reducing
    /// compile time.
    unsigned EnableFastISel : 1;

    /// PositionIndependentExecutable - This flag indicates whether the code
    /// will eventually be linked into a single executable, despite the PIC
    /// relocation model being in use. It's value is undefined (and irrelevant)
    /// if the relocation model is anything other than PIC.
    unsigned PositionIndependentExecutable : 1;

    /// UseInitArray - Use .init_array instead of .ctors for static
    /// constructors.
    unsigned UseInitArray : 1;

    /// Disable the integrated assembler.
    unsigned DisableIntegratedAS : 1;

    /// Compress DWARF debug sections.
    unsigned CompressDebugSections : 1;

    /// Emit functions into separate sections.
    unsigned FunctionSections : 1;

    /// Emit data into separate sections.
    unsigned DataSections : 1;

    unsigned UniqueSectionNames : 1;

    /// Emit target-specific trap instruction for 'unreachable' IR instructions.
    unsigned TrapUnreachable : 1;

    /// getTrapFunctionName - If this returns a non-empty string, this means
    /// isel should lower Intrinsic::trap to a call to the specified function
    /// name instead of an ISD::TRAP node.
    std::string TrapFuncName;
    StringRef getTrapFunctionName() const;

    /// FloatABIType - This setting is set by -float-abi=xxx option is specfied
    /// on the command line. This setting may either be Default, Soft, or Hard.
    /// Default selects the target's default behavior. Soft selects the ABI for
    /// UseSoftFloat, but does not indicate that FP hardware may not be used.
    /// Such a combination is unfortunately popular (e.g. arm-apple-darwin).
    /// Hard presumes that the normal FP ABI is used.
    FloatABI::ABIType FloatABIType;

    /// AllowFPOpFusion - This flag is set by the -fuse-fp-ops=xxx option.
    /// This controls the creation of fused FP ops that store intermediate
    /// results in higher precision than IEEE allows (E.g. FMAs).
    ///
    /// Fast mode - allows formation of fused FP ops whenever they're
    /// profitable.
    /// Standard mode - allow fusion only for 'blessed' FP ops. At present the
    /// only blessed op is the fmuladd intrinsic. In the future more blessed ops
    /// may be added.
    /// Strict mode - allow fusion only if/when it can be proven that the excess
    /// precision won't effect the result.
    ///
    /// Note: This option only controls formation of fused ops by the
    /// optimizers.  Fused operations that are explicitly specified (e.g. FMA
    /// via the llvm.fma.* intrinsic) will always be honored, regardless of
    /// the value of this option.
    FPOpFusion::FPOpFusionMode AllowFPOpFusion;

    /// JTType - This flag specifies the type of jump-instruction table to
    /// create for functions that have the jumptable attribute.
    JumpTable::JumpTableType JTType;

<<<<<<< HEAD
=======
    /// FCFI - This flags controls whether or not forward-edge control-flow
    /// integrity is applied.
    bool FCFI;

>>>>>>> 969bfdfe
    /// ThreadModel - This flag specifies the type of threading model to assume
    /// for things like atomics
    ThreadModel::Model ThreadModel;

<<<<<<< HEAD
=======
    /// CFIType - This flag specifies the type of control-flow integrity check
    /// to add as a preamble to indirect calls.
    CFIntegrity CFIType;

    /// CFIEnforcing - This flags controls whether or not CFI violations cause
    /// the program to halt.
    bool CFIEnforcing;

    /// getCFIFuncName - If this returns a non-empty string, then this is the
    /// name of the function that will be called for each CFI violation in
    /// non-enforcing mode.
    std::string CFIFuncName;
    StringRef getCFIFuncName() const;

>>>>>>> 969bfdfe
    /// Machine level options.
    MCTargetOptions MCOptions;
  };

// Comparison operators:


inline bool operator==(const TargetOptions &LHS,
                       const TargetOptions &RHS) {
#define ARE_EQUAL(X) LHS.X == RHS.X
  return
    ARE_EQUAL(UnsafeFPMath) &&
    ARE_EQUAL(NoInfsFPMath) &&
    ARE_EQUAL(NoNaNsFPMath) &&
    ARE_EQUAL(HonorSignDependentRoundingFPMathOption) &&
    ARE_EQUAL(UseSoftFloat) &&
    ARE_EQUAL(NoZerosInBSS) &&
    ARE_EQUAL(JITEmitDebugInfo) &&
    ARE_EQUAL(JITEmitDebugInfoToDisk) &&
    ARE_EQUAL(GuaranteedTailCallOpt) &&
    ARE_EQUAL(DisableTailCalls) &&
    ARE_EQUAL(StackAlignmentOverride) &&
    ARE_EQUAL(EnableFastISel) &&
    ARE_EQUAL(PositionIndependentExecutable) &&
    ARE_EQUAL(UseInitArray) &&
    ARE_EQUAL(TrapUnreachable) &&
    ARE_EQUAL(TrapFuncName) &&
    ARE_EQUAL(FloatABIType) &&
    ARE_EQUAL(AllowFPOpFusion) &&
    ARE_EQUAL(JTType) &&
    ARE_EQUAL(FCFI) &&
    ARE_EQUAL(ThreadModel) &&
    ARE_EQUAL(CFIType) &&
    ARE_EQUAL(CFIEnforcing) &&
    ARE_EQUAL(CFIFuncName) &&
    ARE_EQUAL(MCOptions);
#undef ARE_EQUAL
}

inline bool operator!=(const TargetOptions &LHS,
                       const TargetOptions &RHS) {
  return !(LHS == RHS);
}

} // End llvm namespace

#endif<|MERGE_RESOLUTION|>--- conflicted
+++ resolved
@@ -57,8 +57,6 @@
     };
   }
 
-<<<<<<< HEAD
-=======
   enum class CFIntegrity {
     Sub,             // Use subtraction-based checks.
     Ror,             // Use rotation-based checks.
@@ -67,7 +65,6 @@
                      // feasible.
   };
 
->>>>>>> 969bfdfe
   class TargetOptions {
   public:
     TargetOptions()
@@ -81,18 +78,11 @@
           EnableFastISel(false), PositionIndependentExecutable(false),
           UseInitArray(false), DisableIntegratedAS(false),
           CompressDebugSections(false), FunctionSections(false),
-<<<<<<< HEAD
-          DataSections(false), TrapUnreachable(false), TrapFuncName(""),
-          FloatABIType(FloatABI::Default),
-          AllowFPOpFusion(FPOpFusion::Standard), JTType(JumpTable::Single),
-          ThreadModel(ThreadModel::POSIX) {}
-=======
           DataSections(false), UniqueSectionNames(true), TrapUnreachable(false),
           TrapFuncName(), FloatABIType(FloatABI::Default),
           AllowFPOpFusion(FPOpFusion::Standard), JTType(JumpTable::Single),
           FCFI(false), ThreadModel(ThreadModel::POSIX),
           CFIType(CFIntegrity::Sub), CFIEnforcing(false), CFIFuncName() {}
->>>>>>> 969bfdfe
 
     /// PrintMachineCode - This flag is enabled when the -print-machineinstrs
     /// option is specified on the command line, and should enable debugging
@@ -249,19 +239,14 @@
     /// create for functions that have the jumptable attribute.
     JumpTable::JumpTableType JTType;
 
-<<<<<<< HEAD
-=======
     /// FCFI - This flags controls whether or not forward-edge control-flow
     /// integrity is applied.
     bool FCFI;
 
->>>>>>> 969bfdfe
     /// ThreadModel - This flag specifies the type of threading model to assume
     /// for things like atomics
     ThreadModel::Model ThreadModel;
 
-<<<<<<< HEAD
-=======
     /// CFIType - This flag specifies the type of control-flow integrity check
     /// to add as a preamble to indirect calls.
     CFIntegrity CFIType;
@@ -276,7 +261,6 @@
     std::string CFIFuncName;
     StringRef getCFIFuncName() const;
 
->>>>>>> 969bfdfe
     /// Machine level options.
     MCTargetOptions MCOptions;
   };
