--- conflicted
+++ resolved
@@ -385,13 +385,10 @@
 def anyext     : SDNode<"ISD::ANY_EXTEND" , SDTIntExtendOp>;
 def trunc      : SDNode<"ISD::TRUNCATE"   , SDTIntTruncOp>;
 def bitconvert : SDNode<"ISD::BITCAST"    , SDTUnaryOp>;
-<<<<<<< HEAD
 def inttoptr   : SDNode<"ISD::INTTOPTR"   , SDTUnaryOp>;
 def ptrtoint   : SDNode<"ISD::PTRTOINT"   , SDTUnaryOp>;
 def ptradd     : SDNode<"ISD::PTRADD"     , SDTFatPtrAddOp>;
-=======
 def addrspacecast : SDNode<"ISD::ADDRSPACECAST", SDTUnaryOp>;
->>>>>>> 969bfdfe
 def extractelt : SDNode<"ISD::EXTRACT_VECTOR_ELT", SDTVecExtract>;
 def insertelt  : SDNode<"ISD::INSERT_VECTOR_ELT", SDTVecInsert>;
 
