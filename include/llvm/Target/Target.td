--- conflicted
+++ resolved
@@ -955,24 +955,20 @@
   let hasSideEffects = 0;
   let isNotDuplicable = 1;
 }
-<<<<<<< HEAD
-def FUNC_START : Instruction {
+def FUNC_START : StandardPseudoInstruction {
   let OutOperandList = (outs);
   let InOperandList = (ins i32imm:$id);
   let AsmString = "";
   let isNotDuplicable = 1;
 }
-def AUX_FUNC_START : Instruction {
+def AUX_FUNC_START : StandardPseudoInstruction {
   let OutOperandList = (outs);
   let InOperandList = (ins i32imm:$id);
   let AsmString = "";
   let hasCtrlDep = 1;
   let isNotDuplicable = 1;
 }
-def ANNOTATION_LABEL : Instruction {
-=======
 def ANNOTATION_LABEL : StandardPseudoInstruction {
->>>>>>> 961e3453
   let OutOperandList = (outs);
   let InOperandList = (ins i32imm:$id);
   let AsmString = "";
