//===-- llvm/Target/TargetMachine.h - Target Information --------*- C++ -*-===//
//
//                     The LLVM Compiler Infrastructure
//
// This file is distributed under the University of Illinois Open Source
// License. See LICENSE.TXT for details.
//
//===----------------------------------------------------------------------===//
//
// This file defines the TargetMachine and LLVMTargetMachine classes.
//
//===----------------------------------------------------------------------===//

#ifndef LLVM_TARGET_TARGETMACHINE_H
#define LLVM_TARGET_TARGETMACHINE_H

#include "llvm/ADT/StringRef.h"
#include "llvm/ADT/Triple.h"
#include "llvm/IR/DataLayout.h"
#include "llvm/Pass.h"
#include "llvm/Support/CodeGen.h"
#include "llvm/Target/TargetOptions.h"
#include <string>

namespace llvm {

class Function;
class GlobalValue;
class MachineModuleInfo;
class Mangler;
class MCAsmInfo;
class MCContext;
class MCInstrInfo;
class MCRegisterInfo;
class MCSubtargetInfo;
class MCSymbol;
class raw_pwrite_stream;
class PassManagerBuilder;
class Target;
class TargetIntrinsicInfo;
class TargetIRAnalysis;
class TargetTransformInfo;
class TargetLoweringObjectFile;
class TargetPassConfig;
class TargetSubtargetInfo;

// The old pass manager infrastructure is hidden in a legacy namespace now.
namespace legacy {
class PassManagerBase;
}
using legacy::PassManagerBase;

//===----------------------------------------------------------------------===//
///
/// Primary interface to the complete machine description for the target
/// machine.  All target-specific information should be accessible through this
/// interface.
///
class TargetMachine {
protected: // Can only create subclasses.
  TargetMachine(const Target &T, StringRef DataLayoutString,
                const Triple &TargetTriple, StringRef CPU, StringRef FS,
                const TargetOptions &Options);

  /// The Target that this machine was created for.
  const Target &TheTarget;

  /// DataLayout for the target: keep ABI type size and alignment.
  ///
  /// The DataLayout is created based on the string representation provided
  /// during construction. It is kept here only to avoid reparsing the string
  /// but should not really be used during compilation, because it has an
  /// internal cache that is context specific.
  const DataLayout DL;

  /// Triple string, CPU name, and target feature strings the TargetMachine
  /// instance is created with.
  Triple TargetTriple;
  std::string TargetCPU;
  std::string TargetFS;

  Reloc::Model RM = Reloc::Static;
  CodeModel::Model CMModel = CodeModel::Small;
  CodeGenOpt::Level OptLevel = CodeGenOpt::Default;

  /// Contains target specific asm information.
  const MCAsmInfo *AsmInfo;

  const MCRegisterInfo *MRI;
  const MCInstrInfo *MII;
  const MCSubtargetInfo *STI;

  unsigned RequireStructuredCFG : 1;
  unsigned O0WantsFastISel : 1;

public:
  const TargetOptions DefaultOptions;
  mutable TargetOptions Options;

  TargetMachine(const TargetMachine &) = delete;
  void operator=(const TargetMachine &) = delete;
  virtual ~TargetMachine();

  const Target &getTarget() const { return TheTarget; }

  const Triple &getTargetTriple() const { return TargetTriple; }
  StringRef getTargetCPU() const { return TargetCPU; }
  StringRef getTargetFeatureString() const { return TargetFS; }

  /// Virtual method implemented by subclasses that returns a reference to that
  /// target's TargetSubtargetInfo-derived member variable.
  virtual const TargetSubtargetInfo *getSubtargetImpl(const Function &) const {
    return nullptr;
  }
  virtual TargetLoweringObjectFile *getObjFileLowering() const {
    return nullptr;
  }

  /// This method returns a pointer to the specified type of
  /// TargetSubtargetInfo.  In debug builds, it verifies that the object being
  /// returned is of the correct type.
  template <typename STC> const STC &getSubtarget(const Function &F) const {
    return *static_cast<const STC*>(getSubtargetImpl(F));
  }

  /// Create a DataLayout.
  const DataLayout createDataLayout() const { return DL; }

  /// Test if a DataLayout if compatible with the CodeGen for this target.
  ///
  /// The LLVM Module owns a DataLayout that is used for the target independent
  /// optimizations and code generation. This hook provides a target specific
  /// check on the validity of this DataLayout.
  virtual bool isCompatibleDataLayout(const DataLayout &Candidate) const {
    return DL == Candidate;
  }

  /// Get the pointer size for this target.
  ///
  /// This is the only time the DataLayout in the TargetMachine is used.
<<<<<<< HEAD
  unsigned getPointerSize() const { return DL.getPointerSize(0); }
=======
  unsigned getPointerSize(unsigned AS) const {
    return DL.getPointerSize(AS);
  }

  unsigned getPointerSizeInBits(unsigned AS) const {
    return DL.getPointerSizeInBits(AS);
  }

  unsigned getProgramPointerSize() const {
    return DL.getPointerSize(DL.getProgramAddressSpace());
  }

  unsigned getAllocaPointerSize() const {
    return DL.getPointerSize(DL.getAllocaAddrSpace());
  }
>>>>>>> 27558197

  /// \brief Reset the target options based on the function's attributes.
  // FIXME: Remove TargetOptions that affect per-function code generation
  // from TargetMachine.
  void resetTargetOptions(const Function &F) const;

  /// Return target specific asm information.
  const MCAsmInfo *getMCAsmInfo() const { return AsmInfo; }

  const MCRegisterInfo *getMCRegisterInfo() const { return MRI; }
  const MCInstrInfo *getMCInstrInfo() const { return MII; }
  const MCSubtargetInfo *getMCSubtargetInfo() const { return STI; }

  /// If intrinsic information is available, return it.  If not, return null.
  virtual const TargetIntrinsicInfo *getIntrinsicInfo() const {
    return nullptr;
  }

  bool requiresStructuredCFG() const { return RequireStructuredCFG; }
  void setRequiresStructuredCFG(bool Value) { RequireStructuredCFG = Value; }

  /// Returns the code generation relocation model. The choices are static, PIC,
  /// and dynamic-no-pic, and target default.
  Reloc::Model getRelocationModel() const;

  /// Returns the code model. The choices are small, kernel, medium, large, and
  /// target default.
  CodeModel::Model getCodeModel() const;

  bool isPositionIndependent() const;

  bool shouldAssumeDSOLocal(const Module &M, const GlobalValue *GV) const;

  /// Returns true if this target uses emulated TLS.
  bool useEmulatedTLS() const;

  /// Returns the TLS model which should be used for the given global variable.
  TLSModel::Model getTLSModel(const GlobalValue *GV) const;

  /// Returns the optimization level: None, Less, Default, or Aggressive.
  CodeGenOpt::Level getOptLevel() const;

  /// \brief Overrides the optimization level.
  void setOptLevel(CodeGenOpt::Level Level);

  void setFastISel(bool Enable) { Options.EnableFastISel = Enable; }
  bool getO0WantsFastISel() { return O0WantsFastISel; }
  void setO0WantsFastISel(bool Enable) { O0WantsFastISel = Enable; }
  void setGlobalISel(bool Enable) { Options.EnableGlobalISel = Enable; }

  bool shouldPrintMachineCode() const { return Options.PrintMachineCode; }

  bool getUniqueSectionNames() const { return Options.UniqueSectionNames; }

  /// Return true if data objects should be emitted into their own section,
  /// corresponds to -fdata-sections.
  bool getDataSections() const {
    return Options.DataSections;
  }

  /// Return true if functions should be emitted into their own section,
  /// corresponding to -ffunction-sections.
  bool getFunctionSections() const {
    return Options.FunctionSections;
  }

  /// \brief Get a \c TargetIRAnalysis appropriate for the target.
  ///
  /// This is used to construct the new pass manager's target IR analysis pass,
  /// set up appropriately for this target machine. Even the old pass manager
  /// uses this to answer queries about the IR.
  TargetIRAnalysis getTargetIRAnalysis();

  /// \brief Return a TargetTransformInfo for a given function.
  ///
  /// The returned TargetTransformInfo is specialized to the subtarget
  /// corresponding to \p F.
  virtual TargetTransformInfo getTargetTransformInfo(const Function &F);

  /// Allow the target to modify the pass manager, e.g. by calling
  /// PassManagerBuilder::addExtension.
  virtual void adjustPassManager(PassManagerBuilder &) {}

  /// These enums are meant to be passed into addPassesToEmitFile to indicate
  /// what type of file to emit, and returned by it to indicate what type of
  /// file could actually be made.
  enum CodeGenFileType {
    CGFT_AssemblyFile,
    CGFT_ObjectFile,
    CGFT_Null         // Do not emit any output.
  };

  /// Add passes to the specified pass manager to get the specified file
  /// emitted.  Typically this will involve several steps of code generation.
  /// This method should return true if emission of this file type is not
  /// supported, or false on success.
  /// \p MMI is an optional parameter that, if set to non-nullptr,
  /// will be used to set the MachineModuloInfo for this PM.
  virtual bool addPassesToEmitFile(PassManagerBase &, raw_pwrite_stream &,
                                   CodeGenFileType,
                                   bool /*DisableVerify*/ = true,
                                   MachineModuleInfo *MMI = nullptr) {
    return true;
  }

  /// Add passes to the specified pass manager to get machine code emitted with
  /// the MCJIT. This method returns true if machine code is not supported. It
  /// fills the MCContext Ctx pointer which can be used to build custom
  /// MCStreamer.
  ///
  virtual bool addPassesToEmitMC(PassManagerBase &, MCContext *&,
                                 raw_pwrite_stream &,
                                 bool /*DisableVerify*/ = true) {
    return true;
  }

  /// True if subtarget inserts the final scheduling pass on its own.
  ///
  /// Branch relaxation, which must happen after block placement, can
  /// on some targets (e.g. SystemZ) expose additional post-RA
  /// scheduling opportunities.
  virtual bool targetSchedulesPostRAScheduling() const { return false; };

  void getNameWithPrefix(SmallVectorImpl<char> &Name, const GlobalValue *GV,
                         Mangler &Mang, bool MayAlwaysUsePrivate = false) const;
  MCSymbol *getSymbol(const GlobalValue *GV) const;

  /// True if the target uses physical regs at Prolog/Epilog insertion
  /// time. If true (most machines), all vregs must be allocated before
  /// PEI. If false (virtual-register machines), then callee-save register
  /// spilling and scavenging are not needed or used.
  virtual bool usesPhysRegsForPEI() const { return true; }

  /// True if the target wants to use interprocedural register allocation by
  /// default. The -enable-ipra flag can be used to override this.
  virtual bool useIPRA() const {
    return false;
  }
};

/// This class describes a target machine that is implemented with the LLVM
/// target-independent code generator.
///
class LLVMTargetMachine : public TargetMachine {
protected: // Can only create subclasses.
  LLVMTargetMachine(const Target &T, StringRef DataLayoutString,
                    const Triple &TargetTriple, StringRef CPU, StringRef FS,
                    const TargetOptions &Options, Reloc::Model RM,
                    CodeModel::Model CM, CodeGenOpt::Level OL);

  void initAsmInfo();

public:
  /// \brief Get a TargetTransformInfo implementation for the target.
  ///
  /// The TTI returned uses the common code generator to answer queries about
  /// the IR.
  TargetTransformInfo getTargetTransformInfo(const Function &F) override;

  /// Create a pass configuration object to be used by addPassToEmitX methods
  /// for generating a pipeline of CodeGen passes.
  virtual TargetPassConfig *createPassConfig(PassManagerBase &PM);

  /// Add passes to the specified pass manager to get the specified file
  /// emitted.  Typically this will involve several steps of code generation.
  /// \p MMI is an optional parameter that, if set to non-nullptr,
  /// will be used to set the MachineModuloInfofor this PM.
  bool addPassesToEmitFile(PassManagerBase &PM, raw_pwrite_stream &Out,
                           CodeGenFileType FileType, bool DisableVerify = true,
                           MachineModuleInfo *MMI = nullptr) override;

  /// Add passes to the specified pass manager to get machine code emitted with
  /// the MCJIT. This method returns true if machine code is not supported. It
  /// fills the MCContext Ctx pointer which can be used to build custom
  /// MCStreamer.
  bool addPassesToEmitMC(PassManagerBase &PM, MCContext *&Ctx,
                         raw_pwrite_stream &OS,
                         bool DisableVerify = true) override;

  /// Returns true if the target is expected to pass all machine verifier
  /// checks. This is a stopgap measure to fix targets one by one. We will
  /// remove this at some point and always enable the verifier when
  /// EXPENSIVE_CHECKS is enabled.
  virtual bool isMachineVerifierClean() const { return true; }

  /// \brief Adds an AsmPrinter pass to the pipeline that prints assembly or
  /// machine code from the MI representation.
  bool addAsmPrinter(PassManagerBase &PM, raw_pwrite_stream &Out,
                     CodeGenFileType FileTYpe, MCContext &Context);
};

} // end namespace llvm

#endif // LLVM_TARGET_TARGETMACHINE_H<|MERGE_RESOLUTION|>--- conflicted
+++ resolved
@@ -138,9 +138,6 @@
   /// Get the pointer size for this target.
   ///
   /// This is the only time the DataLayout in the TargetMachine is used.
-<<<<<<< HEAD
-  unsigned getPointerSize() const { return DL.getPointerSize(0); }
-=======
   unsigned getPointerSize(unsigned AS) const {
     return DL.getPointerSize(AS);
   }
@@ -156,7 +153,6 @@
   unsigned getAllocaPointerSize() const {
     return DL.getPointerSize(DL.getAllocaAddrSpace());
   }
->>>>>>> 27558197
 
   /// \brief Reset the target options based on the function's attributes.
   // FIXME: Remove TargetOptions that affect per-function code generation
