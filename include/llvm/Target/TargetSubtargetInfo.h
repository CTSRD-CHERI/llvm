--- conflicted
+++ resolved
@@ -175,14 +175,11 @@
   virtual std::unique_ptr<PBQPRAConstraint> getCustomPBQPConstraints() const {
     return nullptr;
   }
-<<<<<<< HEAD
-=======
 
   /// Enable tracking of subregister liveness in register allocator.
   virtual bool enableSubRegLiveness() const {
     return false;
   }
->>>>>>> 969bfdfe
 };
 
 } // End llvm namespace
