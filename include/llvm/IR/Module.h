//===-- llvm/Module.h - C++ class to represent a VM module ------*- C++ -*-===//
//
//                     The LLVM Compiler Infrastructure
//
// This file is distributed under the University of Illinois Open Source
// License. See LICENSE.TXT for details.
//
//===----------------------------------------------------------------------===//
//
/// @file
/// Module.h This file contains the declarations for the Module class.
//
//===----------------------------------------------------------------------===//

#ifndef LLVM_IR_MODULE_H
#define LLVM_IR_MODULE_H

#include "llvm/ADT/iterator_range.h"
#include "llvm/IR/Comdat.h"
#include "llvm/IR/DataLayout.h"
#include "llvm/IR/Function.h"
#include "llvm/IR/GlobalAlias.h"
#include "llvm/IR/GlobalVariable.h"
#include "llvm/IR/Metadata.h"
#include "llvm/Support/CBindingWrapping.h"
#include "llvm/Support/CodeGen.h"
#include "llvm/Support/DataTypes.h"
#include <system_error>

namespace llvm {
class FunctionType;
class GVMaterializer;
class LLVMContext;
class RandomNumberGenerator;
class StructType;

template<> struct ilist_traits<Function>
  : public SymbolTableListTraits<Function, Module> {

  // createSentinel is used to get hold of the node that marks the end of the
  // list... (same trick used here as in ilist_traits<Instruction>)
  Function *createSentinel() const {
    return static_cast<Function*>(&Sentinel);
  }
  static void destroySentinel(Function*) {}

  Function *provideInitialHead() const { return createSentinel(); }
  Function *ensureHead(Function*) const { return createSentinel(); }
  static void noteHead(Function*, Function*) {}

private:
  mutable ilist_node<Function> Sentinel;
};

template<> struct ilist_traits<GlobalVariable>
  : public SymbolTableListTraits<GlobalVariable, Module> {
  // createSentinel is used to create a node that marks the end of the list.
  GlobalVariable *createSentinel() const {
    return static_cast<GlobalVariable*>(&Sentinel);
  }
  static void destroySentinel(GlobalVariable*) {}

  GlobalVariable *provideInitialHead() const { return createSentinel(); }
  GlobalVariable *ensureHead(GlobalVariable*) const { return createSentinel(); }
  static void noteHead(GlobalVariable*, GlobalVariable*) {}
private:
  mutable ilist_node<GlobalVariable> Sentinel;
};

template<> struct ilist_traits<GlobalAlias>
  : public SymbolTableListTraits<GlobalAlias, Module> {
  // createSentinel is used to create a node that marks the end of the list.
  GlobalAlias *createSentinel() const {
    return static_cast<GlobalAlias*>(&Sentinel);
  }
  static void destroySentinel(GlobalAlias*) {}

  GlobalAlias *provideInitialHead() const { return createSentinel(); }
  GlobalAlias *ensureHead(GlobalAlias*) const { return createSentinel(); }
  static void noteHead(GlobalAlias*, GlobalAlias*) {}
private:
  mutable ilist_node<GlobalAlias> Sentinel;
};

template<> struct ilist_traits<NamedMDNode>
  : public ilist_default_traits<NamedMDNode> {
  // createSentinel is used to get hold of a node that marks the end of
  // the list...
  NamedMDNode *createSentinel() const {
    return static_cast<NamedMDNode*>(&Sentinel);
  }
  static void destroySentinel(NamedMDNode*) {}

  NamedMDNode *provideInitialHead() const { return createSentinel(); }
  NamedMDNode *ensureHead(NamedMDNode*) const { return createSentinel(); }
  static void noteHead(NamedMDNode*, NamedMDNode*) {}
  void addNodeToList(NamedMDNode *) {}
  void removeNodeFromList(NamedMDNode *) {}
private:
  mutable ilist_node<NamedMDNode> Sentinel;
};

/// A Module instance is used to store all the information related to an
/// LLVM module. Modules are the top level container of all other LLVM
/// Intermediate Representation (IR) objects. Each module directly contains a
/// list of globals variables, a list of functions, a list of libraries (or
/// other modules) this module depends on, a symbol table, and various data
/// about the target's characteristics.
///
/// A module maintains a GlobalValRefMap object that is used to hold all
/// constant references to global variables in the module.  When a global
/// variable is destroyed, it should have no entries in the GlobalValueRefMap.
/// @brief The main container class for the LLVM Intermediate Representation.
class Module {
/// @name Types And Enumerations
/// @{
public:
  /// The type for the list of global variables.
  typedef iplist<GlobalVariable> GlobalListType;
  /// The type for the list of functions.
  typedef iplist<Function> FunctionListType;
  /// The type for the list of aliases.
  typedef iplist<GlobalAlias> AliasListType;
  /// The type for the list of named metadata.
  typedef ilist<NamedMDNode> NamedMDListType;
  /// The type of the comdat "symbol" table.
  typedef StringMap<Comdat> ComdatSymTabType;

  /// The Global Variable iterator.
  typedef GlobalListType::iterator                      global_iterator;
  /// The Global Variable constant iterator.
  typedef GlobalListType::const_iterator          const_global_iterator;

  /// The Function iterators.
  typedef FunctionListType::iterator                           iterator;
  /// The Function constant iterator
  typedef FunctionListType::const_iterator               const_iterator;

  /// The Function reverse iterator.
  typedef FunctionListType::reverse_iterator             reverse_iterator;
  /// The Function constant reverse iterator.
  typedef FunctionListType::const_reverse_iterator const_reverse_iterator;

  /// The Global Alias iterators.
  typedef AliasListType::iterator                        alias_iterator;
  /// The Global Alias constant iterator
  typedef AliasListType::const_iterator            const_alias_iterator;

  /// The named metadata iterators.
  typedef NamedMDListType::iterator             named_metadata_iterator;
  /// The named metadata constant iterators.
  typedef NamedMDListType::const_iterator const_named_metadata_iterator;

  /// This enumeration defines the supported behaviors of module flags.
  enum ModFlagBehavior {
    /// Emits an error if two values disagree, otherwise the resulting value is
    /// that of the operands.
    Error = 1,

    /// Emits a warning if two values disagree. The result value will be the
    /// operand for the flag from the first module being linked.
    Warning = 2,

    /// Adds a requirement that another module flag be present and have a
    /// specified value after linking is performed. The value must be a metadata
    /// pair, where the first element of the pair is the ID of the module flag
    /// to be restricted, and the second element of the pair is the value the
    /// module flag should be restricted to. This behavior can be used to
    /// restrict the allowable results (via triggering of an error) of linking
    /// IDs with the **Override** behavior.
    Require = 3,

    /// Uses the specified value, regardless of the behavior or value of the
    /// other module. If both modules specify **Override**, but the values
    /// differ, an error will be emitted.
    Override = 4,

    /// Appends the two values, which are required to be metadata nodes.
    Append = 5,

    /// Appends the two values, which are required to be metadata
    /// nodes. However, duplicate entries in the second list are dropped
    /// during the append operation.
    AppendUnique = 6,

    // Markers:
    ModFlagBehaviorFirstVal = Error,
    ModFlagBehaviorLastVal = AppendUnique
  };

<<<<<<< HEAD
  /// Checks if Value represents a valid ModFlagBehavior, and stores the
  /// converted result in MFB.
  static bool isValidModFlagBehavior(Value *V, ModFlagBehavior &MFB);
=======
  /// Checks if Metadata represents a valid ModFlagBehavior, and stores the
  /// converted result in MFB.
  static bool isValidModFlagBehavior(Metadata *MD, ModFlagBehavior &MFB);
>>>>>>> 969bfdfe

  struct ModuleFlagEntry {
    ModFlagBehavior Behavior;
    MDString *Key;
    Metadata *Val;
    ModuleFlagEntry(ModFlagBehavior B, MDString *K, Metadata *V)
        : Behavior(B), Key(K), Val(V) {}
  };

/// @}
/// @name Member Variables
/// @{
private:
  LLVMContext &Context;           ///< The LLVMContext from which types and
                                  ///< constants are allocated.
  GlobalListType GlobalList;      ///< The Global Variables in the module
  FunctionListType FunctionList;  ///< The Functions in the module
  AliasListType AliasList;        ///< The Aliases in the module
  NamedMDListType NamedMDList;    ///< The named metadata in the module
  std::string GlobalScopeAsm;     ///< Inline Asm at global scope.
  ValueSymbolTable *ValSymTab;    ///< Symbol table for values
  ComdatSymTabType ComdatSymTab;  ///< Symbol table for COMDATs
  std::unique_ptr<GVMaterializer>
  Materializer;                   ///< Used to materialize GlobalValues
  std::string ModuleID;           ///< Human readable identifier for the module
  std::string TargetTriple;       ///< Platform target triple Module compiled on
                                  ///< Format: (arch)(sub)-(vendor)-(sys0-(abi)
  void *NamedMDSymTab;            ///< NamedMDNode names.
  DataLayout DL;                  ///< DataLayout associated with the module

  friend class Constant;

/// @}
/// @name Constructors
/// @{
public:
  /// The Module constructor. Note that there is no default constructor. You
  /// must provide a name for the module upon construction.
  explicit Module(StringRef ModuleID, LLVMContext& C);
  /// The module destructor. This will dropAllReferences.
  ~Module();

/// @}
/// @name Module Level Accessors
/// @{

  /// Get the module identifier which is, essentially, the name of the module.
  /// @returns the module identifier as a string
  const std::string &getModuleIdentifier() const { return ModuleID; }

  /// \brief Get a short "name" for the module.
  ///
  /// This is useful for debugging or logging. It is essentially a convenience
  /// wrapper around getModuleIdentifier().
  StringRef getName() const { return ModuleID; }

  /// Get the data layout string for the module's target platform. This is
  /// equivalent to getDataLayout()->getStringRepresentation().
  const std::string getDataLayoutStr() const {
    return DL.getStringRepresentation();
  }

  /// Get the data layout for the module's target platform.
  const DataLayout &getDataLayout() const;

  /// Get the target triple which is a string describing the target host.
  /// @returns a string containing the target triple.
  const std::string &getTargetTriple() const { return TargetTriple; }

  /// Get the global data context.
  /// @returns LLVMContext - a container for LLVM's global information
  LLVMContext &getContext() const { return Context; }

  /// Get any module-scope inline assembly blocks.
  /// @returns a string containing the module-scope inline assembly blocks.
  const std::string &getModuleInlineAsm() const { return GlobalScopeAsm; }

  /// Get a RandomNumberGenerator salted for use with this module. The
  /// RNG can be seeded via -rng-seed=<uint64> and is salted with the
  /// ModuleID and the provided pass salt. The returned RNG should not
  /// be shared across threads or passes.
  ///
  /// A unique RNG per pass ensures a reproducible random stream even
  /// when other randomness consuming passes are added or removed. In
  /// addition, the random stream will be reproducible across LLVM
  /// versions when the pass does not change.
  RandomNumberGenerator *createRNG(const Pass* P) const;

/// @}
/// @name Module Level Mutators
/// @{

  /// Set the module identifier.
  void setModuleIdentifier(StringRef ID) { ModuleID = ID; }

  /// Set the data layout
  void setDataLayout(StringRef Desc);
  void setDataLayout(const DataLayout &Other);

  /// Set the target triple.
  void setTargetTriple(StringRef T) { TargetTriple = T; }

  /// Set the module-scope inline assembly blocks.
  /// A trailing newline is added if the input doesn't have one.
  void setModuleInlineAsm(StringRef Asm) {
    GlobalScopeAsm = Asm;
    if (!GlobalScopeAsm.empty() &&
        GlobalScopeAsm[GlobalScopeAsm.size()-1] != '\n')
      GlobalScopeAsm += '\n';
  }

  /// Append to the module-scope inline assembly blocks.
  /// A trailing newline is added if the input doesn't have one.
  void appendModuleInlineAsm(StringRef Asm) {
    GlobalScopeAsm += Asm;
    if (!GlobalScopeAsm.empty() &&
        GlobalScopeAsm[GlobalScopeAsm.size()-1] != '\n')
      GlobalScopeAsm += '\n';
  }

/// @}
/// @name Generic Value Accessors
/// @{

  /// Return the global value in the module with the specified name, of
  /// arbitrary type. This method returns null if a global with the specified
  /// name is not found.
  GlobalValue *getNamedValue(StringRef Name) const;

  /// Return a unique non-zero ID for the specified metadata kind. This ID is
  /// uniqued across modules in the current LLVMContext.
  unsigned getMDKindID(StringRef Name) const;

  /// Populate client supplied SmallVector with the name for custom metadata IDs
  /// registered in this LLVMContext.
  void getMDKindNames(SmallVectorImpl<StringRef> &Result) const;

  /// Return the type with the specified name, or null if there is none by that
  /// name.
  StructType *getTypeByName(StringRef Name) const;

  std::vector<StructType *> getIdentifiedStructTypes() const;

/// @}
/// @name Function Accessors
/// @{

  /// Look up the specified function in the module symbol table. Four
  /// possibilities:
  ///   1. If it does not exist, add a prototype for the function and return it.
  ///   2. If it exists, and has a local linkage, the existing function is
  ///      renamed and a new one is inserted.
  ///   3. Otherwise, if the existing function has the correct prototype, return
  ///      the existing function.
  ///   4. Finally, the function exists but has the wrong prototype: return the
  ///      function with a constantexpr cast to the right prototype.
  Constant *getOrInsertFunction(StringRef Name, FunctionType *T,
                                AttributeSet AttributeList);

  Constant *getOrInsertFunction(StringRef Name, FunctionType *T);

  /// Look up the specified function in the module symbol table. If it does not
  /// exist, add a prototype for the function and return it. This function
  /// guarantees to return a constant of pointer to the specified function type
  /// or a ConstantExpr BitCast of that type if the named function has a
  /// different type. This version of the method takes a null terminated list of
  /// function arguments, which makes it easier for clients to use.
  Constant *getOrInsertFunction(StringRef Name,
                                AttributeSet AttributeList,
                                Type *RetTy, ...) LLVM_END_WITH_NULL;

  /// Same as above, but without the attributes.
  Constant *getOrInsertFunction(StringRef Name, Type *RetTy, ...)
    LLVM_END_WITH_NULL;

  /// Look up the specified function in the module symbol table. If it does not
  /// exist, return null.
  Function *getFunction(StringRef Name) const;

/// @}
/// @name Global Variable Accessors
/// @{

  /// Look up the specified global variable in the module symbol table. If it
  /// does not exist, return null. If AllowInternal is set to true, this
  /// function will return types that have InternalLinkage. By default, these
  /// types are not returned.
  GlobalVariable *getGlobalVariable(StringRef Name) const {
    return getGlobalVariable(Name, false);
  }

  GlobalVariable *getGlobalVariable(StringRef Name, bool AllowInternal) const {
    return const_cast<Module *>(this)->getGlobalVariable(Name, AllowInternal);
  }

  GlobalVariable *getGlobalVariable(StringRef Name, bool AllowInternal = false);

  /// Return the global variable in the module with the specified name, of
  /// arbitrary type. This method returns null if a global with the specified
  /// name is not found.
  GlobalVariable *getNamedGlobal(StringRef Name) {
    return getGlobalVariable(Name, true);
  }
  const GlobalVariable *getNamedGlobal(StringRef Name) const {
    return const_cast<Module *>(this)->getNamedGlobal(Name);
  }

  /// Look up the specified global in the module symbol table.
  ///   1. If it does not exist, add a declaration of the global and return it.
  ///   2. Else, the global exists but has the wrong type: return the function
  ///      with a constantexpr cast to the right type.
  ///   3. Finally, if the existing global is the correct declaration, return
  ///      the existing global.
  Constant *getOrInsertGlobal(StringRef Name, Type *Ty);

/// @}
/// @name Global Alias Accessors
/// @{

  /// Return the global alias in the module with the specified name, of
  /// arbitrary type. This method returns null if a global with the specified
  /// name is not found.
  GlobalAlias *getNamedAlias(StringRef Name) const;

/// @}
/// @name Named Metadata Accessors
/// @{

  /// Return the first NamedMDNode in the module with the specified name. This
  /// method returns null if a NamedMDNode with the specified name is not found.
  NamedMDNode *getNamedMetadata(const Twine &Name) const;

  /// Return the named MDNode in the module with the specified name. This method
  /// returns a new NamedMDNode if a NamedMDNode with the specified name is not
  /// found.
  NamedMDNode *getOrInsertNamedMetadata(StringRef Name);

  /// Remove the given NamedMDNode from this module and delete it.
  void eraseNamedMetadata(NamedMDNode *NMD);

/// @}
/// @name Comdat Accessors
/// @{

  /// Return the Comdat in the module with the specified name. It is created
  /// if it didn't already exist.
  Comdat *getOrInsertComdat(StringRef Name);

/// @}
/// @name Module Flags Accessors
/// @{

  /// Returns the module flags in the provided vector.
  void getModuleFlagsMetadata(SmallVectorImpl<ModuleFlagEntry> &Flags) const;

  /// Return the corresponding value if Key appears in module flags, otherwise
  /// return null.
  Metadata *getModuleFlag(StringRef Key) const;

  /// Returns the NamedMDNode in the module that represents module-level flags.
  /// This method returns null if there are no module-level flags.
  NamedMDNode *getModuleFlagsMetadata() const;

  /// Returns the NamedMDNode in the module that represents module-level flags.
  /// If module-level flags aren't found, it creates the named metadata that
  /// contains them.
  NamedMDNode *getOrInsertModuleFlagsMetadata();

  /// Add a module-level flag to the module-level flags metadata. It will create
  /// the module-level flags named metadata if it doesn't already exist.
  void addModuleFlag(ModFlagBehavior Behavior, StringRef Key, Metadata *Val);
  void addModuleFlag(ModFlagBehavior Behavior, StringRef Key, Constant *Val);
  void addModuleFlag(ModFlagBehavior Behavior, StringRef Key, uint32_t Val);
  void addModuleFlag(MDNode *Node);

/// @}
/// @name Materialization
/// @{

  /// Sets the GVMaterializer to GVM. This module must not yet have a
  /// Materializer. To reset the materializer for a module that already has one,
  /// call MaterializeAllPermanently first. Destroying this module will destroy
  /// its materializer without materializing any more GlobalValues. Without
  /// destroying the Module, there is no way to detach or destroy a materializer
  /// without materializing all the GVs it controls, to avoid leaving orphan
  /// unmaterialized GVs.
  void setMaterializer(GVMaterializer *GVM);
  /// Retrieves the GVMaterializer, if any, for this Module.
  GVMaterializer *getMaterializer() const { return Materializer.get(); }

  /// Returns true if this GV was loaded from this Module's GVMaterializer and
  /// the GVMaterializer knows how to dematerialize the GV.
  bool isDematerializable(const GlobalValue *GV) const;

  /// Make sure the GlobalValue is fully read. If the module is corrupt, this
  /// returns true and fills in the optional string with information about the
  /// problem. If successful, this returns false.
  std::error_code materialize(GlobalValue *GV);
  /// If the GlobalValue is read in, and if the GVMaterializer supports it,
  /// release the memory for the function, and set it up to be materialized
  /// lazily. If !isDematerializable(), this method is a no-op.
  void Dematerialize(GlobalValue *GV);

  /// Make sure all GlobalValues in this Module are fully read.
  std::error_code materializeAll();

  /// Make sure all GlobalValues in this Module are fully read and clear the
  /// Materializer. If the module is corrupt, this DOES NOT clear the old
  /// Materializer.
  std::error_code materializeAllPermanently();
<<<<<<< HEAD
=======

  std::error_code materializeMetadata();
>>>>>>> 969bfdfe

/// @}
/// @name Direct access to the globals list, functions list, and symbol table
/// @{

  /// Get the Module's list of global variables (constant).
  const GlobalListType   &getGlobalList() const       { return GlobalList; }
  /// Get the Module's list of global variables.
  GlobalListType         &getGlobalList()             { return GlobalList; }
  static iplist<GlobalVariable> Module::*getSublistAccess(GlobalVariable*) {
    return &Module::GlobalList;
  }
  /// Get the Module's list of functions (constant).
  const FunctionListType &getFunctionList() const     { return FunctionList; }
  /// Get the Module's list of functions.
  FunctionListType       &getFunctionList()           { return FunctionList; }
  static iplist<Function> Module::*getSublistAccess(Function*) {
    return &Module::FunctionList;
  }
  /// Get the Module's list of aliases (constant).
  const AliasListType    &getAliasList() const        { return AliasList; }
  /// Get the Module's list of aliases.
  AliasListType          &getAliasList()              { return AliasList; }
  static iplist<GlobalAlias> Module::*getSublistAccess(GlobalAlias*) {
    return &Module::AliasList;
  }
  /// Get the Module's list of named metadata (constant).
  const NamedMDListType  &getNamedMDList() const      { return NamedMDList; }
  /// Get the Module's list of named metadata.
  NamedMDListType        &getNamedMDList()            { return NamedMDList; }
  static ilist<NamedMDNode> Module::*getSublistAccess(NamedMDNode*) {
    return &Module::NamedMDList;
  }
  /// Get the symbol table of global variable and function identifiers
  const ValueSymbolTable &getValueSymbolTable() const { return *ValSymTab; }
  /// Get the Module's symbol table of global variable and function identifiers.
  ValueSymbolTable       &getValueSymbolTable()       { return *ValSymTab; }
  /// Get the Module's symbol table for COMDATs (constant).
  const ComdatSymTabType &getComdatSymbolTable() const { return ComdatSymTab; }
  /// Get the Module's symbol table for COMDATs.
  ComdatSymTabType &getComdatSymbolTable() { return ComdatSymTab; }

/// @}
/// @name Global Variable Iteration
/// @{

  global_iterator       global_begin()       { return GlobalList.begin(); }
  const_global_iterator global_begin() const { return GlobalList.begin(); }
  global_iterator       global_end  ()       { return GlobalList.end(); }
  const_global_iterator global_end  () const { return GlobalList.end(); }
  bool                  global_empty() const { return GlobalList.empty(); }

  iterator_range<global_iterator> globals() {
    return iterator_range<global_iterator>(global_begin(), global_end());
  }
  iterator_range<const_global_iterator> globals() const {
    return iterator_range<const_global_iterator>(global_begin(), global_end());
  }

/// @}
/// @name Function Iteration
/// @{

  iterator                begin()       { return FunctionList.begin(); }
  const_iterator          begin() const { return FunctionList.begin(); }
  iterator                end  ()       { return FunctionList.end();   }
  const_iterator          end  () const { return FunctionList.end();   }
  reverse_iterator        rbegin()      { return FunctionList.rbegin(); }
  const_reverse_iterator  rbegin() const{ return FunctionList.rbegin(); }
  reverse_iterator        rend()        { return FunctionList.rend(); }
  const_reverse_iterator  rend() const  { return FunctionList.rend(); }
  size_t                  size() const  { return FunctionList.size(); }
  bool                    empty() const { return FunctionList.empty(); }

  iterator_range<iterator> functions() {
    return iterator_range<iterator>(begin(), end());
  }
  iterator_range<const_iterator> functions() const {
    return iterator_range<const_iterator>(begin(), end());
  }

/// @}
/// @name Alias Iteration
/// @{

  alias_iterator       alias_begin()            { return AliasList.begin(); }
  const_alias_iterator alias_begin() const      { return AliasList.begin(); }
  alias_iterator       alias_end  ()            { return AliasList.end();   }
  const_alias_iterator alias_end  () const      { return AliasList.end();   }
  size_t               alias_size () const      { return AliasList.size();  }
  bool                 alias_empty() const      { return AliasList.empty(); }

  iterator_range<alias_iterator> aliases() {
    return iterator_range<alias_iterator>(alias_begin(), alias_end());
  }
  iterator_range<const_alias_iterator> aliases() const {
    return iterator_range<const_alias_iterator>(alias_begin(), alias_end());
  }

/// @}
/// @name Named Metadata Iteration
/// @{

  named_metadata_iterator named_metadata_begin() { return NamedMDList.begin(); }
  const_named_metadata_iterator named_metadata_begin() const {
    return NamedMDList.begin();
  }

  named_metadata_iterator named_metadata_end() { return NamedMDList.end(); }
  const_named_metadata_iterator named_metadata_end() const {
    return NamedMDList.end();
  }

  size_t named_metadata_size() const { return NamedMDList.size();  }
  bool named_metadata_empty() const { return NamedMDList.empty(); }

  iterator_range<named_metadata_iterator> named_metadata() {
    return iterator_range<named_metadata_iterator>(named_metadata_begin(),
                                                   named_metadata_end());
  }
  iterator_range<const_named_metadata_iterator> named_metadata() const {
    return iterator_range<const_named_metadata_iterator>(named_metadata_begin(),
                                                         named_metadata_end());
  }

  /// Destroy ConstantArrays in LLVMContext if they are not used.
  /// ConstantArrays constructed during linking can cause quadratic memory
  /// explosion. Releasing all unused constants can cause a 20% LTO compile-time
  /// slowdown for a large application.
  ///
  /// NOTE: Constants are currently owned by LLVMContext. This can then only
  /// be called where all uses of the LLVMContext are understood.
  void dropTriviallyDeadConstantArrays();

/// @}
/// @name Utility functions for printing and dumping Module objects
/// @{

  /// Print the module to an output stream with an optional
  /// AssemblyAnnotationWriter.
  void print(raw_ostream &OS, AssemblyAnnotationWriter *AAW) const;

  /// Dump the module to stderr (for debugging).
  void dump() const;
  
  /// This function causes all the subinstructions to "let go" of all references
  /// that they are maintaining.  This allows one to 'delete' a whole class at
  /// a time, even though there may be circular references... first all
  /// references are dropped, and all use counts go to zero.  Then everything
  /// is delete'd for real.  Note that no operations are valid on an object
  /// that has "dropped all references", except operator delete.
  void dropAllReferences();

/// @}
/// @name Utility functions for querying Debug information.
/// @{

  /// \brief Returns the Dwarf Version by checking module flags.
  unsigned getDwarfVersion() const;

/// @}
/// @name Utility functions for querying and setting PIC level
/// @{

  /// \brief Returns the PIC level (small or large model)
  PICLevel::Level getPICLevel() const;

  /// \brief Set the PIC level (small or large model)
  void setPICLevel(PICLevel::Level PL);
/// @}
};

/// An raw_ostream inserter for modules.
inline raw_ostream &operator<<(raw_ostream &O, const Module &M) {
  M.print(O, nullptr);
  return O;
}

// Create wrappers for C Binding types (see CBindingWrapping.h).
DEFINE_SIMPLE_CONVERSION_FUNCTIONS(Module, LLVMModuleRef)

/* LLVMModuleProviderRef exists for historical reasons, but now just holds a
 * Module.
 */
inline Module *unwrap(LLVMModuleProviderRef MP) {
  return reinterpret_cast<Module*>(MP);
}
  
} // End llvm namespace

#endif<|MERGE_RESOLUTION|>--- conflicted
+++ resolved
@@ -188,15 +188,9 @@
     ModFlagBehaviorLastVal = AppendUnique
   };
 
-<<<<<<< HEAD
-  /// Checks if Value represents a valid ModFlagBehavior, and stores the
-  /// converted result in MFB.
-  static bool isValidModFlagBehavior(Value *V, ModFlagBehavior &MFB);
-=======
   /// Checks if Metadata represents a valid ModFlagBehavior, and stores the
   /// converted result in MFB.
   static bool isValidModFlagBehavior(Metadata *MD, ModFlagBehavior &MFB);
->>>>>>> 969bfdfe
 
   struct ModuleFlagEntry {
     ModFlagBehavior Behavior;
@@ -507,11 +501,8 @@
   /// Materializer. If the module is corrupt, this DOES NOT clear the old
   /// Materializer.
   std::error_code materializeAllPermanently();
-<<<<<<< HEAD
-=======
 
   std::error_code materializeMetadata();
->>>>>>> 969bfdfe
 
 /// @}
 /// @name Direct access to the globals list, functions list, and symbol table
