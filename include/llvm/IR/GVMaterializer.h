//===- GVMaterializer.h - Interface for GV materializers --------*- C++ -*-===//
//
//                     The LLVM Compiler Infrastructure
//
// This file is distributed under the University of Illinois Open Source
// License. See LICENSE.TXT for details.
//
//===----------------------------------------------------------------------===//
//
// This file provides an abstract interface for loading a module from some
// place.  This interface allows incremental or random access loading of
// functions from the file.  This is useful for applications like JIT compilers
// or interprocedural optimizers that do not need the entire program in memory
// at the same time.
//
//===----------------------------------------------------------------------===//

#ifndef LLVM_IR_GVMATERIALIZER_H
#define LLVM_IR_GVMATERIALIZER_H

#include <system_error>
#include <vector>

namespace llvm {
class Function;
class GlobalValue;
class Module;
class StructType;

class GVMaterializer {
protected:
  GVMaterializer() {}

public:
  virtual ~GVMaterializer();

  /// True if GV has been materialized and can be dematerialized back to
  /// whatever backing store this GVMaterializer uses.
  virtual bool isDematerializable(const GlobalValue *GV) const = 0;

  /// Make sure the given GlobalValue is fully read.
  ///
  virtual std::error_code materialize(GlobalValue *GV) = 0;

  /// If the given GlobalValue is read in, and if the GVMaterializer supports
  /// it, release the memory for the GV, and set it up to be materialized
  /// lazily. If the Materializer doesn't support this capability, this method
  /// is a noop.
  ///
  virtual void Dematerialize(GlobalValue *) {}

  /// Make sure the entire Module has been completely read.
  ///
  virtual std::error_code MaterializeModule(Module *M) = 0;
<<<<<<< HEAD
=======

  virtual std::error_code materializeMetadata() = 0;

  virtual std::vector<StructType *> getIdentifiedStructTypes() const = 0;
>>>>>>> 969bfdfe
};

} // End llvm namespace

#endif<|MERGE_RESOLUTION|>--- conflicted
+++ resolved
@@ -52,13 +52,10 @@
   /// Make sure the entire Module has been completely read.
   ///
   virtual std::error_code MaterializeModule(Module *M) = 0;
-<<<<<<< HEAD
-=======
 
   virtual std::error_code materializeMetadata() = 0;
 
   virtual std::vector<StructType *> getIdentifiedStructTypes() const = 0;
->>>>>>> 969bfdfe
 };
 
 } // End llvm namespace
