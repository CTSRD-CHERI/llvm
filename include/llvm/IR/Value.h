--- conflicted
+++ resolved
@@ -178,14 +178,6 @@
     }
 
     Use &getUse() const { return *UI; }
-<<<<<<< HEAD
-
-    /// \brief Return the operand # of this use in its User.
-    ///
-    /// FIXME: Replace all callers with a direct call to Use::getOperandNo.
-    unsigned getOperandNo() const { return UI->getOperandNo(); }
-=======
->>>>>>> 969bfdfe
   };
 
   void operator=(const Value &) = delete;
@@ -218,12 +210,6 @@
   LLVMContext &getContext() const;
 
   // \brief All values can potentially be named.
-<<<<<<< HEAD
-  bool hasName() const { return Name != nullptr && SubclassID != MDStringVal; }
-  ValueName *getValueName() const { return Name; }
-  void setValueName(ValueName *VN) { Name = VN; }
-
-=======
   bool hasName() const { return getValueName() != nullptr; }
   ValueName *getValueName() const { return NameAndIsUsedByMD.getPointer(); }
   void setValueName(ValueName *VN) { NameAndIsUsedByMD.setPointer(VN); }
@@ -232,7 +218,6 @@
   void destroyValueName();
 
 public:
->>>>>>> 969bfdfe
   /// \brief Return a constant reference to the value's name.
   ///
   /// This is cheap and guaranteed to return the same reference as long as the
@@ -407,12 +392,9 @@
   /// \brief Return true if there is a value handle associated with this value.
   bool hasValueHandle() const { return HasValueHandle; }
 
-<<<<<<< HEAD
-=======
   /// \brief Return true if there is metadata referencing this value.
   bool isUsedByMetadata() const { return NameAndIsUsedByMD.getInt(); }
 
->>>>>>> 969bfdfe
   /// \brief Strip off pointer casts, all-zero GEPs, and aliases.
   ///
   /// Returns the original uncasted value.  If this is called on a non-pointer
@@ -468,11 +450,7 @@
   ///
   /// Test if this value is always a pointer to allocated and suitably aligned
   /// memory for a simple load or store.
-<<<<<<< HEAD
-  bool isDereferenceablePointer(const DataLayout *DL = nullptr) const;
-=======
   bool isDereferenceablePointer(const DataLayout &DL) const;
->>>>>>> 969bfdfe
 
   /// \brief Translate PHI node to its predecessor from the given basic block.
   ///
@@ -491,12 +469,8 @@
   ///
   /// This is the greatest alignment value supported by load, store, and alloca
   /// instructions, and global values.
-<<<<<<< HEAD
-  static const unsigned MaximumAlignment = 1u << 29;
-=======
   static const unsigned MaxAlignmentExponent = 29;
   static const unsigned MaximumAlignment = 1u << MaxAlignmentExponent;
->>>>>>> 969bfdfe
 
   /// \brief Mutate the type of this Value to be of the specified type.
   ///
