--- conflicted
+++ resolved
@@ -387,24 +387,14 @@
     return Type::getVoidTy(Context);
   }
 
-<<<<<<< HEAD
-  /// \brief Fetch the type representing a pointer to an 8-bit integer value.
+  /// Fetch the type representing a pointer to an 8-bit integer value.
   PointerType *getInt8PtrTy(LLVM_DEFAULT_AS_PARAM(AddrSpace)) {
     return Type::getInt8PtrTy(Context, AddrSpace);
   }
 
-  /// \brief Fetch the type representing a pointer to an integer value.
+  /// Fetch the type representing a pointer to an integer value.
   IntegerType *getIntPtrTy(const DataLayout &DL,
                            LLVM_DEFAULT_AS_PARAM(AddrSpace)) {
-=======
-  /// Fetch the type representing a pointer to an 8-bit integer value.
-  PointerType *getInt8PtrTy(unsigned AddrSpace = 0) {
-    return Type::getInt8PtrTy(Context, AddrSpace);
-  }
-
-  /// Fetch the type representing a pointer to an integer value.
-  IntegerType *getIntPtrTy(const DataLayout &DL, unsigned AddrSpace = 0) {
->>>>>>> 20a92cda
     return DL.getIntPtrType(Context, AddrSpace);
   }
 
