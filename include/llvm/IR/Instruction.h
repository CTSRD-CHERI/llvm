//===-- llvm/Instruction.h - Instruction class definition -------*- C++ -*-===//
//
//                     The LLVM Compiler Infrastructure
//
// This file is distributed under the University of Illinois Open Source
// License. See LICENSE.TXT for details.
//
//===----------------------------------------------------------------------===//
//
// This file contains the declaration of the Instruction class, which is the
// base class for all of the LLVM instructions.
//
//===----------------------------------------------------------------------===//

#ifndef LLVM_IR_INSTRUCTION_H
#define LLVM_IR_INSTRUCTION_H

#include "llvm/ADT/ArrayRef.h"
#include "llvm/ADT/ilist_node.h"
#include "llvm/IR/DebugLoc.h"
#include "llvm/IR/User.h"

namespace llvm {

class FastMathFlags;
class LLVMContext;
class MDNode;
struct AAMDNodes;

template<typename ValueSubClass, typename ItemParentClass>
  class SymbolTableListTraits;

class Instruction : public User, public ilist_node<Instruction> {
  void operator=(const Instruction &) = delete;
  Instruction(const Instruction &) = delete;

  BasicBlock *Parent;
  DebugLoc DbgLoc;                         // 'dbg' Metadata cache.

  enum {
    /// HasMetadataBit - This is a bit stored in the SubClassData field which
    /// indicates whether this instruction has metadata attached to it or not.
    HasMetadataBit = 1 << 15
  };
public:
  // Out of line virtual method, so the vtable, etc has a home.
  ~Instruction();

  /// user_back - Specialize the methods defined in Value, as we know that an
  /// instruction can only be used by other instructions.
  Instruction       *user_back()       { return cast<Instruction>(*user_begin());}
  const Instruction *user_back() const { return cast<Instruction>(*user_begin());}

  inline const BasicBlock *getParent() const { return Parent; }
  inline       BasicBlock *getParent()       { return Parent; }

  /// \brief Return the module owning the function this instruction belongs to
  /// or nullptr it the function does not have a module.
  ///
  /// Note: this is undefined behavior if the instruction does not have a
  /// parent, or the parent basic block does not have a parent function.
  const Module *getModule() const;

  /// removeFromParent - This method unlinks 'this' from the containing basic
  /// block, but does not delete it.
  ///
  void removeFromParent();

  /// eraseFromParent - This method unlinks 'this' from the containing basic
  /// block and deletes it.
  ///
  void eraseFromParent();

  /// insertBefore - Insert an unlinked instructions into a basic block
  /// immediately before the specified instruction.
  void insertBefore(Instruction *InsertPos);

  /// insertAfter - Insert an unlinked instructions into a basic block
  /// immediately after the specified instruction.
  void insertAfter(Instruction *InsertPos);

  /// moveBefore - Unlink this instruction from its current basic block and
  /// insert it into the basic block that MovePos lives in, right before
  /// MovePos.
  void moveBefore(Instruction *MovePos);

  //===--------------------------------------------------------------------===//
  // Subclass classification.
  //===--------------------------------------------------------------------===//

  /// getOpcode() returns a member of one of the enums like Instruction::Add.
  unsigned getOpcode() const { return getValueID() - InstructionVal; }

  const char *getOpcodeName() const { return getOpcodeName(getOpcode()); }
  bool isTerminator() const { return isTerminator(getOpcode()); }
  bool isBinaryOp() const { return isBinaryOp(getOpcode()); }
  bool isShift() { return isShift(getOpcode()); }
  bool isCast() const { return isCast(getOpcode()); }

  static const char* getOpcodeName(unsigned OpCode);

  static inline bool isTerminator(unsigned OpCode) {
    return OpCode >= TermOpsBegin && OpCode < TermOpsEnd;
  }

  static inline bool isBinaryOp(unsigned Opcode) {
    return Opcode >= BinaryOpsBegin && Opcode < BinaryOpsEnd;
  }

  /// @brief Determine if the Opcode is one of the shift instructions.
  static inline bool isShift(unsigned Opcode) {
    return Opcode >= Shl && Opcode <= AShr;
  }

  /// isLogicalShift - Return true if this is a logical shift left or a logical
  /// shift right.
  inline bool isLogicalShift() const {
    return getOpcode() == Shl || getOpcode() == LShr;
  }

  /// isArithmeticShift - Return true if this is an arithmetic shift right.
  inline bool isArithmeticShift() const {
    return getOpcode() == AShr;
  }

  /// @brief Determine if the OpCode is one of the CastInst instructions.
  static inline bool isCast(unsigned OpCode) {
    return OpCode >= CastOpsBegin && OpCode < CastOpsEnd;
  }

  //===--------------------------------------------------------------------===//
  // Metadata manipulation.
  //===--------------------------------------------------------------------===//

  /// hasMetadata() - Return true if this instruction has any metadata attached
  /// to it.
  bool hasMetadata() const {
    return !DbgLoc.isUnknown() || hasMetadataHashEntry();
  }

  /// hasMetadataOtherThanDebugLoc - Return true if this instruction has
  /// metadata attached to it other than a debug location.
  bool hasMetadataOtherThanDebugLoc() const {
    return hasMetadataHashEntry();
  }

  /// getMetadata - Get the metadata of given kind attached to this Instruction.
  /// If the metadata is not found then return null.
  Value *getMetadata(unsigned KindID) const {
    if (!hasMetadata()) return nullptr;
    return getMetadataImpl(KindID);
  }

  /// getMetadata - Get the metadata of given kind attached to this Instruction.
  /// If the metadata is not found then return null.
  Value *getMetadata(StringRef Kind) const {
    if (!hasMetadata()) return nullptr;
    return getMetadataImpl(Kind);
  }

  /// Get the the metadata as an MDNode.
  ///
  /// \pre Any KindID metadata is implemented using \a MDNode.
  MDNode *getMDNode(unsigned KindID) const {
    if (!hasMetadata())
      return nullptr;
    return getMDNodeImpl(KindID);
  }

  /// Get the the metadata as an MDNode.
  ///
  /// \pre Any KindID metadata is implemented using \a MDNode.
  MDNode *getMDNode(StringRef Kind) const {
    if (!hasMetadata())
      return nullptr;
    return getMDNodeImpl(Kind);
  }

  /// getAllMetadata - Get all metadata attached to this Instruction.  The first
  /// element of each pair returned is the KindID, the second element is the
  /// metadata value.  This list is returned sorted by the KindID.
  void
<<<<<<< HEAD
  getAllMetadata(SmallVectorImpl<std::pair<unsigned, Value *>> &MDs) const {
=======
  getAllMetadata(SmallVectorImpl<std::pair<unsigned, MDNode *>> &MDs) const {
>>>>>>> 969bfdfe
    if (hasMetadata())
      getAllMetadataImpl(MDs);
  }

  /// getAllMetadataOtherThanDebugLoc - This does the same thing as
  /// getAllMetadata, except that it filters out the debug location.
  void getAllMetadataOtherThanDebugLoc(
<<<<<<< HEAD
      SmallVectorImpl<std::pair<unsigned, Value *>> &MDs) const {
=======
      SmallVectorImpl<std::pair<unsigned, MDNode *>> &MDs) const {
>>>>>>> 969bfdfe
    if (hasMetadataOtherThanDebugLoc())
      getAllMetadataOtherThanDebugLocImpl(MDs);
  }

  /// getAAMetadata - Fills the AAMDNodes structure with AA metadata from
  /// this instruction. When Merge is true, the existing AA metadata is
  /// merged with that from this instruction providing the most-general result.
  void getAAMetadata(AAMDNodes &N, bool Merge = false) const;

  /// setMetadata - Set the metadata of the specified kind to the specified
  /// node.  This updates/replaces metadata if already present, or removes it if
  /// MD is null.
  void setMetadata(unsigned KindID, Value *MD);
  void setMetadata(StringRef Kind, Value *MD);

  /// \brief Drop unknown metadata.
  /// Passes are required to drop metadata they don't understand. This is a
  /// convenience method for passes to do so.
  void dropUnknownMetadata(ArrayRef<unsigned> KnownIDs);
  void dropUnknownMetadata() {
    return dropUnknownMetadata(None);
  }
  void dropUnknownMetadata(unsigned ID1) {
    return dropUnknownMetadata(makeArrayRef(ID1));
  }
  void dropUnknownMetadata(unsigned ID1, unsigned ID2) {
    unsigned IDs[] = {ID1, ID2};
    return dropUnknownMetadata(IDs);
  }

  /// setAAMetadata - Sets the metadata on this instruction from the
  /// AAMDNodes structure.
  void setAAMetadata(const AAMDNodes &N);

  /// setDebugLoc - Set the debug location information for this instruction.
  void setDebugLoc(DebugLoc Loc) { DbgLoc = std::move(Loc); }

  /// getDebugLoc - Return the debug location for this node as a DebugLoc.
  const DebugLoc &getDebugLoc() const { return DbgLoc; }

  /// Set or clear the unsafe-algebra flag on this instruction, which must be an
  /// operator which supports this flag. See LangRef.html for the meaning of
  /// this flag.
  void setHasUnsafeAlgebra(bool B);

  /// Set or clear the no-nans flag on this instruction, which must be an
  /// operator which supports this flag. See LangRef.html for the meaning of
  /// this flag.
  void setHasNoNaNs(bool B);

  /// Set or clear the no-infs flag on this instruction, which must be an
  /// operator which supports this flag. See LangRef.html for the meaning of
  /// this flag.
  void setHasNoInfs(bool B);

  /// Set or clear the no-signed-zeros flag on this instruction, which must be
  /// an operator which supports this flag. See LangRef.html for the meaning of
  /// this flag.
  void setHasNoSignedZeros(bool B);

  /// Set or clear the allow-reciprocal flag on this instruction, which must be
  /// an operator which supports this flag. See LangRef.html for the meaning of
  /// this flag.
  void setHasAllowReciprocal(bool B);

  /// Convenience function for setting multiple fast-math flags on this
  /// instruction, which must be an operator which supports these flags. See
  /// LangRef.html for the meaning of these flags.
  void setFastMathFlags(FastMathFlags FMF);

  /// Convenience function for transferring all fast-math flag values to this
  /// instruction, which must be an operator which supports these flags. See
  /// LangRef.html for the meaning of these flags.
  void copyFastMathFlags(FastMathFlags FMF);

  /// Determine whether the unsafe-algebra flag is set.
  bool hasUnsafeAlgebra() const;

  /// Determine whether the no-NaNs flag is set.
  bool hasNoNaNs() const;

  /// Determine whether the no-infs flag is set.
  bool hasNoInfs() const;

  /// Determine whether the no-signed-zeros flag is set.
  bool hasNoSignedZeros() const;

  /// Determine whether the allow-reciprocal flag is set.
  bool hasAllowReciprocal() const;

  /// Convenience function for getting all the fast-math flags, which must be an
  /// operator which supports these flags. See LangRef.html for the meaning of
  /// these flags.
  FastMathFlags getFastMathFlags() const;

  /// Copy I's fast-math flags
  void copyFastMathFlags(const Instruction *I);

private:
  /// hasMetadataHashEntry - Return true if we have an entry in the on-the-side
  /// metadata hash.
  bool hasMetadataHashEntry() const {
    return (getSubclassDataFromValue() & HasMetadataBit) != 0;
  }

  // These are all implemented in Metadata.cpp.
<<<<<<< HEAD
  Value *getMetadataImpl(unsigned KindID) const;
  Value *getMetadataImpl(StringRef Kind) const;
  MDNode *getMDNodeImpl(unsigned KindID) const;
  MDNode *getMDNodeImpl(StringRef Kind) const;
  void
  getAllMetadataImpl(SmallVectorImpl<std::pair<unsigned, Value *>> &) const;
  void getAllMetadataOtherThanDebugLocImpl(
      SmallVectorImpl<std::pair<unsigned, Value *>> &) const;
=======
  MDNode *getMetadataImpl(unsigned KindID) const;
  MDNode *getMetadataImpl(StringRef Kind) const;
  void
  getAllMetadataImpl(SmallVectorImpl<std::pair<unsigned, MDNode *>> &) const;
  void getAllMetadataOtherThanDebugLocImpl(
      SmallVectorImpl<std::pair<unsigned, MDNode *>> &) const;
>>>>>>> 969bfdfe
  void clearMetadataHashEntries();
public:
  //===--------------------------------------------------------------------===//
  // Predicates and helper methods.
  //===--------------------------------------------------------------------===//


  /// isAssociative - Return true if the instruction is associative:
  ///
  ///   Associative operators satisfy:  x op (y op z) === (x op y) op z
  ///
  /// In LLVM, the Add, Mul, And, Or, and Xor operators are associative.
  ///
  bool isAssociative() const;
  static bool isAssociative(unsigned op);

  /// isCommutative - Return true if the instruction is commutative:
  ///
  ///   Commutative operators satisfy: (x op y) === (y op x)
  ///
  /// In LLVM, these are the associative operators, plus SetEQ and SetNE, when
  /// applied to any type.
  ///
  bool isCommutative() const { return isCommutative(getOpcode()); }
  static bool isCommutative(unsigned op);

  /// isIdempotent - Return true if the instruction is idempotent:
  ///
  ///   Idempotent operators satisfy:  x op x === x
  ///
  /// In LLVM, the And and Or operators are idempotent.
  ///
  bool isIdempotent() const { return isIdempotent(getOpcode()); }
  static bool isIdempotent(unsigned op);

  /// isNilpotent - Return true if the instruction is nilpotent:
  ///
  ///   Nilpotent operators satisfy:  x op x === Id,
  ///
  ///   where Id is the identity for the operator, i.e. a constant such that
  ///     x op Id === x and Id op x === x for all x.
  ///
  /// In LLVM, the Xor operator is nilpotent.
  ///
  bool isNilpotent() const { return isNilpotent(getOpcode()); }
  static bool isNilpotent(unsigned op);

  /// mayWriteToMemory - Return true if this instruction may modify memory.
  ///
  bool mayWriteToMemory() const;

  /// mayReadFromMemory - Return true if this instruction may read memory.
  ///
  bool mayReadFromMemory() const;

  /// mayReadOrWriteMemory - Return true if this instruction may read or
  /// write memory.
  ///
  bool mayReadOrWriteMemory() const {
    return mayReadFromMemory() || mayWriteToMemory();
  }

  /// isAtomic - Return true if this instruction has an
  /// AtomicOrdering of unordered or higher.
  ///
  bool isAtomic() const;

  /// mayThrow - Return true if this instruction may throw an exception.
  ///
  bool mayThrow() const;

  /// mayReturn - Return true if this is a function that may return.
  /// this is true for all normal instructions. The only exception
  /// is functions that are marked with the 'noreturn' attribute.
  ///
  bool mayReturn() const;

  /// mayHaveSideEffects - Return true if the instruction may have side effects.
  ///
  /// Note that this does not consider malloc and alloca to have side
  /// effects because the newly allocated memory is completely invisible to
  /// instructions which don't used the returned value.  For cases where this
  /// matters, isSafeToSpeculativelyExecute may be more appropriate.
  bool mayHaveSideEffects() const {
    return mayWriteToMemory() || mayThrow() || !mayReturn();
  }

  /// clone() - Create a copy of 'this' instruction that is identical in all
  /// ways except the following:
  ///   * The instruction has no parent
  ///   * The instruction has no name
  ///
  Instruction *clone() const;

  /// isIdenticalTo - Return true if the specified instruction is exactly
  /// identical to the current one.  This means that all operands match and any
  /// extra information (e.g. load is volatile) agree.
  bool isIdenticalTo(const Instruction *I) const;

  /// isIdenticalToWhenDefined - This is like isIdenticalTo, except that it
  /// ignores the SubclassOptionalData flags, which specify conditions
  /// under which the instruction's result is undefined.
  bool isIdenticalToWhenDefined(const Instruction *I) const;

  /// When checking for operation equivalence (using isSameOperationAs) it is
  /// sometimes useful to ignore certain attributes.
  enum OperationEquivalenceFlags {
    /// Check for equivalence ignoring load/store alignment.
    CompareIgnoringAlignment = 1<<0,
    /// Check for equivalence treating a type and a vector of that type
    /// as equivalent.
    CompareUsingScalarTypes = 1<<1
  };

  /// This function determines if the specified instruction executes the same
  /// operation as the current one. This means that the opcodes, type, operand
  /// types and any other factors affecting the operation must be the same. This
  /// is similar to isIdenticalTo except the operands themselves don't have to
  /// be identical.
  /// @returns true if the specified instruction is the same operation as
  /// the current one.
  /// @brief Determine if one instruction is the same operation as another.
  bool isSameOperationAs(const Instruction *I, unsigned flags = 0) const;

  /// isUsedOutsideOfBlock - Return true if there are any uses of this
  /// instruction in blocks other than the specified block.  Note that PHI nodes
  /// are considered to evaluate their operands in the corresponding predecessor
  /// block.
  bool isUsedOutsideOfBlock(const BasicBlock *BB) const;


  /// Methods for support type inquiry through isa, cast, and dyn_cast:
  static inline bool classof(const Value *V) {
    return V->getValueID() >= Value::InstructionVal;
  }

  //----------------------------------------------------------------------
  // Exported enumerations.
  //
  enum TermOps {       // These terminate basic blocks
#define  FIRST_TERM_INST(N)             TermOpsBegin = N,
#define HANDLE_TERM_INST(N, OPC, CLASS) OPC = N,
#define   LAST_TERM_INST(N)             TermOpsEnd = N+1
#include "llvm/IR/Instruction.def"
  };

  enum BinaryOps {
#define  FIRST_BINARY_INST(N)             BinaryOpsBegin = N,
#define HANDLE_BINARY_INST(N, OPC, CLASS) OPC = N,
#define   LAST_BINARY_INST(N)             BinaryOpsEnd = N+1
#include "llvm/IR/Instruction.def"
  };

  enum MemoryOps {
#define  FIRST_MEMORY_INST(N)             MemoryOpsBegin = N,
#define HANDLE_MEMORY_INST(N, OPC, CLASS) OPC = N,
#define   LAST_MEMORY_INST(N)             MemoryOpsEnd = N+1
#include "llvm/IR/Instruction.def"
  };

  enum CastOps {
#define  FIRST_CAST_INST(N)             CastOpsBegin = N,
#define HANDLE_CAST_INST(N, OPC, CLASS) OPC = N,
#define   LAST_CAST_INST(N)             CastOpsEnd = N+1
#include "llvm/IR/Instruction.def"
  };

  enum OtherOps {
#define  FIRST_OTHER_INST(N)             OtherOpsBegin = N,
#define HANDLE_OTHER_INST(N, OPC, CLASS) OPC = N,
#define   LAST_OTHER_INST(N)             OtherOpsEnd = N+1
#include "llvm/IR/Instruction.def"
  };
private:
  // Shadow Value::setValueSubclassData with a private forwarding method so that
  // subclasses cannot accidentally use it.
  void setValueSubclassData(unsigned short D) {
    Value::setValueSubclassData(D);
  }
  unsigned short getSubclassDataFromValue() const {
    return Value::getSubclassDataFromValue();
  }

  void setHasMetadataHashEntry(bool V) {
    setValueSubclassData((getSubclassDataFromValue() & ~HasMetadataBit) |
                         (V ? HasMetadataBit : 0));
  }

  friend class SymbolTableListTraits<Instruction, BasicBlock>;
  void setParent(BasicBlock *P);
protected:
  // Instruction subclasses can stick up to 15 bits of stuff into the
  // SubclassData field of instruction with these members.

  // Verify that only the low 15 bits are used.
  void setInstructionSubclassData(unsigned short D) {
    assert((D & HasMetadataBit) == 0 && "Out of range value put into field");
    setValueSubclassData((getSubclassDataFromValue() & HasMetadataBit) | D);
  }

  unsigned getSubclassDataFromInstruction() const {
    return getSubclassDataFromValue() & ~HasMetadataBit;
  }

  Instruction(Type *Ty, unsigned iType, Use *Ops, unsigned NumOps,
              Instruction *InsertBefore = nullptr);
  Instruction(Type *Ty, unsigned iType, Use *Ops, unsigned NumOps,
              BasicBlock *InsertAtEnd);
  virtual Instruction *clone_impl() const = 0;

};

// Instruction* is only 4-byte aligned.
template<>
class PointerLikeTypeTraits<Instruction*> {
  typedef Instruction* PT;
public:
  static inline void *getAsVoidPointer(PT P) { return P; }
  static inline PT getFromVoidPointer(void *P) {
    return static_cast<PT>(P);
  }
  enum { NumLowBitsAvailable = 2 };
};

} // End llvm namespace

#endif<|MERGE_RESOLUTION|>--- conflicted
+++ resolved
@@ -146,45 +146,23 @@
 
   /// getMetadata - Get the metadata of given kind attached to this Instruction.
   /// If the metadata is not found then return null.
-  Value *getMetadata(unsigned KindID) const {
+  MDNode *getMetadata(unsigned KindID) const {
     if (!hasMetadata()) return nullptr;
     return getMetadataImpl(KindID);
   }
 
   /// getMetadata - Get the metadata of given kind attached to this Instruction.
   /// If the metadata is not found then return null.
-  Value *getMetadata(StringRef Kind) const {
+  MDNode *getMetadata(StringRef Kind) const {
     if (!hasMetadata()) return nullptr;
     return getMetadataImpl(Kind);
-  }
-
-  /// Get the the metadata as an MDNode.
-  ///
-  /// \pre Any KindID metadata is implemented using \a MDNode.
-  MDNode *getMDNode(unsigned KindID) const {
-    if (!hasMetadata())
-      return nullptr;
-    return getMDNodeImpl(KindID);
-  }
-
-  /// Get the the metadata as an MDNode.
-  ///
-  /// \pre Any KindID metadata is implemented using \a MDNode.
-  MDNode *getMDNode(StringRef Kind) const {
-    if (!hasMetadata())
-      return nullptr;
-    return getMDNodeImpl(Kind);
   }
 
   /// getAllMetadata - Get all metadata attached to this Instruction.  The first
   /// element of each pair returned is the KindID, the second element is the
   /// metadata value.  This list is returned sorted by the KindID.
   void
-<<<<<<< HEAD
-  getAllMetadata(SmallVectorImpl<std::pair<unsigned, Value *>> &MDs) const {
-=======
   getAllMetadata(SmallVectorImpl<std::pair<unsigned, MDNode *>> &MDs) const {
->>>>>>> 969bfdfe
     if (hasMetadata())
       getAllMetadataImpl(MDs);
   }
@@ -192,11 +170,7 @@
   /// getAllMetadataOtherThanDebugLoc - This does the same thing as
   /// getAllMetadata, except that it filters out the debug location.
   void getAllMetadataOtherThanDebugLoc(
-<<<<<<< HEAD
-      SmallVectorImpl<std::pair<unsigned, Value *>> &MDs) const {
-=======
       SmallVectorImpl<std::pair<unsigned, MDNode *>> &MDs) const {
->>>>>>> 969bfdfe
     if (hasMetadataOtherThanDebugLoc())
       getAllMetadataOtherThanDebugLocImpl(MDs);
   }
@@ -208,9 +182,9 @@
 
   /// setMetadata - Set the metadata of the specified kind to the specified
   /// node.  This updates/replaces metadata if already present, or removes it if
-  /// MD is null.
-  void setMetadata(unsigned KindID, Value *MD);
-  void setMetadata(StringRef Kind, Value *MD);
+  /// Node is null.
+  void setMetadata(unsigned KindID, MDNode *Node);
+  void setMetadata(StringRef Kind, MDNode *Node);
 
   /// \brief Drop unknown metadata.
   /// Passes are required to drop metadata they don't understand. This is a
@@ -303,23 +277,12 @@
   }
 
   // These are all implemented in Metadata.cpp.
-<<<<<<< HEAD
-  Value *getMetadataImpl(unsigned KindID) const;
-  Value *getMetadataImpl(StringRef Kind) const;
-  MDNode *getMDNodeImpl(unsigned KindID) const;
-  MDNode *getMDNodeImpl(StringRef Kind) const;
-  void
-  getAllMetadataImpl(SmallVectorImpl<std::pair<unsigned, Value *>> &) const;
-  void getAllMetadataOtherThanDebugLocImpl(
-      SmallVectorImpl<std::pair<unsigned, Value *>> &) const;
-=======
   MDNode *getMetadataImpl(unsigned KindID) const;
   MDNode *getMetadataImpl(StringRef Kind) const;
   void
   getAllMetadataImpl(SmallVectorImpl<std::pair<unsigned, MDNode *>> &) const;
   void getAllMetadataOtherThanDebugLocImpl(
       SmallVectorImpl<std::pair<unsigned, MDNode *>> &) const;
->>>>>>> 969bfdfe
   void clearMetadataHashEntries();
 public:
   //===--------------------------------------------------------------------===//
