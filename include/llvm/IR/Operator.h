//===-- llvm/Operator.h - Operator utility subclass -------------*- C++ -*-===//
//
//                     The LLVM Compiler Infrastructure
//
// This file is distributed under the University of Illinois Open Source
// License. See LICENSE.TXT for details.
//
//===----------------------------------------------------------------------===//
//
// This file defines various classes for working with Instructions and
// ConstantExprs.
//
//===----------------------------------------------------------------------===//

#ifndef LLVM_IR_OPERATOR_H
#define LLVM_IR_OPERATOR_H

#include "llvm/IR/Constants.h"
#include "llvm/IR/DataLayout.h"
#include "llvm/IR/DerivedTypes.h"
#include "llvm/IR/Instruction.h"
#include "llvm/IR/Type.h"

namespace llvm {

class GetElementPtrInst;
class BinaryOperator;
class ConstantExpr;

/// This is a utility class that provides an abstraction for the common
/// functionality between Instructions and ConstantExprs.
class Operator : public User {
private:
  // The Operator class is intended to be used as a utility, and is never itself
  // instantiated.
  void *operator new(size_t, unsigned) = delete;
  void *operator new(size_t s) = delete;
  Operator() = delete;

protected:
  // NOTE: Cannot use = delete because it's not legal to delete
  // an overridden method that's not deleted in the base class. Cannot leave
  // this unimplemented because that leads to an ODR-violation.
  ~Operator() override;

public:
  /// Return the opcode for this Instruction or ConstantExpr.
  unsigned getOpcode() const {
    if (const Instruction *I = dyn_cast<Instruction>(this))
      return I->getOpcode();
    return cast<ConstantExpr>(this)->getOpcode();
  }

  /// If V is an Instruction or ConstantExpr, return its opcode.
  /// Otherwise return UserOp1.
  static unsigned getOpcode(const Value *V) {
    if (const Instruction *I = dyn_cast<Instruction>(V))
      return I->getOpcode();
    if (const ConstantExpr *CE = dyn_cast<ConstantExpr>(V))
      return CE->getOpcode();
    return Instruction::UserOp1;
  }

  static inline bool classof(const Instruction *) { return true; }
  static inline bool classof(const ConstantExpr *) { return true; }
  static inline bool classof(const Value *V) {
    return isa<Instruction>(V) || isa<ConstantExpr>(V);
  }
};

/// Utility class for integer arithmetic operators which may exhibit overflow -
/// Add, Sub, and Mul. It does not include SDiv, despite that operator having
/// the potential for overflow.
class OverflowingBinaryOperator : public Operator {
public:
  enum {
    NoUnsignedWrap = (1 << 0),
    NoSignedWrap   = (1 << 1)
  };

private:
  friend class BinaryOperator;
  friend class ConstantExpr;
  void setHasNoUnsignedWrap(bool B) {
    SubclassOptionalData =
      (SubclassOptionalData & ~NoUnsignedWrap) | (B * NoUnsignedWrap);
  }
  void setHasNoSignedWrap(bool B) {
    SubclassOptionalData =
      (SubclassOptionalData & ~NoSignedWrap) | (B * NoSignedWrap);
  }

public:
  /// Test whether this operation is known to never
  /// undergo unsigned overflow, aka the nuw property.
  bool hasNoUnsignedWrap() const {
    return SubclassOptionalData & NoUnsignedWrap;
  }

  /// Test whether this operation is known to never
  /// undergo signed overflow, aka the nsw property.
  bool hasNoSignedWrap() const {
    return (SubclassOptionalData & NoSignedWrap) != 0;
  }

  static inline bool classof(const Instruction *I) {
    return I->getOpcode() == Instruction::Add ||
           I->getOpcode() == Instruction::Sub ||
           I->getOpcode() == Instruction::Mul ||
           I->getOpcode() == Instruction::Shl;
  }
  static inline bool classof(const ConstantExpr *CE) {
    return CE->getOpcode() == Instruction::Add ||
           CE->getOpcode() == Instruction::Sub ||
           CE->getOpcode() == Instruction::Mul ||
           CE->getOpcode() == Instruction::Shl;
  }
  static inline bool classof(const Value *V) {
    return (isa<Instruction>(V) && classof(cast<Instruction>(V))) ||
           (isa<ConstantExpr>(V) && classof(cast<ConstantExpr>(V)));
  }
};

/// A udiv or sdiv instruction, which can be marked as "exact",
/// indicating that no bits are destroyed.
class PossiblyExactOperator : public Operator {
public:
  enum {
    IsExact = (1 << 0)
  };

private:
  friend class BinaryOperator;
  friend class ConstantExpr;
  void setIsExact(bool B) {
    SubclassOptionalData = (SubclassOptionalData & ~IsExact) | (B * IsExact);
  }

public:
  /// Test whether this division is known to be exact, with zero remainder.
  bool isExact() const {
    return SubclassOptionalData & IsExact;
  }

  static bool isPossiblyExactOpcode(unsigned OpC) {
    return OpC == Instruction::SDiv ||
           OpC == Instruction::UDiv ||
           OpC == Instruction::AShr ||
           OpC == Instruction::LShr;
  }
  static inline bool classof(const ConstantExpr *CE) {
    return isPossiblyExactOpcode(CE->getOpcode());
  }
  static inline bool classof(const Instruction *I) {
    return isPossiblyExactOpcode(I->getOpcode());
  }
  static inline bool classof(const Value *V) {
    return (isa<Instruction>(V) && classof(cast<Instruction>(V))) ||
           (isa<ConstantExpr>(V) && classof(cast<ConstantExpr>(V)));
  }
};

/// Convenience struct for specifying and reasoning about fast-math flags.
class FastMathFlags {
private:
  friend class FPMathOperator;
  unsigned Flags;
  FastMathFlags(unsigned F) : Flags(F) { }

public:
  enum {
    UnsafeAlgebra   = (1 << 0),
    NoNaNs          = (1 << 1),
    NoInfs          = (1 << 2),
    NoSignedZeros   = (1 << 3),
    AllowReciprocal = (1 << 4)
  };

  FastMathFlags() : Flags(0)
  { }

  /// Whether any flag is set
  bool any() const { return Flags != 0; }

  /// Set all the flags to false
  void clear() { Flags = 0; }

  /// Flag queries
  bool noNaNs() const          { return 0 != (Flags & NoNaNs); }
  bool noInfs() const          { return 0 != (Flags & NoInfs); }
  bool noSignedZeros() const   { return 0 != (Flags & NoSignedZeros); }
  bool allowReciprocal() const { return 0 != (Flags & AllowReciprocal); }
  bool unsafeAlgebra() const   { return 0 != (Flags & UnsafeAlgebra); }

  /// Flag setters
  void setNoNaNs()          { Flags |= NoNaNs; }
  void setNoInfs()          { Flags |= NoInfs; }
  void setNoSignedZeros()   { Flags |= NoSignedZeros; }
  void setAllowReciprocal() { Flags |= AllowReciprocal; }
  void setUnsafeAlgebra() {
    Flags |= UnsafeAlgebra;
    setNoNaNs();
    setNoInfs();
    setNoSignedZeros();
    setAllowReciprocal();
  }

  void operator&=(const FastMathFlags &OtherFlags) {
    Flags &= OtherFlags.Flags;
  }
};


/// Utility class for floating point operations which can have
/// information about relaxed accuracy requirements attached to them.
class FPMathOperator : public Operator {
private:
  friend class Instruction;

  void setHasUnsafeAlgebra(bool B) {
    SubclassOptionalData =
      (SubclassOptionalData & ~FastMathFlags::UnsafeAlgebra) |
      (B * FastMathFlags::UnsafeAlgebra);

    // Unsafe algebra implies all the others
    if (B) {
      setHasNoNaNs(true);
      setHasNoInfs(true);
      setHasNoSignedZeros(true);
      setHasAllowReciprocal(true);
    }
  }
  void setHasNoNaNs(bool B) {
    SubclassOptionalData =
      (SubclassOptionalData & ~FastMathFlags::NoNaNs) |
      (B * FastMathFlags::NoNaNs);
  }
  void setHasNoInfs(bool B) {
    SubclassOptionalData =
      (SubclassOptionalData & ~FastMathFlags::NoInfs) |
      (B * FastMathFlags::NoInfs);
  }
  void setHasNoSignedZeros(bool B) {
    SubclassOptionalData =
      (SubclassOptionalData & ~FastMathFlags::NoSignedZeros) |
      (B * FastMathFlags::NoSignedZeros);
  }
  void setHasAllowReciprocal(bool B) {
    SubclassOptionalData =
      (SubclassOptionalData & ~FastMathFlags::AllowReciprocal) |
      (B * FastMathFlags::AllowReciprocal);
  }

  /// Convenience function for setting multiple fast-math flags.
  /// FMF is a mask of the bits to set.
  void setFastMathFlags(FastMathFlags FMF) {
    SubclassOptionalData |= FMF.Flags;
  }

  /// Convenience function for copying all fast-math flags.
  /// All values in FMF are transferred to this operator.
  void copyFastMathFlags(FastMathFlags FMF) {
    SubclassOptionalData = FMF.Flags;
  }

public:
  /// Test whether this operation is permitted to be
  /// algebraically transformed, aka the 'A' fast-math property.
  bool hasUnsafeAlgebra() const {
    return (SubclassOptionalData & FastMathFlags::UnsafeAlgebra) != 0;
  }

  /// Test whether this operation's arguments and results are to be
  /// treated as non-NaN, aka the 'N' fast-math property.
  bool hasNoNaNs() const {
    return (SubclassOptionalData & FastMathFlags::NoNaNs) != 0;
  }

  /// Test whether this operation's arguments and results are to be
  /// treated as NoN-Inf, aka the 'I' fast-math property.
  bool hasNoInfs() const {
    return (SubclassOptionalData & FastMathFlags::NoInfs) != 0;
  }

  /// Test whether this operation can treat the sign of zero
  /// as insignificant, aka the 'S' fast-math property.
  bool hasNoSignedZeros() const {
    return (SubclassOptionalData & FastMathFlags::NoSignedZeros) != 0;
  }

  /// Test whether this operation is permitted to use
  /// reciprocal instead of division, aka the 'R' fast-math property.
  bool hasAllowReciprocal() const {
    return (SubclassOptionalData & FastMathFlags::AllowReciprocal) != 0;
  }

  /// Convenience function for getting all the fast-math flags
  FastMathFlags getFastMathFlags() const {
    return FastMathFlags(SubclassOptionalData);
  }

  /// \brief Get the maximum error permitted by this operation in ULPs.  An
  /// accuracy of 0.0 means that the operation should be performed with the
  /// default precision.
  float getFPAccuracy() const;

  static inline bool classof(const Instruction *I) {
    return I->getType()->isFPOrFPVectorTy();
  }
  static inline bool classof(const Value *V) {
    return isa<Instruction>(V) && classof(cast<Instruction>(V));
  }
};


/// A helper template for defining operators for individual opcodes.
template<typename SuperClass, unsigned Opc>
class ConcreteOperator : public SuperClass {
public:
  static inline bool classof(const Instruction *I) {
    return I->getOpcode() == Opc;
  }
  static inline bool classof(const ConstantExpr *CE) {
    return CE->getOpcode() == Opc;
  }
  static inline bool classof(const Value *V) {
    return (isa<Instruction>(V) && classof(cast<Instruction>(V))) ||
           (isa<ConstantExpr>(V) && classof(cast<ConstantExpr>(V)));
  }
};

class AddOperator
  : public ConcreteOperator<OverflowingBinaryOperator, Instruction::Add> {
};
class SubOperator
  : public ConcreteOperator<OverflowingBinaryOperator, Instruction::Sub> {
};
class MulOperator
  : public ConcreteOperator<OverflowingBinaryOperator, Instruction::Mul> {
};
class ShlOperator
  : public ConcreteOperator<OverflowingBinaryOperator, Instruction::Shl> {
};


class SDivOperator
  : public ConcreteOperator<PossiblyExactOperator, Instruction::SDiv> {
};
class UDivOperator
  : public ConcreteOperator<PossiblyExactOperator, Instruction::UDiv> {
};
class AShrOperator
  : public ConcreteOperator<PossiblyExactOperator, Instruction::AShr> {
};
class LShrOperator
  : public ConcreteOperator<PossiblyExactOperator, Instruction::LShr> {
};


class ZExtOperator : public ConcreteOperator<Operator, Instruction::ZExt> {};


class GEPOperator
  : public ConcreteOperator<Operator, Instruction::GetElementPtr> {
  enum {
    IsInBounds = (1 << 0)
  };

  friend class GetElementPtrInst;
  friend class ConstantExpr;
  void setIsInBounds(bool B) {
    SubclassOptionalData =
      (SubclassOptionalData & ~IsInBounds) | (B * IsInBounds);
  }

public:
  /// Test whether this is an inbounds GEP, as defined by LangRef.html.
  bool isInBounds() const {
    return SubclassOptionalData & IsInBounds;
  }

  inline op_iterator       idx_begin()       { return op_begin()+1; }
  inline const_op_iterator idx_begin() const { return op_begin()+1; }
  inline op_iterator       idx_end()         { return op_end(); }
  inline const_op_iterator idx_end()   const { return op_end(); }

  Value *getPointerOperand() {
    return getOperand(0);
  }
  const Value *getPointerOperand() const {
    return getOperand(0);
  }
  static unsigned getPointerOperandIndex() {
    return 0U;                      // get index for modifying correct operand
  }

  /// Method to return the pointer operand as a PointerType.
  Type *getPointerOperandType() const {
    return getPointerOperand()->getType();
  }

  Type *getSourceElementType() const;

  /// Method to return the address space of the pointer operand.
  unsigned getPointerAddressSpace() const {
    return getPointerOperandType()->getPointerAddressSpace();
  }

  unsigned getNumIndices() const {  // Note: always non-negative
    return getNumOperands() - 1;
  }

  bool hasIndices() const {
    return getNumOperands() > 1;
  }

  /// Return true if all of the indices of this GEP are zeros.
  /// If so, the result pointer and the first operand have the same
  /// value, just potentially different types.
  bool hasAllZeroIndices() const {
    for (const_op_iterator I = idx_begin(), E = idx_end(); I != E; ++I) {
      if (ConstantInt *C = dyn_cast<ConstantInt>(I))
        if (C->isZero())
          continue;
      return false;
    }
    return true;
  }

  /// Return true if all of the indices of this GEP are constant integers.
  /// If so, the result pointer and the first operand have
  /// a constant offset between them.
  bool hasAllConstantIndices() const {
    for (const_op_iterator I = idx_begin(), E = idx_end(); I != E; ++I) {
      if (!isa<ConstantInt>(I))
        return false;
    }
    return true;
  }

  /// \brief Accumulate the constant address offset of this GEP if possible.
  ///
  /// This routine accepts an APInt into which it will accumulate the constant
  /// offset of this GEP if the GEP is in fact constant. If the GEP is not
  /// all-constant, it returns false and the value of the offset APInt is
  /// undefined (it is *not* preserved!). The APInt passed into this routine
  /// must be at exactly as wide as the IntPtr type for the address space of the
  /// base GEP pointer.
<<<<<<< HEAD
  bool accumulateConstantOffset(const DataLayout &DL, APInt &Offset) const {
    assert((Offset.getBitWidth() ==
           DL.getPointerBaseSizeInBits(getPointerAddressSpace())) &&
           "The offset must have exactly as many bits as our pointer.");

    for (gep_type_iterator GTI = gep_type_begin(this), GTE = gep_type_end(this);
         GTI != GTE; ++GTI) {
      ConstantInt *OpC = dyn_cast<ConstantInt>(GTI.getOperand());
      if (!OpC)
        return false;
      if (OpC->isZero())
        continue;

      // Handle a struct index, which adds its field offset to the pointer.
      if (StructType *STy = dyn_cast<StructType>(*GTI)) {
        unsigned ElementIdx = OpC->getZExtValue();
        const StructLayout *SL = DL.getStructLayout(STy);
        Offset += APInt(Offset.getBitWidth(),
                        SL->getElementOffset(ElementIdx));
        continue;
      }

      // For array or vector indices, scale the index by the size of the type.
      APInt Index = OpC->getValue().sextOrTrunc(Offset.getBitWidth());
      Offset += Index * APInt(Offset.getBitWidth(),
                              DL.getTypeAllocSize(GTI.getIndexedType()));
    }
    return true;
  }

=======
  bool accumulateConstantOffset(const DataLayout &DL, APInt &Offset) const;
>>>>>>> 787b9b4e
};

class PtrToIntOperator
    : public ConcreteOperator<Operator, Instruction::PtrToInt> {
  friend class PtrToInt;
  friend class ConstantExpr;

public:
  Value *getPointerOperand() {
    return getOperand(0);
  }
  const Value *getPointerOperand() const {
    return getOperand(0);
  }
  static unsigned getPointerOperandIndex() {
    return 0U;                      // get index for modifying correct operand
  }

  /// Method to return the pointer operand as a PointerType.
  Type *getPointerOperandType() const {
    return getPointerOperand()->getType();
  }

  /// Method to return the address space of the pointer operand.
  unsigned getPointerAddressSpace() const {
    return cast<PointerType>(getPointerOperandType())->getAddressSpace();
  }
};

class BitCastOperator
    : public ConcreteOperator<Operator, Instruction::BitCast> {
  friend class BitCastInst;
  friend class ConstantExpr;

public:
  Type *getSrcTy() const {
    return getOperand(0)->getType();
  }

  Type *getDestTy() const {
    return getType();
  }
};

} // End llvm namespace

#endif<|MERGE_RESOLUTION|>--- conflicted
+++ resolved
@@ -446,40 +446,7 @@
   /// undefined (it is *not* preserved!). The APInt passed into this routine
   /// must be at exactly as wide as the IntPtr type for the address space of the
   /// base GEP pointer.
-<<<<<<< HEAD
-  bool accumulateConstantOffset(const DataLayout &DL, APInt &Offset) const {
-    assert((Offset.getBitWidth() ==
-           DL.getPointerBaseSizeInBits(getPointerAddressSpace())) &&
-           "The offset must have exactly as many bits as our pointer.");
-
-    for (gep_type_iterator GTI = gep_type_begin(this), GTE = gep_type_end(this);
-         GTI != GTE; ++GTI) {
-      ConstantInt *OpC = dyn_cast<ConstantInt>(GTI.getOperand());
-      if (!OpC)
-        return false;
-      if (OpC->isZero())
-        continue;
-
-      // Handle a struct index, which adds its field offset to the pointer.
-      if (StructType *STy = dyn_cast<StructType>(*GTI)) {
-        unsigned ElementIdx = OpC->getZExtValue();
-        const StructLayout *SL = DL.getStructLayout(STy);
-        Offset += APInt(Offset.getBitWidth(),
-                        SL->getElementOffset(ElementIdx));
-        continue;
-      }
-
-      // For array or vector indices, scale the index by the size of the type.
-      APInt Index = OpC->getValue().sextOrTrunc(Offset.getBitWidth());
-      Offset += Index * APInt(Offset.getBitWidth(),
-                              DL.getTypeAllocSize(GTI.getIndexedType()));
-    }
-    return true;
-  }
-
-=======
   bool accumulateConstantOffset(const DataLayout &DL, APInt &Offset) const;
->>>>>>> 787b9b4e
 };
 
 class PtrToIntOperator
