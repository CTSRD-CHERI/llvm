--- conflicted
+++ resolved
@@ -197,23 +197,21 @@
     /// Register calling convention used for parameters transfer optimization
     X86_RegCall = 92,
 
-<<<<<<< HEAD
+    /// Calling convention used for Mesa hull shaders. (= tessellation control
+    /// shaders)
+    AMDGPU_HS = 93,
+
+    /// Calling convention used for special MSP430 rtlib functions
+    /// which have an "optimized" convention using additional registers.
+    MSP430_BUILTIN = 94,
+
     /// CHERI_CCall - Calling convention used for CHERI when crossing a
     /// protection boundary.
-    CHERI_CCall = 93,
+    CHERI_CCall = 95,
     /// CHERI_CCallee - Calling convention used for the callee of CHERI_CCall.
     /// Ignores the first two capability arguments and the first integer
     /// argument, zeroes all unused return registers on return.
-    CHERI_CCallee = 94,
-=======
-    /// Calling convention used for Mesa hull shaders. (= tessellation control
-    /// shaders)
-    AMDGPU_HS = 93,
-
-    /// Calling convention used for special MSP430 rtlib functions
-    /// which have an "optimized" convention using additional registers.
-    MSP430_BUILTIN = 94,
->>>>>>> 699b16c4
+    CHERI_CCallee = 96,
 
     /// The highest possible calling convention ID. Must be some 2^k - 1.
     MaxID = 1023
