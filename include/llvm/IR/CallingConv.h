--- conflicted
+++ resolved
@@ -211,15 +211,6 @@
     /// which have an "optimized" convention using additional registers.
     MSP430_BUILTIN = 94,
 
-<<<<<<< HEAD
-    /// CHERI_CCall - Calling convention used for CHERI when crossing a
-    /// protection boundary.
-    CHERI_CCall = 95,
-    /// CHERI_CCallee - Calling convention used for the callee of CHERI_CCall.
-    /// Ignores the first two capability arguments and the first integer
-    /// argument, zeroes all unused return registers on return.
-    CHERI_CCallee = 96,
-=======
     /// Calling convention used for AMDPAL vertex shader if tessellation is in
     /// use.
     AMDGPU_LS = 95,
@@ -228,7 +219,14 @@
     /// if geometry is in use. So either the domain (= tessellation evaluation)
     /// shader if tessellation is in use, or otherwise the vertex shader.
     AMDGPU_ES = 96,
->>>>>>> be4356b5
+
+    /// CHERI_CCall - Calling convention used for CHERI when crossing a
+    /// protection boundary.
+    CHERI_CCall = 97,
+    /// CHERI_CCallee - Calling convention used for the callee of CHERI_CCall.
+    /// Ignores the first two capability arguments and the first integer
+    /// argument, zeroes all unused return registers on return.
+    CHERI_CCallee = 98,
 
     /// The highest possible calling convention ID. Must be some 2^k - 1.
     MaxID = 1023
