//===- llvm/CallingConv.h - LLVM Calling Conventions ------------*- C++ -*-===//
//
//                     The LLVM Compiler Infrastructure
//
// This file is distributed under the University of Illinois Open Source
// License. See LICENSE.TXT for details.
//
//===----------------------------------------------------------------------===//
//
// This file defines LLVM's set of calling conventions.
//
//===----------------------------------------------------------------------===//

#ifndef LLVM_IR_CALLINGCONV_H
#define LLVM_IR_CALLINGCONV_H

namespace llvm {

/// CallingConv Namespace - This namespace contains an enum with a value for
/// the well-known calling conventions.
///
namespace CallingConv {

  /// LLVM IR allows to use arbitrary numbers as calling convention identifiers.
  using ID = unsigned;

  /// A set of enums which specify the assigned numeric values for known llvm
  /// calling conventions.
  /// LLVM Calling Convention Representation
  enum {
    /// C - The default llvm calling convention, compatible with C.  This
    /// convention is the only calling convention that supports varargs calls.
    /// As with typical C calling conventions, the callee/caller have to
    /// tolerate certain amounts of prototype mismatch.
    C = 0,

    // Generic LLVM calling conventions.  None of these calling conventions
    // support varargs calls, and all assume that the caller and callee
    // prototype exactly match.

    /// Fast - This calling convention attempts to make calls as fast as
    /// possible (e.g. by passing things in registers).
    Fast = 8,

    // Cold - This calling convention attempts to make code in the caller as
    // efficient as possible under the assumption that the call is not commonly
    // executed.  As such, these calls often preserve all registers so that the
    // call does not break any live ranges in the caller side.
    Cold = 9,

    // GHC - Calling convention used by the Glasgow Haskell Compiler (GHC).
    GHC = 10,

    // HiPE - Calling convention used by the High-Performance Erlang Compiler
    // (HiPE).
    HiPE = 11,

    // WebKit JS - Calling convention for stack based JavaScript calls
    WebKit_JS = 12,

    // AnyReg - Calling convention for dynamic register based calls (e.g.
    // stackmap and patchpoint intrinsics).
    AnyReg = 13,

    // PreserveMost - Calling convention for runtime calls that preserves most
    // registers.
    PreserveMost = 14,

    // PreserveAll - Calling convention for runtime calls that preserves
    // (almost) all registers.
    PreserveAll = 15,

    // Swift - Calling convention for Swift.
    Swift = 16,

    // CXX_FAST_TLS - Calling convention for access functions.
    CXX_FAST_TLS = 17,

    // Target - This is the start of the target-specific calling conventions,
    // e.g. fastcall and thiscall on X86.
    FirstTargetCC = 64,

    /// X86_StdCall - stdcall is the calling conventions mostly used by the
    /// Win32 API. It is basically the same as the C convention with the
    /// difference in that the callee is responsible for popping the arguments
    /// from the stack.
    X86_StdCall = 64,

    /// X86_FastCall - 'fast' analog of X86_StdCall. Passes first two arguments
    /// in ECX:EDX registers, others - via stack. Callee is responsible for
    /// stack cleaning.
    X86_FastCall = 65,

    /// ARM_APCS - ARM Procedure Calling Standard calling convention (obsolete,
    /// but still used on some targets).
    ARM_APCS = 66,

    /// ARM_AAPCS - ARM Architecture Procedure Calling Standard calling
    /// convention (aka EABI). Soft float variant.
    ARM_AAPCS = 67,

    /// ARM_AAPCS_VFP - Same as ARM_AAPCS, but uses hard floating point ABI.
    ARM_AAPCS_VFP = 68,

    /// MSP430_INTR - Calling convention used for MSP430 interrupt routines.
    MSP430_INTR = 69,

    /// X86_ThisCall - Similar to X86_StdCall. Passes first argument in ECX,
    /// others via stack. Callee is responsible for stack cleaning. MSVC uses
    /// this by default for methods in its ABI.
    X86_ThisCall = 70,

    /// PTX_Kernel - Call to a PTX kernel.
    /// Passes all arguments in parameter space.
    PTX_Kernel = 71,

    /// PTX_Device - Call to a PTX device function.
    /// Passes all arguments in register or parameter space.
    PTX_Device = 72,

    /// SPIR_FUNC - Calling convention for SPIR non-kernel device functions.
    /// No lowering or expansion of arguments.
    /// Structures are passed as a pointer to a struct with the byval attribute.
    /// Functions can only call SPIR_FUNC and SPIR_KERNEL functions.
    /// Functions can only have zero or one return values.
    /// Variable arguments are not allowed, except for printf.
    /// How arguments/return values are lowered are not specified.
    /// Functions are only visible to the devices.
    SPIR_FUNC = 75,

    /// SPIR_KERNEL - Calling convention for SPIR kernel functions.
    /// Inherits the restrictions of SPIR_FUNC, except
    /// Cannot have non-void return values.
    /// Cannot have variable arguments.
    /// Can also be called by the host.
    /// Is externally visible.
    SPIR_KERNEL = 76,

    /// Intel_OCL_BI - Calling conventions for Intel OpenCL built-ins
    Intel_OCL_BI = 77,

    /// The C convention as specified in the x86-64 supplement to the
    /// System V ABI, used on most non-Windows systems.
    X86_64_SysV = 78,

    /// The C convention as implemented on Windows/x86-64 and
    /// AArch64. This convention differs from the more common
    /// \c X86_64_SysV convention in a number of ways, most notably in
    /// that XMM registers used to pass arguments are shadowed by GPRs,
    /// and vice versa.
    /// On AArch64, this is identical to the normal C (AAPCS) calling
    /// convention for normal functions, but floats are passed in integer
    /// registers to variadic functions.
    Win64 = 79,

    /// MSVC calling convention that passes vectors and vector aggregates
    /// in SSE registers.
    X86_VectorCall = 80,

    /// Calling convention used by HipHop Virtual Machine (HHVM) to
    /// perform calls to and from translation cache, and for calling PHP
    /// functions.
    /// HHVM calling convention supports tail/sibling call elimination.
    HHVM = 81,

    /// HHVM calling convention for invoking C/C++ helpers.
    HHVM_C = 82,

    /// X86_INTR - x86 hardware interrupt context. Callee may take one or two
    /// parameters, where the 1st represents a pointer to hardware context frame
    /// and the 2nd represents hardware error code, the presence of the later
    /// depends on the interrupt vector taken. Valid for both 32- and 64-bit
    /// subtargets.
    X86_INTR = 83,

    /// Used for AVR interrupt routines.
    AVR_INTR = 84,

    /// Calling convention used for AVR signal routines.
    AVR_SIGNAL = 85,

    /// Calling convention used for special AVR rtlib functions
    /// which have an "optimized" convention to preserve registers.
    AVR_BUILTIN = 86,

    /// Calling convention used for Mesa vertex shaders, or AMDPAL last shader
    /// stage before rasterization (vertex shader if tessellation and geometry
    /// are not in use, or otherwise copy shader if one is needed).
    AMDGPU_VS = 87,

    /// Calling convention used for Mesa/AMDPAL geometry shaders.
    AMDGPU_GS = 88,

    /// Calling convention used for Mesa/AMDPAL pixel shaders.
    AMDGPU_PS = 89,

    /// Calling convention used for Mesa/AMDPAL compute shaders.
    AMDGPU_CS = 90,

    /// Calling convention for AMDGPU code object kernels.
    AMDGPU_KERNEL = 91,

    /// Register calling convention used for parameters transfer optimization
    X86_RegCall = 92,

    /// Calling convention used for Mesa/AMDPAL hull shaders (= tessellation
    /// control shaders).
    AMDGPU_HS = 93,

    /// Calling convention used for special MSP430 rtlib functions
    /// which have an "optimized" convention using additional registers.
    MSP430_BUILTIN = 94,

    /// Calling convention used for AMDPAL vertex shader if tessellation is in
    /// use.
    AMDGPU_LS = 95,

    /// Calling convention used for AMDPAL shader stage before geometry shader
    /// if geometry is in use. So either the domain (= tessellation evaluation)
    /// shader if tessellation is in use, or otherwise the vertex shader.
    AMDGPU_ES = 96,

<<<<<<< HEAD
    /// CHERI_CCall - Calling convention used for CHERI when crossing a
    /// protection boundary.
    CHERI_CCall = 97,
    /// CHERI_CCallee - Calling convention used for the callee of CHERI_CCall.
    /// Ignores the first two capability arguments and the first integer
    /// argument, zeroes all unused return registers on return.
    CHERI_CCallee = 98,
=======
    // Calling convention between AArch64 Advanced SIMD functions
    AArch64_VectorCall = 97,
>>>>>>> 9f47370e

    /// The highest possible calling convention ID. Must be some 2^k - 1.
    MaxID = 1023
  };

} // end namespace CallingConv

} // end namespace llvm

#endif // LLVM_IR_CALLINGCONV_H<|MERGE_RESOLUTION|>--- conflicted
+++ resolved
@@ -220,18 +220,15 @@
     /// shader if tessellation is in use, or otherwise the vertex shader.
     AMDGPU_ES = 96,
 
-<<<<<<< HEAD
+    // Calling convention between AArch64 Advanced SIMD functions
+    AArch64_VectorCall = 97,
     /// CHERI_CCall - Calling convention used for CHERI when crossing a
     /// protection boundary.
-    CHERI_CCall = 97,
+    CHERI_CCall = 98,
     /// CHERI_CCallee - Calling convention used for the callee of CHERI_CCall.
     /// Ignores the first two capability arguments and the first integer
     /// argument, zeroes all unused return registers on return.
-    CHERI_CCallee = 98,
-=======
-    // Calling convention between AArch64 Advanced SIMD functions
-    AArch64_VectorCall = 97,
->>>>>>> 9f47370e
+    CHERI_CCallee = 99,
 
     /// The highest possible calling convention ID. Must be some 2^k - 1.
     MaxID = 1023
