--- conflicted
+++ resolved
@@ -137,16 +137,6 @@
                           unsigned AddrSpace, const Twine &N = "",
                           Module *M = nullptr) {
     return new Function(Ty, Linkage, AddrSpace, N, M);
-<<<<<<< HEAD
-  }
-
-  // TODO: remove this once all users have been updated to pass an AddrSpace
-  static Function *Create(FunctionType *Ty, LinkageTypes Linkage,
-                          const Twine &N, Module *M = nullptr) {
-    return new Function(Ty, Linkage, static_cast<unsigned>(-1), N, M);
-  }
-
-=======
   }
 
   // TODO: remove this once all users have been updated to pass an AddrSpace
@@ -155,7 +145,6 @@
     return new Function(Ty, Linkage, static_cast<unsigned>(-1), N, M);
   }
 
->>>>>>> 8d280d4a
   /// Creates a new function and attaches it to a module.
   ///
   /// Places the function in the program address space as specified
@@ -163,12 +152,9 @@
   static Function *Create(FunctionType *Ty, LinkageTypes Linkage,
                           const Twine &N, Module &M);
 
-<<<<<<< HEAD
   static Function *CreateBefore(Function &InsertBefore, FunctionType *Ty,
                                 LinkageTypes Linkage, const Twine &N = "");
 
-=======
->>>>>>> 8d280d4a
   // Provide fast operand accessors.
   DECLARE_TRANSPARENT_OPERAND_ACCESSORS(Value);
 
