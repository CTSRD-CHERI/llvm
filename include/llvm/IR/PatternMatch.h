//===- PatternMatch.h - Match on the LLVM IR --------------------*- C++ -*-===//
//
//                     The LLVM Compiler Infrastructure
//
// This file is distributed under the University of Illinois Open Source
// License. See LICENSE.TXT for details.
//
//===----------------------------------------------------------------------===//
//
// This file provides a simple and efficient mechanism for performing general
// tree-based pattern matches on the LLVM IR.  The power of these routines is
// that it allows you to write concise patterns that are expressive and easy to
// understand.  The other major advantage of this is that it allows you to
// trivially capture/bind elements in the pattern to variables.  For example,
// you can do something like this:
//
//  Value *Exp = ...
//  Value *X, *Y;  ConstantInt *C1, *C2;      // (X & C1) | (Y & C2)
//  if (match(Exp, m_Or(m_And(m_Value(X), m_ConstantInt(C1)),
//                      m_And(m_Value(Y), m_ConstantInt(C2))))) {
//    ... Pattern is matched and variables are bound ...
//  }
//
// This is primarily useful to things like the instruction combiner, but can
// also be useful for static analysis tools or code generators.
//
//===----------------------------------------------------------------------===//

#ifndef LLVM_IR_PATTERNMATCH_H
#define LLVM_IR_PATTERNMATCH_H

#include "llvm/IR/CallSite.h"
#include "llvm/IR/Constants.h"
#include "llvm/IR/Instructions.h"
#include "llvm/IR/Intrinsics.h"
#include "llvm/IR/Operator.h"

namespace llvm {
namespace PatternMatch {

template <typename Val, typename Pattern> bool match(Val *V, const Pattern &P) {
  return const_cast<Pattern &>(P).match(V);
}

template <typename SubPattern_t> struct OneUse_match {
  SubPattern_t SubPattern;

  OneUse_match(const SubPattern_t &SP) : SubPattern(SP) {}

  template <typename OpTy> bool match(OpTy *V) {
    return V->hasOneUse() && SubPattern.match(V);
  }
};

template <typename T> inline OneUse_match<T> m_OneUse(const T &SubPattern) {
  return SubPattern;
}

template <typename Class> struct class_match {
  template <typename ITy> bool match(ITy *V) { return isa<Class>(V); }
};

/// \brief Match an arbitrary value and ignore it.
inline class_match<Value> m_Value() { return class_match<Value>(); }

/// \brief Match an arbitrary binary operation and ignore it.
inline class_match<BinaryOperator> m_BinOp() {
  return class_match<BinaryOperator>();
}

/// \brief Matches any compare instruction and ignore it.
inline class_match<CmpInst> m_Cmp() { return class_match<CmpInst>(); }

/// \brief Match an arbitrary ConstantInt and ignore it.
inline class_match<ConstantInt> m_ConstantInt() {
  return class_match<ConstantInt>();
}

/// \brief Match an arbitrary undef constant.
inline class_match<UndefValue> m_Undef() { return class_match<UndefValue>(); }

/// \brief Match an arbitrary Constant and ignore it.
inline class_match<Constant> m_Constant() { return class_match<Constant>(); }

/// Matching combinators
template <typename LTy, typename RTy> struct match_combine_or {
  LTy L;
  RTy R;

  match_combine_or(const LTy &Left, const RTy &Right) : L(Left), R(Right) {}

  template <typename ITy> bool match(ITy *V) {
    if (L.match(V))
      return true;
    if (R.match(V))
      return true;
    return false;
  }
};

template <typename LTy, typename RTy> struct match_combine_and {
  LTy L;
  RTy R;

  match_combine_and(const LTy &Left, const RTy &Right) : L(Left), R(Right) {}

  template <typename ITy> bool match(ITy *V) {
    if (L.match(V))
      if (R.match(V))
        return true;
    return false;
  }
};

/// Combine two pattern matchers matching L || R
template <typename LTy, typename RTy>
inline match_combine_or<LTy, RTy> m_CombineOr(const LTy &L, const RTy &R) {
  return match_combine_or<LTy, RTy>(L, R);
}

/// Combine two pattern matchers matching L && R
template <typename LTy, typename RTy>
inline match_combine_and<LTy, RTy> m_CombineAnd(const LTy &L, const RTy &R) {
  return match_combine_and<LTy, RTy>(L, R);
}

struct match_zero {
  template <typename ITy> bool match(ITy *V) {
    if (const auto *C = dyn_cast<Constant>(V))
      return C->isNullValue();
    return false;
  }
};

/// \brief Match an arbitrary zero/null constant.  This includes
/// zero_initializer for vectors and ConstantPointerNull for pointers.
inline match_zero m_Zero() { return match_zero(); }

struct match_neg_zero {
  template <typename ITy> bool match(ITy *V) {
    if (const auto *C = dyn_cast<Constant>(V))
      return C->isNegativeZeroValue();
    return false;
  }
};

/// \brief Match an arbitrary zero/null constant.  This includes
/// zero_initializer for vectors and ConstantPointerNull for pointers. For
/// floating point constants, this will match negative zero but not positive
/// zero
inline match_neg_zero m_NegZero() { return match_neg_zero(); }

/// \brief - Match an arbitrary zero/null constant.  This includes
/// zero_initializer for vectors and ConstantPointerNull for pointers. For
/// floating point constants, this will match negative zero and positive zero
inline match_combine_or<match_zero, match_neg_zero> m_AnyZero() {
  return m_CombineOr(m_Zero(), m_NegZero());
}

struct apint_match {
  const APInt *&Res;
  apint_match(const APInt *&R) : Res(R) {}
  template <typename ITy> bool match(ITy *V) {
    if (auto *CI = dyn_cast<ConstantInt>(V)) {
      Res = &CI->getValue();
      return true;
    }
    if (V->getType()->isVectorTy())
      if (const auto *C = dyn_cast<Constant>(V))
        if (auto *CI = dyn_cast_or_null<ConstantInt>(C->getSplatValue())) {
          Res = &CI->getValue();
          return true;
        }
    return false;
  }
};

/// \brief Match a ConstantInt or splatted ConstantVector, binding the
/// specified pointer to the contained APInt.
inline apint_match m_APInt(const APInt *&Res) { return Res; }

template <int64_t Val> struct constantint_match {
  template <typename ITy> bool match(ITy *V) {
    if (const auto *CI = dyn_cast<ConstantInt>(V)) {
      const APInt &CIV = CI->getValue();
      if (Val >= 0)
        return CIV == static_cast<uint64_t>(Val);
      // If Val is negative, and CI is shorter than it, truncate to the right
      // number of bits.  If it is larger, then we have to sign extend.  Just
      // compare their negated values.
      return -CIV == -Val;
    }
    return false;
  }
};

/// \brief Match a ConstantInt with a specific value.
template <int64_t Val> inline constantint_match<Val> m_ConstantInt() {
  return constantint_match<Val>();
}

/// \brief This helper class is used to match scalar and vector constants that
/// satisfy a specified predicate.
template <typename Predicate> struct cst_pred_ty : public Predicate {
  template <typename ITy> bool match(ITy *V) {
    if (const auto *CI = dyn_cast<ConstantInt>(V))
      return this->isValue(CI->getValue());
    if (V->getType()->isVectorTy())
      if (const auto *C = dyn_cast<Constant>(V))
        if (const auto *CI = dyn_cast_or_null<ConstantInt>(C->getSplatValue()))
          return this->isValue(CI->getValue());
    return false;
  }
};

/// \brief This helper class is used to match scalar and vector constants that
/// satisfy a specified predicate, and bind them to an APInt.
template <typename Predicate> struct api_pred_ty : public Predicate {
  const APInt *&Res;
  api_pred_ty(const APInt *&R) : Res(R) {}
  template <typename ITy> bool match(ITy *V) {
    if (const auto *CI = dyn_cast<ConstantInt>(V))
      if (this->isValue(CI->getValue())) {
        Res = &CI->getValue();
        return true;
      }
    if (V->getType()->isVectorTy())
      if (const auto *C = dyn_cast<Constant>(V))
        if (auto *CI = dyn_cast_or_null<ConstantInt>(C->getSplatValue()))
          if (this->isValue(CI->getValue())) {
            Res = &CI->getValue();
            return true;
          }

    return false;
  }
};

struct is_one {
  bool isValue(const APInt &C) { return C == 1; }
};

/// \brief Match an integer 1 or a vector with all elements equal to 1.
inline cst_pred_ty<is_one> m_One() { return cst_pred_ty<is_one>(); }
inline api_pred_ty<is_one> m_One(const APInt *&V) { return V; }

struct is_all_ones {
  bool isValue(const APInt &C) { return C.isAllOnesValue(); }
};

/// \brief Match an integer or vector with all bits set to true.
inline cst_pred_ty<is_all_ones> m_AllOnes() {
  return cst_pred_ty<is_all_ones>();
}
inline api_pred_ty<is_all_ones> m_AllOnes(const APInt *&V) { return V; }

struct is_sign_bit {
  bool isValue(const APInt &C) { return C.isSignBit(); }
};

/// \brief Match an integer or vector with only the sign bit(s) set.
inline cst_pred_ty<is_sign_bit> m_SignBit() {
  return cst_pred_ty<is_sign_bit>();
}
inline api_pred_ty<is_sign_bit> m_SignBit(const APInt *&V) { return V; }

struct is_power2 {
  bool isValue(const APInt &C) { return C.isPowerOf2(); }
};

/// \brief Match an integer or vector power of 2.
inline cst_pred_ty<is_power2> m_Power2() { return cst_pred_ty<is_power2>(); }
inline api_pred_ty<is_power2> m_Power2(const APInt *&V) { return V; }

struct is_maxsignedvalue {
  bool isValue(const APInt &C) { return C.isMaxSignedValue(); }
};

inline cst_pred_ty<is_maxsignedvalue> m_MaxSignedValue() { return cst_pred_ty<is_maxsignedvalue>(); }
inline api_pred_ty<is_maxsignedvalue> m_MaxSignedValue(const APInt *&V) { return V; }

template <typename Class> struct bind_ty {
  Class *&VR;
  bind_ty(Class *&V) : VR(V) {}

  template <typename ITy> bool match(ITy *V) {
    if (auto *CV = dyn_cast<Class>(V)) {
      VR = CV;
      return true;
    }
    return false;
  }
};

/// \brief Match a value, capturing it if we match.
inline bind_ty<Value> m_Value(Value *&V) { return V; }

/// \brief Match a binary operator, capturing it if we match.
inline bind_ty<BinaryOperator> m_BinOp(BinaryOperator *&I) { return I; }

/// \brief Match a ConstantInt, capturing the value if we match.
inline bind_ty<ConstantInt> m_ConstantInt(ConstantInt *&CI) { return CI; }

/// \brief Match a Constant, capturing the value if we match.
inline bind_ty<Constant> m_Constant(Constant *&C) { return C; }

/// \brief Match a ConstantFP, capturing the value if we match.
inline bind_ty<ConstantFP> m_ConstantFP(ConstantFP *&C) { return C; }

/// \brief Match a specified Value*.
struct specificval_ty {
  const Value *Val;
  specificval_ty(const Value *V) : Val(V) {}

  template <typename ITy> bool match(ITy *V) { return V == Val; }
};

/// \brief Match if we have a specific specified value.
inline specificval_ty m_Specific(const Value *V) { return V; }

/// \brief Match a specified floating point value or vector of all elements of
/// that value.
struct specific_fpval {
  double Val;
  specific_fpval(double V) : Val(V) {}

  template <typename ITy> bool match(ITy *V) {
    if (const auto *CFP = dyn_cast<ConstantFP>(V))
      return CFP->isExactlyValue(Val);
    if (V->getType()->isVectorTy())
      if (const auto *C = dyn_cast<Constant>(V))
        if (auto *CFP = dyn_cast_or_null<ConstantFP>(C->getSplatValue()))
          return CFP->isExactlyValue(Val);
    return false;
  }
};

/// \brief Match a specific floating point value or vector with all elements
/// equal to the value.
inline specific_fpval m_SpecificFP(double V) { return specific_fpval(V); }

/// \brief Match a float 1.0 or vector with all elements equal to 1.0.
inline specific_fpval m_FPOne() { return m_SpecificFP(1.0); }

struct bind_const_intval_ty {
  uint64_t &VR;
  bind_const_intval_ty(uint64_t &V) : VR(V) {}

  template <typename ITy> bool match(ITy *V) {
    if (const auto *CV = dyn_cast<ConstantInt>(V))
      if (CV->getBitWidth() <= 64) {
        VR = CV->getZExtValue();
        return true;
      }
    return false;
  }
};

<<<<<<< HEAD
/// Match a specified integer value or vector of all elements of that value.
=======
/// \brief Match a specified integer value or vector of all elements of that
// value.
>>>>>>> 969bfdfe
struct specific_intval {
  uint64_t Val;
  specific_intval(uint64_t V) : Val(V) {}

<<<<<<< HEAD
  template<typename ITy>
  bool match(ITy *V) {
    ConstantInt *CI = dyn_cast<ConstantInt>(V);
=======
  template <typename ITy> bool match(ITy *V) {
    const auto *CI = dyn_cast<ConstantInt>(V);
>>>>>>> 969bfdfe
    if (!CI && V->getType()->isVectorTy())
      if (const auto *C = dyn_cast<Constant>(V))
        CI = dyn_cast_or_null<ConstantInt>(C->getSplatValue());

    if (CI && CI->getBitWidth() <= 64)
      return CI->getZExtValue() == Val;

    return false;
  }
};

<<<<<<< HEAD
/// Match a specific integer value or vector with all elements equal to the
/// value.
inline specific_intval m_SpecificInt(uint64_t V) { return specific_intval(V); }

/// m_ConstantInt - Match a ConstantInt and bind to its value.  This does not
/// match ConstantInts wider than 64-bits.
=======
/// \brief Match a specific integer value or vector with all elements equal to
/// the value.
inline specific_intval m_SpecificInt(uint64_t V) { return specific_intval(V); }

/// \brief Match a ConstantInt and bind to its value.  This does not match
/// ConstantInts wider than 64-bits.
>>>>>>> 969bfdfe
inline bind_const_intval_ty m_ConstantInt(uint64_t &V) { return V; }

//===----------------------------------------------------------------------===//
// Matcher for any binary operator.
//
template <typename LHS_t, typename RHS_t> struct AnyBinaryOp_match {
  LHS_t L;
  RHS_t R;

  AnyBinaryOp_match(const LHS_t &LHS, const RHS_t &RHS) : L(LHS), R(RHS) {}

  template <typename OpTy> bool match(OpTy *V) {
    if (auto *I = dyn_cast<BinaryOperator>(V))
      return L.match(I->getOperand(0)) && R.match(I->getOperand(1));
    return false;
  }
};

template <typename LHS, typename RHS>
inline AnyBinaryOp_match<LHS, RHS> m_BinOp(const LHS &L, const RHS &R) {
  return AnyBinaryOp_match<LHS, RHS>(L, R);
}

//===----------------------------------------------------------------------===//
// Matchers for specific binary operators.
//

template <typename LHS_t, typename RHS_t, unsigned Opcode>
struct BinaryOp_match {
  LHS_t L;
  RHS_t R;

  BinaryOp_match(const LHS_t &LHS, const RHS_t &RHS) : L(LHS), R(RHS) {}

  template <typename OpTy> bool match(OpTy *V) {
    if (V->getValueID() == Value::InstructionVal + Opcode) {
      auto *I = cast<BinaryOperator>(V);
      return L.match(I->getOperand(0)) && R.match(I->getOperand(1));
    }
    if (auto *CE = dyn_cast<ConstantExpr>(V))
      return CE->getOpcode() == Opcode && L.match(CE->getOperand(0)) &&
             R.match(CE->getOperand(1));
    return false;
  }
};

template <typename LHS, typename RHS>
inline BinaryOp_match<LHS, RHS, Instruction::Add> m_Add(const LHS &L,
                                                        const RHS &R) {
  return BinaryOp_match<LHS, RHS, Instruction::Add>(L, R);
}

template <typename LHS, typename RHS>
inline BinaryOp_match<LHS, RHS, Instruction::FAdd> m_FAdd(const LHS &L,
                                                          const RHS &R) {
  return BinaryOp_match<LHS, RHS, Instruction::FAdd>(L, R);
}

template <typename LHS, typename RHS>
inline BinaryOp_match<LHS, RHS, Instruction::Sub> m_Sub(const LHS &L,
                                                        const RHS &R) {
  return BinaryOp_match<LHS, RHS, Instruction::Sub>(L, R);
}

template <typename LHS, typename RHS>
inline BinaryOp_match<LHS, RHS, Instruction::FSub> m_FSub(const LHS &L,
                                                          const RHS &R) {
  return BinaryOp_match<LHS, RHS, Instruction::FSub>(L, R);
}

template <typename LHS, typename RHS>
inline BinaryOp_match<LHS, RHS, Instruction::Mul> m_Mul(const LHS &L,
                                                        const RHS &R) {
  return BinaryOp_match<LHS, RHS, Instruction::Mul>(L, R);
}

template <typename LHS, typename RHS>
inline BinaryOp_match<LHS, RHS, Instruction::FMul> m_FMul(const LHS &L,
                                                          const RHS &R) {
  return BinaryOp_match<LHS, RHS, Instruction::FMul>(L, R);
}

template <typename LHS, typename RHS>
inline BinaryOp_match<LHS, RHS, Instruction::UDiv> m_UDiv(const LHS &L,
                                                          const RHS &R) {
  return BinaryOp_match<LHS, RHS, Instruction::UDiv>(L, R);
}

template <typename LHS, typename RHS>
inline BinaryOp_match<LHS, RHS, Instruction::SDiv> m_SDiv(const LHS &L,
                                                          const RHS &R) {
  return BinaryOp_match<LHS, RHS, Instruction::SDiv>(L, R);
}

template <typename LHS, typename RHS>
inline BinaryOp_match<LHS, RHS, Instruction::FDiv> m_FDiv(const LHS &L,
                                                          const RHS &R) {
  return BinaryOp_match<LHS, RHS, Instruction::FDiv>(L, R);
}

template <typename LHS, typename RHS>
inline BinaryOp_match<LHS, RHS, Instruction::URem> m_URem(const LHS &L,
                                                          const RHS &R) {
  return BinaryOp_match<LHS, RHS, Instruction::URem>(L, R);
}

template <typename LHS, typename RHS>
inline BinaryOp_match<LHS, RHS, Instruction::SRem> m_SRem(const LHS &L,
                                                          const RHS &R) {
  return BinaryOp_match<LHS, RHS, Instruction::SRem>(L, R);
}

template <typename LHS, typename RHS>
inline BinaryOp_match<LHS, RHS, Instruction::FRem> m_FRem(const LHS &L,
                                                          const RHS &R) {
  return BinaryOp_match<LHS, RHS, Instruction::FRem>(L, R);
}

template <typename LHS, typename RHS>
inline BinaryOp_match<LHS, RHS, Instruction::And> m_And(const LHS &L,
                                                        const RHS &R) {
  return BinaryOp_match<LHS, RHS, Instruction::And>(L, R);
}

template <typename LHS, typename RHS>
inline BinaryOp_match<LHS, RHS, Instruction::Or> m_Or(const LHS &L,
                                                      const RHS &R) {
  return BinaryOp_match<LHS, RHS, Instruction::Or>(L, R);
}

template <typename LHS, typename RHS>
inline BinaryOp_match<LHS, RHS, Instruction::Xor> m_Xor(const LHS &L,
                                                        const RHS &R) {
  return BinaryOp_match<LHS, RHS, Instruction::Xor>(L, R);
}

template <typename LHS, typename RHS>
inline BinaryOp_match<LHS, RHS, Instruction::Shl> m_Shl(const LHS &L,
                                                        const RHS &R) {
  return BinaryOp_match<LHS, RHS, Instruction::Shl>(L, R);
}

template <typename LHS, typename RHS>
inline BinaryOp_match<LHS, RHS, Instruction::LShr> m_LShr(const LHS &L,
                                                          const RHS &R) {
  return BinaryOp_match<LHS, RHS, Instruction::LShr>(L, R);
}

template <typename LHS, typename RHS>
inline BinaryOp_match<LHS, RHS, Instruction::AShr> m_AShr(const LHS &L,
                                                          const RHS &R) {
  return BinaryOp_match<LHS, RHS, Instruction::AShr>(L, R);
}

template <typename LHS_t, typename RHS_t, unsigned Opcode,
          unsigned WrapFlags = 0>
struct OverflowingBinaryOp_match {
  LHS_t L;
  RHS_t R;

  OverflowingBinaryOp_match(const LHS_t &LHS, const RHS_t &RHS)
      : L(LHS), R(RHS) {}

  template <typename OpTy> bool match(OpTy *V) {
    if (auto *Op = dyn_cast<OverflowingBinaryOperator>(V)) {
      if (Op->getOpcode() != Opcode)
        return false;
      if (WrapFlags & OverflowingBinaryOperator::NoUnsignedWrap &&
          !Op->hasNoUnsignedWrap())
        return false;
      if (WrapFlags & OverflowingBinaryOperator::NoSignedWrap &&
          !Op->hasNoSignedWrap())
        return false;
      return L.match(Op->getOperand(0)) && R.match(Op->getOperand(1));
    }
    return false;
  }
};

template <typename LHS, typename RHS>
inline OverflowingBinaryOp_match<LHS, RHS, Instruction::Add,
                                 OverflowingBinaryOperator::NoSignedWrap>
m_NSWAdd(const LHS &L, const RHS &R) {
  return OverflowingBinaryOp_match<LHS, RHS, Instruction::Add,
                                   OverflowingBinaryOperator::NoSignedWrap>(
      L, R);
}
template <typename LHS, typename RHS>
inline OverflowingBinaryOp_match<LHS, RHS, Instruction::Sub,
                                 OverflowingBinaryOperator::NoSignedWrap>
m_NSWSub(const LHS &L, const RHS &R) {
  return OverflowingBinaryOp_match<LHS, RHS, Instruction::Sub,
                                   OverflowingBinaryOperator::NoSignedWrap>(
      L, R);
}
template <typename LHS, typename RHS>
inline OverflowingBinaryOp_match<LHS, RHS, Instruction::Mul,
                                 OverflowingBinaryOperator::NoSignedWrap>
m_NSWMul(const LHS &L, const RHS &R) {
  return OverflowingBinaryOp_match<LHS, RHS, Instruction::Mul,
                                   OverflowingBinaryOperator::NoSignedWrap>(
      L, R);
}
template <typename LHS, typename RHS>
inline OverflowingBinaryOp_match<LHS, RHS, Instruction::Shl,
                                 OverflowingBinaryOperator::NoSignedWrap>
m_NSWShl(const LHS &L, const RHS &R) {
  return OverflowingBinaryOp_match<LHS, RHS, Instruction::Shl,
                                   OverflowingBinaryOperator::NoSignedWrap>(
      L, R);
}

template <typename LHS, typename RHS>
inline OverflowingBinaryOp_match<LHS, RHS, Instruction::Add,
                                 OverflowingBinaryOperator::NoUnsignedWrap>
m_NUWAdd(const LHS &L, const RHS &R) {
  return OverflowingBinaryOp_match<LHS, RHS, Instruction::Add,
                                   OverflowingBinaryOperator::NoUnsignedWrap>(
      L, R);
}
template <typename LHS, typename RHS>
inline OverflowingBinaryOp_match<LHS, RHS, Instruction::Sub,
                                 OverflowingBinaryOperator::NoUnsignedWrap>
m_NUWSub(const LHS &L, const RHS &R) {
  return OverflowingBinaryOp_match<LHS, RHS, Instruction::Sub,
                                   OverflowingBinaryOperator::NoUnsignedWrap>(
      L, R);
}
template <typename LHS, typename RHS>
inline OverflowingBinaryOp_match<LHS, RHS, Instruction::Mul,
                                 OverflowingBinaryOperator::NoUnsignedWrap>
m_NUWMul(const LHS &L, const RHS &R) {
  return OverflowingBinaryOp_match<LHS, RHS, Instruction::Mul,
                                   OverflowingBinaryOperator::NoUnsignedWrap>(
      L, R);
}
template <typename LHS, typename RHS>
inline OverflowingBinaryOp_match<LHS, RHS, Instruction::Shl,
                                 OverflowingBinaryOperator::NoUnsignedWrap>
m_NUWShl(const LHS &L, const RHS &R) {
  return OverflowingBinaryOp_match<LHS, RHS, Instruction::Shl,
                                   OverflowingBinaryOperator::NoUnsignedWrap>(
      L, R);
}

//===----------------------------------------------------------------------===//
// Class that matches two different binary ops.
//
template <typename LHS_t, typename RHS_t, unsigned Opc1, unsigned Opc2>
struct BinOp2_match {
  LHS_t L;
  RHS_t R;

  BinOp2_match(const LHS_t &LHS, const RHS_t &RHS) : L(LHS), R(RHS) {}

  template <typename OpTy> bool match(OpTy *V) {
    if (V->getValueID() == Value::InstructionVal + Opc1 ||
        V->getValueID() == Value::InstructionVal + Opc2) {
      auto *I = cast<BinaryOperator>(V);
      return L.match(I->getOperand(0)) && R.match(I->getOperand(1));
    }
    if (auto *CE = dyn_cast<ConstantExpr>(V))
      return (CE->getOpcode() == Opc1 || CE->getOpcode() == Opc2) &&
             L.match(CE->getOperand(0)) && R.match(CE->getOperand(1));
    return false;
  }
};

/// \brief Matches LShr or AShr.
template <typename LHS, typename RHS>
inline BinOp2_match<LHS, RHS, Instruction::LShr, Instruction::AShr>
m_Shr(const LHS &L, const RHS &R) {
  return BinOp2_match<LHS, RHS, Instruction::LShr, Instruction::AShr>(L, R);
}

/// \brief Matches LShr or Shl.
template <typename LHS, typename RHS>
inline BinOp2_match<LHS, RHS, Instruction::LShr, Instruction::Shl>
m_LogicalShift(const LHS &L, const RHS &R) {
  return BinOp2_match<LHS, RHS, Instruction::LShr, Instruction::Shl>(L, R);
}

/// \brief Matches UDiv and SDiv.
template <typename LHS, typename RHS>
inline BinOp2_match<LHS, RHS, Instruction::SDiv, Instruction::UDiv>
m_IDiv(const LHS &L, const RHS &R) {
  return BinOp2_match<LHS, RHS, Instruction::SDiv, Instruction::UDiv>(L, R);
}

//===----------------------------------------------------------------------===//
// Class that matches exact binary ops.
//
template <typename SubPattern_t> struct Exact_match {
  SubPattern_t SubPattern;

  Exact_match(const SubPattern_t &SP) : SubPattern(SP) {}

  template <typename OpTy> bool match(OpTy *V) {
    if (PossiblyExactOperator *PEO = dyn_cast<PossiblyExactOperator>(V))
      return PEO->isExact() && SubPattern.match(V);
    return false;
  }
};

template <typename T> inline Exact_match<T> m_Exact(const T &SubPattern) {
  return SubPattern;
}

//===----------------------------------------------------------------------===//
// Matchers for CmpInst classes
//

template <typename LHS_t, typename RHS_t, typename Class, typename PredicateTy>
struct CmpClass_match {
  PredicateTy &Predicate;
  LHS_t L;
  RHS_t R;

  CmpClass_match(PredicateTy &Pred, const LHS_t &LHS, const RHS_t &RHS)
      : Predicate(Pred), L(LHS), R(RHS) {}

  template <typename OpTy> bool match(OpTy *V) {
    if (Class *I = dyn_cast<Class>(V))
      if (L.match(I->getOperand(0)) && R.match(I->getOperand(1))) {
        Predicate = I->getPredicate();
        return true;
      }
    return false;
  }
};

template <typename LHS, typename RHS>
inline CmpClass_match<LHS, RHS, CmpInst, CmpInst::Predicate>
m_Cmp(CmpInst::Predicate &Pred, const LHS &L, const RHS &R) {
  return CmpClass_match<LHS, RHS, CmpInst, CmpInst::Predicate>(Pred, L, R);
}

template <typename LHS, typename RHS>
inline CmpClass_match<LHS, RHS, ICmpInst, ICmpInst::Predicate>
m_ICmp(ICmpInst::Predicate &Pred, const LHS &L, const RHS &R) {
  return CmpClass_match<LHS, RHS, ICmpInst, ICmpInst::Predicate>(Pred, L, R);
}

template <typename LHS, typename RHS>
inline CmpClass_match<LHS, RHS, FCmpInst, FCmpInst::Predicate>
m_FCmp(FCmpInst::Predicate &Pred, const LHS &L, const RHS &R) {
  return CmpClass_match<LHS, RHS, FCmpInst, FCmpInst::Predicate>(Pred, L, R);
}

//===----------------------------------------------------------------------===//
// Matchers for SelectInst classes
//

template <typename Cond_t, typename LHS_t, typename RHS_t>
struct SelectClass_match {
  Cond_t C;
  LHS_t L;
  RHS_t R;

  SelectClass_match(const Cond_t &Cond, const LHS_t &LHS, const RHS_t &RHS)
      : C(Cond), L(LHS), R(RHS) {}

  template <typename OpTy> bool match(OpTy *V) {
    if (auto *I = dyn_cast<SelectInst>(V))
      return C.match(I->getOperand(0)) && L.match(I->getOperand(1)) &&
             R.match(I->getOperand(2));
    return false;
  }
};

template <typename Cond, typename LHS, typename RHS>
inline SelectClass_match<Cond, LHS, RHS> m_Select(const Cond &C, const LHS &L,
                                                  const RHS &R) {
  return SelectClass_match<Cond, LHS, RHS>(C, L, R);
}

/// \brief This matches a select of two constants, e.g.:
/// m_SelectCst<-1, 0>(m_Value(V))
template <int64_t L, int64_t R, typename Cond>
inline SelectClass_match<Cond, constantint_match<L>, constantint_match<R>>
m_SelectCst(const Cond &C) {
  return m_Select(C, m_ConstantInt<L>(), m_ConstantInt<R>());
}

//===----------------------------------------------------------------------===//
// Matchers for CastInst classes
//

template <typename Op_t, unsigned Opcode> struct CastClass_match {
  Op_t Op;

  CastClass_match(const Op_t &OpMatch) : Op(OpMatch) {}

  template <typename OpTy> bool match(OpTy *V) {
    if (auto *O = dyn_cast<Operator>(V))
      return O->getOpcode() == Opcode && Op.match(O->getOperand(0));
    return false;
  }
};

/// \brief Matches BitCast.
template <typename OpTy>
inline CastClass_match<OpTy, Instruction::BitCast> m_BitCast(const OpTy &Op) {
  return CastClass_match<OpTy, Instruction::BitCast>(Op);
}

/// \brief Matches PtrToInt.
template <typename OpTy>
inline CastClass_match<OpTy, Instruction::PtrToInt> m_PtrToInt(const OpTy &Op) {
  return CastClass_match<OpTy, Instruction::PtrToInt>(Op);
}

/// \brief Matches Trunc.
template <typename OpTy>
inline CastClass_match<OpTy, Instruction::Trunc> m_Trunc(const OpTy &Op) {
  return CastClass_match<OpTy, Instruction::Trunc>(Op);
}

/// \brief Matches SExt.
template <typename OpTy>
inline CastClass_match<OpTy, Instruction::SExt> m_SExt(const OpTy &Op) {
  return CastClass_match<OpTy, Instruction::SExt>(Op);
}

/// \brief Matches ZExt.
template <typename OpTy>
inline CastClass_match<OpTy, Instruction::ZExt> m_ZExt(const OpTy &Op) {
  return CastClass_match<OpTy, Instruction::ZExt>(Op);
}

/// \brief Matches UIToFP.
template <typename OpTy>
inline CastClass_match<OpTy, Instruction::UIToFP> m_UIToFP(const OpTy &Op) {
  return CastClass_match<OpTy, Instruction::UIToFP>(Op);
}

/// \brief Matches SIToFP.
template <typename OpTy>
inline CastClass_match<OpTy, Instruction::SIToFP> m_SIToFP(const OpTy &Op) {
  return CastClass_match<OpTy, Instruction::SIToFP>(Op);
}

//===----------------------------------------------------------------------===//
// Matchers for unary operators
//

template <typename LHS_t> struct not_match {
  LHS_t L;

  not_match(const LHS_t &LHS) : L(LHS) {}

  template <typename OpTy> bool match(OpTy *V) {
    if (auto *O = dyn_cast<Operator>(V))
      if (O->getOpcode() == Instruction::Xor)
        return matchIfNot(O->getOperand(0), O->getOperand(1));
    return false;
  }

private:
  bool matchIfNot(Value *LHS, Value *RHS) {
    return (isa<ConstantInt>(RHS) || isa<ConstantDataVector>(RHS) ||
            // FIXME: Remove CV.
            isa<ConstantVector>(RHS)) &&
           cast<Constant>(RHS)->isAllOnesValue() && L.match(LHS);
  }
};

template <typename LHS> inline not_match<LHS> m_Not(const LHS &L) { return L; }

template <typename LHS_t> struct neg_match {
  LHS_t L;

  neg_match(const LHS_t &LHS) : L(LHS) {}

  template <typename OpTy> bool match(OpTy *V) {
    if (auto *O = dyn_cast<Operator>(V))
      if (O->getOpcode() == Instruction::Sub)
        return matchIfNeg(O->getOperand(0), O->getOperand(1));
    return false;
  }

private:
  bool matchIfNeg(Value *LHS, Value *RHS) {
    return ((isa<ConstantInt>(LHS) && cast<ConstantInt>(LHS)->isZero()) ||
            isa<ConstantAggregateZero>(LHS)) &&
           L.match(RHS);
  }
};

/// \brief Match an integer negate.
template <typename LHS> inline neg_match<LHS> m_Neg(const LHS &L) { return L; }

template <typename LHS_t> struct fneg_match {
  LHS_t L;

  fneg_match(const LHS_t &LHS) : L(LHS) {}

  template <typename OpTy> bool match(OpTy *V) {
    if (auto *O = dyn_cast<Operator>(V))
      if (O->getOpcode() == Instruction::FSub)
        return matchIfFNeg(O->getOperand(0), O->getOperand(1));
    return false;
  }

private:
  bool matchIfFNeg(Value *LHS, Value *RHS) {
    if (const auto *C = dyn_cast<ConstantFP>(LHS))
      return C->isNegativeZeroValue() && L.match(RHS);
    return false;
  }
};

/// \brief Match a floating point negate.
template <typename LHS> inline fneg_match<LHS> m_FNeg(const LHS &L) {
  return L;
}

//===----------------------------------------------------------------------===//
// Matchers for control flow.
//

struct br_match {
  BasicBlock *&Succ;
  br_match(BasicBlock *&Succ) : Succ(Succ) {}

  template <typename OpTy> bool match(OpTy *V) {
    if (auto *BI = dyn_cast<BranchInst>(V))
      if (BI->isUnconditional()) {
        Succ = BI->getSuccessor(0);
        return true;
      }
    return false;
  }
};

inline br_match m_UnconditionalBr(BasicBlock *&Succ) { return br_match(Succ); }

template <typename Cond_t> struct brc_match {
  Cond_t Cond;
  BasicBlock *&T, *&F;
  brc_match(const Cond_t &C, BasicBlock *&t, BasicBlock *&f)
      : Cond(C), T(t), F(f) {}

  template <typename OpTy> bool match(OpTy *V) {
    if (auto *BI = dyn_cast<BranchInst>(V))
      if (BI->isConditional() && Cond.match(BI->getCondition())) {
        T = BI->getSuccessor(0);
        F = BI->getSuccessor(1);
        return true;
      }
    return false;
  }
};

template <typename Cond_t>
inline brc_match<Cond_t> m_Br(const Cond_t &C, BasicBlock *&T, BasicBlock *&F) {
  return brc_match<Cond_t>(C, T, F);
}

//===----------------------------------------------------------------------===//
// Matchers for max/min idioms, eg: "select (sgt x, y), x, y" -> smax(x,y).
//

template <typename CmpInst_t, typename LHS_t, typename RHS_t, typename Pred_t>
struct MaxMin_match {
  LHS_t L;
  RHS_t R;

  MaxMin_match(const LHS_t &LHS, const RHS_t &RHS) : L(LHS), R(RHS) {}

  template <typename OpTy> bool match(OpTy *V) {
    // Look for "(x pred y) ? x : y" or "(x pred y) ? y : x".
    auto *SI = dyn_cast<SelectInst>(V);
    if (!SI)
      return false;
    auto *Cmp = dyn_cast<CmpInst_t>(SI->getCondition());
    if (!Cmp)
      return false;
    // At this point we have a select conditioned on a comparison.  Check that
    // it is the values returned by the select that are being compared.
    Value *TrueVal = SI->getTrueValue();
    Value *FalseVal = SI->getFalseValue();
    Value *LHS = Cmp->getOperand(0);
    Value *RHS = Cmp->getOperand(1);
    if ((TrueVal != LHS || FalseVal != RHS) &&
        (TrueVal != RHS || FalseVal != LHS))
      return false;
    typename CmpInst_t::Predicate Pred =
        LHS == TrueVal ? Cmp->getPredicate() : Cmp->getSwappedPredicate();
    // Does "(x pred y) ? x : y" represent the desired max/min operation?
    if (!Pred_t::match(Pred))
      return false;
    // It does!  Bind the operands.
    return L.match(LHS) && R.match(RHS);
  }
};

/// \brief Helper class for identifying signed max predicates.
struct smax_pred_ty {
  static bool match(ICmpInst::Predicate Pred) {
    return Pred == CmpInst::ICMP_SGT || Pred == CmpInst::ICMP_SGE;
  }
};

/// \brief Helper class for identifying signed min predicates.
struct smin_pred_ty {
  static bool match(ICmpInst::Predicate Pred) {
    return Pred == CmpInst::ICMP_SLT || Pred == CmpInst::ICMP_SLE;
  }
};

/// \brief Helper class for identifying unsigned max predicates.
struct umax_pred_ty {
  static bool match(ICmpInst::Predicate Pred) {
    return Pred == CmpInst::ICMP_UGT || Pred == CmpInst::ICMP_UGE;
  }
};

/// \brief Helper class for identifying unsigned min predicates.
struct umin_pred_ty {
  static bool match(ICmpInst::Predicate Pred) {
    return Pred == CmpInst::ICMP_ULT || Pred == CmpInst::ICMP_ULE;
  }
};

/// \brief Helper class for identifying ordered max predicates.
struct ofmax_pred_ty {
  static bool match(FCmpInst::Predicate Pred) {
    return Pred == CmpInst::FCMP_OGT || Pred == CmpInst::FCMP_OGE;
  }
};

/// \brief Helper class for identifying ordered min predicates.
struct ofmin_pred_ty {
  static bool match(FCmpInst::Predicate Pred) {
    return Pred == CmpInst::FCMP_OLT || Pred == CmpInst::FCMP_OLE;
  }
};

/// \brief Helper class for identifying unordered max predicates.
struct ufmax_pred_ty {
  static bool match(FCmpInst::Predicate Pred) {
    return Pred == CmpInst::FCMP_UGT || Pred == CmpInst::FCMP_UGE;
  }
};

/// \brief Helper class for identifying unordered min predicates.
struct ufmin_pred_ty {
  static bool match(FCmpInst::Predicate Pred) {
    return Pred == CmpInst::FCMP_ULT || Pred == CmpInst::FCMP_ULE;
  }
};

template <typename LHS, typename RHS>
inline MaxMin_match<ICmpInst, LHS, RHS, smax_pred_ty> m_SMax(const LHS &L,
                                                             const RHS &R) {
  return MaxMin_match<ICmpInst, LHS, RHS, smax_pred_ty>(L, R);
}

template <typename LHS, typename RHS>
inline MaxMin_match<ICmpInst, LHS, RHS, smin_pred_ty> m_SMin(const LHS &L,
                                                             const RHS &R) {
  return MaxMin_match<ICmpInst, LHS, RHS, smin_pred_ty>(L, R);
}

template <typename LHS, typename RHS>
inline MaxMin_match<ICmpInst, LHS, RHS, umax_pred_ty> m_UMax(const LHS &L,
                                                             const RHS &R) {
  return MaxMin_match<ICmpInst, LHS, RHS, umax_pred_ty>(L, R);
}

template <typename LHS, typename RHS>
inline MaxMin_match<ICmpInst, LHS, RHS, umin_pred_ty> m_UMin(const LHS &L,
                                                             const RHS &R) {
  return MaxMin_match<ICmpInst, LHS, RHS, umin_pred_ty>(L, R);
}

/// \brief Match an 'ordered' floating point maximum function.
/// Floating point has one special value 'NaN'. Therefore, there is no total
/// order. However, if we can ignore the 'NaN' value (for example, because of a
/// 'no-nans-float-math' flag) a combination of a fcmp and select has 'maximum'
/// semantics. In the presence of 'NaN' we have to preserve the original
/// select(fcmp(ogt/ge, L, R), L, R) semantics matched by this predicate.
///
///                         max(L, R)  iff L and R are not NaN
///  m_OrdFMax(L, R) =      R          iff L or R are NaN
template <typename LHS, typename RHS>
inline MaxMin_match<FCmpInst, LHS, RHS, ofmax_pred_ty> m_OrdFMax(const LHS &L,
                                                                 const RHS &R) {
  return MaxMin_match<FCmpInst, LHS, RHS, ofmax_pred_ty>(L, R);
}

/// \brief Match an 'ordered' floating point minimum function.
/// Floating point has one special value 'NaN'. Therefore, there is no total
/// order. However, if we can ignore the 'NaN' value (for example, because of a
/// 'no-nans-float-math' flag) a combination of a fcmp and select has 'minimum'
/// semantics. In the presence of 'NaN' we have to preserve the original
/// select(fcmp(olt/le, L, R), L, R) semantics matched by this predicate.
///
///                         max(L, R)  iff L and R are not NaN
///  m_OrdFMin(L, R) =      R          iff L or R are NaN
template <typename LHS, typename RHS>
inline MaxMin_match<FCmpInst, LHS, RHS, ofmin_pred_ty> m_OrdFMin(const LHS &L,
                                                                 const RHS &R) {
  return MaxMin_match<FCmpInst, LHS, RHS, ofmin_pred_ty>(L, R);
}

/// \brief Match an 'unordered' floating point maximum function.
/// Floating point has one special value 'NaN'. Therefore, there is no total
/// order. However, if we can ignore the 'NaN' value (for example, because of a
/// 'no-nans-float-math' flag) a combination of a fcmp and select has 'maximum'
/// semantics. In the presence of 'NaN' we have to preserve the original
/// select(fcmp(ugt/ge, L, R), L, R) semantics matched by this predicate.
///
///                         max(L, R)  iff L and R are not NaN
///  m_UnordFMin(L, R) =    L          iff L or R are NaN
template <typename LHS, typename RHS>
inline MaxMin_match<FCmpInst, LHS, RHS, ufmax_pred_ty>
m_UnordFMax(const LHS &L, const RHS &R) {
  return MaxMin_match<FCmpInst, LHS, RHS, ufmax_pred_ty>(L, R);
}

/// \brief Match an 'unordered' floating point minimum function.
/// Floating point has one special value 'NaN'. Therefore, there is no total
/// order. However, if we can ignore the 'NaN' value (for example, because of a
/// 'no-nans-float-math' flag) a combination of a fcmp and select has 'minimum'
/// semantics. In the presence of 'NaN' we have to preserve the original
/// select(fcmp(ult/le, L, R), L, R) semantics matched by this predicate.
///
///                          max(L, R)  iff L and R are not NaN
///  m_UnordFMin(L, R) =     L          iff L or R are NaN
template <typename LHS, typename RHS>
inline MaxMin_match<FCmpInst, LHS, RHS, ufmin_pred_ty>
m_UnordFMin(const LHS &L, const RHS &R) {
  return MaxMin_match<FCmpInst, LHS, RHS, ufmin_pred_ty>(L, R);
}

template <typename Opnd_t> struct Argument_match {
  unsigned OpI;
  Opnd_t Val;
  Argument_match(unsigned OpIdx, const Opnd_t &V) : OpI(OpIdx), Val(V) {}

  template <typename OpTy> bool match(OpTy *V) {
    CallSite CS(V);
    return CS.isCall() && Val.match(CS.getArgument(OpI));
  }
};

/// \brief Match an argument.
template <unsigned OpI, typename Opnd_t>
inline Argument_match<Opnd_t> m_Argument(const Opnd_t &Op) {
  return Argument_match<Opnd_t>(OpI, Op);
}

/// \brief Intrinsic matchers.
struct IntrinsicID_match {
  unsigned ID;
  IntrinsicID_match(Intrinsic::ID IntrID) : ID(IntrID) {}

<<<<<<< HEAD
  template<typename OpTy>
  bool match(OpTy *V) {
    if (const CallInst *CI = dyn_cast<CallInst>(V))
      if (const Function *F = CI->getCalledFunction())
=======
  template <typename OpTy> bool match(OpTy *V) {
    if (const auto *CI = dyn_cast<CallInst>(V))
      if (const auto *F = CI->getCalledFunction())
>>>>>>> 969bfdfe
        return F->getIntrinsicID() == ID;
    return false;
  }
};

/// Intrinsic matches are combinations of ID matchers, and argument
/// matchers. Higher arity matcher are defined recursively in terms of and-ing
/// them with lower arity matchers. Here's some convenient typedefs for up to
/// several arguments, and more can be added as needed
template <typename T0 = void, typename T1 = void, typename T2 = void,
          typename T3 = void, typename T4 = void, typename T5 = void,
          typename T6 = void, typename T7 = void, typename T8 = void,
          typename T9 = void, typename T10 = void>
struct m_Intrinsic_Ty;
template <typename T0> struct m_Intrinsic_Ty<T0> {
  typedef match_combine_and<IntrinsicID_match, Argument_match<T0>> Ty;
};
template <typename T0, typename T1> struct m_Intrinsic_Ty<T0, T1> {
  typedef match_combine_and<typename m_Intrinsic_Ty<T0>::Ty, Argument_match<T1>>
      Ty;
};
template <typename T0, typename T1, typename T2>
struct m_Intrinsic_Ty<T0, T1, T2> {
  typedef match_combine_and<typename m_Intrinsic_Ty<T0, T1>::Ty,
                            Argument_match<T2>> Ty;
};
template <typename T0, typename T1, typename T2, typename T3>
struct m_Intrinsic_Ty<T0, T1, T2, T3> {
  typedef match_combine_and<typename m_Intrinsic_Ty<T0, T1, T2>::Ty,
                            Argument_match<T3>> Ty;
};

/// \brief Match intrinsic calls like this:
/// m_Intrinsic<Intrinsic::fabs>(m_Value(X))
template <Intrinsic::ID IntrID> inline IntrinsicID_match m_Intrinsic() {
  return IntrinsicID_match(IntrID);
}

template <Intrinsic::ID IntrID, typename T0>
inline typename m_Intrinsic_Ty<T0>::Ty m_Intrinsic(const T0 &Op0) {
  return m_CombineAnd(m_Intrinsic<IntrID>(), m_Argument<0>(Op0));
}

template <Intrinsic::ID IntrID, typename T0, typename T1>
inline typename m_Intrinsic_Ty<T0, T1>::Ty m_Intrinsic(const T0 &Op0,
                                                       const T1 &Op1) {
  return m_CombineAnd(m_Intrinsic<IntrID>(Op0), m_Argument<1>(Op1));
}

template <Intrinsic::ID IntrID, typename T0, typename T1, typename T2>
inline typename m_Intrinsic_Ty<T0, T1, T2>::Ty
m_Intrinsic(const T0 &Op0, const T1 &Op1, const T2 &Op2) {
  return m_CombineAnd(m_Intrinsic<IntrID>(Op0, Op1), m_Argument<2>(Op2));
}

template <Intrinsic::ID IntrID, typename T0, typename T1, typename T2,
          typename T3>
inline typename m_Intrinsic_Ty<T0, T1, T2, T3>::Ty
m_Intrinsic(const T0 &Op0, const T1 &Op1, const T2 &Op2, const T3 &Op3) {
  return m_CombineAnd(m_Intrinsic<IntrID>(Op0, Op1, Op2), m_Argument<3>(Op3));
}

// Helper intrinsic matching specializations.
template <typename Opnd0>
inline typename m_Intrinsic_Ty<Opnd0>::Ty m_BSwap(const Opnd0 &Op0) {
  return m_Intrinsic<Intrinsic::bswap>(Op0);
}

<<<<<<< HEAD
template<typename Opnd0, typename Opnd1>
inline typename m_Intrinsic_Ty<Opnd0, Opnd1>::Ty
m_FMin(const Opnd0 &Op0, const Opnd1 &Op1) {
  return m_Intrinsic<Intrinsic::minnum>(Op0, Op1);
}

template<typename Opnd0, typename Opnd1>
inline typename m_Intrinsic_Ty<Opnd0, Opnd1>::Ty
m_FMax(const Opnd0 &Op0, const Opnd1 &Op1) {
=======
template <typename Opnd0, typename Opnd1>
inline typename m_Intrinsic_Ty<Opnd0, Opnd1>::Ty m_FMin(const Opnd0 &Op0,
                                                        const Opnd1 &Op1) {
  return m_Intrinsic<Intrinsic::minnum>(Op0, Op1);
}

template <typename Opnd0, typename Opnd1>
inline typename m_Intrinsic_Ty<Opnd0, Opnd1>::Ty m_FMax(const Opnd0 &Op0,
                                                        const Opnd1 &Op1) {
>>>>>>> 969bfdfe
  return m_Intrinsic<Intrinsic::maxnum>(Op0, Op1);
}

} // end namespace PatternMatch
} // end namespace llvm

#endif<|MERGE_RESOLUTION|>--- conflicted
+++ resolved
@@ -356,24 +356,14 @@
   }
 };
 
-<<<<<<< HEAD
-/// Match a specified integer value or vector of all elements of that value.
-=======
 /// \brief Match a specified integer value or vector of all elements of that
 // value.
->>>>>>> 969bfdfe
 struct specific_intval {
   uint64_t Val;
   specific_intval(uint64_t V) : Val(V) {}
 
-<<<<<<< HEAD
-  template<typename ITy>
-  bool match(ITy *V) {
-    ConstantInt *CI = dyn_cast<ConstantInt>(V);
-=======
   template <typename ITy> bool match(ITy *V) {
     const auto *CI = dyn_cast<ConstantInt>(V);
->>>>>>> 969bfdfe
     if (!CI && V->getType()->isVectorTy())
       if (const auto *C = dyn_cast<Constant>(V))
         CI = dyn_cast_or_null<ConstantInt>(C->getSplatValue());
@@ -385,21 +375,12 @@
   }
 };
 
-<<<<<<< HEAD
-/// Match a specific integer value or vector with all elements equal to the
-/// value.
-inline specific_intval m_SpecificInt(uint64_t V) { return specific_intval(V); }
-
-/// m_ConstantInt - Match a ConstantInt and bind to its value.  This does not
-/// match ConstantInts wider than 64-bits.
-=======
 /// \brief Match a specific integer value or vector with all elements equal to
 /// the value.
 inline specific_intval m_SpecificInt(uint64_t V) { return specific_intval(V); }
 
 /// \brief Match a ConstantInt and bind to its value.  This does not match
 /// ConstantInts wider than 64-bits.
->>>>>>> 969bfdfe
 inline bind_const_intval_ty m_ConstantInt(uint64_t &V) { return V; }
 
 //===----------------------------------------------------------------------===//
@@ -1159,16 +1140,9 @@
   unsigned ID;
   IntrinsicID_match(Intrinsic::ID IntrID) : ID(IntrID) {}
 
-<<<<<<< HEAD
-  template<typename OpTy>
-  bool match(OpTy *V) {
-    if (const CallInst *CI = dyn_cast<CallInst>(V))
-      if (const Function *F = CI->getCalledFunction())
-=======
   template <typename OpTy> bool match(OpTy *V) {
     if (const auto *CI = dyn_cast<CallInst>(V))
       if (const auto *F = CI->getCalledFunction())
->>>>>>> 969bfdfe
         return F->getIntrinsicID() == ID;
     return false;
   }
@@ -1237,17 +1211,6 @@
   return m_Intrinsic<Intrinsic::bswap>(Op0);
 }
 
-<<<<<<< HEAD
-template<typename Opnd0, typename Opnd1>
-inline typename m_Intrinsic_Ty<Opnd0, Opnd1>::Ty
-m_FMin(const Opnd0 &Op0, const Opnd1 &Op1) {
-  return m_Intrinsic<Intrinsic::minnum>(Op0, Op1);
-}
-
-template<typename Opnd0, typename Opnd1>
-inline typename m_Intrinsic_Ty<Opnd0, Opnd1>::Ty
-m_FMax(const Opnd0 &Op0, const Opnd1 &Op1) {
-=======
 template <typename Opnd0, typename Opnd1>
 inline typename m_Intrinsic_Ty<Opnd0, Opnd1>::Ty m_FMin(const Opnd0 &Op0,
                                                         const Opnd1 &Op1) {
@@ -1257,7 +1220,6 @@
 template <typename Opnd0, typename Opnd1>
 inline typename m_Intrinsic_Ty<Opnd0, Opnd1>::Ty m_FMax(const Opnd0 &Op0,
                                                         const Opnd1 &Op1) {
->>>>>>> 969bfdfe
   return m_Intrinsic<Intrinsic::maxnum>(Op0, Op1);
 }
 
