--- conflicted
+++ resolved
@@ -530,8 +530,6 @@
                                                  llvm_ptr_ty, llvm_i32_ty,
                                                  llvm_vararg_ty],
                                                  [Throws]>;
-<<<<<<< HEAD
-=======
 
 
 //===------------------------ Garbage Collection Intrinsics ---------------===//
@@ -550,7 +548,6 @@
 def int_experimental_gc_result_float : Intrinsic<[llvm_anyfloat_ty],
                                                  [llvm_i32_ty]>;
 def int_experimental_gc_result_ptr : Intrinsic<[llvm_anyptr_ty], [llvm_i32_ty]>;
->>>>>>> 969bfdfe
 
 //===-------------------------- Other Intrinsics --------------------------===//
 //
