//===- Intrinsics.td - Defines all LLVM intrinsics ---------*- tablegen -*-===//
//
//                     The LLVM Compiler Infrastructure
//
// This file is distributed under the University of Illinois Open Source
// License. See LICENSE.TXT for details.
//
//===----------------------------------------------------------------------===//
//
// This file defines properties of all LLVM intrinsics.
//
//===----------------------------------------------------------------------===//

include "llvm/CodeGen/ValueTypes.td"

//===----------------------------------------------------------------------===//
//  Properties we keep track of for intrinsics.
//===----------------------------------------------------------------------===//

class IntrinsicProperty;

// Intr*Mem - Memory properties.  If no property is set, the worst case
// is assumed (it may read and write any memory it can get access to and it may
// have other side effects).

// IntrNoMem - The intrinsic does not access memory or have any other side
// effects.  It may be CSE'd deleted if dead, etc.
def IntrNoMem : IntrinsicProperty;

// IntrReadMem - This intrinsic only reads from memory. It does not write to
// memory and has no other side effects. Therefore, it cannot be moved across
// potentially aliasing stores. However, it can be reordered otherwise and can
// be deleted if dead.
def IntrReadMem : IntrinsicProperty;

// IntrWriteMem - This intrinsic only writes to memory, but does not read from
// memory, and has no other side effects. This means dead stores before calls
// to this intrinsics may be removed.
def IntrWriteMem : IntrinsicProperty;

// IntrArgMemOnly - This intrinsic only accesses memory that its pointer-typed
// argument(s) points to, but may access an unspecified amount. Other than
// reads from and (possibly volatile) writes to memory, it has no side effects.
def IntrArgMemOnly : IntrinsicProperty;

// Commutative - This intrinsic is commutative: X op Y == Y op X.
def Commutative : IntrinsicProperty;

// Throws - This intrinsic can throw.
def Throws : IntrinsicProperty;

// NoCapture - The specified argument pointer is not captured by the intrinsic.
class NoCapture<int argNo> : IntrinsicProperty {
  int ArgNo = argNo;
}

// Returned - The specified argument is always the return value of the
// intrinsic.
class Returned<int argNo> : IntrinsicProperty {
  int ArgNo = argNo;
}

// ReadOnly - The specified argument pointer is not written to through the
// pointer by the intrinsic.
class ReadOnly<int argNo> : IntrinsicProperty {
  int ArgNo = argNo;
}

// WriteOnly - The intrinsic does not read memory through the specified
// argument pointer.
class WriteOnly<int argNo> : IntrinsicProperty {
  int ArgNo = argNo;
}

// ReadNone - The specified argument pointer is not dereferenced by the
// intrinsic.
class ReadNone<int argNo> : IntrinsicProperty {
  int ArgNo = argNo;
}

def IntrNoReturn : IntrinsicProperty;

// IntrNoduplicate - Calls to this intrinsic cannot be duplicated.
// Parallels the noduplicate attribute on LLVM IR functions.
def IntrNoDuplicate : IntrinsicProperty;

// IntrConvergent - Calls to this intrinsic are convergent and may not be made
// control-dependent on any additional values.
// Parallels the convergent attribute on LLVM IR functions.
def IntrConvergent : IntrinsicProperty;

//===----------------------------------------------------------------------===//
// Types used by intrinsics.
//===----------------------------------------------------------------------===//

class LLVMType<ValueType vt> {
  ValueType VT = vt;
}

class LLVMQualPointerType<LLVMType elty, int addrspace>
  : LLVMType<iPTR>{
  LLVMType ElTy = elty;
  int AddrSpace = addrspace;
}

class LLVMPointerType<LLVMType elty>
  : LLVMQualPointerType<elty, 0>;

class LLVMAnyPointerType<LLVMType elty>
  : LLVMType<iPTRAny>{
  LLVMType ElTy = elty;
}

class LLVMFatPointerType<LLVMType elty>
  : LLVMType<iFATPTR>{
  LLVMType ElTy = elty;
}

// Match the type of another intrinsic parameter.  Number is an index into the
// list of overloaded types for the intrinsic, excluding all the fixed types.
// The Number value must refer to a previously listed type.  For example:
//   Intrinsic<[llvm_i32_ty], [llvm_i32_ty, llvm_anyfloat_ty, LLVMMatchType<0>]>
// has two overloaded types, the 2nd and 3rd arguments.  LLVMMatchType<0>
// refers to the first overloaded type, which is the 2nd argument.
class LLVMMatchType<int num>
  : LLVMType<OtherVT>{
  int Number = num;
}

// Match the type of another intrinsic parameter that is expected to be based on
// an integral type (i.e. either iN or <N x iM>), but change the scalar size to
// be twice as wide or half as wide as the other type.  This is only useful when
// the intrinsic is overloaded, so the matched type should be declared as iAny.
class LLVMExtendedType<int num> : LLVMMatchType<num>;
class LLVMTruncatedType<int num> : LLVMMatchType<num>;
class LLVMVectorSameWidth<int num, LLVMType elty>
  : LLVMMatchType<num> {
  ValueType ElTy = elty.VT;
}
class LLVMPointerTo<int num> : LLVMMatchType<num>;
class LLVMPointerToElt<int num> : LLVMMatchType<num>;
class LLVMVectorOfPointersToElt<int num> : LLVMMatchType<num>;

// Match the type of another intrinsic parameter that is expected to be a
// vector type, but change the element count to be half as many
class LLVMHalfElementsVectorType<int num> : LLVMMatchType<num>;

def llvm_void_ty       : LLVMType<isVoid>;
def llvm_any_ty        : LLVMType<Any>;
def llvm_anyint_ty     : LLVMType<iAny>;
def llvm_anyfloat_ty   : LLVMType<fAny>;
def llvm_anyvector_ty  : LLVMType<vAny>;
def llvm_i1_ty         : LLVMType<i1>;
def llvm_i8_ty         : LLVMType<i8>;
def llvm_i16_ty        : LLVMType<i16>;
def llvm_i32_ty        : LLVMType<i32>;
def llvm_i64_ty        : LLVMType<i64>;
def llvm_half_ty       : LLVMType<f16>;
def llvm_float_ty      : LLVMType<f32>;
def llvm_double_ty     : LLVMType<f64>;
def llvm_f80_ty        : LLVMType<f80>;
def llvm_f128_ty       : LLVMType<f128>;
def llvm_ppcf128_ty    : LLVMType<ppcf128>;
def llvm_ptr_ty        : LLVMPointerType<llvm_i8_ty>;             // i8*
def llvm_ptrptr_ty     : LLVMPointerType<llvm_ptr_ty>;            // i8**
def llvm_anyptr_ty     : LLVMAnyPointerType<llvm_i8_ty>;          // (space)i8*
def llvm_fatptr_ty     : LLVMFatPointerType<llvm_i8_ty>;          // (space)i8*
def llvm_empty_ty      : LLVMType<OtherVT>;                       // { }
def llvm_descriptor_ty : LLVMPointerType<llvm_empty_ty>;          // { }*
def llvm_metadata_ty   : LLVMType<MetadataVT>;                    // !{...}
def llvm_token_ty      : LLVMType<token>;                         // token

def llvm_x86mmx_ty     : LLVMType<x86mmx>;
def llvm_ptrx86mmx_ty  : LLVMPointerType<llvm_x86mmx_ty>;         // <1 x i64>*

def llvm_v2i1_ty       : LLVMType<v2i1>;     //   2 x i1
def llvm_v4i1_ty       : LLVMType<v4i1>;     //   4 x i1
def llvm_v8i1_ty       : LLVMType<v8i1>;     //   8 x i1
def llvm_v16i1_ty      : LLVMType<v16i1>;    //  16 x i1
def llvm_v32i1_ty      : LLVMType<v32i1>;    //  32 x i1
def llvm_v64i1_ty      : LLVMType<v64i1>;    //  64 x i1
def llvm_v512i1_ty     : LLVMType<v512i1>;   // 512 x i1
def llvm_v1024i1_ty    : LLVMType<v1024i1>;  //1024 x i1

def llvm_v1i8_ty       : LLVMType<v1i8>;     //  1 x i8
def llvm_v2i8_ty       : LLVMType<v2i8>;     //  2 x i8
def llvm_v4i8_ty       : LLVMType<v4i8>;     //  4 x i8
def llvm_v8i8_ty       : LLVMType<v8i8>;     //  8 x i8
def llvm_v16i8_ty      : LLVMType<v16i8>;    // 16 x i8
def llvm_v32i8_ty      : LLVMType<v32i8>;    // 32 x i8
def llvm_v64i8_ty      : LLVMType<v64i8>;    // 64 x i8
def llvm_v128i8_ty     : LLVMType<v128i8>;   //128 x i8
def llvm_v256i8_ty     : LLVMType<v256i8>;   //256 x i8

def llvm_v1i16_ty      : LLVMType<v1i16>;    //  1 x i16
def llvm_v2i16_ty      : LLVMType<v2i16>;    //  2 x i16
def llvm_v4i16_ty      : LLVMType<v4i16>;    //  4 x i16
def llvm_v8i16_ty      : LLVMType<v8i16>;    //  8 x i16
def llvm_v16i16_ty     : LLVMType<v16i16>;   // 16 x i16
def llvm_v32i16_ty     : LLVMType<v32i16>;   // 32 x i16
def llvm_v64i16_ty     : LLVMType<v64i16>;   // 64 x i16
def llvm_v128i16_ty    : LLVMType<v128i16>;  //128 x i16

def llvm_v1i32_ty      : LLVMType<v1i32>;    //  1 x i32
def llvm_v2i32_ty      : LLVMType<v2i32>;    //  2 x i32
def llvm_v4i32_ty      : LLVMType<v4i32>;    //  4 x i32
def llvm_v8i32_ty      : LLVMType<v8i32>;    //  8 x i32
def llvm_v16i32_ty     : LLVMType<v16i32>;   // 16 x i32
def llvm_v32i32_ty     : LLVMType<v32i32>;   // 32 x i32
def llvm_v64i32_ty     : LLVMType<v64i32>;   // 64 x i32

def llvm_v1i64_ty      : LLVMType<v1i64>;    //  1 x i64
def llvm_v2i64_ty      : LLVMType<v2i64>;    //  2 x i64
def llvm_v4i64_ty      : LLVMType<v4i64>;    //  4 x i64
def llvm_v8i64_ty      : LLVMType<v8i64>;    //  8 x i64
def llvm_v16i64_ty     : LLVMType<v16i64>;   // 16 x i64
def llvm_v32i64_ty     : LLVMType<v32i64>;   // 32 x i64

def llvm_v1i128_ty     : LLVMType<v1i128>;   //  1 x i128

def llvm_v2f16_ty      : LLVMType<v2f16>;    //  2 x half (__fp16)
def llvm_v4f16_ty      : LLVMType<v4f16>;    //  4 x half (__fp16)
def llvm_v8f16_ty      : LLVMType<v8f16>;    //  8 x half (__fp16)
def llvm_v1f32_ty      : LLVMType<v1f32>;    //  1 x float
def llvm_v2f32_ty      : LLVMType<v2f32>;    //  2 x float
def llvm_v4f32_ty      : LLVMType<v4f32>;    //  4 x float
def llvm_v8f32_ty      : LLVMType<v8f32>;    //  8 x float
def llvm_v16f32_ty     : LLVMType<v16f32>;   // 16 x float
def llvm_v1f64_ty      : LLVMType<v1f64>;    //  1 x double
def llvm_v2f64_ty      : LLVMType<v2f64>;    //  2 x double
def llvm_v4f64_ty      : LLVMType<v4f64>;    //  4 x double
def llvm_v8f64_ty      : LLVMType<v8f64>;    //  8 x double

def llvm_vararg_ty     : LLVMType<isVoid>;   // this means vararg here


//===----------------------------------------------------------------------===//
// Intrinsic Definitions.
//===----------------------------------------------------------------------===//

// Intrinsic class - This is used to define one LLVM intrinsic.  The name of the
// intrinsic definition should start with "int_", then match the LLVM intrinsic
// name with the "llvm." prefix removed, and all "."s turned into "_"s.  For
// example, llvm.bswap.i16 -> int_bswap_i16.
//
//  * RetTypes is a list containing the return types expected for the
//    intrinsic.
//  * ParamTypes is a list containing the parameter types expected for the
//    intrinsic.
//  * Properties can be set to describe the behavior of the intrinsic.
//
class SDPatternOperator;
class Intrinsic<list<LLVMType> ret_types,
                list<LLVMType> param_types = [],
                list<IntrinsicProperty> properties = [],
                string name = ""> : SDPatternOperator {
  string LLVMName = name;
  string TargetPrefix = "";   // Set to a prefix for target-specific intrinsics.
  list<LLVMType> RetTypes = ret_types;
  list<LLVMType> ParamTypes = param_types;
  list<IntrinsicProperty> IntrProperties = properties;

  bit isTarget = 0;
}

/// GCCBuiltin - If this intrinsic exactly corresponds to a GCC builtin, this
/// specifies the name of the builtin.  This provides automatic CBE and CFE
/// support.
class GCCBuiltin<string name> {
  string GCCBuiltinName = name;
}

class GCCBuiltinAlias<string name> {
  string GCCBuiltinAliasName = name;
}


class MSBuiltin<string name> {
  string MSBuiltinName = name;
}


//===--------------- Variable Argument Handling Intrinsics ----------------===//
//

def int_vastart : Intrinsic<[], [llvm_ptr_ty], [], "llvm.va_start">;
def int_vacopy  : Intrinsic<[], [llvm_ptr_ty, llvm_ptr_ty], [],
                            "llvm.va_copy">;
def int_vaend   : Intrinsic<[], [llvm_ptr_ty], [], "llvm.va_end">;

//===------------------- Garbage Collection Intrinsics --------------------===//
//
def int_gcroot  : Intrinsic<[],
                            [llvm_ptrptr_ty, llvm_ptr_ty]>;
def int_gcread  : Intrinsic<[llvm_ptr_ty],
                            [llvm_ptr_ty, llvm_ptrptr_ty],
                            [IntrReadMem, IntrArgMemOnly]>;
def int_gcwrite : Intrinsic<[],
                            [llvm_ptr_ty, llvm_ptr_ty, llvm_ptrptr_ty],
                            [IntrArgMemOnly, NoCapture<1>, NoCapture<2>]>;

//===--------------------- Code Generator Intrinsics ----------------------===//
//
def int_returnaddress : Intrinsic<[llvm_ptr_ty], [llvm_i32_ty], [IntrNoMem]>;
<<<<<<< HEAD
def int_returncapability : Intrinsic<[llvm_fatptr_ty], [llvm_i32_ty], [IntrNoMem]>;
=======
def int_addressofreturnaddress : Intrinsic<[llvm_ptr_ty], [], [IntrNoMem]>;
>>>>>>> 6ea9891f
def int_frameaddress  : Intrinsic<[llvm_ptr_ty], [llvm_i32_ty], [IntrNoMem]>;
def int_read_register  : Intrinsic<[llvm_anyint_ty], [llvm_metadata_ty],
                                   [IntrReadMem], "llvm.read_register">;
def int_write_register : Intrinsic<[], [llvm_metadata_ty, llvm_anyint_ty],
                                   [], "llvm.write_register">;

// Gets the address of the local variable area. This is typically a copy of the
// stack, frame, or base pointer depending on the type of prologue.
def int_localaddress : Intrinsic<[llvm_ptr_ty], [], [IntrNoMem]>;

// Escapes local variables to allow access from other functions.
def int_localescape : Intrinsic<[], [llvm_vararg_ty]>;

// Given a function and the localaddress of a parent frame, returns a pointer
// to an escaped allocation indicated by the index.
def int_localrecover : Intrinsic<[llvm_ptr_ty],
                                 [llvm_ptr_ty, llvm_ptr_ty, llvm_i32_ty],
                                 [IntrNoMem]>;
// Note: we treat stacksave/stackrestore as writemem because we don't otherwise
// model their dependencies on allocas.
def int_stacksave     : Intrinsic<[llvm_ptr_ty]>,
                        GCCBuiltin<"__builtin_stack_save">;
def int_stackrestore  : Intrinsic<[], [llvm_ptr_ty]>,
                        GCCBuiltin<"__builtin_stack_restore">;

def int_get_dynamic_area_offset : Intrinsic<[llvm_anyint_ty]>;

def int_thread_pointer : Intrinsic<[llvm_ptr_ty], [], [IntrNoMem]>,
                         GCCBuiltin<"__builtin_thread_pointer">;

// IntrArgMemOnly is more pessimistic than strictly necessary for prefetch,
// however it does conveniently prevent the prefetch from being reordered
// with respect to nearby accesses to the same memory.
def int_prefetch      : Intrinsic<[],
                                  [llvm_ptr_ty, llvm_i32_ty, llvm_i32_ty,
                                   llvm_i32_ty],
                                  [IntrArgMemOnly, NoCapture<0>]>;
def int_pcmarker      : Intrinsic<[], [llvm_i32_ty]>;

def int_readcyclecounter : Intrinsic<[llvm_i64_ty]>;

// The assume intrinsic is marked as arbitrarily writing so that proper
// control dependencies will be maintained.
def int_assume        : Intrinsic<[], [llvm_i1_ty], []>;

// Stack Protector Intrinsic - The stackprotector intrinsic writes the stack
// guard to the correct place on the stack frame.
def int_stackprotector : Intrinsic<[], [llvm_ptr_ty, llvm_ptrptr_ty], []>;
def int_stackguard : Intrinsic<[llvm_ptr_ty], [], []>;

// A counter increment for instrumentation based profiling.
def int_instrprof_increment : Intrinsic<[],
                                        [llvm_ptr_ty, llvm_i64_ty,
                                         llvm_i32_ty, llvm_i32_ty],
                                        []>;

// A counter increment with step for instrumentation based profiling.
def int_instrprof_increment_step : Intrinsic<[],
                                        [llvm_ptr_ty, llvm_i64_ty,
                                         llvm_i32_ty, llvm_i32_ty, llvm_i64_ty],
                                        []>;

// A call to profile runtime for value profiling of target expressions
// through instrumentation based profiling.
def int_instrprof_value_profile : Intrinsic<[],
                                            [llvm_ptr_ty, llvm_i64_ty,
                                             llvm_i64_ty, llvm_i32_ty,
                                             llvm_i32_ty],
                                            []>;

//===------------------- Standard C Library Intrinsics --------------------===//
//

def int_memcpy  : Intrinsic<[],
                             [llvm_anyptr_ty, llvm_anyptr_ty, llvm_anyint_ty,
                              llvm_i32_ty, llvm_i1_ty],
                            [IntrArgMemOnly, NoCapture<0>, NoCapture<1>,
                             WriteOnly<0>, ReadOnly<1>]>;
def int_memmove : Intrinsic<[],
                            [llvm_anyptr_ty, llvm_anyptr_ty, llvm_anyint_ty,
                             llvm_i32_ty, llvm_i1_ty],
                            [IntrArgMemOnly, NoCapture<0>, NoCapture<1>,
                             ReadOnly<1>]>;
def int_memset  : Intrinsic<[],
                            [llvm_anyptr_ty, llvm_i8_ty, llvm_anyint_ty,
                             llvm_i32_ty, llvm_i1_ty],
                            [IntrArgMemOnly, NoCapture<0>, WriteOnly<0>]>;

let IntrProperties = [IntrNoMem] in {
  def int_fma  : Intrinsic<[llvm_anyfloat_ty],
                           [LLVMMatchType<0>, LLVMMatchType<0>,
                            LLVMMatchType<0>]>;
  def int_fmuladd : Intrinsic<[llvm_anyfloat_ty],
                              [LLVMMatchType<0>, LLVMMatchType<0>,
                               LLVMMatchType<0>]>;

  // These functions do not read memory, but are sensitive to the
  // rounding mode. LLVM purposely does not model changes to the FP
  // environment so they can be treated as readnone.
  def int_sqrt : Intrinsic<[llvm_anyfloat_ty], [LLVMMatchType<0>]>;
  def int_powi : Intrinsic<[llvm_anyfloat_ty], [LLVMMatchType<0>, llvm_i32_ty]>;
  def int_sin  : Intrinsic<[llvm_anyfloat_ty], [LLVMMatchType<0>]>;
  def int_cos  : Intrinsic<[llvm_anyfloat_ty], [LLVMMatchType<0>]>;
  def int_pow  : Intrinsic<[llvm_anyfloat_ty],
                           [LLVMMatchType<0>, LLVMMatchType<0>]>;
  def int_log  : Intrinsic<[llvm_anyfloat_ty], [LLVMMatchType<0>]>;
  def int_log10: Intrinsic<[llvm_anyfloat_ty], [LLVMMatchType<0>]>;
  def int_log2 : Intrinsic<[llvm_anyfloat_ty], [LLVMMatchType<0>]>;
  def int_exp  : Intrinsic<[llvm_anyfloat_ty], [LLVMMatchType<0>]>;
  def int_exp2 : Intrinsic<[llvm_anyfloat_ty], [LLVMMatchType<0>]>;
  def int_fabs : Intrinsic<[llvm_anyfloat_ty], [LLVMMatchType<0>]>;
  def int_copysign : Intrinsic<[llvm_anyfloat_ty],
                               [LLVMMatchType<0>, LLVMMatchType<0>]>;
  def int_floor : Intrinsic<[llvm_anyfloat_ty], [LLVMMatchType<0>]>;
  def int_ceil  : Intrinsic<[llvm_anyfloat_ty], [LLVMMatchType<0>]>;
  def int_trunc : Intrinsic<[llvm_anyfloat_ty], [LLVMMatchType<0>]>;
  def int_rint  : Intrinsic<[llvm_anyfloat_ty], [LLVMMatchType<0>]>;
  def int_nearbyint : Intrinsic<[llvm_anyfloat_ty], [LLVMMatchType<0>]>;
  def int_round : Intrinsic<[llvm_anyfloat_ty], [LLVMMatchType<0>]>;
  def int_canonicalize : Intrinsic<[llvm_anyfloat_ty], [LLVMMatchType<0>],
                                   [IntrNoMem]>;
}

def int_minnum : Intrinsic<[llvm_anyfloat_ty],
  [LLVMMatchType<0>, LLVMMatchType<0>], [IntrNoMem, Commutative]
>;
def int_maxnum : Intrinsic<[llvm_anyfloat_ty],
  [LLVMMatchType<0>, LLVMMatchType<0>], [IntrNoMem, Commutative]
>;

// NOTE: these are internal interfaces.
def int_setjmp     : Intrinsic<[llvm_i32_ty],  [llvm_ptr_ty]>;
def int_longjmp    : Intrinsic<[], [llvm_ptr_ty, llvm_i32_ty], [IntrNoReturn]>;
def int_sigsetjmp  : Intrinsic<[llvm_i32_ty] , [llvm_ptr_ty, llvm_i32_ty]>;
def int_siglongjmp : Intrinsic<[], [llvm_ptr_ty, llvm_i32_ty], [IntrNoReturn]>;

// Internal interface for object size checking
def int_objectsize : Intrinsic<[llvm_anyint_ty], [llvm_anyptr_ty, llvm_i1_ty],
                               [IntrNoMem]>,
                               GCCBuiltin<"__builtin_object_size">;

//===------------------------- Expect Intrinsics --------------------------===//
//
def int_expect : Intrinsic<[llvm_anyint_ty], [LLVMMatchType<0>,
                                              LLVMMatchType<0>], [IntrNoMem]>;

//===-------------------- Bit Manipulation Intrinsics ---------------------===//
//

// None of these intrinsics accesses memory at all.
let IntrProperties = [IntrNoMem] in {
  def int_bswap: Intrinsic<[llvm_anyint_ty], [LLVMMatchType<0>]>;
  def int_ctpop: Intrinsic<[llvm_anyint_ty], [LLVMMatchType<0>]>;
  def int_ctlz : Intrinsic<[llvm_anyint_ty], [LLVMMatchType<0>, llvm_i1_ty]>;
  def int_cttz : Intrinsic<[llvm_anyint_ty], [LLVMMatchType<0>, llvm_i1_ty]>;
  def int_bitreverse : Intrinsic<[llvm_anyint_ty], [LLVMMatchType<0>]>;
}

//===------------------------ Debugger Intrinsics -------------------------===//
//

// None of these intrinsics accesses memory at all...but that doesn't mean the
// optimizers can change them aggressively.  Special handling needed in a few
// places.
let IntrProperties = [IntrNoMem] in {
  def int_dbg_declare      : Intrinsic<[],
                                       [llvm_metadata_ty,
                                       llvm_metadata_ty,
                                       llvm_metadata_ty]>;
  def int_dbg_value        : Intrinsic<[],
                                       [llvm_metadata_ty, llvm_i64_ty,
                                        llvm_metadata_ty,
                                        llvm_metadata_ty]>;
}

//===------------------ Exception Handling Intrinsics----------------------===//
//

// The result of eh.typeid.for depends on the enclosing function, but inside a
// given function it is 'const' and may be CSE'd etc.
def int_eh_typeid_for : Intrinsic<[llvm_i32_ty], [llvm_ptr_ty], [IntrNoMem]>;

def int_eh_return_i32 : Intrinsic<[], [llvm_i32_ty, llvm_ptr_ty]>;
def int_eh_return_i64 : Intrinsic<[], [llvm_i64_ty, llvm_ptr_ty]>;

// eh.exceptionpointer returns the pointer to the exception caught by
// the given `catchpad`.
def int_eh_exceptionpointer : Intrinsic<[llvm_anyptr_ty], [llvm_token_ty],
                                        [IntrNoMem]>;

// Gets the exception code from a catchpad token. Only used on some platforms.
def int_eh_exceptioncode : Intrinsic<[llvm_i32_ty], [llvm_token_ty], [IntrNoMem]>;

// __builtin_unwind_init is an undocumented GCC intrinsic that causes all
// callee-saved registers to be saved and restored (regardless of whether they
// are used) in the calling function. It is used by libgcc_eh.
def int_eh_unwind_init: Intrinsic<[]>,
                        GCCBuiltin<"__builtin_unwind_init">;

def int_eh_dwarf_cfa  : Intrinsic<[llvm_ptr_ty], [llvm_i32_ty]>;

let IntrProperties = [IntrNoMem] in {
  def int_eh_sjlj_lsda             : Intrinsic<[llvm_ptr_ty]>;
  def int_eh_sjlj_callsite         : Intrinsic<[], [llvm_i32_ty]>;
}
def int_eh_sjlj_functioncontext : Intrinsic<[], [llvm_ptr_ty]>;
def int_eh_sjlj_setjmp          : Intrinsic<[llvm_i32_ty], [llvm_ptr_ty]>;
def int_eh_sjlj_longjmp         : Intrinsic<[], [llvm_ptr_ty], [IntrNoReturn]>;
def int_eh_sjlj_setup_dispatch  : Intrinsic<[], []>;

//===---------------- Generic Variable Attribute Intrinsics----------------===//
//
def int_var_annotation : Intrinsic<[],
                                   [llvm_ptr_ty, llvm_ptr_ty,
                                    llvm_ptr_ty, llvm_i32_ty],
                                   [], "llvm.var.annotation">;
def int_ptr_annotation : Intrinsic<[LLVMAnyPointerType<llvm_anyint_ty>],
                                   [LLVMMatchType<0>, llvm_ptr_ty, llvm_ptr_ty,
                                    llvm_i32_ty],
                                   [], "llvm.ptr.annotation">;
def int_annotation : Intrinsic<[llvm_anyint_ty],
                               [LLVMMatchType<0>, llvm_ptr_ty,
                                llvm_ptr_ty, llvm_i32_ty],
                               [], "llvm.annotation">;

//===------------------------ Trampoline Intrinsics -----------------------===//
//
def int_init_trampoline : Intrinsic<[],
                                    [llvm_ptr_ty, llvm_ptr_ty, llvm_ptr_ty],
                                    [IntrArgMemOnly, NoCapture<0>]>,
                                   GCCBuiltin<"__builtin_init_trampoline">;

def int_adjust_trampoline : Intrinsic<[llvm_ptr_ty], [llvm_ptr_ty],
                                      [IntrReadMem, IntrArgMemOnly]>,
                                     GCCBuiltin<"__builtin_adjust_trampoline">;

//===------------------------ Overflow Intrinsics -------------------------===//
//

// Expose the carry flag from add operations on two integrals.
def int_sadd_with_overflow : Intrinsic<[llvm_anyint_ty, llvm_i1_ty],
                                       [LLVMMatchType<0>, LLVMMatchType<0>],
                                       [IntrNoMem]>;
def int_uadd_with_overflow : Intrinsic<[llvm_anyint_ty, llvm_i1_ty],
                                       [LLVMMatchType<0>, LLVMMatchType<0>],
                                       [IntrNoMem]>;

def int_ssub_with_overflow : Intrinsic<[llvm_anyint_ty, llvm_i1_ty],
                                       [LLVMMatchType<0>, LLVMMatchType<0>],
                                       [IntrNoMem]>;
def int_usub_with_overflow : Intrinsic<[llvm_anyint_ty, llvm_i1_ty],
                                       [LLVMMatchType<0>, LLVMMatchType<0>],
                                       [IntrNoMem]>;

def int_smul_with_overflow : Intrinsic<[llvm_anyint_ty, llvm_i1_ty],
                                       [LLVMMatchType<0>, LLVMMatchType<0>],
                                       [IntrNoMem]>;
def int_umul_with_overflow : Intrinsic<[llvm_anyint_ty, llvm_i1_ty],
                                       [LLVMMatchType<0>, LLVMMatchType<0>],
                                       [IntrNoMem]>;

//===------------------------- Memory Use Markers -------------------------===//
//
def int_lifetime_start  : Intrinsic<[],
<<<<<<< HEAD
                                    [llvm_i64_ty, llvm_anyptr_ty],
                                    [IntrReadWriteArgMem, NoCapture<1>]>;
def int_lifetime_end    : Intrinsic<[],
                                    [llvm_i64_ty, llvm_anyptr_ty],
                                    [IntrReadWriteArgMem, NoCapture<1>]>;
=======
                                    [llvm_i64_ty, llvm_ptr_ty],
                                    [IntrArgMemOnly, NoCapture<1>]>;
def int_lifetime_end    : Intrinsic<[],
                                    [llvm_i64_ty, llvm_ptr_ty],
                                    [IntrArgMemOnly, NoCapture<1>]>;
>>>>>>> 6ea9891f
def int_invariant_start : Intrinsic<[llvm_descriptor_ty],
                                    [llvm_i64_ty, llvm_anyptr_ty],
                                    [IntrArgMemOnly, NoCapture<1>]>;
def int_invariant_end   : Intrinsic<[],
                                    [llvm_descriptor_ty, llvm_i64_ty,
                                     llvm_anyptr_ty],
                                    [IntrArgMemOnly, NoCapture<2>]>;

def int_invariant_group_barrier : Intrinsic<[llvm_ptr_ty], 
                                            [llvm_ptr_ty], 
                                            [IntrNoMem]>;

//===------------------------ Stackmap Intrinsics -------------------------===//
//
def int_experimental_stackmap : Intrinsic<[],
                                  [llvm_i64_ty, llvm_i32_ty, llvm_vararg_ty],
                                  [Throws]>;
def int_experimental_patchpoint_void : Intrinsic<[],
                                                 [llvm_i64_ty, llvm_i32_ty,
                                                  llvm_ptr_ty, llvm_i32_ty,
                                                  llvm_vararg_ty],
                                                  [Throws]>;
def int_experimental_patchpoint_i64 : Intrinsic<[llvm_i64_ty],
                                                [llvm_i64_ty, llvm_i32_ty,
                                                 llvm_ptr_ty, llvm_i32_ty,
                                                 llvm_vararg_ty],
                                                 [Throws]>;


//===------------------------ Garbage Collection Intrinsics ---------------===//
// These are documented in docs/Statepoint.rst

def int_experimental_gc_statepoint : Intrinsic<[llvm_token_ty],
                               [llvm_i64_ty, llvm_i32_ty,
                                llvm_anyptr_ty, llvm_i32_ty,
                                llvm_i32_ty, llvm_vararg_ty],
                                [Throws]>;

def int_experimental_gc_result   : Intrinsic<[llvm_any_ty], [llvm_token_ty],
                                             [IntrReadMem]>;
def int_experimental_gc_relocate : Intrinsic<[llvm_any_ty],
                                [llvm_token_ty, llvm_i32_ty, llvm_i32_ty],
                                [IntrReadMem]>;

//===------------------------ Coroutine Intrinsics ---------------===//
// These are documented in docs/Coroutines.rst

// Coroutine Structure Intrinsics.

def int_coro_id : Intrinsic<[llvm_token_ty], [llvm_i32_ty, llvm_ptr_ty, 
                             llvm_ptr_ty, llvm_ptr_ty], 
                            [IntrArgMemOnly, IntrReadMem, 
                             ReadNone<1>, ReadOnly<2>, NoCapture<2>]>;
def int_coro_alloc : Intrinsic<[llvm_i1_ty], [llvm_token_ty], []>;
def int_coro_begin : Intrinsic<[llvm_ptr_ty], [llvm_token_ty, llvm_ptr_ty],
                               [WriteOnly<1>]>;

def int_coro_free : Intrinsic<[llvm_ptr_ty], [llvm_token_ty, llvm_ptr_ty], 
                              [IntrReadMem, IntrArgMemOnly, ReadOnly<1>, 
                               NoCapture<1>]>;
def int_coro_end : Intrinsic<[], [llvm_ptr_ty, llvm_i1_ty], []>;

def int_coro_frame : Intrinsic<[llvm_ptr_ty], [], [IntrNoMem]>;
def int_coro_size : Intrinsic<[llvm_anyint_ty], [], [IntrNoMem]>;

def int_coro_save : Intrinsic<[llvm_token_ty], [llvm_ptr_ty], []>;
def int_coro_suspend : Intrinsic<[llvm_i8_ty], [llvm_token_ty, llvm_i1_ty], []>;

def int_coro_param : Intrinsic<[llvm_i1_ty], [llvm_ptr_ty, llvm_ptr_ty],
                               [IntrNoMem, ReadNone<0>, ReadNone<1>]>;

// Coroutine Manipulation Intrinsics.

def int_coro_resume : Intrinsic<[], [llvm_ptr_ty], [Throws]>;
def int_coro_destroy : Intrinsic<[], [llvm_ptr_ty], [Throws]>;
def int_coro_done : Intrinsic<[llvm_i1_ty], [llvm_ptr_ty],
                              [IntrArgMemOnly, ReadOnly<0>, NoCapture<0>]>;
def int_coro_promise : Intrinsic<[llvm_ptr_ty],
                                 [llvm_ptr_ty, llvm_i32_ty, llvm_i1_ty],
                                 [IntrNoMem, NoCapture<0>]>;

// Coroutine Lowering Intrinsics. Used internally by coroutine passes.

def int_coro_subfn_addr : Intrinsic<[llvm_ptr_ty], [llvm_ptr_ty, llvm_i8_ty],
                                    [IntrReadMem, IntrArgMemOnly, ReadOnly<0>,
                                     NoCapture<0>]>;

///===-------------------------- Other Intrinsics --------------------------===//
//
def int_flt_rounds : Intrinsic<[llvm_i32_ty]>,
                     GCCBuiltin<"__builtin_flt_rounds">;
def int_trap : Intrinsic<[], [], [IntrNoReturn]>,
               GCCBuiltin<"__builtin_trap">;
def int_debugtrap : Intrinsic<[]>,
                    GCCBuiltin<"__builtin_debugtrap">;

// Support for dynamic deoptimization (or de-specialization)
def int_experimental_deoptimize : Intrinsic<[llvm_any_ty], [llvm_vararg_ty],
                                            [Throws]>;

// Support for speculative runtime guards
def int_experimental_guard : Intrinsic<[], [llvm_i1_ty, llvm_vararg_ty],
                                       [Throws]>;

// NOP: calls/invokes to this intrinsic are removed by codegen
def int_donothing : Intrinsic<[], [], [IntrNoMem]>;

// Intrisics to support half precision floating point format
let IntrProperties = [IntrNoMem] in {
def int_convert_to_fp16   : Intrinsic<[llvm_i16_ty], [llvm_anyfloat_ty]>;
def int_convert_from_fp16 : Intrinsic<[llvm_anyfloat_ty], [llvm_i16_ty]>;
}

// These convert intrinsics are to support various conversions between
// various types with rounding and saturation. NOTE: avoid using these
// intrinsics as they might be removed sometime in the future and
// most targets don't support them.
def int_convertff  : Intrinsic<[llvm_anyfloat_ty],
                               [llvm_anyfloat_ty, llvm_i32_ty, llvm_i32_ty]>;
def int_convertfsi : Intrinsic<[llvm_anyfloat_ty],
                               [llvm_anyint_ty, llvm_i32_ty, llvm_i32_ty]>;
def int_convertfui : Intrinsic<[llvm_anyfloat_ty],
                               [llvm_anyint_ty, llvm_i32_ty, llvm_i32_ty]>;
def int_convertsif : Intrinsic<[llvm_anyint_ty],
                               [llvm_anyfloat_ty, llvm_i32_ty, llvm_i32_ty]>;
def int_convertuif : Intrinsic<[llvm_anyint_ty],
                               [llvm_anyfloat_ty, llvm_i32_ty, llvm_i32_ty]>;
def int_convertss  : Intrinsic<[llvm_anyint_ty],
                               [llvm_anyint_ty, llvm_i32_ty, llvm_i32_ty]>;
def int_convertsu  : Intrinsic<[llvm_anyint_ty],
                               [llvm_anyint_ty, llvm_i32_ty, llvm_i32_ty]>;
def int_convertus  : Intrinsic<[llvm_anyint_ty],
                               [llvm_anyint_ty, llvm_i32_ty, llvm_i32_ty]>;
def int_convertuu  : Intrinsic<[llvm_anyint_ty],
                               [llvm_anyint_ty, llvm_i32_ty, llvm_i32_ty]>;

// Clear cache intrinsic, default to ignore (ie. emit nothing)
// maps to void __clear_cache() on supporting platforms
def int_clear_cache : Intrinsic<[], [llvm_ptr_ty, llvm_ptr_ty],
                                [], "llvm.clear_cache">;

//===-------------------------- Masked Intrinsics -------------------------===//
//
def int_masked_store : Intrinsic<[], [llvm_anyvector_ty,
                                      LLVMAnyPointerType<LLVMMatchType<0>>,
                                      llvm_i32_ty,
                                      LLVMVectorSameWidth<0, llvm_i1_ty>],
                                 [IntrArgMemOnly]>;

def int_masked_load  : Intrinsic<[llvm_anyvector_ty],
                                 [LLVMAnyPointerType<LLVMMatchType<0>>, llvm_i32_ty,
                                  LLVMVectorSameWidth<0, llvm_i1_ty>, LLVMMatchType<0>],
                                 [IntrReadMem, IntrArgMemOnly]>;

def int_masked_gather: Intrinsic<[llvm_anyvector_ty],
                                 [LLVMVectorOfPointersToElt<0>, llvm_i32_ty,
                                  LLVMVectorSameWidth<0, llvm_i1_ty>,
                                  LLVMMatchType<0>],
                                 [IntrReadMem]>;

def int_masked_scatter: Intrinsic<[],
                                  [llvm_anyvector_ty,
                                   LLVMVectorOfPointersToElt<0>, llvm_i32_ty,
                                   LLVMVectorSameWidth<0, llvm_i1_ty>]>;

def int_masked_expandload: Intrinsic<[llvm_anyvector_ty],
                                     [LLVMPointerToElt<0>,
                                      LLVMVectorSameWidth<0, llvm_i1_ty>,
                                      LLVMMatchType<0>],
                                     [IntrReadMem]>;

def int_masked_compressstore: Intrinsic<[],
                                     [llvm_anyvector_ty,
                                      LLVMPointerToElt<0>,
                                      LLVMVectorSameWidth<0, llvm_i1_ty>],
                                     [IntrArgMemOnly]>;

// Test whether a pointer is associated with a type metadata identifier.
def int_type_test : Intrinsic<[llvm_i1_ty], [llvm_ptr_ty, llvm_metadata_ty],
                              [IntrNoMem]>;

// Safely loads a function pointer from a virtual table pointer using type metadata.
def int_type_checked_load : Intrinsic<[llvm_ptr_ty, llvm_i1_ty],
                                      [llvm_ptr_ty, llvm_i32_ty, llvm_metadata_ty],
                                      [IntrNoMem]>;

def int_load_relative: Intrinsic<[llvm_ptr_ty], [llvm_ptr_ty, llvm_anyint_ty],
                                 [IntrReadMem, IntrArgMemOnly]>;

//===----------------------------------------------------------------------===//
// Target-specific intrinsics
//===----------------------------------------------------------------------===//

include "llvm/IR/IntrinsicsPowerPC.td"
include "llvm/IR/IntrinsicsX86.td"
include "llvm/IR/IntrinsicsARM.td"
include "llvm/IR/IntrinsicsAArch64.td"
include "llvm/IR/IntrinsicsXCore.td"
include "llvm/IR/IntrinsicsHexagon.td"
include "llvm/IR/IntrinsicsNVVM.td"
include "llvm/IR/IntrinsicsMips.td"
include "llvm/IR/IntrinsicsAMDGPU.td"
include "llvm/IR/IntrinsicsBPF.td"
include "llvm/IR/IntrinsicsSystemZ.td"
include "llvm/IR/IntrinsicsWebAssembly.td"
include "llvm/IR/IntrinsicsMemCap.td"<|MERGE_RESOLUTION|>--- conflicted
+++ resolved
@@ -302,11 +302,8 @@
 //===--------------------- Code Generator Intrinsics ----------------------===//
 //
 def int_returnaddress : Intrinsic<[llvm_ptr_ty], [llvm_i32_ty], [IntrNoMem]>;
-<<<<<<< HEAD
 def int_returncapability : Intrinsic<[llvm_fatptr_ty], [llvm_i32_ty], [IntrNoMem]>;
-=======
 def int_addressofreturnaddress : Intrinsic<[llvm_ptr_ty], [], [IntrNoMem]>;
->>>>>>> 6ea9891f
 def int_frameaddress  : Intrinsic<[llvm_ptr_ty], [llvm_i32_ty], [IntrNoMem]>;
 def int_read_register  : Intrinsic<[llvm_anyint_ty], [llvm_metadata_ty],
                                    [IntrReadMem], "llvm.read_register">;
@@ -571,19 +568,12 @@
 //===------------------------- Memory Use Markers -------------------------===//
 //
 def int_lifetime_start  : Intrinsic<[],
-<<<<<<< HEAD
                                     [llvm_i64_ty, llvm_anyptr_ty],
                                     [IntrReadWriteArgMem, NoCapture<1>]>;
+                                    [IntrArgMemOnly, NoCapture<1>]>;
 def int_lifetime_end    : Intrinsic<[],
                                     [llvm_i64_ty, llvm_anyptr_ty],
-                                    [IntrReadWriteArgMem, NoCapture<1>]>;
-=======
-                                    [llvm_i64_ty, llvm_ptr_ty],
                                     [IntrArgMemOnly, NoCapture<1>]>;
-def int_lifetime_end    : Intrinsic<[],
-                                    [llvm_i64_ty, llvm_ptr_ty],
-                                    [IntrArgMemOnly, NoCapture<1>]>;
->>>>>>> 6ea9891f
 def int_invariant_start : Intrinsic<[llvm_descriptor_ty],
                                     [llvm_i64_ty, llvm_anyptr_ty],
                                     [IntrArgMemOnly, NoCapture<1>]>;
