--- conflicted
+++ resolved
@@ -108,7 +108,6 @@
 
   unsigned AllocaAddrSpace;
   unsigned StackNaturalAlign;
-  unsigned      AllocaAS;              ///< Address space for allocas
 
   enum ManglingModeT {
     MM_None,
@@ -191,11 +190,7 @@
     clear();
     StringRepresentation = DL.StringRepresentation;
     BigEndian = DL.isBigEndian();
-<<<<<<< HEAD
-    AllocaAS = DL.AllocaAS;
-=======
     AllocaAddrSpace = DL.AllocaAddrSpace;
->>>>>>> 4714fdf5
     StackNaturalAlign = DL.StackNaturalAlign;
     ManglingMode = DL.ManglingMode;
     LegalIntWidths = DL.LegalIntWidths;
@@ -387,10 +382,12 @@
     return getTypeSizeInBits(Ty);
   }
 
+  // XXXAR: TODO: remove these and use upstream ones
+  // This is just a hack to get stuff to compile
   /// Returns the address space used for alloca instructions.
-  unsigned getAllocaAS() const { return AllocaAS; }
+  unsigned getAllocaAS() const { return AllocaAddrSpace; }
   /// Sets the address space used for allocas
-  void setAllocaAS(unsigned AS) { AllocaAS = AS; }
+  void setAllocaAS(unsigned AS) { AllocaAddrSpace = AS; }
 
   /// Size examples:
   ///
