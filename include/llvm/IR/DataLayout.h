//===--------- llvm/DataLayout.h - Data size & alignment info ---*- C++ -*-===//
//
//                     The LLVM Compiler Infrastructure
//
// This file is distributed under the University of Illinois Open Source
// License. See LICENSE.TXT for details.
//
//===----------------------------------------------------------------------===//
//
// This file defines layout properties related to datatype size/offset/alignment
// information.  It uses lazy annotations to cache information about how
// structure types are laid out and used.
//
// This structure should be created once, filled in if the defaults are not
// correct and then passed around by const&.  None of the members functions
// require modification to the object.
//
//===----------------------------------------------------------------------===//

#ifndef LLVM_IR_DATALAYOUT_H
#define LLVM_IR_DATALAYOUT_H

#include "llvm/ADT/DenseMap.h"
#include "llvm/ADT/SmallVector.h"
#include "llvm/IR/DerivedTypes.h"
#include "llvm/IR/Type.h"
#include "llvm/Pass.h"
#include "llvm/Support/DataTypes.h"

// This needs to be outside of the namespace, to avoid conflict with llvm-c
// decl.
typedef struct LLVMOpaqueTargetData *LLVMTargetDataRef;

namespace llvm {

class Value;
class Type;
class IntegerType;
class StructType;
class StructLayout;
class Triple;
class GlobalVariable;
class LLVMContext;
template<typename T>
class ArrayRef;

/// Enum used to categorize the alignment types stored by LayoutAlignElem
enum AlignTypeEnum {
  INVALID_ALIGN = 0,
  INTEGER_ALIGN = 'i',
  VECTOR_ALIGN = 'v',
  FLOAT_ALIGN = 'f',
  AGGREGATE_ALIGN = 'a'
};

<<<<<<< HEAD
=======
// FIXME: Currently the DataLayout string carries a "preferred alignment"
// for types. As the DataLayout is module/global, this should likely be
// sunk down to an FTTI element that is queried rather than a global
// preference.

>>>>>>> 969bfdfe
/// \brief Layout alignment element.
///
/// Stores the alignment data associated with a given alignment type (integer,
/// vector, float) and type bit width.
///
/// \note The unusual order of elements in the structure attempts to reduce
/// padding and make the structure slightly more cache friendly.
struct LayoutAlignElem {
  /// \brief Alignment type from \c AlignTypeEnum
  unsigned AlignType : 8;
  unsigned TypeBitWidth : 24;
  unsigned ABIAlign : 16;
  unsigned PrefAlign : 16;

  static LayoutAlignElem get(AlignTypeEnum align_type, unsigned abi_align,
                             unsigned pref_align, uint32_t bit_width);
  bool operator==(const LayoutAlignElem &rhs) const;
};

/// \brief Layout pointer alignment element.
///
/// Stores the alignment data associated with a given pointer and address space.
///
/// \note The unusual order of elements in the structure attempts to reduce
/// padding and make the structure slightly more cache friendly.
struct PointerAlignElem {
  unsigned ABIAlign;
  unsigned PrefAlign;
  uint32_t TypeByteWidth;
  uint32_t AddressSpace;

  /// Initializer
  static PointerAlignElem get(uint32_t AddressSpace, unsigned ABIAlign,
                              unsigned PrefAlign, uint32_t TypeByteWidth);
  bool operator==(const PointerAlignElem &rhs) const;
};

/// \brief A parsed version of the target data layout string in and methods for
/// querying it.
///
/// The target data layout string is specified *by the target* - a frontend
/// generating LLVM IR is required to generate the right target data for the
/// target being codegen'd to.
class DataLayout {
private:
  /// Defaults to false.
  bool BigEndian;

  unsigned StackNaturalAlign;
<<<<<<< HEAD
  unsigned      AllocaAS;              ///< Address space for allocas

  enum ManglingModeT { MM_None, MM_ELF, MM_MachO, MM_WINCOFF, MM_Mips };
=======

  enum ManglingModeT {
    MM_None,
    MM_ELF,
    MM_MachO,
    MM_WinCOFF,
    MM_WinCOFFX86,
    MM_Mips
  };
>>>>>>> 969bfdfe
  ManglingModeT ManglingMode;

  SmallVector<unsigned char, 8> LegalIntWidths;

  /// \brief Primitive type alignment data.
  SmallVector<LayoutAlignElem, 16> Alignments;

<<<<<<< HEAD
=======
  /// \brief The string representation used to create this DataLayout
  std::string StringRepresentation;

>>>>>>> 969bfdfe
  typedef SmallVector<PointerAlignElem, 8> PointersTy;
  PointersTy Pointers;

  PointersTy::const_iterator
  findPointerLowerBound(uint32_t AddressSpace) const {
    return const_cast<DataLayout *>(this)->findPointerLowerBound(AddressSpace);
  }

  PointersTy::iterator findPointerLowerBound(uint32_t AddressSpace);

  /// This member is a signal that a requested alignment type and bit width were
  /// not found in the SmallVector.
  static const LayoutAlignElem InvalidAlignmentElem;

  /// This member is a signal that a requested pointer type and bit width were
  /// not found in the DenseSet.
  static const PointerAlignElem InvalidPointerElem;

  // The StructType -> StructLayout map.
  mutable void *LayoutMap;

  void setAlignment(AlignTypeEnum align_type, unsigned abi_align,
                    unsigned pref_align, uint32_t bit_width);
  unsigned getAlignmentInfo(AlignTypeEnum align_type, uint32_t bit_width,
                            bool ABIAlign, Type *Ty) const;
  void setPointerAlignment(uint32_t AddrSpace, unsigned ABIAlign,
                           unsigned PrefAlign, uint32_t TypeByteWidth);

  /// Internal helper method that returns requested alignment for type.
  unsigned getAlignment(Type *Ty, bool abi_or_pref) const;

  /// \brief Valid alignment predicate.
  ///
  /// Predicate that tests a LayoutAlignElem reference returned by get() against
  /// InvalidAlignmentElem.
  bool validAlignment(const LayoutAlignElem &align) const {
    return &align != &InvalidAlignmentElem;
  }

  /// \brief Valid pointer predicate.
  ///
  /// Predicate that tests a PointerAlignElem reference returned by get()
  /// against \c InvalidPointerElem.
  bool validPointer(const PointerAlignElem &align) const {
    return &align != &InvalidPointerElem;
  }

  /// Parses a target data specification string. Assert if the string is
  /// malformed.
  void parseSpecifier(StringRef LayoutDescription);

  // Free all internal data structures.
  void clear();

public:
  /// Constructs a DataLayout from a specification string. See reset().
  explicit DataLayout(StringRef LayoutDescription) : LayoutMap(nullptr) {
    reset(LayoutDescription);
  }

  /// Initialize target data from properties stored in the module.
  explicit DataLayout(const Module *M);

  void init(const Module *M);

  DataLayout(const DataLayout &DL) : LayoutMap(nullptr) { *this = DL; }

  DataLayout &operator=(const DataLayout &DL) {
    clear();
<<<<<<< HEAD
    BigEndian = DL.isBigEndian();
    AllocaAS = DL.AllocaAS;
=======
    StringRepresentation = DL.StringRepresentation;
    BigEndian = DL.isBigEndian();
>>>>>>> 969bfdfe
    StackNaturalAlign = DL.StackNaturalAlign;
    ManglingMode = DL.ManglingMode;
    LegalIntWidths = DL.LegalIntWidths;
    Alignments = DL.Alignments;
    Pointers = DL.Pointers;
    return *this;
  }

  bool operator==(const DataLayout &Other) const;
  bool operator!=(const DataLayout &Other) const { return !(*this == Other); }

  ~DataLayout(); // Not virtual, do not subclass this class

  /// Parse a data layout string (with fallback to default values).
  void reset(StringRef LayoutDescription);

  /// Layout endianness...
  bool isLittleEndian() const { return !BigEndian; }
  bool isBigEndian() const { return BigEndian; }

  /// \brief Returns the string representation of the DataLayout.
<<<<<<< HEAD
  ///
  /// This representation is in the same format accepted by the string
  /// constructor above.
  std::string getStringRepresentation() const;

  /// \brief Returns true if the specified type is known to be a native integer
  /// type supported by the CPU.
  ///
=======
  ///
  /// This representation is in the same format accepted by the string
  /// constructor above. This should not be used to compare two DataLayout as
  /// different string can represent the same layout.
  std::string getStringRepresentation() const { return StringRepresentation; }

  /// \brief Test if the DataLayout was constructed from an empty string.
  bool isDefault() const { return StringRepresentation.empty(); }

  /// \brief Returns true if the specified type is known to be a native integer
  /// type supported by the CPU.
  ///
>>>>>>> 969bfdfe
  /// For example, i64 is not native on most 32-bit CPUs and i37 is not native
  /// on any known one. This returns false if the integer width is not legal.
  ///
  /// The width is specified in bits.
  bool isLegalInteger(unsigned Width) const {
    for (unsigned LegalIntWidth : LegalIntWidths)
      if (LegalIntWidth == Width)
        return true;
    return false;
  }

  bool isIllegalInteger(unsigned Width) const { return !isLegalInteger(Width); }

  /// Returns true if the given alignment exceeds the natural stack alignment.
  bool exceedsNaturalStackAlignment(unsigned Align) const {
    return (StackNaturalAlign != 0) && (Align > StackNaturalAlign);
  }

  unsigned getStackAlignment() const { return StackNaturalAlign; }

  bool hasMicrosoftFastStdCallMangling() const {
    return ManglingMode == MM_WinCOFFX86;
  }

  bool hasLinkerPrivateGlobalPrefix() const { return ManglingMode == MM_MachO; }

  const char *getLinkerPrivateGlobalPrefix() const {
    if (ManglingMode == MM_MachO)
      return "l";
    return "";
  }

  char getGlobalPrefix() const {
    switch (ManglingMode) {
    case MM_None:
    case MM_ELF:
    case MM_Mips:
    case MM_WinCOFF:
      return '\0';
    case MM_MachO:
    case MM_WinCOFFX86:
      return '_';
    }
    llvm_unreachable("invalid mangling mode");
  }

  const char *getPrivateGlobalPrefix() const {
    switch (ManglingMode) {
    case MM_None:
      return "";
    case MM_ELF:
      return ".L";
    case MM_Mips:
      return "$";
    case MM_MachO:
    case MM_WinCOFF:
    case MM_WinCOFFX86:
      return "L";
    }
    llvm_unreachable("invalid mangling mode");
  }

  static const char *getManglingComponent(const Triple &T);

  /// \brief Returns true if the specified type fits in a native integer type
  /// supported by the CPU.
  ///
  /// For example, if the CPU only supports i32 as a native integer type, then
  /// i27 fits in a legal integer type but i45 does not.
  bool fitsInLegalInteger(unsigned Width) const {
    for (unsigned LegalIntWidth : LegalIntWidths)
      if (Width <= LegalIntWidth)
        return true;
    return false;
  }

  /// Layout pointer alignment
  /// FIXME: The defaults need to be removed once all of
  /// the backends/clients are updated.
  unsigned getPointerABIAlignment(unsigned AS = 0) const;

  /// Return target's alignment for stack-based pointers
  /// FIXME: The defaults need to be removed once all of
  /// the backends/clients are updated.
  unsigned getPointerPrefAlignment(unsigned AS = 0) const;

  /// Get the size of the base address component of a pointer.
  /// For pointers that are simple integer representations this returns the
  /// size of the pointer.  For fat pointers, it returns the size of the base
  /// component of the pointer, ignoring the length, permissions and so on
  /// components.
  unsigned getPointerBaseSize(unsigned AS) const {
    // FIXME: This is a really ugly hack.  We should allow targets to specify
    // that a specific pointer address space is used for fat pointers.
    if (AS == 200)
      return 8;
    return getPointerSize(AS);
  }
  unsigned getPointerBaseSizeInBits(unsigned AS) const {
    return getPointerBaseSize(AS) * 8;
  }
  unsigned getPointerBaseSizeInBits(Type *Ty) const {
    return getPointerBaseSize(Ty->getPointerAddressSpace()) * 8;
  }

  /// Layout pointer size
  /// FIXME: The defaults need to be removed once all of
  /// the backends/clients are updated.
  unsigned getPointerSize(unsigned AS = 0) const;

  /// Layout pointer size, in bits
  /// FIXME: The defaults need to be removed once all of
  /// the backends/clients are updated.
  unsigned getPointerSizeInBits(unsigned AS = 0) const {
    return getPointerSize(AS) * 8;
  }

  /// Layout pointer size, in bits, based on the type.  If this function is
  /// called with a pointer type, then the type size of the pointer is returned.
  /// If this function is called with a vector of pointers, then the type size
  /// of the pointer is returned.  This should only be called with a pointer or
  /// vector of pointers.
  unsigned getPointerTypeSizeInBits(Type *) const;

  unsigned getPointerTypeSize(Type *Ty) const {
    return getPointerTypeSizeInBits(Ty) / 8;
  }

  unsigned getTypeIntegerRangeInBits(Type *Ty) const {
    if (isa<PointerType>(Ty))
      return getPointerBaseSizeInBits(Ty->getPointerAddressSpace());
    return getTypeSizeInBits(Ty);
  }

  /// Returns the address space used for alloca instructions.
  unsigned getAllocaAS() const { return AllocaAS; }
  /// Sets the address space used for allocas
  void setAllocaAS(unsigned AS) { AllocaAS = AS; }

  /// Size examples:
  ///
  /// Type        SizeInBits  StoreSizeInBits  AllocSizeInBits[*]
  /// ----        ----------  ---------------  ---------------
  ///  i1            1           8                8
  ///  i8            8           8                8
  ///  i19          19          24               32
  ///  i32          32          32               32
  ///  i100        100         104              128
  ///  i128        128         128              128
  ///  Float        32          32               32
  ///  Double       64          64               64
  ///  X86_FP80     80          80               96
  ///
  /// [*] The alloc size depends on the alignment, and thus on the target.
  ///     These values are for x86-32 linux.

  /// \brief Returns the number of bits necessary to hold the specified type.
  ///
  /// For example, returns 36 for i36 and 80 for x86_fp80. The type passed must
  /// have a size (Type::isSized() must return true).
  uint64_t getTypeSizeInBits(Type *Ty) const;

  /// \brief Returns the maximum number of bytes that may be overwritten by
  /// storing the specified type.
  ///
  /// For example, returns 5 for i36 and 10 for x86_fp80.
  uint64_t getTypeStoreSize(Type *Ty) const {
    return (getTypeSizeInBits(Ty) + 7) / 8;
  }

  /// \brief Returns the maximum number of bits that may be overwritten by
  /// storing the specified type; always a multiple of 8.
  ///
  /// For example, returns 40 for i36 and 80 for x86_fp80.
  uint64_t getTypeStoreSizeInBits(Type *Ty) const {
    return 8 * getTypeStoreSize(Ty);
  }

  /// \brief Returns the offset in bytes between successive objects of the
  /// specified type, including alignment padding.
  ///
  /// This is the amount that alloca reserves for this type. For example,
  /// returns 12 or 16 for x86_fp80, depending on alignment.
  uint64_t getTypeAllocSize(Type *Ty) const {
    // Round up to the next alignment boundary.
    return RoundUpToAlignment(getTypeStoreSize(Ty), getABITypeAlignment(Ty));
  }

  /// \brief Returns the offset in bits between successive objects of the
  /// specified type, including alignment padding; always a multiple of 8.
  ///
  /// This is the amount that alloca reserves for this type. For example,
  /// returns 96 or 128 for x86_fp80, depending on alignment.
  uint64_t getTypeAllocSizeInBits(Type *Ty) const {
    return 8 * getTypeAllocSize(Ty);
  }

  /// \brief Returns the minimum ABI-required alignment for the specified type.
  unsigned getABITypeAlignment(Type *Ty) const;

  /// \brief Returns the minimum ABI-required alignment for an integer type of
  /// the specified bitwidth.
  unsigned getABIIntegerTypeAlignment(unsigned BitWidth) const;

  /// \brief Returns the preferred stack/global alignment for the specified
  /// type.
  ///
  /// This is always at least as good as the ABI alignment.
  unsigned getPrefTypeAlignment(Type *Ty) const;

  /// \brief Returns the preferred alignment for the specified type, returned as
  /// log2 of the value (a shift amount).
  unsigned getPreferredTypeAlignmentShift(Type *Ty) const;

  /// \brief Returns an integer type with size at least as big as that of a
  /// pointer in the given address space.
  IntegerType *getIntPtrType(LLVMContext &C, unsigned AddressSpace = 0) const;

  /// \brief Returns an integer (vector of integer) type with size at least as
  /// big as that of a pointer of the given pointer (vector of pointer) type.
  Type *getIntPtrType(Type *) const;

  /// \brief Returns the smallest integer type with size at least as big as
  /// Width bits.
  Type *getSmallestLegalIntType(LLVMContext &C, unsigned Width = 0) const;

  /// \brief Returns the largest legal integer type, or null if none are set.
  Type *getLargestLegalIntType(LLVMContext &C) const {
    unsigned LargestSize = getLargestLegalIntTypeSize();
    return (LargestSize == 0) ? nullptr : Type::getIntNTy(C, LargestSize);
  }

  /// \brief Returns the size of largest legal integer type size, or 0 if none
  /// are set.
  unsigned getLargestLegalIntTypeSize() const;

  /// \brief Returns the offset from the beginning of the type for the specified
  /// indices.
  ///
  /// This is used to implement getelementptr.
  uint64_t getIndexedOffset(Type *Ty, ArrayRef<Value *> Indices) const;

  /// \brief Returns a StructLayout object, indicating the alignment of the
  /// struct, its size, and the offsets of its fields.
  ///
  /// Note that this information is lazily cached.
  const StructLayout *getStructLayout(StructType *Ty) const;

  /// \brief Returns the preferred alignment of the specified global.
  ///
  /// This includes an explicitly requested alignment (if the global has one).
  unsigned getPreferredAlignment(const GlobalVariable *GV) const;

  /// \brief Returns the preferred alignment of the specified global, returned
  /// in log form.
  ///
  /// This includes an explicitly requested alignment (if the global has one).
  unsigned getPreferredAlignmentLog(const GlobalVariable *GV) const;
};

inline DataLayout *unwrap(LLVMTargetDataRef P) {
  return reinterpret_cast<DataLayout *>(P);
}

inline LLVMTargetDataRef wrap(const DataLayout *P) {
  return reinterpret_cast<LLVMTargetDataRef>(const_cast<DataLayout *>(P));
}

<<<<<<< HEAD
class DataLayoutPass : public ImmutablePass {
  DataLayout DL;

public:
  /// This has to exist, because this is a pass, but it should never be used.
  DataLayoutPass();
  ~DataLayoutPass();

  const DataLayout &getDataLayout() const { return DL; }

  static char ID; // Pass identification, replacement for typeid

  bool doFinalization(Module &M) override;
  bool doInitialization(Module &M) override;
};

=======
>>>>>>> 969bfdfe
/// Used to lazily calculate structure layout information for a target machine,
/// based on the DataLayout structure.
class StructLayout {
  uint64_t StructSize;
  unsigned StructAlignment;
  unsigned NumElements;
  uint64_t MemberOffsets[1]; // variable sized array!
public:
  uint64_t getSizeInBytes() const { return StructSize; }

  uint64_t getSizeInBits() const { return 8 * StructSize; }

  unsigned getAlignment() const { return StructAlignment; }

  /// \brief Given a valid byte offset into the structure, returns the structure
  /// index that contains it.
  unsigned getElementContainingOffset(uint64_t Offset) const;

  uint64_t getElementOffset(unsigned Idx) const {
    assert(Idx < NumElements && "Invalid element idx!");
    return MemberOffsets[Idx];
  }

  uint64_t getElementOffsetInBits(unsigned Idx) const {
    return getElementOffset(Idx) * 8;
  }

private:
  friend class DataLayout; // Only DataLayout can create this class
  StructLayout(StructType *ST, const DataLayout &DL);
};

// The implementation of this method is provided inline as it is particularly
// well suited to constant folding when called on a specific Type subclass.
inline uint64_t DataLayout::getTypeSizeInBits(Type *Ty) const {
  assert(Ty->isSized() && "Cannot getTypeInfo() on a type that is unsized!");
  switch (Ty->getTypeID()) {
  case Type::LabelTyID:
    return getPointerSizeInBits(0);
  case Type::PointerTyID:
    return getPointerSizeInBits(Ty->getPointerAddressSpace());
  case Type::ArrayTyID: {
    ArrayType *ATy = cast<ArrayType>(Ty);
    return ATy->getNumElements() *
           getTypeAllocSizeInBits(ATy->getElementType());
  }
  case Type::StructTyID:
    // Get the layout annotation... which is lazily created on demand.
    return getStructLayout(cast<StructType>(Ty))->getSizeInBits();
  case Type::IntegerTyID:
    return Ty->getIntegerBitWidth();
  case Type::HalfTyID:
    return 16;
  case Type::FloatTyID:
    return 32;
  case Type::DoubleTyID:
  case Type::X86_MMXTyID:
    return 64;
  case Type::PPC_FP128TyID:
  case Type::FP128TyID:
    return 128;
  // In memory objects this is always aligned to a higher boundary, but
  // only 80 bits contain information.
  case Type::X86_FP80TyID:
    return 80;
  case Type::VectorTyID: {
    VectorType *VTy = cast<VectorType>(Ty);
    return VTy->getNumElements() * getTypeSizeInBits(VTy->getElementType());
  }
  default:
    llvm_unreachable("DataLayout::getTypeSizeInBits(): Unsupported type");
  }
}

} // End llvm namespace

#endif<|MERGE_RESOLUTION|>--- conflicted
+++ resolved
@@ -53,14 +53,11 @@
   AGGREGATE_ALIGN = 'a'
 };
 
-<<<<<<< HEAD
-=======
 // FIXME: Currently the DataLayout string carries a "preferred alignment"
 // for types. As the DataLayout is module/global, this should likely be
 // sunk down to an FTTI element that is queried rather than a global
 // preference.
 
->>>>>>> 969bfdfe
 /// \brief Layout alignment element.
 ///
 /// Stores the alignment data associated with a given alignment type (integer,
@@ -110,11 +107,7 @@
   bool BigEndian;
 
   unsigned StackNaturalAlign;
-<<<<<<< HEAD
   unsigned      AllocaAS;              ///< Address space for allocas
-
-  enum ManglingModeT { MM_None, MM_ELF, MM_MachO, MM_WINCOFF, MM_Mips };
-=======
 
   enum ManglingModeT {
     MM_None,
@@ -124,7 +117,6 @@
     MM_WinCOFFX86,
     MM_Mips
   };
->>>>>>> 969bfdfe
   ManglingModeT ManglingMode;
 
   SmallVector<unsigned char, 8> LegalIntWidths;
@@ -132,12 +124,9 @@
   /// \brief Primitive type alignment data.
   SmallVector<LayoutAlignElem, 16> Alignments;
 
-<<<<<<< HEAD
-=======
   /// \brief The string representation used to create this DataLayout
   std::string StringRepresentation;
 
->>>>>>> 969bfdfe
   typedef SmallVector<PointerAlignElem, 8> PointersTy;
   PointersTy Pointers;
 
@@ -207,13 +196,9 @@
 
   DataLayout &operator=(const DataLayout &DL) {
     clear();
-<<<<<<< HEAD
+    StringRepresentation = DL.StringRepresentation;
     BigEndian = DL.isBigEndian();
     AllocaAS = DL.AllocaAS;
-=======
-    StringRepresentation = DL.StringRepresentation;
-    BigEndian = DL.isBigEndian();
->>>>>>> 969bfdfe
     StackNaturalAlign = DL.StackNaturalAlign;
     ManglingMode = DL.ManglingMode;
     LegalIntWidths = DL.LegalIntWidths;
@@ -235,16 +220,6 @@
   bool isBigEndian() const { return BigEndian; }
 
   /// \brief Returns the string representation of the DataLayout.
-<<<<<<< HEAD
-  ///
-  /// This representation is in the same format accepted by the string
-  /// constructor above.
-  std::string getStringRepresentation() const;
-
-  /// \brief Returns true if the specified type is known to be a native integer
-  /// type supported by the CPU.
-  ///
-=======
   ///
   /// This representation is in the same format accepted by the string
   /// constructor above. This should not be used to compare two DataLayout as
@@ -257,7 +232,6 @@
   /// \brief Returns true if the specified type is known to be a native integer
   /// type supported by the CPU.
   ///
->>>>>>> 969bfdfe
   /// For example, i64 is not native on most 32-bit CPUs and i37 is not native
   /// on any known one. This returns false if the integer width is not legal.
   ///
@@ -526,25 +500,6 @@
   return reinterpret_cast<LLVMTargetDataRef>(const_cast<DataLayout *>(P));
 }
 
-<<<<<<< HEAD
-class DataLayoutPass : public ImmutablePass {
-  DataLayout DL;
-
-public:
-  /// This has to exist, because this is a pass, but it should never be used.
-  DataLayoutPass();
-  ~DataLayoutPass();
-
-  const DataLayout &getDataLayout() const { return DL; }
-
-  static char ID; // Pass identification, replacement for typeid
-
-  bool doFinalization(Module &M) override;
-  bool doInitialization(Module &M) override;
-};
-
-=======
->>>>>>> 969bfdfe
 /// Used to lazily calculate structure layout information for a target machine,
 /// based on the DataLayout structure.
 class StructLayout {
