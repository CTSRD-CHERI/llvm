--- conflicted
+++ resolved
@@ -300,14 +300,7 @@
   /// Return target's alignment for stack-based pointers
   /// FIXME: The defaults need to be removed once all of
   /// the backends/clients are updated.
-<<<<<<< HEAD
-  unsigned getPointerPrefAlignment(unsigned AS = 0) const {
-    DenseMap<unsigned, PointerAlignElem>::const_iterator val = Pointers.find(AS);
-    if (val == Pointers.end()) {
-      val = Pointers.find(0);
-    }
-    return val->second.PrefAlign;
-  }
+  unsigned getPointerPrefAlignment(unsigned AS = 0) const;
 
   /// Get the size of the base address component of a pointer.
   /// For pointers that are simple integer representations this returns the
@@ -324,9 +317,6 @@
   unsigned getPointerBaseSizeInBits(unsigned AS) const {
     return getPointerBaseSize(AS) * 8;
   }
-=======
-  unsigned getPointerPrefAlignment(unsigned AS = 0) const;
->>>>>>> fec1abae
 
   /// Layout pointer size
   /// FIXME: The defaults need to be removed once all of
