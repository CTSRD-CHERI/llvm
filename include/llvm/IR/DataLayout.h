--- conflicted
+++ resolved
@@ -96,13 +96,9 @@
 
   /// Initializer
   static PointerAlignElem get(uint32_t AddressSpace, unsigned ABIAlign,
-<<<<<<< HEAD
                               unsigned PrefAlign, uint32_t TypeByteWidth,
                               bool isFat);
-=======
-                              unsigned PrefAlign, uint32_t TypeByteWidth);
-
->>>>>>> 699b16c4
+
   bool operator==(const PointerAlignElem &rhs) const;
 };
 
