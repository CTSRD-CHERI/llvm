--- conflicted
+++ resolved
@@ -92,20 +92,13 @@
   unsigned PrefAlign;
   uint32_t TypeByteWidth;
   uint32_t AddressSpace;
-<<<<<<< HEAD
-  bool     isFat;
-=======
   uint32_t IndexWidth;
->>>>>>> 8e229ec0
 
   /// Initializer
   static PointerAlignElem get(uint32_t AddressSpace, unsigned ABIAlign,
                               unsigned PrefAlign, uint32_t TypeByteWidth,
-<<<<<<< HEAD
-                              bool isFat);
-=======
                               uint32_t IndexWidth);
->>>>>>> 8e229ec0
+
 
   bool operator==(const PointerAlignElem &rhs) const;
 };
@@ -176,11 +169,7 @@
                             bool ABIAlign, Type *Ty) const;
   void setPointerAlignment(uint32_t AddrSpace, unsigned ABIAlign,
                            unsigned PrefAlign, uint32_t TypeByteWidth,
-<<<<<<< HEAD
-                           bool isFat);
-=======
                            uint32_t IndexWidth);
->>>>>>> 8e229ec0
 
   /// Internal helper method that returns requested alignment for type.
   unsigned getAlignment(Type *Ty, bool abi_or_pref) const;
@@ -338,7 +327,9 @@
   /// size of the pointer.  For fat pointers, it returns the size of the base
   /// component of the pointer, ignoring the length, permissions and so on
   /// components.
-  unsigned getPointerBaseSize(unsigned AS) const;
+  unsigned getPointerBaseSize(unsigned AS) const {
+    return getIndexSize(AS);
+  };
 
   bool isFatPointer(unsigned AS) const {
     return getPointerBaseSize(AS) != getPointerSize(AS);
@@ -349,10 +340,10 @@
   }
 
   unsigned getPointerBaseSizeInBits(unsigned AS) const {
-    return getPointerBaseSize(AS) * 8;
+    return getIndexSizeInBits(AS);
   }
   unsigned getPointerBaseSizeInBits(Type *Ty) const {
-    return getPointerBaseSize(Ty->getPointerAddressSpace()) * 8;
+    return getIndexTypeSizeInBits(Ty);
   }
 
   /// Layout pointer size
