//===- ObjectFile.h - File format independent object file -------*- C++ -*-===//
//
//                     The LLVM Compiler Infrastructure
//
// This file is distributed under the University of Illinois Open Source
// License. See LICENSE.TXT for details.
//
//===----------------------------------------------------------------------===//
//
// This file declares a file format independent ObjectFile class.
//
//===----------------------------------------------------------------------===//

#ifndef LLVM_OBJECT_OBJECTFILE_H
#define LLVM_OBJECT_OBJECTFILE_H

#include "llvm/ADT/StringRef.h"
#include "llvm/Object/SymbolicFile.h"
#include "llvm/Support/DataTypes.h"
#include "llvm/Support/ErrorHandling.h"
#include "llvm/Support/FileSystem.h"
#include "llvm/Support/MemoryBuffer.h"
#include <cstring>
#include <vector>

namespace llvm {
namespace object {

class ObjectFile;
class COFFObjectFile;
class MachOObjectFile;

class SymbolRef;
class symbol_iterator;

/// RelocationRef - This is a value type class that represents a single
/// relocation in the list of relocations in the object file.
class RelocationRef {
  DataRefImpl RelocationPimpl;
  const ObjectFile *OwningObject;

public:
  RelocationRef() : OwningObject(nullptr) { }

  RelocationRef(DataRefImpl RelocationP, const ObjectFile *Owner);

  bool operator==(const RelocationRef &Other) const;

  void moveNext();

  std::error_code getAddress(uint64_t &Result) const;
  std::error_code getOffset(uint64_t &Result) const;
  symbol_iterator getSymbol() const;
  std::error_code getType(uint64_t &Result) const;

  /// @brief Indicates whether this relocation should hidden when listing
  /// relocations, usually because it is the trailing part of a multipart
  /// relocation that will be printed as part of the leading relocation.
  std::error_code getHidden(bool &Result) const;

  /// @brief Get a string that represents the type of this relocation.
  ///
  /// This is for display purposes only.
  std::error_code getTypeName(SmallVectorImpl<char> &Result) const;

  /// @brief Get a string that represents the calculation of the value of this
  ///        relocation.
  ///
  /// This is for display purposes only.
  std::error_code getValueString(SmallVectorImpl<char> &Result) const;

  DataRefImpl getRawDataRefImpl() const;
  const ObjectFile *getObjectFile() const;
};
typedef content_iterator<RelocationRef> relocation_iterator;

/// SectionRef - This is a value type class that represents a single section in
/// the list of sections in the object file.
class SectionRef;
typedef content_iterator<SectionRef> section_iterator;
class SectionRef {
  friend class SymbolRef;
  DataRefImpl SectionPimpl;
  const ObjectFile *OwningObject;

public:
  SectionRef() : OwningObject(nullptr) { }

  SectionRef(DataRefImpl SectionP, const ObjectFile *Owner);

  bool operator==(const SectionRef &Other) const;
  bool operator!=(const SectionRef &Other) const;
  bool operator<(const SectionRef &Other) const;

  void moveNext();

  std::error_code getName(StringRef &Result) const;
  uint64_t getAddress() const;
  uint64_t getSize() const;
  std::error_code getContents(StringRef &Result) const;

  /// @brief Get the alignment of this section as the actual value (not log 2).
  uint64_t getAlignment() const;

  bool isText() const;
  bool isData() const;
  bool isBSS() const;
<<<<<<< HEAD
  bool isRequiredForExecution() const;
  bool isVirtual() const;
  bool isZeroInit() const;
  bool isReadOnlyData() const;
=======
  bool isVirtual() const;
>>>>>>> 969bfdfe

  bool containsSymbol(SymbolRef S) const;

  relocation_iterator relocation_begin() const;
  relocation_iterator relocation_end() const;
  iterator_range<relocation_iterator> relocations() const {
    return iterator_range<relocation_iterator>(relocation_begin(),
                                               relocation_end());
  }
  section_iterator getRelocatedSection() const;

  DataRefImpl getRawDataRefImpl() const;
  const ObjectFile *getObject() const;
};

/// SymbolRef - This is a value type class that represents a single symbol in
/// the list of symbols in the object file.
class SymbolRef : public BasicSymbolRef {
  friend class SectionRef;

public:
  SymbolRef() : BasicSymbolRef() {}

  enum Type {
    ST_Unknown, // Type not specified
    ST_Data,
    ST_Debug,
    ST_File,
    ST_Function,
    ST_Other
  };

  SymbolRef(DataRefImpl SymbolP, const ObjectFile *Owner);

  std::error_code getName(StringRef &Result) const;
  /// Returns the symbol virtual address (i.e. address at which it will be
  /// mapped).
  std::error_code getAddress(uint64_t &Result) const;
  /// @brief Get the alignment of this symbol as the actual value (not log 2).
  std::error_code getAlignment(uint32_t &Result) const;
  std::error_code getSize(uint64_t &Result) const;
  std::error_code getType(SymbolRef::Type &Result) const;
  std::error_code getOther(uint8_t &Result) const;

  /// @brief Get section this symbol is defined in reference to. Result is
  /// end_sections() if it is undefined or is an absolute symbol.
  std::error_code getSection(section_iterator &Result) const;

  const ObjectFile *getObject() const;
};

class symbol_iterator : public basic_symbol_iterator {
public:
  symbol_iterator(SymbolRef Sym) : basic_symbol_iterator(Sym) {}
  symbol_iterator(const basic_symbol_iterator &B)
      : basic_symbol_iterator(SymbolRef(B->getRawDataRefImpl(),
                                        cast<ObjectFile>(B->getObject()))) {}

  const SymbolRef *operator->() const {
    const BasicSymbolRef &P = basic_symbol_iterator::operator *();
    return static_cast<const SymbolRef*>(&P);
  }

  const SymbolRef &operator*() const {
    const BasicSymbolRef &P = basic_symbol_iterator::operator *();
    return static_cast<const SymbolRef&>(P);
  }
};

/// ObjectFile - This class is the base class for all object file types.
/// Concrete instances of this object are created by createObjectFile, which
/// figures out which type to create.
class ObjectFile : public SymbolicFile {
  virtual void anchor();
  ObjectFile() = delete;
  ObjectFile(const ObjectFile &other) = delete;

protected:
  ObjectFile(unsigned int Type, MemoryBufferRef Source);

  const uint8_t *base() const {
    return reinterpret_cast<const uint8_t *>(Data.getBufferStart());
  }

  // These functions are for SymbolRef to call internally. The main goal of
  // this is to allow SymbolRef::SymbolPimpl to point directly to the symbol
  // entry in the memory mapped object file. SymbolPimpl cannot contain any
  // virtual functions because then it could not point into the memory mapped
  // file.
  //
  // Implementations assume that the DataRefImpl is valid and has not been
  // modified externally. It's UB otherwise.
  friend class SymbolRef;
  virtual std::error_code getSymbolName(DataRefImpl Symb,
                                        StringRef &Res) const = 0;
  std::error_code printSymbolName(raw_ostream &OS,
                                  DataRefImpl Symb) const override;
  virtual std::error_code getSymbolAddress(DataRefImpl Symb,
                                           uint64_t &Res) const = 0;
  virtual std::error_code getSymbolAlignment(DataRefImpl Symb,
                                             uint32_t &Res) const;
  virtual std::error_code getSymbolSize(DataRefImpl Symb,
                                        uint64_t &Res) const = 0;
  virtual std::error_code getSymbolType(DataRefImpl Symb,
                                        SymbolRef::Type &Res) const = 0;
  virtual std::error_code getSymbolSection(DataRefImpl Symb,
                                           section_iterator &Res) const = 0;
  virtual std::error_code getSymbolOther(DataRefImpl Symb,
                                         uint8_t &Res) const {
    return object_error::invalid_file_type;
  }

  // Same as above for SectionRef.
  friend class SectionRef;
  virtual void moveSectionNext(DataRefImpl &Sec) const = 0;
  virtual std::error_code getSectionName(DataRefImpl Sec,
                                         StringRef &Res) const = 0;
  virtual uint64_t getSectionAddress(DataRefImpl Sec) const = 0;
  virtual uint64_t getSectionSize(DataRefImpl Sec) const = 0;
  virtual std::error_code getSectionContents(DataRefImpl Sec,
                                             StringRef &Res) const = 0;
  virtual uint64_t getSectionAlignment(DataRefImpl Sec) const = 0;
  virtual bool isSectionText(DataRefImpl Sec) const = 0;
  virtual bool isSectionData(DataRefImpl Sec) const = 0;
  virtual bool isSectionBSS(DataRefImpl Sec) const = 0;
<<<<<<< HEAD
  virtual bool isSectionRequiredForExecution(DataRefImpl Sec) const = 0;
  // A section is 'virtual' if its contents aren't present in the object image.
  virtual bool isSectionVirtual(DataRefImpl Sec) const = 0;
  virtual bool isSectionZeroInit(DataRefImpl Sec) const = 0;
  virtual bool isSectionReadOnlyData(DataRefImpl Sec) const = 0;
=======
  // A section is 'virtual' if its contents aren't present in the object image.
  virtual bool isSectionVirtual(DataRefImpl Sec) const = 0;
>>>>>>> 969bfdfe
  virtual bool sectionContainsSymbol(DataRefImpl Sec,
                                     DataRefImpl Symb) const = 0;
  virtual relocation_iterator section_rel_begin(DataRefImpl Sec) const = 0;
  virtual relocation_iterator section_rel_end(DataRefImpl Sec) const = 0;
  virtual section_iterator getRelocatedSection(DataRefImpl Sec) const;

  // Same as above for RelocationRef.
  friend class RelocationRef;
  virtual void moveRelocationNext(DataRefImpl &Rel) const = 0;
  virtual std::error_code getRelocationAddress(DataRefImpl Rel,
                                               uint64_t &Res) const = 0;
  virtual std::error_code getRelocationOffset(DataRefImpl Rel,
                                              uint64_t &Res) const = 0;
  virtual symbol_iterator getRelocationSymbol(DataRefImpl Rel) const = 0;
  virtual std::error_code getRelocationType(DataRefImpl Rel,
                                            uint64_t &Res) const = 0;
  virtual std::error_code
  getRelocationTypeName(DataRefImpl Rel,
                        SmallVectorImpl<char> &Result) const = 0;
  virtual std::error_code
  getRelocationValueString(DataRefImpl Rel,
                           SmallVectorImpl<char> &Result) const = 0;
  virtual std::error_code getRelocationHidden(DataRefImpl Rel,
                                              bool &Result) const {
    Result = false;
    return object_error::success;
  }

public:
  typedef iterator_range<symbol_iterator> symbol_iterator_range;
  symbol_iterator_range symbols() const {
    return symbol_iterator_range(symbol_begin(), symbol_end());
  }

  virtual section_iterator section_begin() const = 0;
  virtual section_iterator section_end() const = 0;

  typedef iterator_range<section_iterator> section_iterator_range;
  section_iterator_range sections() const {
    return section_iterator_range(section_begin(), section_end());
  }

  /// @brief The number of bytes used to represent an address in this object
  ///        file format.
  virtual uint8_t getBytesInAddress() const = 0;

  virtual StringRef getFileFormatName() const = 0;
  virtual /* Triple::ArchType */ unsigned getArch() const = 0;

  /// Returns platform-specific object flags, if any.
  virtual std::error_code getPlatformFlags(unsigned &Result) const {
    Result = 0;
    return object_error::invalid_file_type;
  }

  /// True if this is a relocatable object (.o/.obj).
  virtual bool isRelocatableObject() const = 0;

  /// @returns Pointer to ObjectFile subclass to handle this type of object.
  /// @param ObjectPath The path to the object file. ObjectPath.isObject must
  ///        return true.
  /// @brief Create ObjectFile from path.
  static ErrorOr<OwningBinary<ObjectFile>>
  createObjectFile(StringRef ObjectPath);

  static ErrorOr<std::unique_ptr<ObjectFile>>
  createObjectFile(MemoryBufferRef Object, sys::fs::file_magic Type);
  static ErrorOr<std::unique_ptr<ObjectFile>>
  createObjectFile(MemoryBufferRef Object) {
    return createObjectFile(Object, sys::fs::file_magic::unknown);
  }


  static inline bool classof(const Binary *v) {
    return v->isObject();
  }

  static ErrorOr<std::unique_ptr<COFFObjectFile>>
  createCOFFObjectFile(MemoryBufferRef Object);

  static ErrorOr<std::unique_ptr<ObjectFile>>
  createELFObjectFile(MemoryBufferRef Object);

  static ErrorOr<std::unique_ptr<MachOObjectFile>>
  createMachOObjectFile(MemoryBufferRef Object);
};

// Inline function definitions.
inline SymbolRef::SymbolRef(DataRefImpl SymbolP, const ObjectFile *Owner)
    : BasicSymbolRef(SymbolP, Owner) {}

inline std::error_code SymbolRef::getName(StringRef &Result) const {
  return getObject()->getSymbolName(getRawDataRefImpl(), Result);
}

inline std::error_code SymbolRef::getAddress(uint64_t &Result) const {
  return getObject()->getSymbolAddress(getRawDataRefImpl(), Result);
}

inline std::error_code SymbolRef::getAlignment(uint32_t &Result) const {
  return getObject()->getSymbolAlignment(getRawDataRefImpl(), Result);
}

inline std::error_code SymbolRef::getSize(uint64_t &Result) const {
  return getObject()->getSymbolSize(getRawDataRefImpl(), Result);
}

inline std::error_code SymbolRef::getSection(section_iterator &Result) const {
  return getObject()->getSymbolSection(getRawDataRefImpl(), Result);
}

inline std::error_code SymbolRef::getType(SymbolRef::Type &Result) const {
  return getObject()->getSymbolType(getRawDataRefImpl(), Result);
}

inline std::error_code SymbolRef::getOther(uint8_t &Result) const {
  return getObject()->getSymbolOther(getRawDataRefImpl(), Result);
}

inline const ObjectFile *SymbolRef::getObject() const {
  const SymbolicFile *O = BasicSymbolRef::getObject();
  return cast<ObjectFile>(O);
}


/// SectionRef
inline SectionRef::SectionRef(DataRefImpl SectionP,
                              const ObjectFile *Owner)
  : SectionPimpl(SectionP)
  , OwningObject(Owner) {}

inline bool SectionRef::operator==(const SectionRef &Other) const {
  return SectionPimpl == Other.SectionPimpl;
}

inline bool SectionRef::operator!=(const SectionRef &Other) const {
  return SectionPimpl != Other.SectionPimpl;
}

inline bool SectionRef::operator<(const SectionRef &Other) const {
  return SectionPimpl < Other.SectionPimpl;
}

inline void SectionRef::moveNext() {
  return OwningObject->moveSectionNext(SectionPimpl);
}

inline std::error_code SectionRef::getName(StringRef &Result) const {
  return OwningObject->getSectionName(SectionPimpl, Result);
}

inline uint64_t SectionRef::getAddress() const {
  return OwningObject->getSectionAddress(SectionPimpl);
}

inline uint64_t SectionRef::getSize() const {
  return OwningObject->getSectionSize(SectionPimpl);
}

inline std::error_code SectionRef::getContents(StringRef &Result) const {
  return OwningObject->getSectionContents(SectionPimpl, Result);
}

inline uint64_t SectionRef::getAlignment() const {
  return OwningObject->getSectionAlignment(SectionPimpl);
<<<<<<< HEAD
}

inline bool SectionRef::isText() const {
  return OwningObject->isSectionText(SectionPimpl);
}

inline bool SectionRef::isData() const {
  return OwningObject->isSectionData(SectionPimpl);
}

inline bool SectionRef::isBSS() const {
  return OwningObject->isSectionBSS(SectionPimpl);
}

inline bool SectionRef::isRequiredForExecution() const {
  return OwningObject->isSectionRequiredForExecution(SectionPimpl);
=======
}

inline bool SectionRef::isText() const {
  return OwningObject->isSectionText(SectionPimpl);
}

inline bool SectionRef::isData() const {
  return OwningObject->isSectionData(SectionPimpl);
}

inline bool SectionRef::isBSS() const {
  return OwningObject->isSectionBSS(SectionPimpl);
>>>>>>> 969bfdfe
}

inline bool SectionRef::isVirtual() const {
  return OwningObject->isSectionVirtual(SectionPimpl);
}

<<<<<<< HEAD
inline bool SectionRef::isZeroInit() const {
  return OwningObject->isSectionZeroInit(SectionPimpl);
}

inline bool SectionRef::isReadOnlyData() const {
  return OwningObject->isSectionReadOnlyData(SectionPimpl);
}

=======
>>>>>>> 969bfdfe
inline bool SectionRef::containsSymbol(SymbolRef S) const {
  return OwningObject->sectionContainsSymbol(SectionPimpl,
                                             S.getRawDataRefImpl());
}

inline relocation_iterator SectionRef::relocation_begin() const {
  return OwningObject->section_rel_begin(SectionPimpl);
}

inline relocation_iterator SectionRef::relocation_end() const {
  return OwningObject->section_rel_end(SectionPimpl);
}

inline section_iterator SectionRef::getRelocatedSection() const {
  return OwningObject->getRelocatedSection(SectionPimpl);
}

inline DataRefImpl SectionRef::getRawDataRefImpl() const {
  return SectionPimpl;
}

inline const ObjectFile *SectionRef::getObject() const {
  return OwningObject;
}

/// RelocationRef
inline RelocationRef::RelocationRef(DataRefImpl RelocationP,
                              const ObjectFile *Owner)
  : RelocationPimpl(RelocationP)
  , OwningObject(Owner) {}

inline bool RelocationRef::operator==(const RelocationRef &Other) const {
  return RelocationPimpl == Other.RelocationPimpl;
}

inline void RelocationRef::moveNext() {
  return OwningObject->moveRelocationNext(RelocationPimpl);
}

inline std::error_code RelocationRef::getAddress(uint64_t &Result) const {
  return OwningObject->getRelocationAddress(RelocationPimpl, Result);
}

inline std::error_code RelocationRef::getOffset(uint64_t &Result) const {
  return OwningObject->getRelocationOffset(RelocationPimpl, Result);
}

inline symbol_iterator RelocationRef::getSymbol() const {
  return OwningObject->getRelocationSymbol(RelocationPimpl);
}

inline std::error_code RelocationRef::getType(uint64_t &Result) const {
  return OwningObject->getRelocationType(RelocationPimpl, Result);
}

inline std::error_code
RelocationRef::getTypeName(SmallVectorImpl<char> &Result) const {
  return OwningObject->getRelocationTypeName(RelocationPimpl, Result);
}

inline std::error_code
RelocationRef::getValueString(SmallVectorImpl<char> &Result) const {
  return OwningObject->getRelocationValueString(RelocationPimpl, Result);
}

inline std::error_code RelocationRef::getHidden(bool &Result) const {
  return OwningObject->getRelocationHidden(RelocationPimpl, Result);
}

inline DataRefImpl RelocationRef::getRawDataRefImpl() const {
  return RelocationPimpl;
}

inline const ObjectFile *RelocationRef::getObjectFile() const {
  return OwningObject;
}


} // end namespace object
} // end namespace llvm

#endif<|MERGE_RESOLUTION|>--- conflicted
+++ resolved
@@ -105,14 +105,7 @@
   bool isText() const;
   bool isData() const;
   bool isBSS() const;
-<<<<<<< HEAD
-  bool isRequiredForExecution() const;
   bool isVirtual() const;
-  bool isZeroInit() const;
-  bool isReadOnlyData() const;
-=======
-  bool isVirtual() const;
->>>>>>> 969bfdfe
 
   bool containsSymbol(SymbolRef S) const;
 
@@ -238,16 +231,8 @@
   virtual bool isSectionText(DataRefImpl Sec) const = 0;
   virtual bool isSectionData(DataRefImpl Sec) const = 0;
   virtual bool isSectionBSS(DataRefImpl Sec) const = 0;
-<<<<<<< HEAD
-  virtual bool isSectionRequiredForExecution(DataRefImpl Sec) const = 0;
   // A section is 'virtual' if its contents aren't present in the object image.
   virtual bool isSectionVirtual(DataRefImpl Sec) const = 0;
-  virtual bool isSectionZeroInit(DataRefImpl Sec) const = 0;
-  virtual bool isSectionReadOnlyData(DataRefImpl Sec) const = 0;
-=======
-  // A section is 'virtual' if its contents aren't present in the object image.
-  virtual bool isSectionVirtual(DataRefImpl Sec) const = 0;
->>>>>>> 969bfdfe
   virtual bool sectionContainsSymbol(DataRefImpl Sec,
                                      DataRefImpl Symb) const = 0;
   virtual relocation_iterator section_rel_begin(DataRefImpl Sec) const = 0;
@@ -413,7 +398,6 @@
 
 inline uint64_t SectionRef::getAlignment() const {
   return OwningObject->getSectionAlignment(SectionPimpl);
-<<<<<<< HEAD
 }
 
 inline bool SectionRef::isText() const {
@@ -428,39 +412,10 @@
   return OwningObject->isSectionBSS(SectionPimpl);
 }
 
-inline bool SectionRef::isRequiredForExecution() const {
-  return OwningObject->isSectionRequiredForExecution(SectionPimpl);
-=======
-}
-
-inline bool SectionRef::isText() const {
-  return OwningObject->isSectionText(SectionPimpl);
-}
-
-inline bool SectionRef::isData() const {
-  return OwningObject->isSectionData(SectionPimpl);
-}
-
-inline bool SectionRef::isBSS() const {
-  return OwningObject->isSectionBSS(SectionPimpl);
->>>>>>> 969bfdfe
-}
-
 inline bool SectionRef::isVirtual() const {
   return OwningObject->isSectionVirtual(SectionPimpl);
 }
 
-<<<<<<< HEAD
-inline bool SectionRef::isZeroInit() const {
-  return OwningObject->isSectionZeroInit(SectionPimpl);
-}
-
-inline bool SectionRef::isReadOnlyData() const {
-  return OwningObject->isSectionReadOnlyData(SectionPimpl);
-}
-
-=======
->>>>>>> 969bfdfe
 inline bool SectionRef::containsSymbol(SymbolRef S) const {
   return OwningObject->sectionContainsSymbol(SectionPimpl,
                                              S.getRawDataRefImpl());
