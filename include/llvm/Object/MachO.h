--- conflicted
+++ resolved
@@ -224,14 +224,7 @@
   bool isSectionText(DataRefImpl Sec) const override;
   bool isSectionData(DataRefImpl Sec) const override;
   bool isSectionBSS(DataRefImpl Sec) const override;
-<<<<<<< HEAD
-  bool isSectionRequiredForExecution(DataRefImpl Sec) const override;
   bool isSectionVirtual(DataRefImpl Sec) const override;
-  bool isSectionZeroInit(DataRefImpl Sec) const override;
-  bool isSectionReadOnlyData(DataRefImpl Sec) const override;
-=======
-  bool isSectionVirtual(DataRefImpl Sec) const override;
->>>>>>> 969bfdfe
   bool sectionContainsSymbol(DataRefImpl Sec, DataRefImpl Symb) const override;
   relocation_iterator section_rel_begin(DataRefImpl Sec) const override;
   relocation_iterator section_rel_end(DataRefImpl Sec) const override;
@@ -365,17 +358,12 @@
   getDylinkerCommand(const LoadCommandInfo &L) const;
   MachO::uuid_command
   getUuidCommand(const LoadCommandInfo &L) const;
-<<<<<<< HEAD
-=======
   MachO::rpath_command
   getRpathCommand(const LoadCommandInfo &L) const;
->>>>>>> 969bfdfe
   MachO::source_version_command
   getSourceVersionCommand(const LoadCommandInfo &L) const;
   MachO::entry_point_command
   getEntryPointCommand(const LoadCommandInfo &L) const;
-<<<<<<< HEAD
-=======
   MachO::encryption_info_command
   getEncryptionInfoCommand(const LoadCommandInfo &L) const;
   MachO::encryption_info_command_64
@@ -394,7 +382,6 @@
   getRoutinesCommand64(const LoadCommandInfo &L) const;
   MachO::thread_command
   getThreadCommand(const LoadCommandInfo &L) const;
->>>>>>> 969bfdfe
 
   MachO::any_relocation_info getRelocation(DataRefImpl Rel) const;
   MachO::data_in_code_entry getDice(DataRefImpl Rel) const;
@@ -408,10 +395,7 @@
   MachO::symtab_command getSymtabLoadCommand() const;
   MachO::dysymtab_command getDysymtabLoadCommand() const;
   MachO::linkedit_data_command getDataInCodeLoadCommand() const;
-<<<<<<< HEAD
-=======
   MachO::linkedit_data_command getLinkOptHintsLoadCommand() const;
->>>>>>> 969bfdfe
   ArrayRef<uint8_t> getDyldInfoRebaseOpcodes() const;
   ArrayRef<uint8_t> getDyldInfoBindOpcodes() const;
   ArrayRef<uint8_t> getDyldInfoWeakBindOpcodes() const;
@@ -454,10 +438,7 @@
   const char *SymtabLoadCmd;
   const char *DysymtabLoadCmd;
   const char *DataInCodeLoadCmd;
-<<<<<<< HEAD
-=======
   const char *LinkOptHintsLoadCmd;
->>>>>>> 969bfdfe
   const char *DyldInfoLoadCmd;
   const char *UuidLoadCmd;
   bool HasPageZeroSegment;
