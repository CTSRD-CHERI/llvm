//===- COFF.h - COFF object file implementation -----------------*- C++ -*-===//
//
//                     The LLVM Compiler Infrastructure
//
// This file is distributed under the University of Illinois Open Source
// License. See LICENSE.TXT for details.
//
//===----------------------------------------------------------------------===//
//
// This file declares the COFFObjectFile class.
//
//===----------------------------------------------------------------------===//

#ifndef LLVM_OBJECT_COFF_H
#define LLVM_OBJECT_COFF_H

#include "llvm/ADT/PointerUnion.h"
#include "llvm/Object/ObjectFile.h"
#include "llvm/Support/COFF.h"
#include "llvm/Support/Endian.h"
#include "llvm/Support/ErrorOr.h"

namespace llvm {
template <typename T> class ArrayRef;

namespace object {
class ImportDirectoryEntryRef;
class DelayImportDirectoryEntryRef;
class ExportDirectoryEntryRef;
class ImportedSymbolRef;
<<<<<<< HEAD
=======
class BaseRelocRef;
>>>>>>> 969bfdfe
typedef content_iterator<ImportDirectoryEntryRef> import_directory_iterator;
typedef content_iterator<DelayImportDirectoryEntryRef>
    delay_import_directory_iterator;
typedef content_iterator<ExportDirectoryEntryRef> export_directory_iterator;
typedef content_iterator<ImportedSymbolRef> imported_symbol_iterator;
<<<<<<< HEAD
=======
typedef content_iterator<BaseRelocRef> base_reloc_iterator;
>>>>>>> 969bfdfe

/// The DOS compatible header at the front of all PE/COFF executables.
struct dos_header {
  char                 Magic[2];
  support::ulittle16_t UsedBytesInTheLastPage;
  support::ulittle16_t FileSizeInPages;
  support::ulittle16_t NumberOfRelocationItems;
  support::ulittle16_t HeaderSizeInParagraphs;
  support::ulittle16_t MinimumExtraParagraphs;
  support::ulittle16_t MaximumExtraParagraphs;
  support::ulittle16_t InitialRelativeSS;
  support::ulittle16_t InitialSP;
  support::ulittle16_t Checksum;
  support::ulittle16_t InitialIP;
  support::ulittle16_t InitialRelativeCS;
  support::ulittle16_t AddressOfRelocationTable;
  support::ulittle16_t OverlayNumber;
  support::ulittle16_t Reserved[4];
  support::ulittle16_t OEMid;
  support::ulittle16_t OEMinfo;
  support::ulittle16_t Reserved2[10];
  support::ulittle32_t AddressOfNewExeHeader;
};

struct coff_file_header {
  support::ulittle16_t Machine;
  support::ulittle16_t NumberOfSections;
  support::ulittle32_t TimeDateStamp;
  support::ulittle32_t PointerToSymbolTable;
  support::ulittle32_t NumberOfSymbols;
  support::ulittle16_t SizeOfOptionalHeader;
  support::ulittle16_t Characteristics;

  bool isImportLibrary() const { return NumberOfSections == 0xffff; }
};

struct coff_bigobj_file_header {
  support::ulittle16_t Sig1;
  support::ulittle16_t Sig2;
  support::ulittle16_t Version;
  support::ulittle16_t Machine;
  support::ulittle32_t TimeDateStamp;
  uint8_t              UUID[16];
  support::ulittle32_t unused1;
  support::ulittle32_t unused2;
  support::ulittle32_t unused3;
  support::ulittle32_t unused4;
  support::ulittle32_t NumberOfSections;
  support::ulittle32_t PointerToSymbolTable;
  support::ulittle32_t NumberOfSymbols;
};

/// The 32-bit PE header that follows the COFF header.
struct pe32_header {
  support::ulittle16_t Magic;
  uint8_t MajorLinkerVersion;
  uint8_t MinorLinkerVersion;
  support::ulittle32_t SizeOfCode;
  support::ulittle32_t SizeOfInitializedData;
  support::ulittle32_t SizeOfUninitializedData;
  support::ulittle32_t AddressOfEntryPoint;
  support::ulittle32_t BaseOfCode;
  support::ulittle32_t BaseOfData;
  support::ulittle32_t ImageBase;
  support::ulittle32_t SectionAlignment;
  support::ulittle32_t FileAlignment;
  support::ulittle16_t MajorOperatingSystemVersion;
  support::ulittle16_t MinorOperatingSystemVersion;
  support::ulittle16_t MajorImageVersion;
  support::ulittle16_t MinorImageVersion;
  support::ulittle16_t MajorSubsystemVersion;
  support::ulittle16_t MinorSubsystemVersion;
  support::ulittle32_t Win32VersionValue;
  support::ulittle32_t SizeOfImage;
  support::ulittle32_t SizeOfHeaders;
  support::ulittle32_t CheckSum;
  support::ulittle16_t Subsystem;
  // FIXME: This should be DllCharacteristics.
  support::ulittle16_t DLLCharacteristics;
  support::ulittle32_t SizeOfStackReserve;
  support::ulittle32_t SizeOfStackCommit;
  support::ulittle32_t SizeOfHeapReserve;
  support::ulittle32_t SizeOfHeapCommit;
  support::ulittle32_t LoaderFlags;
  // FIXME: This should be NumberOfRvaAndSizes.
  support::ulittle32_t NumberOfRvaAndSize;
};

/// The 64-bit PE header that follows the COFF header.
struct pe32plus_header {
  support::ulittle16_t Magic;
  uint8_t MajorLinkerVersion;
  uint8_t MinorLinkerVersion;
  support::ulittle32_t SizeOfCode;
  support::ulittle32_t SizeOfInitializedData;
  support::ulittle32_t SizeOfUninitializedData;
  support::ulittle32_t AddressOfEntryPoint;
  support::ulittle32_t BaseOfCode;
  support::ulittle64_t ImageBase;
  support::ulittle32_t SectionAlignment;
  support::ulittle32_t FileAlignment;
  support::ulittle16_t MajorOperatingSystemVersion;
  support::ulittle16_t MinorOperatingSystemVersion;
  support::ulittle16_t MajorImageVersion;
  support::ulittle16_t MinorImageVersion;
  support::ulittle16_t MajorSubsystemVersion;
  support::ulittle16_t MinorSubsystemVersion;
  support::ulittle32_t Win32VersionValue;
  support::ulittle32_t SizeOfImage;
  support::ulittle32_t SizeOfHeaders;
  support::ulittle32_t CheckSum;
  support::ulittle16_t Subsystem;
  support::ulittle16_t DLLCharacteristics;
  support::ulittle64_t SizeOfStackReserve;
  support::ulittle64_t SizeOfStackCommit;
  support::ulittle64_t SizeOfHeapReserve;
  support::ulittle64_t SizeOfHeapCommit;
  support::ulittle32_t LoaderFlags;
  support::ulittle32_t NumberOfRvaAndSize;
};

struct data_directory {
  support::ulittle32_t RelativeVirtualAddress;
  support::ulittle32_t Size;
};

struct import_directory_table_entry {
  support::ulittle32_t ImportLookupTableRVA;
  support::ulittle32_t TimeDateStamp;
  support::ulittle32_t ForwarderChain;
  support::ulittle32_t NameRVA;
  support::ulittle32_t ImportAddressTableRVA;
};

template <typename IntTy>
struct import_lookup_table_entry {
  IntTy Data;

  bool isOrdinal() const { return Data < 0; }

  uint16_t getOrdinal() const {
    assert(isOrdinal() && "ILT entry is not an ordinal!");
    return Data & 0xFFFF;
  }

  uint32_t getHintNameRVA() const {
    assert(!isOrdinal() && "ILT entry is not a Hint/Name RVA!");
    return Data & 0xFFFFFFFF;
  }
};

typedef import_lookup_table_entry<support::little32_t>
    import_lookup_table_entry32;
typedef import_lookup_table_entry<support::little64_t>
    import_lookup_table_entry64;

struct delay_import_directory_table_entry {
  // dumpbin reports this field as "Characteristics" instead of "Attributes".
  support::ulittle32_t Attributes;
  support::ulittle32_t Name;
  support::ulittle32_t ModuleHandle;
  support::ulittle32_t DelayImportAddressTable;
  support::ulittle32_t DelayImportNameTable;
  support::ulittle32_t BoundDelayImportTable;
  support::ulittle32_t UnloadDelayImportTable;
  support::ulittle32_t TimeStamp;
};

struct export_directory_table_entry {
  support::ulittle32_t ExportFlags;
  support::ulittle32_t TimeDateStamp;
  support::ulittle16_t MajorVersion;
  support::ulittle16_t MinorVersion;
  support::ulittle32_t NameRVA;
  support::ulittle32_t OrdinalBase;
  support::ulittle32_t AddressTableEntries;
  support::ulittle32_t NumberOfNamePointers;
  support::ulittle32_t ExportAddressTableRVA;
  support::ulittle32_t NamePointerRVA;
  support::ulittle32_t OrdinalTableRVA;
};

union export_address_table_entry {
  support::ulittle32_t ExportRVA;
  support::ulittle32_t ForwarderRVA;
};

typedef support::ulittle32_t export_name_pointer_table_entry;
typedef support::ulittle16_t export_ordinal_table_entry;

struct StringTableOffset {
  support::ulittle32_t Zeroes;
  support::ulittle32_t Offset;
};

template <typename SectionNumberType>
struct coff_symbol {
  union {
    char ShortName[COFF::NameSize];
    StringTableOffset Offset;
  } Name;

  support::ulittle32_t Value;
  SectionNumberType SectionNumber;

  support::ulittle16_t Type;

  uint8_t StorageClass;
  uint8_t NumberOfAuxSymbols;
};

typedef coff_symbol<support::ulittle16_t> coff_symbol16;
typedef coff_symbol<support::ulittle32_t> coff_symbol32;
<<<<<<< HEAD

class COFFSymbolRef {
public:
  COFFSymbolRef(const coff_symbol16 *CS) : CS16(CS), CS32(nullptr) {}
  COFFSymbolRef(const coff_symbol32 *CS) : CS16(nullptr), CS32(CS) {}
  COFFSymbolRef() : CS16(nullptr), CS32(nullptr) {}

  const void *getRawPtr() const {
    return CS16 ? static_cast<const void *>(CS16) : CS32;
  }

  friend bool operator<(COFFSymbolRef A, COFFSymbolRef B) {
    return A.getRawPtr() < B.getRawPtr();
  }

  bool isBigObj() const {
    if (CS16)
      return false;
    if (CS32)
      return true;
    llvm_unreachable("COFFSymbolRef points to nothing!");
  }

  const char *getShortName() const {
    return CS16 ? CS16->Name.ShortName : CS32->Name.ShortName;
  }

  const StringTableOffset &getStringTableOffset() const {
    return CS16 ? CS16->Name.Offset : CS32->Name.Offset;
  }

  uint32_t getValue() const { return CS16 ? CS16->Value : CS32->Value; }

  int32_t getSectionNumber() const {
    if (CS16) {
      // Reserved sections are returned as negative numbers.
      if (CS16->SectionNumber <= COFF::MaxNumberOfSections16)
        return CS16->SectionNumber;
      return static_cast<int16_t>(CS16->SectionNumber);
    }
    return static_cast<int32_t>(CS32->SectionNumber);
  }

  uint16_t getType() const { return CS16 ? CS16->Type : CS32->Type; }

  uint8_t getStorageClass() const {
    return CS16 ? CS16->StorageClass : CS32->StorageClass;
  }

  uint8_t getNumberOfAuxSymbols() const {
    return CS16 ? CS16->NumberOfAuxSymbols : CS32->NumberOfAuxSymbols;
  }

  uint8_t getBaseType() const { return getType() & 0x0F; }

  uint8_t getComplexType() const { return (getType() & 0xF0) >> 4; }
=======

class COFFSymbolRef {
public:
  COFFSymbolRef(const coff_symbol16 *CS) : CS16(CS), CS32(nullptr) {}
  COFFSymbolRef(const coff_symbol32 *CS) : CS16(nullptr), CS32(CS) {}
  COFFSymbolRef() : CS16(nullptr), CS32(nullptr) {}

  const void *getRawPtr() const {
    return CS16 ? static_cast<const void *>(CS16) : CS32;
  }

  friend bool operator<(COFFSymbolRef A, COFFSymbolRef B) {
    return A.getRawPtr() < B.getRawPtr();
  }

  bool isBigObj() const {
    if (CS16)
      return false;
    if (CS32)
      return true;
    llvm_unreachable("COFFSymbolRef points to nothing!");
  }

  const char *getShortName() const {
    return CS16 ? CS16->Name.ShortName : CS32->Name.ShortName;
  }

  const StringTableOffset &getStringTableOffset() const {
    assert(isSet() && "COFFSymbolRef points to nothing!");
    return CS16 ? CS16->Name.Offset : CS32->Name.Offset;
  }

  uint32_t getValue() const { return CS16 ? CS16->Value : CS32->Value; }

  int32_t getSectionNumber() const {
    assert(isSet() && "COFFSymbolRef points to nothing!");
    if (CS16) {
      // Reserved sections are returned as negative numbers.
      if (CS16->SectionNumber <= COFF::MaxNumberOfSections16)
        return CS16->SectionNumber;
      return static_cast<int16_t>(CS16->SectionNumber);
    }
    return static_cast<int32_t>(CS32->SectionNumber);
  }

  uint16_t getType() const {
    assert(isSet() && "COFFSymbolRef points to nothing!");
    return CS16 ? CS16->Type : CS32->Type;
  }

  uint8_t getStorageClass() const {
    assert(isSet() && "COFFSymbolRef points to nothing!");
    return CS16 ? CS16->StorageClass : CS32->StorageClass;
  }

  uint8_t getNumberOfAuxSymbols() const {
    assert(isSet() && "COFFSymbolRef points to nothing!");
    return CS16 ? CS16->NumberOfAuxSymbols : CS32->NumberOfAuxSymbols;
  }

  uint8_t getBaseType() const { return getType() & 0x0F; }

  uint8_t getComplexType() const {
    return (getType() & 0xF0) >> COFF::SCT_COMPLEX_TYPE_SHIFT;
  }
>>>>>>> 969bfdfe

  bool isExternal() const {
    return getStorageClass() == COFF::IMAGE_SYM_CLASS_EXTERNAL;
  }

  bool isCommon() const {
    return isExternal() && getSectionNumber() == COFF::IMAGE_SYM_UNDEFINED &&
           getValue() != 0;
  }

  bool isUndefined() const {
    return isExternal() && getSectionNumber() == COFF::IMAGE_SYM_UNDEFINED &&
           getValue() == 0;
  }

  bool isWeakExternal() const {
    return getStorageClass() == COFF::IMAGE_SYM_CLASS_WEAK_EXTERNAL;
  }

  bool isFunctionDefinition() const {
    return isExternal() && getBaseType() == COFF::IMAGE_SYM_TYPE_NULL &&
           getComplexType() == COFF::IMAGE_SYM_DTYPE_FUNCTION &&
           !COFF::isReservedSectionNumber(getSectionNumber());
  }

  bool isFunctionLineInfo() const {
    return getStorageClass() == COFF::IMAGE_SYM_CLASS_FUNCTION;
  }

  bool isAnyUndefined() const {
    return isUndefined() || isWeakExternal();
  }

  bool isFileRecord() const {
    return getStorageClass() == COFF::IMAGE_SYM_CLASS_FILE;
  }

  bool isSectionDefinition() const {
    // C++/CLI creates external ABS symbols for non-const appdomain globals.
    // These are also followed by an auxiliary section definition.
    bool isAppdomainGlobal =
        getStorageClass() == COFF::IMAGE_SYM_CLASS_EXTERNAL &&
        getSectionNumber() == COFF::IMAGE_SYM_ABSOLUTE;
    bool isOrdinarySection = getStorageClass() == COFF::IMAGE_SYM_CLASS_STATIC;
    if (!getNumberOfAuxSymbols())
      return false;
    return isAppdomainGlobal || isOrdinarySection;
  }

  bool isCLRToken() const {
    return getStorageClass() == COFF::IMAGE_SYM_CLASS_CLR_TOKEN;
  }

private:
<<<<<<< HEAD
=======
  bool isSet() const { return CS16 || CS32; }

>>>>>>> 969bfdfe
  const coff_symbol16 *CS16;
  const coff_symbol32 *CS32;
};

struct coff_section {
  char Name[COFF::NameSize];
  support::ulittle32_t VirtualSize;
  support::ulittle32_t VirtualAddress;
  support::ulittle32_t SizeOfRawData;
  support::ulittle32_t PointerToRawData;
  support::ulittle32_t PointerToRelocations;
  support::ulittle32_t PointerToLinenumbers;
  support::ulittle16_t NumberOfRelocations;
  support::ulittle16_t NumberOfLinenumbers;
  support::ulittle32_t Characteristics;

  // Returns true if the actual number of relocations is stored in
  // VirtualAddress field of the first relocation table entry.
  bool hasExtendedRelocations() const {
    return (Characteristics & COFF::IMAGE_SCN_LNK_NRELOC_OVFL) &&
           NumberOfRelocations == UINT16_MAX;
  }
};

struct coff_relocation {
  support::ulittle32_t VirtualAddress;
  support::ulittle32_t SymbolTableIndex;
  support::ulittle16_t Type;
};

struct coff_aux_function_definition {
  support::ulittle32_t TagIndex;
  support::ulittle32_t TotalSize;
  support::ulittle32_t PointerToLinenumber;
  support::ulittle32_t PointerToNextFunction;
};

struct coff_aux_bf_and_ef_symbol {
  char Unused1[4];
  support::ulittle16_t Linenumber;
  char Unused2[6];
  support::ulittle32_t PointerToNextFunction;
};

struct coff_aux_weak_external {
  support::ulittle32_t TagIndex;
  support::ulittle32_t Characteristics;
};

struct coff_aux_section_definition {
  support::ulittle32_t Length;
  support::ulittle16_t NumberOfRelocations;
  support::ulittle16_t NumberOfLinenumbers;
  support::ulittle32_t CheckSum;
  support::ulittle16_t NumberLowPart;
  uint8_t              Selection;
  uint8_t              Unused;
  support::ulittle16_t NumberHighPart;
  int32_t getNumber(bool IsBigObj) const {
    uint32_t Number = static_cast<uint32_t>(NumberLowPart);
    if (IsBigObj)
      Number |= static_cast<uint32_t>(NumberHighPart) << 16;
    return static_cast<int32_t>(Number);
  }
};

struct coff_aux_clr_token {
  uint8_t              AuxType;
  uint8_t              Reserved;
  support::ulittle32_t SymbolTableIndex;
};

struct coff_load_configuration32 {
  support::ulittle32_t Characteristics;
  support::ulittle32_t TimeDateStamp;
  support::ulittle16_t MajorVersion;
  support::ulittle16_t MinorVersion;
  support::ulittle32_t GlobalFlagsClear;
  support::ulittle32_t GlobalFlagsSet;
  support::ulittle32_t CriticalSectionDefaultTimeout;
  support::ulittle32_t DeCommitFreeBlockThreshold;
  support::ulittle32_t DeCommitTotalFreeThreshold;
  support::ulittle32_t LockPrefixTable;
  support::ulittle32_t MaximumAllocationSize;
  support::ulittle32_t VirtualMemoryThreshold;
  support::ulittle32_t ProcessAffinityMask;
  support::ulittle32_t ProcessHeapFlags;
  support::ulittle16_t CSDVersion;
  support::ulittle16_t Reserved;
  support::ulittle32_t EditList;
  support::ulittle32_t SecurityCookie;
  support::ulittle32_t SEHandlerTable;
  support::ulittle32_t SEHandlerCount;
};

struct coff_runtime_function_x64 {
  support::ulittle32_t BeginAddress;
  support::ulittle32_t EndAddress;
  support::ulittle32_t UnwindInformation;
};

struct coff_base_reloc_block_header {
  support::ulittle32_t PageRVA;
  support::ulittle32_t BlockSize;
};

struct coff_base_reloc_block_entry {
  support::ulittle16_t Data;
  int getType() const { return Data >> 12; }
  int getOffset() const { return Data & ((1 << 12) - 1); }
};

class COFFObjectFile : public ObjectFile {
private:
  friend class ImportDirectoryEntryRef;
  friend class ExportDirectoryEntryRef;
  const coff_file_header *COFFHeader;
  const coff_bigobj_file_header *COFFBigObjHeader;
  const pe32_header *PE32Header;
  const pe32plus_header *PE32PlusHeader;
  const data_directory *DataDirectory;
  const coff_section *SectionTable;
  const coff_symbol16 *SymbolTable16;
  const coff_symbol32 *SymbolTable32;
  const char *StringTable;
  uint32_t StringTableSize;
  const import_directory_table_entry *ImportDirectory;
  uint32_t NumberOfImportDirectory;
  const delay_import_directory_table_entry *DelayImportDirectory;
  uint32_t NumberOfDelayImportDirectory;
  const export_directory_table_entry *ExportDirectory;
  const coff_base_reloc_block_header *BaseRelocHeader;
  const coff_base_reloc_block_header *BaseRelocEnd;

  std::error_code getString(uint32_t offset, StringRef &Res) const;

  template <typename coff_symbol_type>
  const coff_symbol_type *toSymb(DataRefImpl Symb) const;
  const coff_section *toSec(DataRefImpl Sec) const;
  const coff_relocation *toRel(DataRefImpl Rel) const;

  std::error_code initSymbolTablePtr();
  std::error_code initImportTablePtr();
  std::error_code initDelayImportTablePtr();
  std::error_code initExportTablePtr();
  std::error_code initBaseRelocPtr();

public:
  uintptr_t getSymbolTable() const {
    if (SymbolTable16)
      return reinterpret_cast<uintptr_t>(SymbolTable16);
    if (SymbolTable32)
      return reinterpret_cast<uintptr_t>(SymbolTable32);
    return uintptr_t(0);
  }
  uint16_t getMachine() const {
    if (COFFHeader)
      return COFFHeader->Machine;
    if (COFFBigObjHeader)
      return COFFBigObjHeader->Machine;
    llvm_unreachable("no COFF header!");
  }
  uint16_t getSizeOfOptionalHeader() const {
    if (COFFHeader)
<<<<<<< HEAD
      return COFFHeader->SizeOfOptionalHeader;
=======
      return COFFHeader->isImportLibrary() ? 0
                                           : COFFHeader->SizeOfOptionalHeader;
>>>>>>> 969bfdfe
    // bigobj doesn't have this field.
    if (COFFBigObjHeader)
      return 0;
    llvm_unreachable("no COFF header!");
  }
  uint16_t getCharacteristics() const {
    if (COFFHeader)
<<<<<<< HEAD
      return COFFHeader->Characteristics;
=======
      return COFFHeader->isImportLibrary() ? 0 : COFFHeader->Characteristics;
>>>>>>> 969bfdfe
    // bigobj doesn't have characteristics to speak of,
    // editbin will silently lie to you if you attempt to set any.
    if (COFFBigObjHeader)
      return 0;
    llvm_unreachable("no COFF header!");
  }
  uint32_t getTimeDateStamp() const {
    if (COFFHeader)
      return COFFHeader->TimeDateStamp;
    if (COFFBigObjHeader)
      return COFFBigObjHeader->TimeDateStamp;
    llvm_unreachable("no COFF header!");
  }
  uint32_t getNumberOfSections() const {
    if (COFFHeader)
<<<<<<< HEAD
      return COFFHeader->NumberOfSections;
=======
      return COFFHeader->isImportLibrary() ? 0 : COFFHeader->NumberOfSections;
>>>>>>> 969bfdfe
    if (COFFBigObjHeader)
      return COFFBigObjHeader->NumberOfSections;
    llvm_unreachable("no COFF header!");
  }
  uint32_t getPointerToSymbolTable() const {
    if (COFFHeader)
<<<<<<< HEAD
      return COFFHeader->PointerToSymbolTable;
=======
      return COFFHeader->isImportLibrary() ? 0
                                           : COFFHeader->PointerToSymbolTable;
>>>>>>> 969bfdfe
    if (COFFBigObjHeader)
      return COFFBigObjHeader->PointerToSymbolTable;
    llvm_unreachable("no COFF header!");
  }
  uint32_t getNumberOfSymbols() const {
    if (COFFHeader)
<<<<<<< HEAD
      return COFFHeader->NumberOfSymbols;
=======
      return COFFHeader->isImportLibrary() ? 0 : COFFHeader->NumberOfSymbols;
>>>>>>> 969bfdfe
    if (COFFBigObjHeader)
      return COFFBigObjHeader->NumberOfSymbols;
    llvm_unreachable("no COFF header!");
  }
protected:
  void moveSymbolNext(DataRefImpl &Symb) const override;
  std::error_code getSymbolName(DataRefImpl Symb,
                                StringRef &Res) const override;
  std::error_code getSymbolAddress(DataRefImpl Symb,
                                   uint64_t &Res) const override;
  std::error_code getSymbolSize(DataRefImpl Symb, uint64_t &Res) const override;
  uint32_t getSymbolFlags(DataRefImpl Symb) const override;
  std::error_code getSymbolType(DataRefImpl Symb,
                                SymbolRef::Type &Res) const override;
  std::error_code getSymbolSection(DataRefImpl Symb,
                                   section_iterator &Res) const override;
  void moveSectionNext(DataRefImpl &Sec) const override;
  std::error_code getSectionName(DataRefImpl Sec,
                                 StringRef &Res) const override;
  uint64_t getSectionAddress(DataRefImpl Sec) const override;
  uint64_t getSectionSize(DataRefImpl Sec) const override;
  std::error_code getSectionContents(DataRefImpl Sec,
                                     StringRef &Res) const override;
  uint64_t getSectionAlignment(DataRefImpl Sec) const override;
  bool isSectionText(DataRefImpl Sec) const override;
  bool isSectionData(DataRefImpl Sec) const override;
  bool isSectionBSS(DataRefImpl Sec) const override;
  bool isSectionVirtual(DataRefImpl Sec) const override;
<<<<<<< HEAD
  bool isSectionZeroInit(DataRefImpl Sec) const override;
  bool isSectionReadOnlyData(DataRefImpl Sec) const override;
  bool isSectionRequiredForExecution(DataRefImpl Sec) const override;
=======
>>>>>>> 969bfdfe
  bool sectionContainsSymbol(DataRefImpl Sec, DataRefImpl Symb) const override;
  relocation_iterator section_rel_begin(DataRefImpl Sec) const override;
  relocation_iterator section_rel_end(DataRefImpl Sec) const override;

  void moveRelocationNext(DataRefImpl &Rel) const override;
  std::error_code getRelocationAddress(DataRefImpl Rel,
                                       uint64_t &Res) const override;
  std::error_code getRelocationOffset(DataRefImpl Rel,
                                      uint64_t &Res) const override;
  symbol_iterator getRelocationSymbol(DataRefImpl Rel) const override;
  std::error_code getRelocationType(DataRefImpl Rel,
                                    uint64_t &Res) const override;
  std::error_code
  getRelocationTypeName(DataRefImpl Rel,
                        SmallVectorImpl<char> &Result) const override;
  std::error_code
  getRelocationValueString(DataRefImpl Rel,
                           SmallVectorImpl<char> &Result) const override;

public:
  COFFObjectFile(MemoryBufferRef Object, std::error_code &EC);
  basic_symbol_iterator symbol_begin_impl() const override;
  basic_symbol_iterator symbol_end_impl() const override;
  section_iterator section_begin() const override;
  section_iterator section_end() const override;

  const coff_section *getCOFFSection(const SectionRef &Section) const;
  COFFSymbolRef getCOFFSymbol(const DataRefImpl &Ref) const;
  COFFSymbolRef getCOFFSymbol(const SymbolRef &Symbol) const;
  const coff_relocation *getCOFFRelocation(const RelocationRef &Reloc) const;

  uint8_t getBytesInAddress() const override;
  StringRef getFileFormatName() const override;
  unsigned getArch() const override;

  import_directory_iterator import_directory_begin() const;
  import_directory_iterator import_directory_end() const;
  delay_import_directory_iterator delay_import_directory_begin() const;
  delay_import_directory_iterator delay_import_directory_end() const;
  export_directory_iterator export_directory_begin() const;
  export_directory_iterator export_directory_end() const;
<<<<<<< HEAD
=======
  base_reloc_iterator base_reloc_begin() const;
  base_reloc_iterator base_reloc_end() const;
>>>>>>> 969bfdfe

  iterator_range<import_directory_iterator> import_directories() const;
  iterator_range<delay_import_directory_iterator>
      delay_import_directories() const;
  iterator_range<export_directory_iterator> export_directories() const;
<<<<<<< HEAD
=======
  iterator_range<base_reloc_iterator> base_relocs() const;
>>>>>>> 969bfdfe

  const dos_header *getDOSHeader() const {
    if (!PE32Header && !PE32PlusHeader)
      return nullptr;
    return reinterpret_cast<const dos_header *>(base());
  }
  std::error_code getPE32Header(const pe32_header *&Res) const;
  std::error_code getPE32PlusHeader(const pe32plus_header *&Res) const;
  std::error_code getDataDirectory(uint32_t index,
                                   const data_directory *&Res) const;
  std::error_code getSection(int32_t index, const coff_section *&Res) const;
  template <typename coff_symbol_type>
  std::error_code getSymbol(uint32_t Index,
                            const coff_symbol_type *&Res) const {
    if (Index >= getNumberOfSymbols())
      return object_error::parse_failed;

    Res = reinterpret_cast<coff_symbol_type *>(getSymbolTable()) + Index;
    return object_error::success;
  }
  ErrorOr<COFFSymbolRef> getSymbol(uint32_t index) const {
    if (SymbolTable16) {
      const coff_symbol16 *Symb = nullptr;
      if (std::error_code EC = getSymbol(index, Symb))
        return EC;
      return COFFSymbolRef(Symb);
    }
    if (SymbolTable32) {
      const coff_symbol32 *Symb = nullptr;
      if (std::error_code EC = getSymbol(index, Symb))
        return EC;
      return COFFSymbolRef(Symb);
    }
<<<<<<< HEAD
    llvm_unreachable("no symbol table pointer!");
=======
    return object_error::parse_failed;
>>>>>>> 969bfdfe
  }
  template <typename T>
  std::error_code getAuxSymbol(uint32_t index, const T *&Res) const {
    ErrorOr<COFFSymbolRef> s = getSymbol(index);
    if (std::error_code EC = s.getError())
      return EC;
    Res = reinterpret_cast<const T *>(s->getRawPtr());
    return object_error::success;
  }
  std::error_code getSymbolName(COFFSymbolRef Symbol, StringRef &Res) const;

  ArrayRef<uint8_t> getSymbolAuxData(COFFSymbolRef Symbol) const;

  size_t getSymbolTableEntrySize() const {
    if (COFFHeader)
      return sizeof(coff_symbol16);
    if (COFFBigObjHeader)
      return sizeof(coff_symbol32);
    llvm_unreachable("null symbol table pointer!");
  }

  std::error_code getSectionName(const coff_section *Sec, StringRef &Res) const;
  uint64_t getSectionSize(const coff_section *Sec) const;
  std::error_code getSectionContents(const coff_section *Sec,
                                     ArrayRef<uint8_t> &Res) const;

  std::error_code getVaPtr(uint64_t VA, uintptr_t &Res) const;
  std::error_code getRvaPtr(uint32_t Rva, uintptr_t &Res) const;
  std::error_code getHintName(uint32_t Rva, uint16_t &Hint,
                              StringRef &Name) const;

  bool isRelocatableObject() const override;
  bool is64() const { return PE32PlusHeader; }

  static inline bool classof(const Binary *v) { return v->isCOFF(); }
};

// The iterator for the import directory table.
class ImportDirectoryEntryRef {
public:
  ImportDirectoryEntryRef() : OwningObject(nullptr) {}
  ImportDirectoryEntryRef(const import_directory_table_entry *Table, uint32_t I,
                          const COFFObjectFile *Owner)
      : ImportTable(Table), Index(I), OwningObject(Owner) {}

  bool operator==(const ImportDirectoryEntryRef &Other) const;
  void moveNext();

  imported_symbol_iterator imported_symbol_begin() const;
  imported_symbol_iterator imported_symbol_end() const;
  iterator_range<imported_symbol_iterator> imported_symbols() const;

  std::error_code getName(StringRef &Result) const;
  std::error_code getImportLookupTableRVA(uint32_t &Result) const;
  std::error_code getImportAddressTableRVA(uint32_t &Result) const;

  std::error_code
  getImportTableEntry(const import_directory_table_entry *&Result) const;

  std::error_code
  getImportLookupEntry(const import_lookup_table_entry32 *&Result) const;

private:
  const import_directory_table_entry *ImportTable;
  uint32_t Index;
  const COFFObjectFile *OwningObject;
};

class DelayImportDirectoryEntryRef {
public:
  DelayImportDirectoryEntryRef() : OwningObject(nullptr) {}
  DelayImportDirectoryEntryRef(const delay_import_directory_table_entry *T,
                               uint32_t I, const COFFObjectFile *Owner)
      : Table(T), Index(I), OwningObject(Owner) {}

  bool operator==(const DelayImportDirectoryEntryRef &Other) const;
  void moveNext();

  imported_symbol_iterator imported_symbol_begin() const;
  imported_symbol_iterator imported_symbol_end() const;
  iterator_range<imported_symbol_iterator> imported_symbols() const;

  std::error_code getName(StringRef &Result) const;
  std::error_code getDelayImportTable(
      const delay_import_directory_table_entry *&Result) const;
<<<<<<< HEAD
=======
  std::error_code getImportAddress(int AddrIndex, uint64_t &Result) const;
>>>>>>> 969bfdfe

private:
  const delay_import_directory_table_entry *Table;
  uint32_t Index;
  const COFFObjectFile *OwningObject;
};

// The iterator for the export directory table entry.
class ExportDirectoryEntryRef {
public:
  ExportDirectoryEntryRef() : OwningObject(nullptr) {}
  ExportDirectoryEntryRef(const export_directory_table_entry *Table, uint32_t I,
                          const COFFObjectFile *Owner)
      : ExportTable(Table), Index(I), OwningObject(Owner) {}

  bool operator==(const ExportDirectoryEntryRef &Other) const;
  void moveNext();

  std::error_code getDllName(StringRef &Result) const;
  std::error_code getOrdinalBase(uint32_t &Result) const;
  std::error_code getOrdinal(uint32_t &Result) const;
  std::error_code getExportRVA(uint32_t &Result) const;
  std::error_code getSymbolName(StringRef &Result) const;

private:
  const export_directory_table_entry *ExportTable;
  uint32_t Index;
  const COFFObjectFile *OwningObject;
};

class ImportedSymbolRef {
public:
  ImportedSymbolRef() : OwningObject(nullptr) {}
  ImportedSymbolRef(const import_lookup_table_entry32 *Entry, uint32_t I,
                    const COFFObjectFile *Owner)
      : Entry32(Entry), Entry64(nullptr), Index(I), OwningObject(Owner) {}
  ImportedSymbolRef(const import_lookup_table_entry64 *Entry, uint32_t I,
                    const COFFObjectFile *Owner)
      : Entry32(nullptr), Entry64(Entry), Index(I), OwningObject(Owner) {}

  bool operator==(const ImportedSymbolRef &Other) const;
  void moveNext();

  std::error_code getSymbolName(StringRef &Result) const;
  std::error_code getOrdinal(uint16_t &Result) const;

private:
  const import_lookup_table_entry32 *Entry32;
  const import_lookup_table_entry64 *Entry64;
  uint32_t Index;
  const COFFObjectFile *OwningObject;
};
<<<<<<< HEAD
=======

class BaseRelocRef {
public:
  BaseRelocRef() : OwningObject(nullptr) {}
  BaseRelocRef(const coff_base_reloc_block_header *Header,
               const COFFObjectFile *Owner)
      : Header(Header), Index(0), OwningObject(Owner) {}

  bool operator==(const BaseRelocRef &Other) const;
  void moveNext();

  std::error_code getType(uint8_t &Type) const;
  std::error_code getRVA(uint32_t &Result) const;

private:
  const coff_base_reloc_block_header *Header;
  uint32_t Index;
  const COFFObjectFile *OwningObject;
};

>>>>>>> 969bfdfe
} // end namespace object
} // end namespace llvm

#endif<|MERGE_RESOLUTION|>--- conflicted
+++ resolved
@@ -28,19 +28,13 @@
 class DelayImportDirectoryEntryRef;
 class ExportDirectoryEntryRef;
 class ImportedSymbolRef;
-<<<<<<< HEAD
-=======
 class BaseRelocRef;
->>>>>>> 969bfdfe
 typedef content_iterator<ImportDirectoryEntryRef> import_directory_iterator;
 typedef content_iterator<DelayImportDirectoryEntryRef>
     delay_import_directory_iterator;
 typedef content_iterator<ExportDirectoryEntryRef> export_directory_iterator;
 typedef content_iterator<ImportedSymbolRef> imported_symbol_iterator;
-<<<<<<< HEAD
-=======
 typedef content_iterator<BaseRelocRef> base_reloc_iterator;
->>>>>>> 969bfdfe
 
 /// The DOS compatible header at the front of all PE/COFF executables.
 struct dos_header {
@@ -254,64 +248,6 @@
 
 typedef coff_symbol<support::ulittle16_t> coff_symbol16;
 typedef coff_symbol<support::ulittle32_t> coff_symbol32;
-<<<<<<< HEAD
-
-class COFFSymbolRef {
-public:
-  COFFSymbolRef(const coff_symbol16 *CS) : CS16(CS), CS32(nullptr) {}
-  COFFSymbolRef(const coff_symbol32 *CS) : CS16(nullptr), CS32(CS) {}
-  COFFSymbolRef() : CS16(nullptr), CS32(nullptr) {}
-
-  const void *getRawPtr() const {
-    return CS16 ? static_cast<const void *>(CS16) : CS32;
-  }
-
-  friend bool operator<(COFFSymbolRef A, COFFSymbolRef B) {
-    return A.getRawPtr() < B.getRawPtr();
-  }
-
-  bool isBigObj() const {
-    if (CS16)
-      return false;
-    if (CS32)
-      return true;
-    llvm_unreachable("COFFSymbolRef points to nothing!");
-  }
-
-  const char *getShortName() const {
-    return CS16 ? CS16->Name.ShortName : CS32->Name.ShortName;
-  }
-
-  const StringTableOffset &getStringTableOffset() const {
-    return CS16 ? CS16->Name.Offset : CS32->Name.Offset;
-  }
-
-  uint32_t getValue() const { return CS16 ? CS16->Value : CS32->Value; }
-
-  int32_t getSectionNumber() const {
-    if (CS16) {
-      // Reserved sections are returned as negative numbers.
-      if (CS16->SectionNumber <= COFF::MaxNumberOfSections16)
-        return CS16->SectionNumber;
-      return static_cast<int16_t>(CS16->SectionNumber);
-    }
-    return static_cast<int32_t>(CS32->SectionNumber);
-  }
-
-  uint16_t getType() const { return CS16 ? CS16->Type : CS32->Type; }
-
-  uint8_t getStorageClass() const {
-    return CS16 ? CS16->StorageClass : CS32->StorageClass;
-  }
-
-  uint8_t getNumberOfAuxSymbols() const {
-    return CS16 ? CS16->NumberOfAuxSymbols : CS32->NumberOfAuxSymbols;
-  }
-
-  uint8_t getBaseType() const { return getType() & 0x0F; }
-
-  uint8_t getComplexType() const { return (getType() & 0xF0) >> 4; }
-=======
 
 class COFFSymbolRef {
 public:
@@ -377,7 +313,6 @@
   uint8_t getComplexType() const {
     return (getType() & 0xF0) >> COFF::SCT_COMPLEX_TYPE_SHIFT;
   }
->>>>>>> 969bfdfe
 
   bool isExternal() const {
     return getStorageClass() == COFF::IMAGE_SYM_CLASS_EXTERNAL;
@@ -432,11 +367,8 @@
   }
 
 private:
-<<<<<<< HEAD
-=======
   bool isSet() const { return CS16 || CS32; }
 
->>>>>>> 969bfdfe
   const coff_symbol16 *CS16;
   const coff_symbol32 *CS32;
 };
@@ -601,12 +533,8 @@
   }
   uint16_t getSizeOfOptionalHeader() const {
     if (COFFHeader)
-<<<<<<< HEAD
-      return COFFHeader->SizeOfOptionalHeader;
-=======
       return COFFHeader->isImportLibrary() ? 0
                                            : COFFHeader->SizeOfOptionalHeader;
->>>>>>> 969bfdfe
     // bigobj doesn't have this field.
     if (COFFBigObjHeader)
       return 0;
@@ -614,11 +542,7 @@
   }
   uint16_t getCharacteristics() const {
     if (COFFHeader)
-<<<<<<< HEAD
-      return COFFHeader->Characteristics;
-=======
       return COFFHeader->isImportLibrary() ? 0 : COFFHeader->Characteristics;
->>>>>>> 969bfdfe
     // bigobj doesn't have characteristics to speak of,
     // editbin will silently lie to you if you attempt to set any.
     if (COFFBigObjHeader)
@@ -634,34 +558,22 @@
   }
   uint32_t getNumberOfSections() const {
     if (COFFHeader)
-<<<<<<< HEAD
-      return COFFHeader->NumberOfSections;
-=======
       return COFFHeader->isImportLibrary() ? 0 : COFFHeader->NumberOfSections;
->>>>>>> 969bfdfe
     if (COFFBigObjHeader)
       return COFFBigObjHeader->NumberOfSections;
     llvm_unreachable("no COFF header!");
   }
   uint32_t getPointerToSymbolTable() const {
     if (COFFHeader)
-<<<<<<< HEAD
-      return COFFHeader->PointerToSymbolTable;
-=======
       return COFFHeader->isImportLibrary() ? 0
                                            : COFFHeader->PointerToSymbolTable;
->>>>>>> 969bfdfe
     if (COFFBigObjHeader)
       return COFFBigObjHeader->PointerToSymbolTable;
     llvm_unreachable("no COFF header!");
   }
   uint32_t getNumberOfSymbols() const {
     if (COFFHeader)
-<<<<<<< HEAD
-      return COFFHeader->NumberOfSymbols;
-=======
       return COFFHeader->isImportLibrary() ? 0 : COFFHeader->NumberOfSymbols;
->>>>>>> 969bfdfe
     if (COFFBigObjHeader)
       return COFFBigObjHeader->NumberOfSymbols;
     llvm_unreachable("no COFF header!");
@@ -690,12 +602,6 @@
   bool isSectionData(DataRefImpl Sec) const override;
   bool isSectionBSS(DataRefImpl Sec) const override;
   bool isSectionVirtual(DataRefImpl Sec) const override;
-<<<<<<< HEAD
-  bool isSectionZeroInit(DataRefImpl Sec) const override;
-  bool isSectionReadOnlyData(DataRefImpl Sec) const override;
-  bool isSectionRequiredForExecution(DataRefImpl Sec) const override;
-=======
->>>>>>> 969bfdfe
   bool sectionContainsSymbol(DataRefImpl Sec, DataRefImpl Symb) const override;
   relocation_iterator section_rel_begin(DataRefImpl Sec) const override;
   relocation_iterator section_rel_end(DataRefImpl Sec) const override;
@@ -737,20 +643,14 @@
   delay_import_directory_iterator delay_import_directory_end() const;
   export_directory_iterator export_directory_begin() const;
   export_directory_iterator export_directory_end() const;
-<<<<<<< HEAD
-=======
   base_reloc_iterator base_reloc_begin() const;
   base_reloc_iterator base_reloc_end() const;
->>>>>>> 969bfdfe
 
   iterator_range<import_directory_iterator> import_directories() const;
   iterator_range<delay_import_directory_iterator>
       delay_import_directories() const;
   iterator_range<export_directory_iterator> export_directories() const;
-<<<<<<< HEAD
-=======
   iterator_range<base_reloc_iterator> base_relocs() const;
->>>>>>> 969bfdfe
 
   const dos_header *getDOSHeader() const {
     if (!PE32Header && !PE32PlusHeader)
@@ -784,11 +684,7 @@
         return EC;
       return COFFSymbolRef(Symb);
     }
-<<<<<<< HEAD
-    llvm_unreachable("no symbol table pointer!");
-=======
     return object_error::parse_failed;
->>>>>>> 969bfdfe
   }
   template <typename T>
   std::error_code getAuxSymbol(uint32_t index, const T *&Res) const {
@@ -874,10 +770,7 @@
   std::error_code getName(StringRef &Result) const;
   std::error_code getDelayImportTable(
       const delay_import_directory_table_entry *&Result) const;
-<<<<<<< HEAD
-=======
   std::error_code getImportAddress(int AddrIndex, uint64_t &Result) const;
->>>>>>> 969bfdfe
 
 private:
   const delay_import_directory_table_entry *Table;
@@ -930,8 +823,6 @@
   uint32_t Index;
   const COFFObjectFile *OwningObject;
 };
-<<<<<<< HEAD
-=======
 
 class BaseRelocRef {
 public:
@@ -952,7 +843,6 @@
   const COFFObjectFile *OwningObject;
 };
 
->>>>>>> 969bfdfe
 } // end namespace object
 } // end namespace llvm
 
