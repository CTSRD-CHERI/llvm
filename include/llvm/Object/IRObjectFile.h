--- conflicted
+++ resolved
@@ -65,13 +65,8 @@
   static ErrorOr<MemoryBufferRef>
   findBitcodeInMemBuffer(MemoryBufferRef Object);
 
-<<<<<<< HEAD
-  static ErrorOr<std::unique_ptr<IRObjectFile>>
-  createIRObjectFile(MemoryBufferRef Object, LLVMContext &Context);
-=======
   static ErrorOr<std::unique_ptr<IRObjectFile>> create(MemoryBufferRef Object,
                                                        LLVMContext &Context);
->>>>>>> 969bfdfe
 };
 }
 }
