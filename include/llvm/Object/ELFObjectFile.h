--- conflicted
+++ resolved
@@ -888,11 +888,8 @@
       return "ELF64-ppc64";
     case ELF::EM_S390:
       return "ELF64-s390";
-<<<<<<< HEAD
-=======
     case ELF::EM_SPARCV9:
       return "ELF64-sparc";
->>>>>>> fec1abae
     case ELF::EM_MIPS:
       return "ELF64-mips";
     default:
