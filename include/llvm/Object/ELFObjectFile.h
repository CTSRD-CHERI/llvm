//===- ELFObjectFile.h - ELF object file implementation ---------*- C++ -*-===//
//
//                     The LLVM Compiler Infrastructure
//
// This file is distributed under the University of Illinois Open Source
// License. See LICENSE.TXT for details.
//
//===----------------------------------------------------------------------===//
//
// This file declares the ELFObjectFile template class.
//
//===----------------------------------------------------------------------===//

#ifndef LLVM_OBJECT_ELFOBJECTFILE_H
#define LLVM_OBJECT_ELFOBJECTFILE_H

#include "llvm/ADT/DenseMap.h"
#include "llvm/ADT/PointerIntPair.h"
#include "llvm/ADT/SmallVector.h"
#include "llvm/ADT/StringSwitch.h"
#include "llvm/ADT/Triple.h"
#include "llvm/Object/ELF.h"
#include "llvm/Object/ObjectFile.h"
#include "llvm/Support/Casting.h"
#include "llvm/Support/ELF.h"
#include "llvm/Support/Endian.h"
#include "llvm/Support/ErrorHandling.h"
#include "llvm/Support/MemoryBuffer.h"
#include "llvm/Support/raw_ostream.h"
#include <algorithm>
#include <cctype>
#include <limits>
#include <utility>

namespace llvm {
namespace object {

class ELFObjectFileBase : public ObjectFile {
protected:
  ELFObjectFileBase(unsigned int Type, MemoryBufferRef Source);

public:
  virtual std::error_code getRelocationAddend(DataRefImpl Rel,
                                              int64_t &Res) const = 0;
  virtual std::pair<symbol_iterator, symbol_iterator>
  getELFDynamicSymbolIterators() const = 0;

  virtual std::error_code getSymbolVersion(SymbolRef Symb, StringRef &Version,
                                           bool &IsDefault) const = 0;

<<<<<<< HEAD
=======
  virtual uint64_t getSectionFlags(SectionRef Sec) const = 0;
  virtual uint32_t getSectionType(SectionRef Sec) const = 0;

>>>>>>> 969bfdfe
  static inline bool classof(const Binary *v) { return v->isELF(); }
};

template <class ELFT> class ELFObjectFile : public ELFObjectFileBase {
public:
  LLVM_ELF_IMPORT_TYPES_ELFT(ELFT)

  typedef typename ELFFile<ELFT>::uintX_t uintX_t;

  typedef typename ELFFile<ELFT>::Elf_Sym Elf_Sym;
  typedef typename ELFFile<ELFT>::Elf_Shdr Elf_Shdr;
  typedef typename ELFFile<ELFT>::Elf_Ehdr Elf_Ehdr;
  typedef typename ELFFile<ELFT>::Elf_Rel Elf_Rel;
  typedef typename ELFFile<ELFT>::Elf_Rela Elf_Rela;
  typedef typename ELFFile<ELFT>::Elf_Dyn Elf_Dyn;

  typedef typename ELFFile<ELFT>::Elf_Sym_Iter Elf_Sym_Iter;
  typedef typename ELFFile<ELFT>::Elf_Shdr_Iter Elf_Shdr_Iter;
  typedef typename ELFFile<ELFT>::Elf_Dyn_Iter Elf_Dyn_Iter;

protected:
  ELFFile<ELFT> EF;

  void moveSymbolNext(DataRefImpl &Symb) const override;
  std::error_code getSymbolName(DataRefImpl Symb,
                                StringRef &Res) const override;
  std::error_code getSymbolAddress(DataRefImpl Symb,
                                   uint64_t &Res) const override;
  std::error_code getSymbolAlignment(DataRefImpl Symb,
                                     uint32_t &Res) const override;
  std::error_code getSymbolSize(DataRefImpl Symb, uint64_t &Res) const override;
  uint32_t getSymbolFlags(DataRefImpl Symb) const override;
  std::error_code getSymbolOther(DataRefImpl Symb, uint8_t &Res) const override;
  std::error_code getSymbolType(DataRefImpl Symb,
                                SymbolRef::Type &Res) const override;
  std::error_code getSymbolSection(DataRefImpl Symb,
                                   section_iterator &Res) const override;

  void moveSectionNext(DataRefImpl &Sec) const override;
  std::error_code getSectionName(DataRefImpl Sec,
                                 StringRef &Res) const override;
  uint64_t getSectionAddress(DataRefImpl Sec) const override;
  uint64_t getSectionSize(DataRefImpl Sec) const override;
  std::error_code getSectionContents(DataRefImpl Sec,
                                     StringRef &Res) const override;
  uint64_t getSectionAlignment(DataRefImpl Sec) const override;
  bool isSectionText(DataRefImpl Sec) const override;
  bool isSectionData(DataRefImpl Sec) const override;
  bool isSectionBSS(DataRefImpl Sec) const override;
<<<<<<< HEAD
  bool isSectionRequiredForExecution(DataRefImpl Sec) const override;
  bool isSectionVirtual(DataRefImpl Sec) const override;
  bool isSectionZeroInit(DataRefImpl Sec) const override;
  bool isSectionReadOnlyData(DataRefImpl Sec) const override;
=======
  bool isSectionVirtual(DataRefImpl Sec) const override;
>>>>>>> 969bfdfe
  bool sectionContainsSymbol(DataRefImpl Sec, DataRefImpl Symb) const override;
  relocation_iterator section_rel_begin(DataRefImpl Sec) const override;
  relocation_iterator section_rel_end(DataRefImpl Sec) const override;
  section_iterator getRelocatedSection(DataRefImpl Sec) const override;

  void moveRelocationNext(DataRefImpl &Rel) const override;
  std::error_code getRelocationAddress(DataRefImpl Rel,
                                       uint64_t &Res) const override;
  std::error_code getRelocationOffset(DataRefImpl Rel,
                                      uint64_t &Res) const override;
  symbol_iterator getRelocationSymbol(DataRefImpl Rel) const override;
  std::error_code getRelocationType(DataRefImpl Rel,
                                    uint64_t &Res) const override;
  std::error_code
  getRelocationTypeName(DataRefImpl Rel,
                        SmallVectorImpl<char> &Result) const override;
  std::error_code
  getRelocationValueString(DataRefImpl Rel,
                           SmallVectorImpl<char> &Result) const override;

  uint64_t getROffset(DataRefImpl Rel) const;
  StringRef getRelocationTypeName(uint32_t Type) const;

  /// \brief Get the relocation section that contains \a Rel.
  const Elf_Shdr *getRelSection(DataRefImpl Rel) const {
    return EF.getSection(Rel.d.a);
  }

  const Elf_Rel *getRel(DataRefImpl Rel) const;
  const Elf_Rela *getRela(DataRefImpl Rela) const;

  Elf_Sym_Iter toELFSymIter(DataRefImpl Symb) const {
    bool IsDynamic = Symb.p & 1;
    if (IsDynamic)
      return Elf_Sym_Iter(
          EF.begin_dynamic_symbols().getEntSize(),
          reinterpret_cast<const char *>(Symb.p & ~uintptr_t(1)), IsDynamic);
    return Elf_Sym_Iter(EF.begin_symbols().getEntSize(),
                        reinterpret_cast<const char *>(Symb.p), IsDynamic);
  }

  DataRefImpl toDRI(Elf_Sym_Iter Symb) const {
    DataRefImpl DRI;
    DRI.p = reinterpret_cast<uintptr_t>(Symb.get()) |
      static_cast<uintptr_t>(Symb.isDynamic());
    return DRI;
  }

  Elf_Shdr_Iter toELFShdrIter(DataRefImpl Sec) const {
    return Elf_Shdr_Iter(EF.getHeader()->e_shentsize,
                         reinterpret_cast<const char *>(Sec.p));
  }

  DataRefImpl toDRI(Elf_Shdr_Iter Sec) const {
    DataRefImpl DRI;
    DRI.p = reinterpret_cast<uintptr_t>(Sec.get());
    return DRI;
  }

  DataRefImpl toDRI(const Elf_Shdr *Sec) const {
    DataRefImpl DRI;
    DRI.p = reinterpret_cast<uintptr_t>(Sec);
    return DRI;
  }

  Elf_Dyn_Iter toELFDynIter(DataRefImpl Dyn) const {
    return Elf_Dyn_Iter(EF.begin_dynamic_table().getEntSize(),
                        reinterpret_cast<const char *>(Dyn.p));
  }

  DataRefImpl toDRI(Elf_Dyn_Iter Dyn) const {
    DataRefImpl DRI;
    DRI.p = reinterpret_cast<uintptr_t>(Dyn.get());
    return DRI;
  }

  bool isExportedToOtherDSO(const Elf_Sym *ESym) const {
    unsigned char Binding = ESym->getBinding();
    unsigned char Visibility = ESym->getVisibility();

    // A symbol is exported if its binding is either GLOBAL or WEAK, and its
    // visibility is either DEFAULT or PROTECTED. All other symbols are not
    // exported.
    if ((Binding == ELF::STB_GLOBAL || Binding == ELF::STB_WEAK) &&
        (Visibility == ELF::STV_DEFAULT || Visibility == ELF::STV_PROTECTED))
      return true;

    return false;
  }

  // This flag is used for classof, to distinguish ELFObjectFile from
  // its subclass. If more subclasses will be created, this flag will
  // have to become an enum.
  bool isDyldELFObject;

public:
  ELFObjectFile(MemoryBufferRef Object, std::error_code &EC);

  const Elf_Sym *getSymbol(DataRefImpl Symb) const;

  basic_symbol_iterator symbol_begin_impl() const override;
  basic_symbol_iterator symbol_end_impl() const override;

  symbol_iterator dynamic_symbol_begin() const;
  symbol_iterator dynamic_symbol_end() const;

  section_iterator section_begin() const override;
  section_iterator section_end() const override;

  std::error_code getRelocationAddend(DataRefImpl Rel,
                                      int64_t &Res) const override;
  std::error_code getSymbolVersion(SymbolRef Symb, StringRef &Version,
                                   bool &IsDefault) const override;

  uint64_t getSectionFlags(SectionRef Sec) const override;
  uint32_t getSectionType(SectionRef Sec) const override;

  uint8_t getBytesInAddress() const override;
  StringRef getFileFormatName() const override;
  unsigned getArch() const override;
  StringRef getLoadName() const;

  std::error_code getPlatformFlags(unsigned &Result) const override {
    Result = EF.getHeader()->e_flags;
    return object_error::success;
  }

  const ELFFile<ELFT> *getELFFile() const { return &EF; }

  bool isDyldType() const { return isDyldELFObject; }
  static inline bool classof(const Binary *v) {
    return v->getType() == getELFType(ELFT::TargetEndianness == support::little,
                                      ELFT::Is64Bits);
  }

  std::pair<symbol_iterator, symbol_iterator>
  getELFDynamicSymbolIterators() const override;

  bool isRelocatableObject() const override;
};

// Use an alignment of 2 for the typedefs since that is the worst case for
// ELF files in archives.
typedef ELFObjectFile<ELFType<support::little, 2, false> > ELF32LEObjectFile;
typedef ELFObjectFile<ELFType<support::little, 2, true> > ELF64LEObjectFile;
typedef ELFObjectFile<ELFType<support::big, 2, false> > ELF32BEObjectFile;
typedef ELFObjectFile<ELFType<support::big, 2, true> > ELF64BEObjectFile;

template <class ELFT>
void ELFObjectFile<ELFT>::moveSymbolNext(DataRefImpl &Symb) const {
  Symb = toDRI(++toELFSymIter(Symb));
}

template <class ELFT>
std::error_code ELFObjectFile<ELFT>::getSymbolName(DataRefImpl Symb,
                                                   StringRef &Result) const {
  ErrorOr<StringRef> Name = EF.getSymbolName(toELFSymIter(Symb));
  if (!Name)
    return Name.getError();
  Result = *Name;
  return object_error::success;
}

template <class ELFT>
std::error_code ELFObjectFile<ELFT>::getSymbolVersion(SymbolRef SymRef,
                                                      StringRef &Version,
                                                      bool &IsDefault) const {
  DataRefImpl Symb = SymRef.getRawDataRefImpl();
  const Elf_Sym *symb = getSymbol(Symb);
  ErrorOr<StringRef> Ver =
      EF.getSymbolVersion(EF.getSection(Symb.d.b), symb, IsDefault);
  if (!Ver)
    return Ver.getError();
  Version = *Ver;
  return object_error::success;
}

template <class ELFT>
uint64_t ELFObjectFile<ELFT>::getSectionFlags(SectionRef Sec) const {
  DataRefImpl DRI = Sec.getRawDataRefImpl();
  return toELFShdrIter(DRI)->sh_flags;
}

template <class ELFT>
uint32_t ELFObjectFile<ELFT>::getSectionType(SectionRef Sec) const {
  DataRefImpl DRI = Sec.getRawDataRefImpl();
  return toELFShdrIter(DRI)->sh_type;
}

template <class ELFT>
std::error_code ELFObjectFile<ELFT>::getSymbolAddress(DataRefImpl Symb,
                                                      uint64_t &Result) const {
  const Elf_Sym *ESym = getSymbol(Symb);
  switch (EF.getSymbolTableIndex(ESym)) {
  case ELF::SHN_COMMON:
  case ELF::SHN_UNDEF:
    Result = UnknownAddressOrSize;
    return object_error::success;
  case ELF::SHN_ABS:
    Result = ESym->st_value;
    return object_error::success;
  default:
    break;
  }

  const Elf_Ehdr *Header = EF.getHeader();
  Result = ESym->st_value;

  // Clear the ARM/Thumb or microMIPS indicator flag.
  if ((Header->e_machine == ELF::EM_ARM || Header->e_machine == ELF::EM_MIPS) &&
      ESym->getType() == ELF::STT_FUNC)
    Result &= ~1;

  if (Header->e_type == ELF::ET_REL) {
    const typename ELFFile<ELFT>::Elf_Shdr * Section = EF.getSection(ESym);
    if (Section != nullptr)
      Result += Section->sh_addr;
  }

  return object_error::success;
}

template <class ELFT>
std::error_code ELFObjectFile<ELFT>::getSymbolAlignment(DataRefImpl Symb,
                                                        uint32_t &Res) const {
  Elf_Sym_Iter Sym = toELFSymIter(Symb);
  if (Sym->st_shndx == ELF::SHN_COMMON)
    Res = Sym->st_value;
  else
    Res = 0;
  return object_error::success;
}

template <class ELFT>
std::error_code ELFObjectFile<ELFT>::getSymbolSize(DataRefImpl Symb,
                                                   uint64_t &Result) const {
  Result = toELFSymIter(Symb)->st_size;
  return object_error::success;
}

template <class ELFT>
std::error_code ELFObjectFile<ELFT>::getSymbolOther(DataRefImpl Symb,
                                                    uint8_t &Result) const {
  Result = toELFSymIter(Symb)->st_other;
  return object_error::success;
}

template <class ELFT>
std::error_code
ELFObjectFile<ELFT>::getSymbolType(DataRefImpl Symb,
                                   SymbolRef::Type &Result) const {
  const Elf_Sym *ESym = getSymbol(Symb);

  switch (ESym->getType()) {
  case ELF::STT_NOTYPE:
    Result = SymbolRef::ST_Unknown;
    break;
  case ELF::STT_SECTION:
    Result = SymbolRef::ST_Debug;
    break;
  case ELF::STT_FILE:
    Result = SymbolRef::ST_File;
    break;
  case ELF::STT_FUNC:
    Result = SymbolRef::ST_Function;
    break;
  case ELF::STT_OBJECT:
  case ELF::STT_COMMON:
  case ELF::STT_TLS:
    Result = SymbolRef::ST_Data;
    break;
  default:
    Result = SymbolRef::ST_Other;
    break;
  }
  return object_error::success;
}

template <class ELFT>
uint32_t ELFObjectFile<ELFT>::getSymbolFlags(DataRefImpl Symb) const {
  Elf_Sym_Iter EIter = toELFSymIter(Symb);
  const Elf_Sym *ESym = &*EIter;

  uint32_t Result = SymbolRef::SF_None;

  if (ESym->getBinding() != ELF::STB_LOCAL)
    Result |= SymbolRef::SF_Global;

  if (ESym->getBinding() == ELF::STB_WEAK)
    Result |= SymbolRef::SF_Weak;

  if (ESym->st_shndx == ELF::SHN_ABS)
    Result |= SymbolRef::SF_Absolute;

  if (ESym->getType() == ELF::STT_FILE || ESym->getType() == ELF::STT_SECTION ||
      EIter == EF.begin_symbols() || EIter == EF.begin_dynamic_symbols())
    Result |= SymbolRef::SF_FormatSpecific;

  if (EF.getSymbolTableIndex(ESym) == ELF::SHN_UNDEF)
    Result |= SymbolRef::SF_Undefined;

  if (ESym->getType() == ELF::STT_COMMON ||
      EF.getSymbolTableIndex(ESym) == ELF::SHN_COMMON)
    Result |= SymbolRef::SF_Common;

  if (isExportedToOtherDSO(ESym))
    Result |= SymbolRef::SF_Exported;

  return Result;
}

template <class ELFT>
std::error_code
ELFObjectFile<ELFT>::getSymbolSection(DataRefImpl Symb,
                                      section_iterator &Res) const {
  const Elf_Sym *ESym = getSymbol(Symb);
  const Elf_Shdr *ESec = EF.getSection(ESym);
  if (!ESec)
    Res = section_end();
  else {
    DataRefImpl Sec;
    Sec.p = reinterpret_cast<intptr_t>(ESec);
    Res = section_iterator(SectionRef(Sec, this));
  }
  return object_error::success;
}

template <class ELFT>
void ELFObjectFile<ELFT>::moveSectionNext(DataRefImpl &Sec) const {
  Sec = toDRI(++toELFShdrIter(Sec));
}

template <class ELFT>
std::error_code ELFObjectFile<ELFT>::getSectionName(DataRefImpl Sec,
                                                    StringRef &Result) const {
  ErrorOr<StringRef> Name = EF.getSectionName(&*toELFShdrIter(Sec));
  if (!Name)
    return Name.getError();
  Result = *Name;
  return object_error::success;
}

template <class ELFT>
uint64_t ELFObjectFile<ELFT>::getSectionAddress(DataRefImpl Sec) const {
  return toELFShdrIter(Sec)->sh_addr;
}

template <class ELFT>
uint64_t ELFObjectFile<ELFT>::getSectionSize(DataRefImpl Sec) const {
  return toELFShdrIter(Sec)->sh_size;
}

template <class ELFT>
std::error_code
ELFObjectFile<ELFT>::getSectionContents(DataRefImpl Sec,
                                        StringRef &Result) const {
  Elf_Shdr_Iter EShdr = toELFShdrIter(Sec);
  Result = StringRef((const char *)base() + EShdr->sh_offset, EShdr->sh_size);
  return object_error::success;
}

template <class ELFT>
uint64_t ELFObjectFile<ELFT>::getSectionAlignment(DataRefImpl Sec) const {
  return toELFShdrIter(Sec)->sh_addralign;
}

template <class ELFT>
bool ELFObjectFile<ELFT>::isSectionText(DataRefImpl Sec) const {
  return toELFShdrIter(Sec)->sh_flags & ELF::SHF_EXECINSTR;
}

template <class ELFT>
bool ELFObjectFile<ELFT>::isSectionData(DataRefImpl Sec) const {
  Elf_Shdr_Iter EShdr = toELFShdrIter(Sec);
  return EShdr->sh_flags & (ELF::SHF_ALLOC | ELF::SHF_WRITE) &&
         EShdr->sh_type == ELF::SHT_PROGBITS;
}

template <class ELFT>
bool ELFObjectFile<ELFT>::isSectionBSS(DataRefImpl Sec) const {
  Elf_Shdr_Iter EShdr = toELFShdrIter(Sec);
  return EShdr->sh_flags & (ELF::SHF_ALLOC | ELF::SHF_WRITE) &&
         EShdr->sh_type == ELF::SHT_NOBITS;
<<<<<<< HEAD
}

template <class ELFT>
bool ELFObjectFile<ELFT>::isSectionRequiredForExecution(DataRefImpl Sec) const {
  return toELFShdrIter(Sec)->sh_flags & ELF::SHF_ALLOC;
}

template <class ELFT>
bool ELFObjectFile<ELFT>::isSectionVirtual(DataRefImpl Sec) const {
  return toELFShdrIter(Sec)->sh_type == ELF::SHT_NOBITS;
}

template <class ELFT>
bool ELFObjectFile<ELFT>::isSectionZeroInit(DataRefImpl Sec) const {
=======
}

template <class ELFT>
bool ELFObjectFile<ELFT>::isSectionVirtual(DataRefImpl Sec) const {
>>>>>>> 969bfdfe
  return toELFShdrIter(Sec)->sh_type == ELF::SHT_NOBITS;
}

template <class ELFT>
<<<<<<< HEAD
bool ELFObjectFile<ELFT>::isSectionReadOnlyData(DataRefImpl Sec) const {
  Elf_Shdr_Iter EShdr = toELFShdrIter(Sec);
  return !(EShdr->sh_flags & (ELF::SHF_WRITE | ELF::SHF_EXECINSTR));
}

template <class ELFT>
=======
>>>>>>> 969bfdfe
bool ELFObjectFile<ELFT>::sectionContainsSymbol(DataRefImpl Sec,
                                                DataRefImpl Symb) const {
  Elf_Sym_Iter ESym = toELFSymIter(Symb);

  uintX_t Index = ESym->st_shndx;
  bool Reserved = Index >= ELF::SHN_LORESERVE && Index <= ELF::SHN_HIRESERVE;

  return !Reserved && (&*toELFShdrIter(Sec) == EF.getSection(ESym->st_shndx));
}

template <class ELFT>
relocation_iterator
ELFObjectFile<ELFT>::section_rel_begin(DataRefImpl Sec) const {
  DataRefImpl RelData;
  uintptr_t SHT = reinterpret_cast<uintptr_t>(EF.begin_sections().get());
  RelData.d.a = (Sec.p - SHT) / EF.getHeader()->e_shentsize;
  RelData.d.b = 0;
  return relocation_iterator(RelocationRef(RelData, this));
}

template <class ELFT>
relocation_iterator
ELFObjectFile<ELFT>::section_rel_end(DataRefImpl Sec) const {
  DataRefImpl RelData;
  uintptr_t SHT = reinterpret_cast<uintptr_t>(EF.begin_sections().get());
  const Elf_Shdr *S = reinterpret_cast<const Elf_Shdr *>(Sec.p);
  RelData.d.a = (Sec.p - SHT) / EF.getHeader()->e_shentsize;
  if (S->sh_type != ELF::SHT_RELA && S->sh_type != ELF::SHT_REL)
    RelData.d.b = 0;
  else
    RelData.d.b = S->sh_size / S->sh_entsize;

  return relocation_iterator(RelocationRef(RelData, this));
}

template <class ELFT>
section_iterator
ELFObjectFile<ELFT>::getRelocatedSection(DataRefImpl Sec) const {
  if (EF.getHeader()->e_type != ELF::ET_REL)
    return section_end();

  Elf_Shdr_Iter EShdr = toELFShdrIter(Sec);
  uintX_t Type = EShdr->sh_type;
  if (Type != ELF::SHT_REL && Type != ELF::SHT_RELA)
    return section_end();

  const Elf_Shdr *R = EF.getSection(EShdr->sh_info);
  return section_iterator(SectionRef(toDRI(R), this));
}

// Relocations
template <class ELFT>
void ELFObjectFile<ELFT>::moveRelocationNext(DataRefImpl &Rel) const {
  ++Rel.d.b;
}

template <class ELFT>
symbol_iterator
ELFObjectFile<ELFT>::getRelocationSymbol(DataRefImpl Rel) const {
  uint32_t symbolIdx;
  const Elf_Shdr *sec = getRelSection(Rel);
  switch (sec->sh_type) {
  default:
    report_fatal_error("Invalid section type in Rel!");
  case ELF::SHT_REL: {
    symbolIdx = getRel(Rel)->getSymbol(EF.isMips64EL());
    break;
  }
  case ELF::SHT_RELA: {
    symbolIdx = getRela(Rel)->getSymbol(EF.isMips64EL());
    break;
  }
  }
  if (!symbolIdx)
    return symbol_end();

  const Elf_Shdr *SymSec = EF.getSection(sec->sh_link);

  DataRefImpl SymbolData;
  switch (SymSec->sh_type) {
  default:
    report_fatal_error("Invalid symbol table section type!");
  case ELF::SHT_SYMTAB:
    SymbolData = toDRI(EF.begin_symbols() + symbolIdx);
    break;
  case ELF::SHT_DYNSYM:
    SymbolData = toDRI(EF.begin_dynamic_symbols() + symbolIdx);
    break;
  }

  return symbol_iterator(SymbolRef(SymbolData, this));
}

template <class ELFT>
std::error_code
ELFObjectFile<ELFT>::getRelocationAddress(DataRefImpl Rel,
                                          uint64_t &Result) const {
  uint64_t ROffset = getROffset(Rel);
  const Elf_Ehdr *Header = EF.getHeader();

  if (Header->e_type == ELF::ET_REL) {
    const Elf_Shdr *RelocationSec = getRelSection(Rel);
    const Elf_Shdr *RelocatedSec = EF.getSection(RelocationSec->sh_info);
    Result = ROffset + RelocatedSec->sh_addr;
  } else {
    Result = ROffset;
  }

  return object_error::success;
}

template <class ELFT>
std::error_code
ELFObjectFile<ELFT>::getRelocationOffset(DataRefImpl Rel,
                                         uint64_t &Result) const {
  assert(EF.getHeader()->e_type == ELF::ET_REL &&
         "Only relocatable object files have relocation offsets");
  Result = getROffset(Rel);
  return object_error::success;
}

template <class ELFT>
uint64_t ELFObjectFile<ELFT>::getROffset(DataRefImpl Rel) const {
  const Elf_Shdr *sec = getRelSection(Rel);
  switch (sec->sh_type) {
  default:
    report_fatal_error("Invalid section type in Rel!");
  case ELF::SHT_REL:
    return getRel(Rel)->r_offset;
  case ELF::SHT_RELA:
    return getRela(Rel)->r_offset;
  }
}

template <class ELFT>
std::error_code ELFObjectFile<ELFT>::getRelocationType(DataRefImpl Rel,
                                                       uint64_t &Result) const {
  const Elf_Shdr *sec = getRelSection(Rel);
  switch (sec->sh_type) {
  default:
    report_fatal_error("Invalid section type in Rel!");
  case ELF::SHT_REL: {
    Result = getRel(Rel)->getType(EF.isMips64EL());
    break;
  }
  case ELF::SHT_RELA: {
    Result = getRela(Rel)->getType(EF.isMips64EL());
    break;
  }
  }
  return object_error::success;
}

template <class ELFT>
StringRef ELFObjectFile<ELFT>::getRelocationTypeName(uint32_t Type) const {
  return getELFRelocationTypeName(EF.getHeader()->e_machine, Type);
}

template <class ELFT>
std::error_code ELFObjectFile<ELFT>::getRelocationTypeName(
    DataRefImpl Rel, SmallVectorImpl<char> &Result) const {
  const Elf_Shdr *sec = getRelSection(Rel);
  uint32_t type;
  switch (sec->sh_type) {
  default:
    return object_error::parse_failed;
  case ELF::SHT_REL: {
    type = getRel(Rel)->getType(EF.isMips64EL());
    break;
  }
  case ELF::SHT_RELA: {
    type = getRela(Rel)->getType(EF.isMips64EL());
    break;
  }
  }

  EF.getRelocationTypeName(type, Result);
  return object_error::success;
}

template <class ELFT>
std::error_code
ELFObjectFile<ELFT>::getRelocationAddend(DataRefImpl Rel,
                                         int64_t &Result) const {
  const Elf_Shdr *sec = getRelSection(Rel);
  switch (sec->sh_type) {
  default:
    report_fatal_error("Invalid section type in Rel!");
  case ELF::SHT_REL: {
    Result = 0;
    return object_error::success;
  }
  case ELF::SHT_RELA: {
    Result = getRela(Rel)->r_addend;
    return object_error::success;
  }
  }
}

template <class ELFT>
std::error_code ELFObjectFile<ELFT>::getRelocationValueString(
    DataRefImpl Rel, SmallVectorImpl<char> &Result) const {
  const Elf_Shdr *sec = getRelSection(Rel);
  uint8_t type;
  StringRef res;
  int64_t addend = 0;
  uint16_t symbol_index = 0;
  switch (sec->sh_type) {
  default:
    return object_error::parse_failed;
  case ELF::SHT_REL: {
    type = getRel(Rel)->getType(EF.isMips64EL());
    symbol_index = getRel(Rel)->getSymbol(EF.isMips64EL());
    // TODO: Read implicit addend from section data.
    break;
  }
  case ELF::SHT_RELA: {
    type = getRela(Rel)->getType(EF.isMips64EL());
    symbol_index = getRela(Rel)->getSymbol(EF.isMips64EL());
    addend = getRela(Rel)->r_addend;
    break;
  }
  }
  const Elf_Sym *symb =
      EF.template getEntry<Elf_Sym>(sec->sh_link, symbol_index);
  ErrorOr<StringRef> SymName =
      EF.getSymbolName(EF.getSection(sec->sh_link), symb);
  if (!SymName)
    return SymName.getError();
  switch (EF.getHeader()->e_machine) {
  case ELF::EM_X86_64:
    switch (type) {
    case ELF::R_X86_64_PC8:
    case ELF::R_X86_64_PC16:
    case ELF::R_X86_64_PC32: {
      std::string fmtbuf;
      raw_string_ostream fmt(fmtbuf);
      fmt << *SymName << (addend < 0 ? "" : "+") << addend << "-P";
      fmt.flush();
      Result.append(fmtbuf.begin(), fmtbuf.end());
    } break;
    case ELF::R_X86_64_8:
    case ELF::R_X86_64_16:
    case ELF::R_X86_64_32:
    case ELF::R_X86_64_32S:
    case ELF::R_X86_64_64: {
      std::string fmtbuf;
      raw_string_ostream fmt(fmtbuf);
      fmt << *SymName << (addend < 0 ? "" : "+") << addend;
      fmt.flush();
      Result.append(fmtbuf.begin(), fmtbuf.end());
    } break;
    default:
      res = "Unknown";
    }
    break;
  case ELF::EM_AARCH64: {
    std::string fmtbuf;
    raw_string_ostream fmt(fmtbuf);
    fmt << *SymName;
    if (addend != 0)
      fmt << (addend < 0 ? "" : "+") << addend;
    fmt.flush();
    Result.append(fmtbuf.begin(), fmtbuf.end());
    break;
  }
  case ELF::EM_386:
  case ELF::EM_ARM:
  case ELF::EM_HEXAGON:
  case ELF::EM_MIPS:
    res = *SymName;
    break;
  default:
    res = "Unknown";
  }
  if (Result.empty())
    Result.append(res.begin(), res.end());
  return object_error::success;
}

template <class ELFT>
const typename ELFFile<ELFT>::Elf_Sym *
ELFObjectFile<ELFT>::getSymbol(DataRefImpl Symb) const {
  return &*toELFSymIter(Symb);
}

template <class ELFT>
const typename ELFObjectFile<ELFT>::Elf_Rel *
ELFObjectFile<ELFT>::getRel(DataRefImpl Rel) const {
  return EF.template getEntry<Elf_Rel>(Rel.d.a, Rel.d.b);
}

template <class ELFT>
const typename ELFObjectFile<ELFT>::Elf_Rela *
ELFObjectFile<ELFT>::getRela(DataRefImpl Rela) const {
  return EF.template getEntry<Elf_Rela>(Rela.d.a, Rela.d.b);
}

template <class ELFT>
ELFObjectFile<ELFT>::ELFObjectFile(MemoryBufferRef Object, std::error_code &EC)
    : ELFObjectFileBase(
          getELFType(static_cast<endianness>(ELFT::TargetEndianness) ==
                         support::little,
                     ELFT::Is64Bits),
          Object),
      EF(Data.getBuffer(), EC) {}

template <class ELFT>
basic_symbol_iterator ELFObjectFile<ELFT>::symbol_begin_impl() const {
  return basic_symbol_iterator(SymbolRef(toDRI(EF.begin_symbols()), this));
}

template <class ELFT>
basic_symbol_iterator ELFObjectFile<ELFT>::symbol_end_impl() const {
  return basic_symbol_iterator(SymbolRef(toDRI(EF.end_symbols()), this));
}

template <class ELFT>
symbol_iterator ELFObjectFile<ELFT>::dynamic_symbol_begin() const {
  return symbol_iterator(SymbolRef(toDRI(EF.begin_dynamic_symbols()), this));
}

template <class ELFT>
symbol_iterator ELFObjectFile<ELFT>::dynamic_symbol_end() const {
  return symbol_iterator(SymbolRef(toDRI(EF.end_dynamic_symbols()), this));
}

template <class ELFT>
section_iterator ELFObjectFile<ELFT>::section_begin() const {
  return section_iterator(SectionRef(toDRI(EF.begin_sections()), this));
}

template <class ELFT>
section_iterator ELFObjectFile<ELFT>::section_end() const {
  return section_iterator(SectionRef(toDRI(EF.end_sections()), this));
}

template <class ELFT>
StringRef ELFObjectFile<ELFT>::getLoadName() const {
  Elf_Dyn_Iter DI = EF.begin_dynamic_table();
  Elf_Dyn_Iter DE = EF.end_dynamic_table();

  while (DI != DE && DI->getTag() != ELF::DT_SONAME)
    ++DI;

  if (DI != DE)
    return EF.getDynamicString(DI->getVal());
  return "";
}

template <class ELFT>
uint8_t ELFObjectFile<ELFT>::getBytesInAddress() const {
  return ELFT::Is64Bits ? 8 : 4;
}

template <class ELFT>
StringRef ELFObjectFile<ELFT>::getFileFormatName() const {
  bool IsLittleEndian = ELFT::TargetEndianness == support::little;
  switch (EF.getHeader()->e_ident[ELF::EI_CLASS]) {
  case ELF::ELFCLASS32:
    switch (EF.getHeader()->e_machine) {
    case ELF::EM_386:
      return "ELF32-i386";
    case ELF::EM_X86_64:
      return "ELF32-x86-64";
    case ELF::EM_ARM:
      return (IsLittleEndian ? "ELF32-arm-little" : "ELF32-arm-big");
    case ELF::EM_HEXAGON:
      return "ELF32-hexagon";
    case ELF::EM_MIPS:
      return "ELF32-mips";
    case ELF::EM_PPC:
      return "ELF32-ppc";
    case ELF::EM_SPARC:
    case ELF::EM_SPARC32PLUS:
      return "ELF32-sparc";
    default:
      return "ELF32-unknown";
    }
  case ELF::ELFCLASS64:
    switch (EF.getHeader()->e_machine) {
    case ELF::EM_386:
      return "ELF64-i386";
    case ELF::EM_X86_64:
      return "ELF64-x86-64";
    case ELF::EM_AARCH64:
      return (IsLittleEndian ? "ELF64-aarch64-little" : "ELF64-aarch64-big");
    case ELF::EM_PPC64:
      return "ELF64-ppc64";
    case ELF::EM_S390:
      return "ELF64-s390";
    case ELF::EM_SPARCV9:
      return "ELF64-sparc";
    case ELF::EM_MIPS:
      return "ELF64-mips";
    default:
      return "ELF64-unknown";
    }
  default:
    // FIXME: Proper error handling.
    report_fatal_error("Invalid ELFCLASS!");
  }
}

template <class ELFT>
unsigned ELFObjectFile<ELFT>::getArch() const {
  bool IsLittleEndian = ELFT::TargetEndianness == support::little;
  switch (EF.getHeader()->e_machine) {
  case ELF::EM_386:
    return Triple::x86;
  case ELF::EM_X86_64:
    return Triple::x86_64;
  case ELF::EM_AARCH64:
    return Triple::aarch64;
  case ELF::EM_ARM:
    return Triple::arm;
  case ELF::EM_HEXAGON:
    return Triple::hexagon;
  case ELF::EM_MIPS:
    switch (EF.getHeader()->e_ident[ELF::EI_CLASS]) {
    case ELF::ELFCLASS32:
      return IsLittleEndian ? Triple::mipsel : Triple::mips;
    case ELF::ELFCLASS64:
      return IsLittleEndian ? Triple::mips64el : Triple::mips64;
    default:
      report_fatal_error("Invalid ELFCLASS!");
    }
  case ELF::EM_PPC:
    return Triple::ppc;
  case ELF::EM_PPC64:
    return IsLittleEndian ? Triple::ppc64le : Triple::ppc64;
  case ELF::EM_S390:
    return Triple::systemz;

  case ELF::EM_SPARC:
  case ELF::EM_SPARC32PLUS:
    return Triple::sparc;
  case ELF::EM_SPARCV9:
    return Triple::sparcv9;

  default:
    return Triple::UnknownArch;
  }
}

template <class ELFT>
std::pair<symbol_iterator, symbol_iterator>
ELFObjectFile<ELFT>::getELFDynamicSymbolIterators() const {
  return std::make_pair(dynamic_symbol_begin(), dynamic_symbol_end());
}

template <class ELFT> bool ELFObjectFile<ELFT>::isRelocatableObject() const {
  return EF.getHeader()->e_type == ELF::ET_REL;
}

inline std::error_code getELFRelocationAddend(const RelocationRef R,
                                              int64_t &Addend) {
  const ObjectFile *Obj = R.getObjectFile();
  DataRefImpl DRI = R.getRawDataRefImpl();
  return cast<ELFObjectFileBase>(Obj)->getRelocationAddend(DRI, Addend);
}

inline std::pair<symbol_iterator, symbol_iterator>
getELFDynamicSymbolIterators(const SymbolicFile *Obj) {
  return cast<ELFObjectFileBase>(Obj)->getELFDynamicSymbolIterators();
}

inline std::error_code GetELFSymbolVersion(const ObjectFile *Obj,
                                           const SymbolRef &Sym,
                                           StringRef &Version,
                                           bool &IsDefault) {
  return cast<ELFObjectFileBase>(Obj)
      ->getSymbolVersion(Sym, Version, IsDefault);
}
}
}

#endif<|MERGE_RESOLUTION|>--- conflicted
+++ resolved
@@ -48,12 +48,9 @@
   virtual std::error_code getSymbolVersion(SymbolRef Symb, StringRef &Version,
                                            bool &IsDefault) const = 0;
 
-<<<<<<< HEAD
-=======
   virtual uint64_t getSectionFlags(SectionRef Sec) const = 0;
   virtual uint32_t getSectionType(SectionRef Sec) const = 0;
 
->>>>>>> 969bfdfe
   static inline bool classof(const Binary *v) { return v->isELF(); }
 };
 
@@ -103,14 +100,7 @@
   bool isSectionText(DataRefImpl Sec) const override;
   bool isSectionData(DataRefImpl Sec) const override;
   bool isSectionBSS(DataRefImpl Sec) const override;
-<<<<<<< HEAD
-  bool isSectionRequiredForExecution(DataRefImpl Sec) const override;
   bool isSectionVirtual(DataRefImpl Sec) const override;
-  bool isSectionZeroInit(DataRefImpl Sec) const override;
-  bool isSectionReadOnlyData(DataRefImpl Sec) const override;
-=======
-  bool isSectionVirtual(DataRefImpl Sec) const override;
->>>>>>> 969bfdfe
   bool sectionContainsSymbol(DataRefImpl Sec, DataRefImpl Symb) const override;
   relocation_iterator section_rel_begin(DataRefImpl Sec) const override;
   relocation_iterator section_rel_end(DataRefImpl Sec) const override;
@@ -494,12 +484,6 @@
   Elf_Shdr_Iter EShdr = toELFShdrIter(Sec);
   return EShdr->sh_flags & (ELF::SHF_ALLOC | ELF::SHF_WRITE) &&
          EShdr->sh_type == ELF::SHT_NOBITS;
-<<<<<<< HEAD
-}
-
-template <class ELFT>
-bool ELFObjectFile<ELFT>::isSectionRequiredForExecution(DataRefImpl Sec) const {
-  return toELFShdrIter(Sec)->sh_flags & ELF::SHF_ALLOC;
 }
 
 template <class ELFT>
@@ -508,26 +492,6 @@
 }
 
 template <class ELFT>
-bool ELFObjectFile<ELFT>::isSectionZeroInit(DataRefImpl Sec) const {
-=======
-}
-
-template <class ELFT>
-bool ELFObjectFile<ELFT>::isSectionVirtual(DataRefImpl Sec) const {
->>>>>>> 969bfdfe
-  return toELFShdrIter(Sec)->sh_type == ELF::SHT_NOBITS;
-}
-
-template <class ELFT>
-<<<<<<< HEAD
-bool ELFObjectFile<ELFT>::isSectionReadOnlyData(DataRefImpl Sec) const {
-  Elf_Shdr_Iter EShdr = toELFShdrIter(Sec);
-  return !(EShdr->sh_flags & (ELF::SHF_WRITE | ELF::SHF_EXECINSTR));
-}
-
-template <class ELFT>
-=======
->>>>>>> 969bfdfe
 bool ELFObjectFile<ELFT>::sectionContainsSymbol(DataRefImpl Sec,
                                                 DataRefImpl Symb) const {
   Elf_Sym_Iter ESym = toELFSymIter(Symb);
