--- conflicted
+++ resolved
@@ -44,11 +44,7 @@
 class LoopInfo;
 class AllocaInst;
 class AliasAnalysis;
-<<<<<<< HEAD
-class AssumptionTracker;
-=======
 class AssumptionCacheTracker;
->>>>>>> 969bfdfe
 
 /// CloneModule - Return an exact copy of the specified module
 ///
@@ -196,28 +192,15 @@
 class InlineFunctionInfo {
 public:
   explicit InlineFunctionInfo(CallGraph *cg = nullptr,
-<<<<<<< HEAD
-                              const DataLayout *DL = nullptr,
-                              AliasAnalysis *AA = nullptr,
-                              AssumptionTracker *AT = nullptr)
-    : CG(cg), DL(DL), AA(AA), AT(AT) {}
-=======
                               AliasAnalysis *AA = nullptr,
                               AssumptionCacheTracker *ACT = nullptr)
       : CG(cg), AA(AA), ACT(ACT) {}
->>>>>>> 969bfdfe
 
   /// CG - If non-null, InlineFunction will update the callgraph to reflect the
   /// changes it makes.
   CallGraph *CG;
-<<<<<<< HEAD
-  const DataLayout *DL;
-  AliasAnalysis *AA;
-  AssumptionTracker *AT;
-=======
   AliasAnalysis *AA;
   AssumptionCacheTracker *ACT;
->>>>>>> 969bfdfe
 
   /// StaticAllocas - InlineFunction fills this in with all static allocas that
   /// get copied into the caller.
