//===-- RuntimeDyld.h - Run-time dynamic linker for MC-JIT ------*- C++ -*-===//
//
//                     The LLVM Compiler Infrastructure
//
// This file is distributed under the University of Illinois Open Source
// License. See LICENSE.TXT for details.
//
//===----------------------------------------------------------------------===//
//
// Interface for the runtime dynamic linker facilities of the MC-JIT.
//
//===----------------------------------------------------------------------===//

#ifndef LLVM_EXECUTIONENGINE_RUNTIMEDYLD_H
#define LLVM_EXECUTIONENGINE_RUNTIMEDYLD_H

#include "JITSymbolFlags.h"
#include "llvm/ADT/StringRef.h"
#include "llvm/ExecutionEngine/RTDyldMemoryManager.h"
#include "llvm/Support/Memory.h"
#include <memory>

namespace llvm {

namespace object {
  class ObjectFile;
  template <typename T> class OwningBinary;
}

class RuntimeDyldImpl;
class RuntimeDyldCheckerImpl;
 
class RuntimeDyld {
  friend class RuntimeDyldCheckerImpl;

  RuntimeDyld(const RuntimeDyld &) = delete;
  void operator=(const RuntimeDyld &) = delete;

  // RuntimeDyldImpl is the actual class. RuntimeDyld is just the public
  // interface.
  std::unique_ptr<RuntimeDyldImpl> Dyld;
  RTDyldMemoryManager *MM;
  bool ProcessAllSections;
  RuntimeDyldCheckerImpl *Checker;
protected:
  // Change the address associated with a section when resolving relocations.
  // Any relocations already associated with the symbol will be re-resolved.
  void reassignSectionAddress(unsigned SectionID, uint64_t Addr);
public:

  /// \brief Information about a named symbol.
  class SymbolInfo : public JITSymbolBase {
  public:
    SymbolInfo(std::nullptr_t) : JITSymbolBase(JITSymbolFlags::None), Address(0) {}
    SymbolInfo(uint64_t Address, JITSymbolFlags Flags)
      : JITSymbolBase(Flags), Address(Address) {}
    explicit operator bool() const { return Address != 0; }
    uint64_t getAddress() const { return Address; }
  private:
    uint64_t Address;
  };

  /// \brief Information about the loaded object.
  class LoadedObjectInfo {
    friend class RuntimeDyldImpl;
  public:
    LoadedObjectInfo(RuntimeDyldImpl &RTDyld, unsigned BeginIdx,
                     unsigned EndIdx)
      : RTDyld(RTDyld), BeginIdx(BeginIdx), EndIdx(EndIdx) { }

    virtual ~LoadedObjectInfo() {}

    virtual object::OwningBinary<object::ObjectFile>
    getObjectForDebug(const object::ObjectFile &Obj) const = 0;

    uint64_t getSectionLoadAddress(StringRef Name) const;

  protected:
    virtual void anchor();

    RuntimeDyldImpl &RTDyld;
    unsigned BeginIdx, EndIdx;
  };

  RuntimeDyld(RTDyldMemoryManager *);
  ~RuntimeDyld();

<<<<<<< HEAD
  /// Prepare the object contained in the input buffer for execution.
  /// Ownership of the input buffer is transferred to the ObjectImage
  /// instance returned from this function if successful. In the case of load
  /// failure, the input buffer will be deleted.
  std::unique_ptr<ObjectImage>
  loadObject(std::unique_ptr<ObjectBuffer> InputBuffer);

  /// Prepare the referenced object file for execution.
  /// Ownership of the input object is transferred to the ObjectImage
  /// instance returned from this function if successful. In the case of load
  /// failure, the input object will be deleted.
  std::unique_ptr<ObjectImage>
  loadObject(std::unique_ptr<object::ObjectFile> InputObject);
=======
  /// Add the referenced object file to the list of objects to be loaded and
  /// relocated.
  std::unique_ptr<LoadedObjectInfo> loadObject(const object::ObjectFile &O);
>>>>>>> 969bfdfe

  /// Get the address of our local copy of the symbol. This may or may not
  /// be the address used for relocation (clients can copy the data around
  /// and resolve relocatons based on where they put it).
<<<<<<< HEAD
  void *getSymbolAddress(StringRef Name) const;

  /// Get the address of the target copy of the symbol. This is the address
  /// used for relocation.
  uint64_t getSymbolLoadAddress(StringRef Name) const;
=======
  void *getSymbolLocalAddress(StringRef Name) const;

  /// Get the target address and flags for the named symbol.
  /// This address is the one used for relocation.
  SymbolInfo getSymbol(StringRef Name) const;
>>>>>>> 969bfdfe

  /// Resolve the relocations for all symbols we currently know about.
  void resolveRelocations();

  /// Map a section to its target address space value.
  /// Map the address of a JIT section as returned from the memory manager
  /// to the address in the target process as the running code will see it.
  /// This is the address which will be used for relocation resolution.
  void mapSectionAddress(const void *LocalAddress, uint64_t TargetAddress);

  /// Register any EH frame sections that have been loaded but not previously
  /// registered with the memory manager.  Note, RuntimeDyld is responsible
  /// for identifying the EH frame and calling the memory manager with the
  /// EH frame section data.  However, the memory manager itself will handle
  /// the actual target-specific EH frame registration.
  void registerEHFrames();

  void deregisterEHFrames();

  bool hasError();
  StringRef getErrorString();

  /// By default, only sections that are "required for execution" are passed to
  /// the RTDyldMemoryManager, and other sections are discarded. Passing 'true'
  /// to this method will cause RuntimeDyld to pass all sections to its
  /// memory manager regardless of whether they are "required to execute" in the
  /// usual sense. This is useful for inspecting metadata sections that may not
  /// contain relocations, E.g. Debug info, stackmaps.
  ///
  /// Must be called before the first object file is loaded.
  void setProcessAllSections(bool ProcessAllSections) {
    assert(!Dyld && "setProcessAllSections must be called before loadObject.");
    this->ProcessAllSections = ProcessAllSections;
  }
};

} // end namespace llvm

#endif<|MERGE_RESOLUTION|>--- conflicted
+++ resolved
@@ -85,42 +85,18 @@
   RuntimeDyld(RTDyldMemoryManager *);
   ~RuntimeDyld();
 
-<<<<<<< HEAD
-  /// Prepare the object contained in the input buffer for execution.
-  /// Ownership of the input buffer is transferred to the ObjectImage
-  /// instance returned from this function if successful. In the case of load
-  /// failure, the input buffer will be deleted.
-  std::unique_ptr<ObjectImage>
-  loadObject(std::unique_ptr<ObjectBuffer> InputBuffer);
-
-  /// Prepare the referenced object file for execution.
-  /// Ownership of the input object is transferred to the ObjectImage
-  /// instance returned from this function if successful. In the case of load
-  /// failure, the input object will be deleted.
-  std::unique_ptr<ObjectImage>
-  loadObject(std::unique_ptr<object::ObjectFile> InputObject);
-=======
   /// Add the referenced object file to the list of objects to be loaded and
   /// relocated.
   std::unique_ptr<LoadedObjectInfo> loadObject(const object::ObjectFile &O);
->>>>>>> 969bfdfe
 
   /// Get the address of our local copy of the symbol. This may or may not
   /// be the address used for relocation (clients can copy the data around
   /// and resolve relocatons based on where they put it).
-<<<<<<< HEAD
-  void *getSymbolAddress(StringRef Name) const;
-
-  /// Get the address of the target copy of the symbol. This is the address
-  /// used for relocation.
-  uint64_t getSymbolLoadAddress(StringRef Name) const;
-=======
   void *getSymbolLocalAddress(StringRef Name) const;
 
   /// Get the target address and flags for the named symbol.
   /// This address is the one used for relocation.
   SymbolInfo getSymbol(StringRef Name) const;
->>>>>>> 969bfdfe
 
   /// Resolve the relocations for all symbols we currently know about.
   void resolveRelocations();
