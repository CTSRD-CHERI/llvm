--- conflicted
+++ resolved
@@ -86,21 +86,12 @@
   /// \brief Returns the address of the requested section (or an error message
   ///        in the second element of the pair if the address cannot be found).
   ///
-<<<<<<< HEAD
-  /// if 'LinkerAddress' is true, this returns the address of the section
-  /// within the linker's memory. If 'LinkerAddress' is false it returns the
-  /// address within the target process (i.e. the load address).
-  std::pair<uint64_t, std::string> getSectionAddr(StringRef FileName,
-                                                  StringRef SectionName,
-                                                  bool LinkerAddress);
-=======
   /// if 'LocalAddress' is true, this returns the address of the section
   /// within the linker's memory. If 'LocalAddress' is false it returns the
   /// address within the target process (i.e. the load address).
   std::pair<uint64_t, std::string> getSectionAddr(StringRef FileName,
                                                   StringRef SectionName,
                                                   bool LocalAddress);
->>>>>>> 969bfdfe
 
 private:
   std::unique_ptr<RuntimeDyldCheckerImpl> Impl;
