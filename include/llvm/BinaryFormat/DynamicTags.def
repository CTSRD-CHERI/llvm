--- conflicted
+++ resolved
@@ -176,14 +176,13 @@
 MIPS_DYNAMIC_TAG(MIPS_RLD_MAP_REL, 0x70000035)  // Relative offset of run time loader
                                                 // map, used for debugging.
 
-<<<<<<< HEAD
 MIPS_DYNAMIC_TAG(CHERI___CAPRELOCS, 0x7000c000)    // start of __cap_relocs sections
 MIPS_DYNAMIC_TAG(CHERI___CAPRELOCSSZ, 0x7000c001)  // size of __cap_relocs sections
-=======
+
+
 // PPC64 specific dynamic table entries.
 PPC64_DYNAMIC_TAG(PPC64_GLINK, 0x70000000) // Address of 32 bytes before the
                                            // first glink lazy resolver stub.
->>>>>>> 603f1080
 
 // Sun machine-independent extensions.
 DYNAMIC_TAG(AUXILIARY, 0x7FFFFFFD) // Shared object to load before self
