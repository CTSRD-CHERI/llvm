
#ifndef ELF_RELOC
#error "ELF_RELOC must be defined"
#endif

ELF_RELOC(R_MIPS_NONE,                0)
ELF_RELOC(R_MIPS_16,                  1)
ELF_RELOC(R_MIPS_32,                  2)
ELF_RELOC(R_MIPS_REL32,               3)
ELF_RELOC(R_MIPS_26,                  4)
ELF_RELOC(R_MIPS_HI16,                5)
ELF_RELOC(R_MIPS_LO16,                6)
ELF_RELOC(R_MIPS_GPREL16,             7)
ELF_RELOC(R_MIPS_LITERAL,             8)
ELF_RELOC(R_MIPS_GOT16,               9)
ELF_RELOC(R_MIPS_PC16,               10)
ELF_RELOC(R_MIPS_CALL16,             11)
ELF_RELOC(R_MIPS_GPREL32,            12)
ELF_RELOC(R_MIPS_UNUSED1,            13)
ELF_RELOC(R_MIPS_UNUSED2,            14)
ELF_RELOC(R_MIPS_UNUSED3,            15)
ELF_RELOC(R_MIPS_SHIFT5,             16)
ELF_RELOC(R_MIPS_SHIFT6,             17)
ELF_RELOC(R_MIPS_64,                 18)
ELF_RELOC(R_MIPS_GOT_DISP,           19)
ELF_RELOC(R_MIPS_GOT_PAGE,           20)
ELF_RELOC(R_MIPS_GOT_OFST,           21)
ELF_RELOC(R_MIPS_GOT_HI16,           22)
ELF_RELOC(R_MIPS_GOT_LO16,           23)
ELF_RELOC(R_MIPS_SUB,                24)
ELF_RELOC(R_MIPS_INSERT_A,           25)
ELF_RELOC(R_MIPS_INSERT_B,           26)
ELF_RELOC(R_MIPS_DELETE,             27)
ELF_RELOC(R_MIPS_HIGHER,             28)
ELF_RELOC(R_MIPS_HIGHEST,            29)
ELF_RELOC(R_MIPS_CALL_HI16,          30)
ELF_RELOC(R_MIPS_CALL_LO16,          31)
ELF_RELOC(R_MIPS_SCN_DISP,           32)
ELF_RELOC(R_MIPS_REL16,              33)
ELF_RELOC(R_MIPS_ADD_IMMEDIATE,      34)
ELF_RELOC(R_MIPS_PJUMP,              35)
ELF_RELOC(R_MIPS_RELGOT,             36)
ELF_RELOC(R_MIPS_JALR,               37)
ELF_RELOC(R_MIPS_TLS_DTPMOD32,       38)
ELF_RELOC(R_MIPS_TLS_DTPREL32,       39)
ELF_RELOC(R_MIPS_TLS_DTPMOD64,       40)
ELF_RELOC(R_MIPS_TLS_DTPREL64,       41)
ELF_RELOC(R_MIPS_TLS_GD,             42)
ELF_RELOC(R_MIPS_TLS_LDM,            43)
ELF_RELOC(R_MIPS_TLS_DTPREL_HI16,    44)
ELF_RELOC(R_MIPS_TLS_DTPREL_LO16,    45)
ELF_RELOC(R_MIPS_TLS_GOTTPREL,       46)
ELF_RELOC(R_MIPS_TLS_TPREL32,        47)
ELF_RELOC(R_MIPS_TLS_TPREL64,        48)
ELF_RELOC(R_MIPS_TLS_TPREL_HI16,     49)
ELF_RELOC(R_MIPS_TLS_TPREL_LO16,     50)
ELF_RELOC(R_MIPS_GLOB_DAT,           51)
ELF_RELOC(R_MIPS_PC21_S2,            60)
ELF_RELOC(R_MIPS_PC26_S2,            61)
ELF_RELOC(R_MIPS_PC18_S3,            62)
ELF_RELOC(R_MIPS_PC19_S2,            63)
ELF_RELOC(R_MIPS_PCHI16,             64)
ELF_RELOC(R_MIPS_PCLO16,             65)


<<<<<<< HEAD
// Low 16 bits GCT index into GPR
ELF_RELOC(R_MIPS_CHERI_CAPTAB_LO16,     80)
// High 16 bits GCT index into GPR
ELF_RELOC(R_MIPS_CHERI_CAPTAB_HI16,     81)
// scaled GCT offset for clc immediate
ELF_RELOC(R_MIPS_CHERI_CAPTAB_CLC11,    82)

// same thing again but this time they are allowed to resolve to PLT stubs
ELF_RELOC(R_MIPS_CHERI_CAPCALL_LO16,  83)
ELF_RELOC(R_MIPS_CHERI_CAPCALL_HI16,  84)
ELF_RELOC(R_MIPS_CHERI_CAPCALL_CLC11, 85)

// New relocations that are 16 bit immediates shifted by 4
ELF_RELOC(R_MIPS_CHERI_CAPTAB20,   86)
ELF_RELOC(R_MIPS_CHERI_CAPCALL20,  87)

=======
>>>>>>> 52b84de9
// RTLD should set the following to a capability pointing to symbol. This can be
// preemptible and if not we can optimize it to a
// R_MIPS_CHERI_SETTAG/R_MIPS_CHERI_SETTAG_LOADADDR
ELF_RELOC(R_MIPS_CHERI_CAPABILITY,      90)
// The same as R_MIPS_CHERI_CAPABILITY but must not be preemptible
// The linker should always be able to optimize this into a
// R_MIPS_CHERI_SETTAG_LOADADDR or R_MIPS_CHERI_SETTAG
<<<<<<< HEAD
ELF_RELOC(R_MIPS_CHERI_LOCAL_CAPABILITY,91)
=======
ELF_RELOC(R_MIPS_CHERI_LOCAL_CAPABILITY,91)  // XXXAR: probably not needed
>>>>>>> 52b84de9
// Set the tag bit on the referenced data (must point within the current object)
// Must not be preemtible!
ELF_RELOC(R_MIPS_CHERI_SETTAG,          92)
// Set the tag bit after adding the ELF object load address to the raw capability bits
ELF_RELOC(R_MIPS_CHERI_SETTAG_LOADADDR, 93)
<<<<<<< HEAD
// Write a capability pointing to the capability table for the referenced symbol
// and set the tag bit (if processed by rtld). When linking statically we can
// fill in the bits and change it to a R_MIPS_CHERI_SETTAG
// When linking dynamically it should always be possible to change this to a
// R_MIPS_CHERI_SETTAG_LOADADDR relocation
ELF_RELOC(R_MIPS_CHERI_GLOBALS_TABLE,   94)

// So that I can have only one LLD brach:
#define HAVE_R_MIPS_CHERI_CAPABILITY    1
#define HAVE_CHERI_CAPTABLE_RELOCATIONS 1

=======

// So that I can have only one LLD brach:
#define HAVE_R_MIPS_CHERI_CAPABILITY    1
#define HAVE_CHERI_CAPTABLE_RELOCATIONS 0
>>>>>>> 52b84de9

ELF_RELOC(R_MIPS16_26,               100)
ELF_RELOC(R_MIPS16_GPREL,            101)
ELF_RELOC(R_MIPS16_GOT16,            102)
ELF_RELOC(R_MIPS16_CALL16,           103)
ELF_RELOC(R_MIPS16_HI16,             104)
ELF_RELOC(R_MIPS16_LO16,             105)
ELF_RELOC(R_MIPS16_TLS_GD,           106)
ELF_RELOC(R_MIPS16_TLS_LDM,          107)
ELF_RELOC(R_MIPS16_TLS_DTPREL_HI16,  108)
ELF_RELOC(R_MIPS16_TLS_DTPREL_LO16,  109)
ELF_RELOC(R_MIPS16_TLS_GOTTPREL,     110)
ELF_RELOC(R_MIPS16_TLS_TPREL_HI16,   111)
ELF_RELOC(R_MIPS16_TLS_TPREL_LO16,   112)
ELF_RELOC(R_MIPS_COPY,               126)
ELF_RELOC(R_MIPS_JUMP_SLOT,          127)
ELF_RELOC(R_MICROMIPS_26_S1,         133)
ELF_RELOC(R_MICROMIPS_HI16,          134)
ELF_RELOC(R_MICROMIPS_LO16,          135)
ELF_RELOC(R_MICROMIPS_GPREL16,       136)
ELF_RELOC(R_MICROMIPS_LITERAL,       137)
ELF_RELOC(R_MICROMIPS_GOT16,         138)
ELF_RELOC(R_MICROMIPS_PC7_S1,        139)
ELF_RELOC(R_MICROMIPS_PC10_S1,       140)
ELF_RELOC(R_MICROMIPS_PC16_S1,       141)
ELF_RELOC(R_MICROMIPS_CALL16,        142)
ELF_RELOC(R_MICROMIPS_GOT_DISP,      145)
ELF_RELOC(R_MICROMIPS_GOT_PAGE,      146)
ELF_RELOC(R_MICROMIPS_GOT_OFST,      147)
ELF_RELOC(R_MICROMIPS_GOT_HI16,      148)
ELF_RELOC(R_MICROMIPS_GOT_LO16,      149)
ELF_RELOC(R_MICROMIPS_SUB,           150)
ELF_RELOC(R_MICROMIPS_HIGHER,        151)
ELF_RELOC(R_MICROMIPS_HIGHEST,       152)
ELF_RELOC(R_MICROMIPS_CALL_HI16,     153)
ELF_RELOC(R_MICROMIPS_CALL_LO16,     154)
ELF_RELOC(R_MICROMIPS_SCN_DISP,      155)
ELF_RELOC(R_MICROMIPS_JALR,          156)
ELF_RELOC(R_MICROMIPS_HI0_LO16,      157)
ELF_RELOC(R_MICROMIPS_TLS_GD,           162)
ELF_RELOC(R_MICROMIPS_TLS_LDM,          163)
ELF_RELOC(R_MICROMIPS_TLS_DTPREL_HI16,  164)
ELF_RELOC(R_MICROMIPS_TLS_DTPREL_LO16,  165)
ELF_RELOC(R_MICROMIPS_TLS_GOTTPREL,     166)
ELF_RELOC(R_MICROMIPS_TLS_TPREL_HI16,   169)
ELF_RELOC(R_MICROMIPS_TLS_TPREL_LO16,   170)
ELF_RELOC(R_MICROMIPS_GPREL7_S2,        172)
ELF_RELOC(R_MICROMIPS_PC23_S2,          173)
ELF_RELOC(R_MICROMIPS_PC21_S1,          174)
ELF_RELOC(R_MICROMIPS_PC26_S1,          175)
ELF_RELOC(R_MICROMIPS_PC18_S3,          176)
ELF_RELOC(R_MICROMIPS_PC19_S2,          177)
ELF_RELOC(R_MIPS_NUM,                218)
ELF_RELOC(R_MIPS_PC32,               248)
ELF_RELOC(R_MIPS_EH,                 249)<|MERGE_RESOLUTION|>--- conflicted
+++ resolved
@@ -63,7 +63,6 @@
 ELF_RELOC(R_MIPS_PCLO16,             65)
 
 
-<<<<<<< HEAD
 // Low 16 bits GCT index into GPR
 ELF_RELOC(R_MIPS_CHERI_CAPTAB_LO16,     80)
 // High 16 bits GCT index into GPR
@@ -80,8 +79,6 @@
 ELF_RELOC(R_MIPS_CHERI_CAPTAB20,   86)
 ELF_RELOC(R_MIPS_CHERI_CAPCALL20,  87)
 
-=======
->>>>>>> 52b84de9
 // RTLD should set the following to a capability pointing to symbol. This can be
 // preemptible and if not we can optimize it to a
 // R_MIPS_CHERI_SETTAG/R_MIPS_CHERI_SETTAG_LOADADDR
@@ -89,17 +86,12 @@
 // The same as R_MIPS_CHERI_CAPABILITY but must not be preemptible
 // The linker should always be able to optimize this into a
 // R_MIPS_CHERI_SETTAG_LOADADDR or R_MIPS_CHERI_SETTAG
-<<<<<<< HEAD
-ELF_RELOC(R_MIPS_CHERI_LOCAL_CAPABILITY,91)
-=======
 ELF_RELOC(R_MIPS_CHERI_LOCAL_CAPABILITY,91)  // XXXAR: probably not needed
->>>>>>> 52b84de9
 // Set the tag bit on the referenced data (must point within the current object)
 // Must not be preemtible!
 ELF_RELOC(R_MIPS_CHERI_SETTAG,          92)
 // Set the tag bit after adding the ELF object load address to the raw capability bits
 ELF_RELOC(R_MIPS_CHERI_SETTAG_LOADADDR, 93)
-<<<<<<< HEAD
 // Write a capability pointing to the capability table for the referenced symbol
 // and set the tag bit (if processed by rtld). When linking statically we can
 // fill in the bits and change it to a R_MIPS_CHERI_SETTAG
@@ -110,13 +102,6 @@
 // So that I can have only one LLD brach:
 #define HAVE_R_MIPS_CHERI_CAPABILITY    1
 #define HAVE_CHERI_CAPTABLE_RELOCATIONS 1
-
-=======
-
-// So that I can have only one LLD brach:
-#define HAVE_R_MIPS_CHERI_CAPABILITY    1
-#define HAVE_CHERI_CAPTABLE_RELOCATIONS 0
->>>>>>> 52b84de9
 
 ELF_RELOC(R_MIPS16_26,               100)
 ELF_RELOC(R_MIPS16_GPREL,            101)
