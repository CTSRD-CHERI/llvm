--- conflicted
+++ resolved
@@ -435,13 +435,7 @@
 /* Define to a function implementing strdup */
 #cmakedefine strdup ${strdup}
 
-<<<<<<< HEAD
-/* Define to 1 if you have the `_chsize_s' function. */
-#cmakedefine HAVE__CHSIZE_S ${HAVE__CHSIZE_S}
-
 /* Define to 1 if CHERI should assume 128-bit capabilities */
 #cmakedefine CHERI_IS_128
 
-=======
->>>>>>> 6ea9891f
 #endif