--- conflicted
+++ resolved
@@ -18,13 +18,10 @@
 # vim swap files
 .*.swp
 .sw?
-<<<<<<< HEAD
 # The build directory
 Build
-=======
 #OS X specific files.
 .DS_store
->>>>>>> fec1abae
 
 #==============================================================================#
 # Explicit files to ignore (only matches one).
