--- conflicted
+++ resolved
@@ -335,8 +335,6 @@
   "Build compiler-rt as an external project." OFF)
 
 option(LLVM_BUILD_LLVM_DYLIB "Build libllvm dynamic library" OFF)
-<<<<<<< HEAD
-=======
 option(LLVM_DISABLE_LLVM_DYLIB_ATEXIT "Disable llvm-shlib's atexit destructors." ON)
 if(LLVM_DISABLE_LLVM_DYLIB_ATEXIT)
   set(DISABLE_LLVM_DYLIB_ATEXIT 1)
@@ -346,7 +344,6 @@
 if(CMAKE_CROSSCOMPILING OR (LLVM_OPTIMIZED_TABLEGEN AND LLVM_ENABLE_ASSERTIONS))
   set(LLVM_USE_HOST_TOOLS ON)
 endif()
->>>>>>> 969bfdfe
 
 # All options referred to from HandleLLVMOptions have to be specified
 # BEFORE this include, otherwise options will not be correctly set on
@@ -534,15 +531,9 @@
 include_directories( ${LLVM_INCLUDE_DIR} ${LLVM_MAIN_INCLUDE_DIR})
 
 # when crosscompiling import the executable targets from a file
-<<<<<<< HEAD
-if(CMAKE_CROSSCOMPILING)
-  include(CrossCompile)
-endif(CMAKE_CROSSCOMPILING)
-=======
 if(LLVM_USE_HOST_TOOLS)
   include(CrossCompile)
 endif(LLVM_USE_HOST_TOOLS)
->>>>>>> 969bfdfe
 
 if( ${CMAKE_SYSTEM_NAME} MATCHES FreeBSD )
   # On FreeBSD, /usr/local/* is not used by default. In order to build LLVM
