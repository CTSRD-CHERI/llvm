; RUN: opt < %s -analyze -scalar-evolution | FileCheck %s

; The addrecs in this loop are analyzable only by using nsw information.

target datalayout = "e-p:64:64:64-i1:8:8-i8:8:8-i16:16:16-i32:32:32-i64:64:64"

; CHECK: Classifying expressions for: @test1
define void @test1(double* %p) nounwind {
entry:
	%tmp = load double, double* %p, align 8		; <double> [#uses=1]
	%tmp1 = fcmp ogt double %tmp, 2.000000e+00		; <i1> [#uses=1]
	br i1 %tmp1, label %bb.nph, label %return

bb.nph:		; preds = %entry
	br label %bb

bb:		; preds = %bb1, %bb.nph
	%i.01 = phi i32 [ %tmp8, %bb1 ], [ 0, %bb.nph ]		; <i32> [#uses=3]
; CHECK: %i.01
; CHECK-NEXT: -->  {0,+,1}<nuw><nsw><%bb>
	%tmp2 = sext i32 %i.01 to i64		; <i64> [#uses=1]
	%tmp3 = getelementptr double, double* %p, i64 %tmp2		; <double*> [#uses=1]
	%tmp4 = load double, double* %tmp3, align 8		; <double> [#uses=1]
	%tmp5 = fmul double %tmp4, 9.200000e+00		; <double> [#uses=1]
	%tmp6 = sext i32 %i.01 to i64		; <i64> [#uses=1]
	%tmp7 = getelementptr double, double* %p, i64 %tmp6		; <double*> [#uses=1]
; CHECK: %tmp7
; CHECK-NEXT:   -->  {%p,+,8}<%bb>
	store double %tmp5, double* %tmp7, align 8
	%tmp8 = add nsw i32 %i.01, 1		; <i32> [#uses=2]
; CHECK: %tmp8
; CHECK-NEXT: -->  {1,+,1}<nuw><nsw><%bb>
	br label %bb1

bb1:		; preds = %bb
	%phitmp = sext i32 %tmp8 to i64		; <i64> [#uses=1]
; CHECK: %phitmp
; CHECK-NEXT: -->  {1,+,1}<nuw><nsw><%bb>
	%tmp9 = getelementptr double, double* %p, i64 %phitmp		; <double*> [#uses=1]
; CHECK: %tmp9
; CHECK-NEXT:  -->  {(8 + %p),+,8}<%bb>
	%tmp10 = load double, double* %tmp9, align 8		; <double> [#uses=1]
	%tmp11 = fcmp ogt double %tmp10, 2.000000e+00		; <i1> [#uses=1]
	br i1 %tmp11, label %bb, label %bb1.return_crit_edge

bb1.return_crit_edge:		; preds = %bb1
	br label %return

return:		; preds = %bb1.return_crit_edge, %entry
	ret void
}

; CHECK: Classifying expressions for: @test2
define void @test2(i32* %begin, i32* %end) ssp {
entry:
  %cmp1.i.i = icmp eq i32* %begin, %end
  br i1 %cmp1.i.i, label %_ZSt4fillIPiiEvT_S1_RKT0_.exit, label %for.body.lr.ph.i.i

for.body.lr.ph.i.i:                               ; preds = %entry
  br label %for.body.i.i

for.body.i.i:                                     ; preds = %for.body.i.i, %for.body.lr.ph.i.i
  %__first.addr.02.i.i = phi i32* [ %begin, %for.body.lr.ph.i.i ], [ %ptrincdec.i.i, %for.body.i.i ]
; CHECK: %__first.addr.02.i.i
; CHECK-NEXT: -->  {%begin,+,4}<nuw><%for.body.i.i>
  store i32 0, i32* %__first.addr.02.i.i, align 4
  %ptrincdec.i.i = getelementptr inbounds i32, i32* %__first.addr.02.i.i, i64 1
; CHECK: %ptrincdec.i.i
; CHECK-NEXT: -->  {(4 + %begin),+,4}<nuw><%for.body.i.i>
  %cmp.i.i = icmp eq i32* %ptrincdec.i.i, %end
  br i1 %cmp.i.i, label %for.cond.for.end_crit_edge.i.i, label %for.body.i.i

for.cond.for.end_crit_edge.i.i:                   ; preds = %for.body.i.i
  br label %_ZSt4fillIPiiEvT_S1_RKT0_.exit

_ZSt4fillIPiiEvT_S1_RKT0_.exit:                   ; preds = %entry, %for.cond.for.end_crit_edge.i.i
  ret void
}

; Various checks for inbounds geps.
define void @test3(i32* %begin, i32* %end) nounwind ssp {
entry:
  %cmp7.i.i = icmp eq i32* %begin, %end
  br i1 %cmp7.i.i, label %_ZSt4fillIPiiEvT_S1_RKT0_.exit, label %for.body.i.i

for.body.i.i:                                     ; preds = %entry, %for.body.i.i
  %indvar.i.i = phi i64 [ %tmp, %for.body.i.i ], [ 0, %entry ]
; CHECK: %indvar.i.i
; CHECK: {0,+,1}<nuw><nsw><%for.body.i.i>
  %tmp = add nsw i64 %indvar.i.i, 1
; CHECK: %tmp =
; CHECK: {1,+,1}<nuw><nsw><%for.body.i.i>
  %ptrincdec.i.i = getelementptr inbounds i32, i32* %begin, i64 %tmp
; CHECK: %ptrincdec.i.i =
; CHECK: {(4 + %begin),+,4}<nsw><%for.body.i.i>
  %__first.addr.08.i.i = getelementptr inbounds i32, i32* %begin, i64 %indvar.i.i
; CHECK: %__first.addr.08.i.i
; CHECK: {%begin,+,4}<nsw><%for.body.i.i>
  store i32 0, i32* %__first.addr.08.i.i, align 4
  %cmp.i.i = icmp eq i32* %ptrincdec.i.i, %end
  br i1 %cmp.i.i, label %_ZSt4fillIPiiEvT_S1_RKT0_.exit, label %for.body.i.i
; CHECK: Loop %for.body.i.i: backedge-taken count is ((-4 + (-1 * %begin) + %end) /u 4)
; CHECK: Loop %for.body.i.i: max backedge-taken count is ((-4 + (-1 * %begin) + %end) /u 4)
_ZSt4fillIPiiEvT_S1_RKT0_.exit:                   ; preds = %for.body.i.i, %entry
  ret void
}

; A single AddExpr exists for (%a + %b), which is not always <nsw>.
; CHECK: @addnsw
; CHECK-NOT: --> (%a + %b)<nsw>
define i32 @addnsw(i32 %a, i32 %b) nounwind ssp {
entry:
  %tmp = add i32 %a, %b
  %cmp = icmp sgt i32 %tmp, 0
  br i1 %cmp, label %greater, label %exit

greater:
  %tmp2 = add nsw i32 %a, %b
  br label %exit

exit:
  %result = phi i32 [ %a, %entry ], [ %tmp2, %greater ]
  ret i32 %result
}

; CHECK-LABEL: PR12375
<<<<<<< HEAD
; CHECK: -->  {(4 + %arg),+,4}<nuw><%bb1>		Exits: (8 + %arg)<nsw>
=======
; CHECK: -->  {(4 + %arg),+,4}<nuw><%bb1>{{ U: [^ ]+ S: [^ ]+}}{{ *}}Exits: (8 + %arg)<nsw>
>>>>>>> 969bfdfe
define i32 @PR12375(i32* readnone %arg) {
bb:
  %tmp = getelementptr inbounds i32, i32* %arg, i64 2
  br label %bb1

bb1:                                              ; preds = %bb1, %bb
  %tmp2 = phi i32* [ %arg, %bb ], [ %tmp5, %bb1 ]
  %tmp3 = phi i32 [ 0, %bb ], [ %tmp4, %bb1 ]
  %tmp4 = add nsw i32 %tmp3, 1
  %tmp5 = getelementptr inbounds i32, i32* %tmp2, i64 1
  %tmp6 = icmp ult i32* %tmp5, %tmp
  br i1 %tmp6, label %bb1, label %bb7

bb7:                                              ; preds = %bb1
  ret i32 %tmp4
}

; CHECK-LABEL: PR12376
; CHECK: -->  {(4 + %arg),+,4}<nuw><%bb2>{{ U: [^ ]+ S: [^ ]+}}{{ *}}Exits: (4 + (4 * ((3 + (-1 * %arg) + (%arg umax %arg1)) /u 4)) + %arg)
define void @PR12376(i32* nocapture %arg, i32* nocapture %arg1)  {
bb:
  br label %bb2

bb2:                                              ; preds = %bb2, %bb
  %tmp = phi i32* [ %arg, %bb ], [ %tmp4, %bb2 ]
  %tmp3 = icmp ult i32* %tmp, %arg1
  %tmp4 = getelementptr inbounds i32, i32* %tmp, i64 1
  br i1 %tmp3, label %bb2, label %bb5

bb5:                                              ; preds = %bb2
  ret void
}

declare void @f(i32)

; CHECK-LABEL: nswnowrap
<<<<<<< HEAD
; CHECK: --> {(1 + %v),+,1}<nsw><%for.body>   Exits: (2 + %v)
=======
; CHECK: --> {(1 + %v),+,1}<nsw><%for.body>{{ U: [^ ]+ S: [^ ]+}}{{ *}}Exits: (2 + %v)
>>>>>>> 969bfdfe
define void @nswnowrap(i32 %v) {
entry:
  %add = add nsw i32 %v, 1
  br label %for.body

for.body:
  %i.04 = phi i32 [ %v, %entry ], [ %inc, %for.body ]
  %inc = add nsw i32 %i.04, 1
  tail call void @f(i32 %i.04)
  %cmp = icmp slt i32 %i.04, %add
  br i1 %cmp, label %for.body, label %for.end

for.end:
  ret void
}<|MERGE_RESOLUTION|>--- conflicted
+++ resolved
@@ -124,11 +124,7 @@
 }
 
 ; CHECK-LABEL: PR12375
-<<<<<<< HEAD
-; CHECK: -->  {(4 + %arg),+,4}<nuw><%bb1>		Exits: (8 + %arg)<nsw>
-=======
 ; CHECK: -->  {(4 + %arg),+,4}<nuw><%bb1>{{ U: [^ ]+ S: [^ ]+}}{{ *}}Exits: (8 + %arg)<nsw>
->>>>>>> 969bfdfe
 define i32 @PR12375(i32* readnone %arg) {
 bb:
   %tmp = getelementptr inbounds i32, i32* %arg, i64 2
@@ -165,11 +161,7 @@
 declare void @f(i32)
 
 ; CHECK-LABEL: nswnowrap
-<<<<<<< HEAD
-; CHECK: --> {(1 + %v),+,1}<nsw><%for.body>   Exits: (2 + %v)
-=======
 ; CHECK: --> {(1 + %v),+,1}<nsw><%for.body>{{ U: [^ ]+ S: [^ ]+}}{{ *}}Exits: (2 + %v)
->>>>>>> 969bfdfe
 define void @nswnowrap(i32 %v) {
 entry:
   %add = add nsw i32 %v, 1
