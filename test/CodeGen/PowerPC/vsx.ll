; RUN: llc -mcpu=pwr7 -mattr=+vsx < %s | FileCheck %s
; RUN: llc -mcpu=pwr7 -mattr=+vsx < %s | FileCheck -check-prefix=CHECK-REG %s
; RUN: llc -mcpu=pwr7 -mattr=+vsx -fast-isel -O0 < %s | FileCheck %s
; RUN: llc -mcpu=pwr7 -mattr=+vsx -fast-isel -O0 < %s | FileCheck -check-prefix=CHECK-FISL %s
target datalayout = "E-m:e-i64:64-n32:64"
target triple = "powerpc64-unknown-linux-gnu"

define double @test1(double %a, double %b) {
entry:
  %v = fmul double %a, %b
  ret double %v

; CHECK-LABEL: @test1
; CHECK: xsmuldp 1, 1, 2
; CHECK: blr
}

define double @test2(double %a, double %b) {
entry:
  %v = fdiv double %a, %b
  ret double %v

; CHECK-LABEL: @test2
; CHECK: xsdivdp 1, 1, 2
; CHECK: blr
}

define double @test3(double %a, double %b) {
entry:
  %v = fadd double %a, %b
  ret double %v

; CHECK-LABEL: @test3
; CHECK: xsadddp 1, 1, 2
; CHECK: blr
}

define <2 x double> @test4(<2 x double> %a, <2 x double> %b) {
entry:
  %v = fadd <2 x double> %a, %b
  ret <2 x double> %v

; CHECK-LABEL: @test4
; CHECK: xvadddp 34, 34, 35
; CHECK: blr
}

define <4 x i32> @test5(<4 x i32> %a, <4 x i32> %b) {
entry:
  %v = xor <4 x i32> %a, %b
  ret <4 x i32> %v

; CHECK-REG-LABEL: @test5
; CHECK-REG: xxlxor 34, 34, 35
; CHECK-REG: blr

; CHECK-FISL-LABEL: @test5
; CHECK-FISL: vor 4, 2, 2
; CHECK-FISL: vor 5, 3, 3
; CHECK-FISL: xxlxor 36, 36, 37
; CHECK-FISL: vor 2, 4, 4
; CHECK-FISL: blr
}

define <8 x i16> @test6(<8 x i16> %a, <8 x i16> %b) {
entry:
  %v = xor <8 x i16> %a, %b
  ret <8 x i16> %v

; CHECK-REG-LABEL: @test6
; CHECK-REG: xxlxor 34, 34, 35
; CHECK-REG: blr

; CHECK-FISL-LABEL: @test6
; CHECK-FISL: vor 4, 2, 2
; CHECK-FISL: vor 5, 3, 3
; CHECK-FISL: xxlxor 36, 36, 37
; CHECK-FISL: vor 2, 4, 4
; CHECK-FISL: blr
}

define <16 x i8> @test7(<16 x i8> %a, <16 x i8> %b) {
entry:
  %v = xor <16 x i8> %a, %b
  ret <16 x i8> %v

; CHECK-REG-LABEL: @test7
; CHECK-REG: xxlxor 34, 34, 35
; CHECK-REG: blr

; CHECK-FISL-LABEL: @test7
; CHECK-FISL: vor 4, 2, 2
; CHECK-FISL: vor 5, 3, 3
; CHECK-FISL: xxlxor 36, 36, 37
; CHECK-FISL: vor 2, 4, 4
; CHECK-FISL: blr
}

define <4 x i32> @test8(<4 x i32> %a, <4 x i32> %b) {
entry:
  %v = or <4 x i32> %a, %b
  ret <4 x i32> %v

; CHECK-REG-LABEL: @test8
; CHECK-REG: xxlor 34, 34, 35
; CHECK-REG: blr

; CHECK-FISL-LABEL: @test8
; CHECK-FISL: vor 4, 2, 2
; CHECK-FISL: vor 5, 3, 3
; CHECK-FISL: xxlor 36, 36, 37
; CHECK-FISL: vor 2, 4, 4
; CHECK-FISL: blr
}

define <8 x i16> @test9(<8 x i16> %a, <8 x i16> %b) {
entry:
  %v = or <8 x i16> %a, %b
  ret <8 x i16> %v

; CHECK-REG-LABEL: @test9
; CHECK-REG: xxlor 34, 34, 35
; CHECK-REG: blr

; CHECK-FISL-LABEL: @test9
; CHECK-FISL: vor 4, 2, 2
; CHECK-FISL: vor 5, 3, 3
; CHECK-FISL: xxlor 36, 36, 37
; CHECK-FISL: vor 2, 4, 4
; CHECK-FISL: blr
}

define <16 x i8> @test10(<16 x i8> %a, <16 x i8> %b) {
entry:
  %v = or <16 x i8> %a, %b
  ret <16 x i8> %v

; CHECK-REG-LABEL: @test10
; CHECK-REG: xxlor 34, 34, 35
; CHECK-REG: blr

; CHECK-FISL-LABEL: @test10
; CHECK-FISL: vor 4, 2, 2
; CHECK-FISL: vor 5, 3, 3
; CHECK-FISL: xxlor 36, 36, 37
; CHECK-FISL: vor 2, 4, 4
; CHECK-FISL: blr
}

define <4 x i32> @test11(<4 x i32> %a, <4 x i32> %b) {
entry:
  %v = and <4 x i32> %a, %b
  ret <4 x i32> %v

; CHECK-REG-LABEL: @test11
; CHECK-REG: xxland 34, 34, 35
; CHECK-REG: blr

; CHECK-FISL-LABEL: @test11
; CHECK-FISL: vor 4, 2, 2
; CHECK-FISL: vor 5, 3, 3
; CHECK-FISL: xxland 36, 36, 37
; CHECK-FISL: vor 2, 4, 4
; CHECK-FISL: blr
}

define <8 x i16> @test12(<8 x i16> %a, <8 x i16> %b) {
entry:
  %v = and <8 x i16> %a, %b
  ret <8 x i16> %v

; CHECK-REG-LABEL: @test12
; CHECK-REG: xxland 34, 34, 35
; CHECK-REG: blr

; CHECK-FISL-LABEL: @test12
; CHECK-FISL: vor 4, 2, 2
; CHECK-FISL: vor 5, 3, 3
; CHECK-FISL: xxland 36, 36, 37
; CHECK-FISL: vor 2, 4, 4
; CHECK-FISL: blr
}

define <16 x i8> @test13(<16 x i8> %a, <16 x i8> %b) {
entry:
  %v = and <16 x i8> %a, %b
  ret <16 x i8> %v

; CHECK-REG-LABEL: @test13
; CHECK-REG: xxland 34, 34, 35
; CHECK-REG: blr

; CHECK-FISL-LABEL: @test13
; CHECK-FISL: vor 4, 2, 2
; CHECK-FISL: vor 5, 3, 3
; CHECK-FISL: xxland 36, 36, 37
; CHECK-FISL: vor 2, 4, 4
; CHECK-FISL: blr
}

define <4 x i32> @test14(<4 x i32> %a, <4 x i32> %b) {
entry:
  %v = or <4 x i32> %a, %b
  %w = xor <4 x i32> %v, <i32 -1, i32 -1, i32 -1, i32 -1>
  ret <4 x i32> %w

; CHECK-REG-LABEL: @test14
; CHECK-REG: xxlnor 34, 34, 35
; CHECK-REG: blr

; CHECK-FISL-LABEL: @test14
; CHECK-FISL: vor 4, 2, 2
; CHECK-FISL: vor 5, 3, 3
; CHECK-FISL: xxlor 36, 36, 37
; CHECK-FISL: vor 0, 4, 4
; CHECK-FISL: vor 4, 2, 2
; CHECK-FISL: vor 5, 3, 3
; CHECK-FISL: xxlnor 36, 36, 37
; CHECK-FISL: vor 2, 4, 4
; CHECK-FISL: lis 0, -1
; CHECK-FISL: ori 0, 0, 65520
; CHECK-FISL: stvx 0, 1, 0
; CHECK-FISL: blr
}

define <8 x i16> @test15(<8 x i16> %a, <8 x i16> %b) {
entry:
  %v = or <8 x i16> %a, %b
  %w = xor <8 x i16> %v, <i16 -1, i16 -1, i16 -1, i16 -1, i16 -1, i16 -1, i16 -1, i16 -1>
  ret <8 x i16> %w

; CHECK-REG-LABEL: @test15
; CHECK-REG: xxlnor 34, 34, 35
; CHECK-REG: blr

; CHECK-FISL-LABEL: @test15
; CHECK-FISL: vor 4, 2, 2
; CHECK-FISL: vor 5, 3, 3
; CHECK-FISL: xxlor 36, 36, 37
; CHECK-FISL: vor 0, 4, 4
; CHECK-FISL: vor 4, 2, 2
; CHECK-FISL: vor 5, 3, 3
; CHECK-FISL: xxlnor 36, 36, 37
; CHECK-FISL: vor 2, 4, 4
; CHECK-FISL: lis 0, -1
; CHECK-FISL: ori 0, 0, 65520
; CHECK-FISL: stvx 0, 1, 0
; CHECK-FISL: blr
}

define <16 x i8> @test16(<16 x i8> %a, <16 x i8> %b) {
entry:
  %v = or <16 x i8> %a, %b
  %w = xor <16 x i8> %v, <i8 -1, i8 -1, i8 -1, i8 -1, i8 -1, i8 -1, i8 -1, i8 -1, i8 -1, i8 -1, i8 -1, i8 -1, i8 -1, i8 -1, i8 -1, i8 -1>
  ret <16 x i8> %w

; CHECK-REG-LABEL: @test16
; CHECK-REG: xxlnor 34, 34, 35
; CHECK-REG: blr

; CHECK-FISL-LABEL: @test16
; CHECK-FISL: vor 4, 2, 2
; CHECK-FISL: vor 5, 3, 3
; CHECK-FISL: xxlor 36, 36, 37
; CHECK-FISL: vor 0, 4, 4
; CHECK-FISL: vor 4, 2, 2
; CHECK-FISL: vor 5, 3, 3
; CHECK-FISL: xxlnor 36, 36, 37
; CHECK-FISL: vor 2, 4, 4
; CHECK-FISL: lis 0, -1
; CHECK-FISL: ori 0, 0, 65520
; CHECK-FISL: stvx 0, 1, 0
; CHECK-FISL: blr
}

define <4 x i32> @test17(<4 x i32> %a, <4 x i32> %b) {
entry:
  %w = xor <4 x i32> %b, <i32 -1, i32 -1, i32 -1, i32 -1>
  %v = and <4 x i32> %a, %w
  ret <4 x i32> %v

; CHECK-REG-LABEL: @test17
; CHECK-REG: xxlandc 34, 34, 35
; CHECK-REG: blr

; CHECK-FISL-LABEL: @test17
; CHECK-FISL: vspltisb 4, -1
; CHECK-FISL: vor 5, 3, 3
; CHECK-FISL: vor 0, 4, 4
; CHECK-FISL: xxlxor 37, 37, 32
; CHECK-FISL: vor 3, 5, 5
; CHECK-FISL: vor 5, 2, 2
; CHECK-FISL: vor 0, 3, 3
; CHECK-FISL: xxland 37, 37, 32
; CHECK-FISL: vor 2, 5, 5
; CHECK-FISL: blr
}

define <8 x i16> @test18(<8 x i16> %a, <8 x i16> %b) {
entry:
  %w = xor <8 x i16> %b, <i16 -1, i16 -1, i16 -1, i16 -1, i16 -1, i16 -1, i16 -1, i16 -1>
  %v = and <8 x i16> %a, %w
  ret <8 x i16> %v

; CHECK-REG-LABEL: @test18
; CHECK-REG: xxlandc 34, 34, 35
; CHECK-REG: blr

; CHECK-FISL-LABEL: @test18
; CHECK-FISL: vspltisb 4, -1
; CHECK-FISL: vor 5, 3, 3
; CHECK-FISL: vor 0, 4, 4
; CHECK-FISL: xxlxor 37, 37, 32
; CHECK-FISL: vor 4, 5, 5
; CHECK-FISL: vor 5, 2, 2
; CHECK-FISL: vor 0, 3, 3
; CHECK-FISL: xxlandc 37, 37, 32
; CHECK-FISL: vor 2, 5, 5
; CHECK-FISL: lis 0, -1
; CHECK-FISL: ori 0, 0, 65520
; CHECK-FISL: stvx 4, 1, 0
; CHECK-FISL: blr
}

define <16 x i8> @test19(<16 x i8> %a, <16 x i8> %b) {
entry:
  %w = xor <16 x i8> %b, <i8 -1, i8 -1, i8 -1, i8 -1, i8 -1, i8 -1, i8 -1, i8 -1, i8 -1, i8 -1, i8 -1, i8 -1, i8 -1, i8 -1, i8 -1, i8 -1>
  %v = and <16 x i8> %a, %w
  ret <16 x i8> %v

; CHECK-REG-LABEL: @test19
; CHECK-REG: xxlandc 34, 34, 35
; CHECK-REG: blr

; CHECK-FISL-LABEL: @test19
; CHECK-FISL: vspltisb 4, -1
; CHECK-FISL: vor 5, 3, 3
; CHECK-FISL: vor 0, 4, 4
; CHECK-FISL: xxlxor 37, 37, 32
; CHECK-FISL: vor 4, 5, 5
; CHECK-FISL: vor 5, 2, 2
; CHECK-FISL: vor 0, 3, 3
; CHECK-FISL: xxlandc 37, 37, 32
; CHECK-FISL: vor 2, 5, 5
; CHECK-FISL: lis 0, -1
; CHECK-FISL: ori 0, 0, 65520
; CHECK-FISL: stvx 4, 1, 0
; CHECK-FISL: blr
}

define <4 x i32> @test20(<4 x i32> %a, <4 x i32> %b, <4 x i32> %c, <4 x i32> %d) {
entry:
  %m = icmp eq <4 x i32> %c, %d
  %v = select <4 x i1> %m, <4 x i32> %a, <4 x i32> %b
  ret <4 x i32> %v

; CHECK-REG-LABEL: @test20
; CHECK-REG: vcmpequw {{[0-9]+}}, 4, 5
; CHECK-REG: xxsel 34, 35, 34, {{[0-9]+}}
; CHECK-REG: blr

; CHECK-FISL-LABEL: @test20
; CHECK-FISL: vcmpequw 4, 4, 5
; CHECK-FISL: vor 0, 3, 3
; CHECK-FISL: vor 1, 2, 2
; CHECK-FISL: vor 6, 4, 4
; CHECK-FISL: xxsel 32, 32, 33, 38
; CHECK-FISL: vor 2, 0, 0
; CHECK-FISL: blr
}

define <4 x float> @test21(<4 x float> %a, <4 x float> %b, <4 x float> %c, <4 x float> %d) {
entry:
  %m = fcmp oeq <4 x float> %c, %d
  %v = select <4 x i1> %m, <4 x float> %a, <4 x float> %b
  ret <4 x float> %v

; CHECK-REG-LABEL: @test21
; CHECK-REG: xvcmpeqsp [[V1:[0-9]+]], 36, 37
; CHECK-REG: xxsel 34, 35, 34, [[V1]]
; CHECK-REG: blr

; CHECK-FISL-LABEL: @test21
; CHECK-FISL: vor 0, 5, 5
; CHECK-FISL: vor 1, 4, 4
; CHECK-FISL: vor 6, 3, 3
; CHECK-FISL: vor 7, 2, 2
; CHECK-FISL: xvcmpeqsp 32, 33, 32
; CHECK-FISL: xxsel 32, 38, 39, 32
; CHECK-FISL: vor 2, 0, 0
; CHECK-FISL: blr
}

define <4 x float> @test22(<4 x float> %a, <4 x float> %b, <4 x float> %c, <4 x float> %d) {
entry:
  %m = fcmp ueq <4 x float> %c, %d
  %v = select <4 x i1> %m, <4 x float> %a, <4 x float> %b
  ret <4 x float> %v

; CHECK-REG-LABEL: @test22
; CHECK-REG-DAG: xvcmpeqsp {{[0-9]+}}, 37, 37
; CHECK-REG-DAG: xvcmpeqsp {{[0-9]+}}, 36, 36
; CHECK-REG-DAG: xvcmpeqsp {{[0-9]+}}, 36, 37
; CHECK-REG-DAG: xxlnor
; CHECK-REG-DAG: xxlnor
; CHECK-REG-DAG: xxlor
; CHECK-REG-DAG: xxlor
; CHECK-REG: xxsel 34, 35, 34, {{[0-9]+}}
; CHECK-REG: blr

; CHECK-FISL-LABEL: @test22
; CHECK-FISL-DAG: xvcmpeqsp {{[0-9]+}}, 33, 32
; CHECK-FISL-DAG: xvcmpeqsp {{[0-9]+}}, 32, 32
; CHECK-FISL-DAG: xvcmpeqsp {{[0-9]+}}, 33, 33
; CHECK-FISL-DAG: xxlnor
; CHECK-FISL-DAG: xxlnor
; CHECK-FISL-DAG: xxlor
; CHECK-FISL-DAG: xxlor
; CHECK-FISL: xxsel 0, 38, 39, {{[0-9]+}}
; CHECK-FISL: blr
}

define <8 x i16> @test23(<8 x i16> %a, <8 x i16> %b, <8 x i16> %c, <8 x i16> %d) {
entry:
  %m = icmp eq <8 x i16> %c, %d
  %v = select <8 x i1> %m, <8 x i16> %a, <8 x i16> %b
  ret <8 x i16> %v

; CHECK-REG-LABEL: @test23
; CHECK-REG: vcmpequh {{[0-9]+}}, 4, 5
; CHECK-REG: xxsel 34, 35, 34, {{[0-9]+}}
; CHECK-REG: blr

; CHECK-FISL-LABEL: @test23
; CHECK-FISL: vcmpequh 4, 4, 5
; CHECK-FISL: vor 0, 3, 3
; CHECK-FISL: vor 1, 2, 2
; CHECK-FISL: vor 6, 4, 4
; CHECK-FISL: xxsel 32, 32, 33, 38
; CHECK-FISL: vor 2, 0, 
; CHECK-FISL: blr
}

define <16 x i8> @test24(<16 x i8> %a, <16 x i8> %b, <16 x i8> %c, <16 x i8> %d) {
entry:
  %m = icmp eq <16 x i8> %c, %d
  %v = select <16 x i1> %m, <16 x i8> %a, <16 x i8> %b
  ret <16 x i8> %v

; CHECK-REG-LABEL: @test24
; CHECK-REG: vcmpequb {{[0-9]+}}, 4, 5
; CHECK-REG: xxsel 34, 35, 34, {{[0-9]+}}
; CHECK-REG: blr

; CHECK-FISL-LABEL: @test24
; CHECK-FISL: vcmpequb 4, 4, 5
; CHECK-FISL: vor 0, 3, 3
; CHECK-FISL: vor 1, 2, 2
; CHECK-FISL: vor 6, 4, 4
; CHECK-FISL: xxsel 32, 32, 33, 38
; CHECK-FISL: vor 2, 0, 0
; CHECK-FISL: blr
}

define <2 x double> @test25(<2 x double> %a, <2 x double> %b, <2 x double> %c, <2 x double> %d) {
entry:
  %m = fcmp oeq <2 x double> %c, %d
  %v = select <2 x i1> %m, <2 x double> %a, <2 x double> %b
  ret <2 x double> %v

; CHECK-LABEL: @test25
; CHECK: xvcmpeqdp [[V1:[0-9]+]], 36, 37
; CHECK: xxsel 34, 35, 34, [[V1]]
; CHECK: blr
}

define <2 x i64> @test26(<2 x i64> %a, <2 x i64> %b) {
  %v = add <2 x i64> %a, %b
  ret <2 x i64> %v

; CHECK-LABEL: @test26

; Make sure we use only two stores (one for each operand).
; CHECK: stxvd2x 35,
; CHECK: stxvd2x 34,
; CHECK-NOT: stxvd2x

; FIXME: The code quality here is not good; just make sure we do something for now.
; CHECK: add
; CHECK: add
; CHECK: blr
}

define <2 x i64> @test27(<2 x i64> %a, <2 x i64> %b) {
  %v = and <2 x i64> %a, %b
  ret <2 x i64> %v

; CHECK-LABEL: @test27
; CHECK: xxland 34, 34, 35
; CHECK: blr
}

define <2 x double> @test28(<2 x double>* %a) {
  %v = load <2 x double>, <2 x double>* %a, align 16
  ret <2 x double> %v

; CHECK-LABEL: @test28
; CHECK: lxvd2x 34, 0, 3
; CHECK: blr
}

define void @test29(<2 x double>* %a, <2 x double> %b) {
  store <2 x double> %b, <2 x double>* %a, align 16
  ret void

; CHECK-LABEL: @test29
; CHECK: stxvd2x 34, 0, 3
; CHECK: blr
}

define <2 x double> @test28u(<2 x double>* %a) {
  %v = load <2 x double>, <2 x double>* %a, align 8
  ret <2 x double> %v

; CHECK-LABEL: @test28u
; CHECK: lxvd2x 34, 0, 3
; CHECK: blr
}

define void @test29u(<2 x double>* %a, <2 x double> %b) {
  store <2 x double> %b, <2 x double>* %a, align 8
  ret void

; CHECK-LABEL: @test29u
; CHECK: stxvd2x 34, 0, 3
; CHECK: blr
}

define <2 x i64> @test30(<2 x i64>* %a) {
  %v = load <2 x i64>, <2 x i64>* %a, align 16
  ret <2 x i64> %v

; CHECK-REG-LABEL: @test30
; CHECK-REG: lxvd2x 34, 0, 3
; CHECK-REG: blr

; CHECK-FISL-LABEL: @test30
; CHECK-FISL: lxvd2x 0, 0, 3
; CHECK-FISL: xxlor 34, 0, 0
; CHECK-FISL: vor 3, 2, 2
; CHECK-FISL: vor 2, 3, 3
; CHECK-FISL: blr
}

define void @test31(<2 x i64>* %a, <2 x i64> %b) {
  store <2 x i64> %b, <2 x i64>* %a, align 16
  ret void

; CHECK-LABEL: @test31
; CHECK: stxvd2x 34, 0, 3
; CHECK: blr
}

define <4 x float> @test32(<4 x float>* %a) {
<<<<<<< HEAD
  %v = load <4 x float>* %a, align 16
  ret <4 x float> %v

; CHECK-LABEL: @test32
; CHECK: lxvw4x 34, 0, 3
; CHECK: blr
=======
  %v = load <4 x float>, <4 x float>* %a, align 16
  ret <4 x float> %v

; CHECK-REG-LABEL: @test32
; CHECK-REG: lxvw4x 34, 0, 3
; CHECK-REG: blr

; CHECK-FISL-LABEL: @test32
; CHECK-FISL: lxvw4x 0, 0, 3
; CHECK-FISL: xxlor 34, 0, 0
; CHECK-FISL: blr
>>>>>>> 969bfdfe
}

define void @test33(<4 x float>* %a, <4 x float> %b) {
  store <4 x float> %b, <4 x float>* %a, align 16
  ret void

<<<<<<< HEAD
; CHECK-LABEL: @test33
; CHECK: stxvw4x 34, 0, 3
; CHECK: blr
}

define <4 x float> @test32u(<4 x float>* %a) {
  %v = load <4 x float>* %a, align 8
=======
; CHECK-REG-LABEL: @test33
; CHECK-REG: stxvw4x 34, 0, 3
; CHECK-REG: blr

; CHECK-FISL-LABEL: @test33
; CHECK-FISL: vor 3, 2, 2
; CHECK-FISL: stxvw4x 35, 0, 3
; CHECK-FISL: blr
}

define <4 x float> @test32u(<4 x float>* %a) {
  %v = load <4 x float>, <4 x float>* %a, align 8
>>>>>>> 969bfdfe
  ret <4 x float> %v

; CHECK-LABEL: @test32u
; CHECK-DAG: lvsl
; CHECK-DAG: lvx
; CHECK-DAG: lvx
; CHECK: vperm 2,
; CHECK: blr
}

define void @test33u(<4 x float>* %a, <4 x float> %b) {
  store <4 x float> %b, <4 x float>* %a, align 8
  ret void

<<<<<<< HEAD
; CHECK-LABEL: @test33u
; CHECK: stxvw4x 34, 0, 3
; CHECK: blr
}

define <4 x i32> @test34(<4 x i32>* %a) {
  %v = load <4 x i32>* %a, align 16
  ret <4 x i32> %v

; CHECK-LABEL: @test34
; CHECK: lxvw4x 34, 0, 3
; CHECK: blr
=======
; CHECK-REG-LABEL: @test33u
; CHECK-REG: stxvw4x 34, 0, 3
; CHECK-REG: blr

; CHECK-FISL-LABEL: @test33u
; CHECK-FISL: vor 3, 2, 2
; CHECK-FISL: stxvw4x 35, 0, 3
; CHECK-FISL: blr
}

define <4 x i32> @test34(<4 x i32>* %a) {
  %v = load <4 x i32>, <4 x i32>* %a, align 16
  ret <4 x i32> %v

; CHECK-REG-LABEL: @test34
; CHECK-REG: lxvw4x 34, 0, 3
; CHECK-REG: blr

; CHECK-FISL-LABEL: @test34
; CHECK-FISL: lxvw4x 0, 0, 3
; CHECK-FISL: xxlor 34, 0, 0
; CHECK-FISL: vor 3, 2, 2
; CHECK-FISL: vor 2, 3, 3
; CHECK-FISL: blr
>>>>>>> 969bfdfe
}

define void @test35(<4 x i32>* %a, <4 x i32> %b) {
  store <4 x i32> %b, <4 x i32>* %a, align 16
  ret void

<<<<<<< HEAD
; CHECK-LABEL: @test35
; CHECK: stxvw4x 34, 0, 3
; CHECK: blr
=======
; CHECK-REG-LABEL: @test35
; CHECK-REG: stxvw4x 34, 0, 3
; CHECK-REG: blr

; CHECK-FISL-LABEL: @test35
; CHECK-FISL: vor 3, 2, 2
; CHECK-FISL: stxvw4x 35, 0, 3
; CHECK-FISL: blr
>>>>>>> 969bfdfe
}

define <2 x double> @test40(<2 x i64> %a) {
  %v = uitofp <2 x i64> %a to <2 x double>
  ret <2 x double> %v

; CHECK-LABEL: @test40
; CHECK: xvcvuxddp 34, 34
; CHECK: blr
}

define <2 x double> @test41(<2 x i64> %a) {
  %v = sitofp <2 x i64> %a to <2 x double>
  ret <2 x double> %v

; CHECK-LABEL: @test41
; CHECK: xvcvsxddp 34, 34
; CHECK: blr
}

define <2 x i64> @test42(<2 x double> %a) {
  %v = fptoui <2 x double> %a to <2 x i64>
  ret <2 x i64> %v

; CHECK-LABEL: @test42
; CHECK: xvcvdpuxds 34, 34
; CHECK: blr
}

define <2 x i64> @test43(<2 x double> %a) {
  %v = fptosi <2 x double> %a to <2 x i64>
  ret <2 x i64> %v

; CHECK-LABEL: @test43
; CHECK: xvcvdpsxds 34, 34
; CHECK: blr
}

define <2 x float> @test44(<2 x i64> %a) {
  %v = uitofp <2 x i64> %a to <2 x float>
  ret <2 x float> %v

; CHECK-LABEL: @test44
; FIXME: The code quality here looks pretty bad.
; CHECK: blr
}

define <2 x float> @test45(<2 x i64> %a) {
  %v = sitofp <2 x i64> %a to <2 x float>
  ret <2 x float> %v

; CHECK-LABEL: @test45
; FIXME: The code quality here looks pretty bad.
; CHECK: blr
}

define <2 x i64> @test46(<2 x float> %a) {
  %v = fptoui <2 x float> %a to <2 x i64>
  ret <2 x i64> %v

; CHECK-LABEL: @test46
; FIXME: The code quality here looks pretty bad.
; CHECK: blr
}

define <2 x i64> @test47(<2 x float> %a) {
  %v = fptosi <2 x float> %a to <2 x i64>
  ret <2 x i64> %v

; CHECK-LABEL: @test47
; FIXME: The code quality here looks pretty bad.
; CHECK: blr
}

define <2 x double> @test50(double* %a) {
  %v = load double, double* %a, align 8
  %w = insertelement <2 x double> undef, double %v, i32 0
  %x = insertelement <2 x double> %w, double %v, i32 1
  ret <2 x double> %x

; CHECK-LABEL: @test50
; CHECK: lxvdsx 34, 0, 3
; CHECK: blr
}

define <2 x double> @test51(<2 x double> %a, <2 x double> %b) {
  %v = shufflevector <2 x double> %a, <2 x double> %b, <2 x i32> <i32 0, i32 0>
  ret <2 x double> %v

; CHECK-LABEL: @test51
; CHECK: xxpermdi 34, 34, 34, 0
; CHECK: blr
}

define <2 x double> @test52(<2 x double> %a, <2 x double> %b) {
  %v = shufflevector <2 x double> %a, <2 x double> %b, <2 x i32> <i32 0, i32 2>
  ret <2 x double> %v

; CHECK-LABEL: @test52
; CHECK: xxpermdi 34, 34, 35, 0
; CHECK: blr
}

define <2 x double> @test53(<2 x double> %a, <2 x double> %b) {
  %v = shufflevector <2 x double> %a, <2 x double> %b, <2 x i32> <i32 2, i32 0>
  ret <2 x double> %v

; CHECK-LABEL: @test53
; CHECK: xxpermdi 34, 35, 34, 0
; CHECK: blr
}

define <2 x double> @test54(<2 x double> %a, <2 x double> %b) {
  %v = shufflevector <2 x double> %a, <2 x double> %b, <2 x i32> <i32 1, i32 2>
  ret <2 x double> %v

; CHECK-LABEL: @test54
; CHECK: xxpermdi 34, 34, 35, 2
; CHECK: blr
}

define <2 x double> @test55(<2 x double> %a, <2 x double> %b) {
  %v = shufflevector <2 x double> %a, <2 x double> %b, <2 x i32> <i32 1, i32 3>
  ret <2 x double> %v

; CHECK-LABEL: @test55
; CHECK: xxpermdi 34, 34, 35, 3
; CHECK: blr
}

define <2 x i64> @test56(<2 x i64> %a, <2 x i64> %b) {
  %v = shufflevector <2 x i64> %a, <2 x i64> %b, <2 x i32> <i32 1, i32 3>
  ret <2 x i64> %v

; CHECK-LABEL: @test56
; CHECK: xxpermdi 34, 34, 35, 3
; CHECK: blr
}

define <2 x i64> @test60(<2 x i64> %a, <2 x i64> %b) {
  %v = shl <2 x i64> %a, %b
  ret <2 x i64> %v

; CHECK-LABEL: @test60
; This should scalarize, and the current code quality is not good.
; CHECK: stxvd2x
; CHECK: stxvd2x
; CHECK: sld
; CHECK: sld
; CHECK: lxvd2x
; CHECK: blr
}

define <2 x i64> @test61(<2 x i64> %a, <2 x i64> %b) {
  %v = lshr <2 x i64> %a, %b
  ret <2 x i64> %v

; CHECK-LABEL: @test61
; This should scalarize, and the current code quality is not good.
; CHECK: stxvd2x
; CHECK: stxvd2x
; CHECK: srd
; CHECK: srd
; CHECK: lxvd2x
; CHECK: blr
}

define <2 x i64> @test62(<2 x i64> %a, <2 x i64> %b) {
  %v = ashr <2 x i64> %a, %b
  ret <2 x i64> %v

; CHECK-LABEL: @test62
; This should scalarize, and the current code quality is not good.
; CHECK: stxvd2x
; CHECK: stxvd2x
; CHECK: srad
; CHECK: srad
; CHECK: lxvd2x
; CHECK: blr
}

define double @test63(<2 x double> %a) {
  %v = extractelement <2 x double> %a, i32 0
  ret double %v

; CHECK-REG-LABEL: @test63
; CHECK-REG: xxlor 1, 34, 34
; CHECK-REG: blr

; CHECK-FISL-LABEL: @test63
; CHECK-FISL: xxlor 0, 34, 34
; CHECK-FISL: fmr 1, 0
; CHECK-FISL: blr
}

define double @test64(<2 x double> %a) {
  %v = extractelement <2 x double> %a, i32 1
  ret double %v

; CHECK-REG-LABEL: @test64
; CHECK-REG: xxpermdi 1, 34, 34, 2
; CHECK-REG: blr

; CHECK-FISL-LABEL: @test64
; CHECK-FISL: xxpermdi 34, 34, 34, 2
; CHECK-FISL: xxlor 0, 34, 34
; CHECK-FISL: fmr 1, 0
; CHECK-FISL: blr
}

define <2 x i1> @test65(<2 x i64> %a, <2 x i64> %b) {
  %w = icmp eq <2 x i64> %a, %b
  ret <2 x i1> %w

; CHECK-REG-LABEL: @test65
; CHECK-REG: vcmpequw 2, 2, 3
; CHECK-REG: blr

; CHECK-FISL-LABEL: @test65
; CHECK-FISL: vor 4, 3, 3
; CHECK-FISL: vor 5, 2, 2
; CHECK-FISL: vcmpequw 4, 5, 4
; CHECK-FISL: vor 2, 4, 4
; CHECK-FISL: blr
}

define <2 x i1> @test66(<2 x i64> %a, <2 x i64> %b) {
  %w = icmp ne <2 x i64> %a, %b
  ret <2 x i1> %w

; CHECK-REG-LABEL: @test66
; CHECK-REG: vcmpequw {{[0-9]+}}, 2, 3
; CHECK-REG: xxlnor 34, {{[0-9]+}}, {{[0-9]+}}
; CHECK-REG: blr

; CHECK-FISL-LABEL: @test66
; CHECK-FISL: vcmpequw {{[0-9]+}}, 5, 4
; CHECK-FISL: xxlnor 34, {{[0-9]+}}, {{[0-9]+}}
; CHECK-FISL: blr
}

define <2 x i1> @test67(<2 x i64> %a, <2 x i64> %b) {
  %w = icmp ult <2 x i64> %a, %b
  ret <2 x i1> %w

; CHECK-LABEL: @test67
; This should scalarize, and the current code quality is not good.
; CHECK: stxvd2x
; CHECK: stxvd2x
; CHECK: cmpld
; CHECK: cmpld
; CHECK: lxvd2x
; CHECK: blr
}

define <2 x double> @test68(<2 x i32> %a) {
  %w = sitofp <2 x i32> %a to <2 x double>
  ret <2 x double> %w

; CHECK-LABEL: @test68
; CHECK: xxsldwi [[V1:[0-9]+]], 34, 34, 1
; CHECK: xvcvsxwdp 34, [[V1]]
; CHECK: blr
}

define <2 x double> @test69(<2 x i16> %a) {
  %w = sitofp <2 x i16> %a to <2 x double>
  ret <2 x double> %w

; CHECK-LABEL: @test69
; CHECK: vspltisw [[V1:[0-9]+]], 8
; CHECK: vadduwm [[V2:[0-9]+]], [[V1]], [[V1]]
; CHECK: vslw [[V3:[0-9]+]], {{[0-9]+}}, [[V2]]
; CHECK: vsraw {{[0-9]+}}, [[V3]], [[V2]]
; CHECK: xxsldwi [[V4:[0-9]+]], {{[0-9]+}}, {{[0-9]+}}, 1
; CHECK: xvcvsxwdp 34, [[V4]]
; CHECK: blr
}

define <2 x double> @test70(<2 x i8> %a) {
  %w = sitofp <2 x i8> %a to <2 x double>
  ret <2 x double> %w

; CHECK-LABEL: @test70
; CHECK: vspltisw [[V1:[0-9]+]], 12
; CHECK: vadduwm [[V2:[0-9]+]], [[V1]], [[V1]]
; CHECK: vslw [[V3:[0-9]+]], {{[0-9]+}}, [[V2]]
; CHECK: vsraw {{[0-9]+}}, [[V3]], [[V2]]
; CHECK: xxsldwi [[V4:[0-9]+]], {{[0-9]+}}, {{[0-9]+}}, 1
; CHECK: xvcvsxwdp 34, [[V4]]
; CHECK: blr
}

define <2 x i32> @test80(i32 %v) {
  %b1 = insertelement <2 x i32> undef, i32 %v, i32 0
  %b2 = shufflevector <2 x i32> %b1, <2 x i32> undef, <2 x i32> zeroinitializer
  %i = add <2 x i32> %b2, <i32 2, i32 3>
  ret <2 x i32> %i

; CHECK-REG-LABEL: @test80
; CHECK-REG-DAG: addi [[R1:[0-9]+]], 3, 3
; CHECK-REG-DAG: addi [[R2:[0-9]+]], 1, -16
; CHECK-REG-DAG: addi [[R3:[0-9]+]], 3, 2
; CHECK-REG: std [[R1]], -8(1)
; CHECK-REG: std [[R3]], -16(1)
; CHECK-REG: lxvd2x 34, 0, [[R2]]
; CHECK-REG-NOT: stxvd2x
; CHECK-REG: blr

; CHECK-FISL-LABEL: @test80
; CHECK-FISL-DAG: addi [[R1:[0-9]+]], 3, 3
; CHECK-FISL-DAG: addi [[R2:[0-9]+]], 1, -16
; CHECK-FISL-DAG: addi [[R3:[0-9]+]], 3, 2
; CHECK-FISL-DAG: std [[R1]], -8(1)
; CHECK-FISL-DAG: std [[R3]], -16(1)
; CHECK-FISL-DAG: lxvd2x 0, 0, [[R2]]
; CHECK-FISL: blr
}

define <2 x double> @test81(<4 x float> %b) {
  %w = bitcast <4 x float> %b to <2 x double>
  ret <2 x double> %w

; CHECK-LABEL: @test81
; CHECK: blr
}

define double @test82(double %a, double %b, double %c, double %d) {
entry:
  %m = fcmp oeq double %c, %d
  %v = select i1 %m, double %a, double %b
  ret double %v

<<<<<<< HEAD
; CHECK-LABEL: @test82
; CHECK: xscmpudp [[REG:[0-9]+]], 3, 4
; CHECK: beqlr [[REG]]
}
=======
; CHECK-REG-LABEL: @test82
; CHECK-REG: xscmpudp [[REG:[0-9]+]], 3, 4
; CHECK-REG: beqlr [[REG]]

; CHECK-FISL-LABEL: @test82
; CHECK-FISL: xscmpudp [[REG:[0-9]+]], 3, 4
; CHECK-FISL: beq [[REG]], {{.*}}
}
>>>>>>> 969bfdfe
<|MERGE_RESOLUTION|>--- conflicted
+++ resolved
@@ -562,14 +562,6 @@
 }
 
 define <4 x float> @test32(<4 x float>* %a) {
-<<<<<<< HEAD
-  %v = load <4 x float>* %a, align 16
-  ret <4 x float> %v
-
-; CHECK-LABEL: @test32
-; CHECK: lxvw4x 34, 0, 3
-; CHECK: blr
-=======
   %v = load <4 x float>, <4 x float>* %a, align 16
   ret <4 x float> %v
 
@@ -581,22 +573,12 @@
 ; CHECK-FISL: lxvw4x 0, 0, 3
 ; CHECK-FISL: xxlor 34, 0, 0
 ; CHECK-FISL: blr
->>>>>>> 969bfdfe
 }
 
 define void @test33(<4 x float>* %a, <4 x float> %b) {
   store <4 x float> %b, <4 x float>* %a, align 16
   ret void
 
-<<<<<<< HEAD
-; CHECK-LABEL: @test33
-; CHECK: stxvw4x 34, 0, 3
-; CHECK: blr
-}
-
-define <4 x float> @test32u(<4 x float>* %a) {
-  %v = load <4 x float>* %a, align 8
-=======
 ; CHECK-REG-LABEL: @test33
 ; CHECK-REG: stxvw4x 34, 0, 3
 ; CHECK-REG: blr
@@ -609,7 +591,6 @@
 
 define <4 x float> @test32u(<4 x float>* %a) {
   %v = load <4 x float>, <4 x float>* %a, align 8
->>>>>>> 969bfdfe
   ret <4 x float> %v
 
 ; CHECK-LABEL: @test32u
@@ -624,20 +605,6 @@
   store <4 x float> %b, <4 x float>* %a, align 8
   ret void
 
-<<<<<<< HEAD
-; CHECK-LABEL: @test33u
-; CHECK: stxvw4x 34, 0, 3
-; CHECK: blr
-}
-
-define <4 x i32> @test34(<4 x i32>* %a) {
-  %v = load <4 x i32>* %a, align 16
-  ret <4 x i32> %v
-
-; CHECK-LABEL: @test34
-; CHECK: lxvw4x 34, 0, 3
-; CHECK: blr
-=======
 ; CHECK-REG-LABEL: @test33u
 ; CHECK-REG: stxvw4x 34, 0, 3
 ; CHECK-REG: blr
@@ -662,18 +629,12 @@
 ; CHECK-FISL: vor 3, 2, 2
 ; CHECK-FISL: vor 2, 3, 3
 ; CHECK-FISL: blr
->>>>>>> 969bfdfe
 }
 
 define void @test35(<4 x i32>* %a, <4 x i32> %b) {
   store <4 x i32> %b, <4 x i32>* %a, align 16
   ret void
 
-<<<<<<< HEAD
-; CHECK-LABEL: @test35
-; CHECK: stxvw4x 34, 0, 3
-; CHECK: blr
-=======
 ; CHECK-REG-LABEL: @test35
 ; CHECK-REG: stxvw4x 34, 0, 3
 ; CHECK-REG: blr
@@ -682,7 +643,6 @@
 ; CHECK-FISL: vor 3, 2, 2
 ; CHECK-FISL: stxvw4x 35, 0, 3
 ; CHECK-FISL: blr
->>>>>>> 969bfdfe
 }
 
 define <2 x double> @test40(<2 x i64> %a) {
@@ -1016,12 +976,6 @@
   %v = select i1 %m, double %a, double %b
   ret double %v
 
-<<<<<<< HEAD
-; CHECK-LABEL: @test82
-; CHECK: xscmpudp [[REG:[0-9]+]], 3, 4
-; CHECK: beqlr [[REG]]
-}
-=======
 ; CHECK-REG-LABEL: @test82
 ; CHECK-REG: xscmpudp [[REG:[0-9]+]], 3, 4
 ; CHECK-REG: beqlr [[REG]]
@@ -1029,5 +983,4 @@
 ; CHECK-FISL-LABEL: @test82
 ; CHECK-FISL: xscmpudp [[REG:[0-9]+]], 3, 4
 ; CHECK-FISL: beq [[REG]], {{.*}}
-}
->>>>>>> 969bfdfe
+}