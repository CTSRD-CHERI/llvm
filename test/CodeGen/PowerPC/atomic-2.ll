--- conflicted
+++ resolved
@@ -93,11 +93,7 @@
 define i64 @atomic_load(i64* %mem) nounwind {
 entry:
 ; CHECK: @atomic_load
-<<<<<<< HEAD
-  %tmp = load atomic i64* %mem acquire, align 64
-=======
   %tmp = load atomic i64, i64* %mem acquire, align 64
->>>>>>> 969bfdfe
 ; CHECK-NOT: ldarx
 ; CHECK: ld
 ; CHECK: sync 1
