--- conflicted
+++ resolved
@@ -1,17 +1,9 @@
 ; FIXME: FastISel currently returns false if it hits code that uses VSX
-<<<<<<< HEAD
-; registers and with -fast-isel-abort turned on the test case will then fail.
-; When fastisel better supports VSX fix up this test case.
-;
-; RUN: llc < %s -O0 -verify-machineinstrs -fast-isel-abort -mtriple=powerpc64-unknown-linux-gnu -mcpu=pwr7 -mattr=-vsx | FileCheck %s --check-prefix=ELF64
-; RUN: llc < %s -O0 -verify-machineinstrs -fast-isel-abort -mtriple=powerpc64le-unknown-linux-gnu -mcpu=pwr8 -mattr=-vsx | FileCheck %s --check-prefix=ELF64LE
-=======
 ; registers and with -fast-isel-abort=1 turned on the test case will then fail.
 ; When fastisel better supports VSX fix up this test case.
 ;
 ; RUN: llc < %s -O0 -verify-machineinstrs -fast-isel-abort=1 -mtriple=powerpc64-unknown-linux-gnu -mcpu=pwr7 -mattr=-vsx | FileCheck %s --check-prefix=ELF64
 ; RUN: llc < %s -O0 -verify-machineinstrs -fast-isel-abort=1 -mtriple=powerpc64le-unknown-linux-gnu -mcpu=pwr8 -mattr=-vsx | FileCheck %s --check-prefix=ELF64LE
->>>>>>> 969bfdfe
 ; RUN: llc < %s -O0 -verify-machineinstrs -mtriple=powerpc64-unknown-linux-gnu -mcpu=970 -mattr=-vsx | FileCheck %s --check-prefix=PPC970
 
 ;; Tests for 970 don't use -fast-isel-abort=1 because we intentionally punt
