--- conflicted
+++ resolved
@@ -21,20 +21,6 @@
 !llvm.dbg.cu = !{!0}
 !llvm.module.flags = !{!8, !11}
 
-<<<<<<< HEAD
-!0 = metadata !{metadata !"0x11\0012\00clang version 3.4\000\00\000\00\000", metadata !1, metadata !2, metadata !2, metadata !3, metadata !2, metadata !2} ; [ DW_TAG_compile_unit ] [/tmp/unwind-dw2.c] [DW_LANG_C99]
-!1 = metadata !{metadata !"/tmp/unwind-dw2.c", metadata !"/tmp"}
-!2 = metadata !{}
-!3 = metadata !{metadata !4}
-!4 = metadata !{metadata !"0x2e\00foo\00foo\00\001\000\001\000\006\000\000\001", metadata !1, metadata !5, metadata !6, null, void ()* @foo, null, null, metadata !2} ; [ DW_TAG_subprogram ] [line 1] [def] [foo]
-!5 = metadata !{metadata !"0x29", metadata !1}          ; [ DW_TAG_file_type ] [/tmp/unwind-dw2.c]
-!6 = metadata !{metadata !"0x15\00\000\000\000\000\000\000", i32 0, null, null, metadata !7, null, null, null} ; [ DW_TAG_subroutine_type ] [line 0, size 0, align 0, offset 0] [from ]
-!7 = metadata !{null}
-!8 = metadata !{i32 2, metadata !"Dwarf Version", i32 3}
-!9 = metadata !{i32 2, i32 0, metadata !4, null}
-!10 = metadata !{i32 3, i32 0, metadata !4, null}
-!11 = metadata !{i32 1, metadata !"Debug Info Version", i32 2}
-=======
 !0 = !MDCompileUnit(language: DW_LANG_C99, producer: "clang version 3.4", isOptimized: false, emissionKind: 0, file: !1, enums: !2, retainedTypes: !2, subprograms: !3, globals: !2, imports: !2)
 !1 = !MDFile(filename: "/tmp/unwind-dw2.c", directory: "/tmp")
 !2 = !{}
@@ -46,5 +32,4 @@
 !8 = !{i32 2, !"Dwarf Version", i32 3}
 !9 = !MDLocation(line: 2, scope: !4)
 !10 = !MDLocation(line: 3, scope: !4)
-!11 = !{i32 1, !"Debug Info Version", i32 3}
->>>>>>> 969bfdfe
+!11 = !{i32 1, !"Debug Info Version", i32 3}