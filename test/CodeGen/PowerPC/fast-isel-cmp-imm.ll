--- conflicted
+++ resolved
@@ -1,15 +1,8 @@
 ; FIXME: FastISel currently returns false if it hits code that uses VSX
-<<<<<<< HEAD
-; registers and with -fast-isel-abort turned on the test case will then fail.
-; When fastisel better supports VSX fix up this test case.
-;
-; RUN: llc < %s -O0 -verify-machineinstrs -fast-isel-abort -mtriple=powerpc64-unknown-linux-gnu -mcpu=pwr7 -mattr=-vsx | FileCheck %s --check-prefix=ELF64
-=======
 ; registers and with -fast-isel-abort=1 turned on the test case will then fail.
 ; When fastisel better supports VSX fix up this test case.
 ;
 ; RUN: llc < %s -O0 -verify-machineinstrs -fast-isel-abort=1 -mtriple=powerpc64-unknown-linux-gnu -mcpu=pwr7 -mattr=-vsx | FileCheck %s --check-prefix=ELF64
->>>>>>> 969bfdfe
 define void @t1a(float %a) uwtable ssp {
 entry:
 ; ELF64: t1a
