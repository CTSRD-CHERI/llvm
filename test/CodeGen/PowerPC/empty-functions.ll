; RUN: llc < %s -mtriple=powerpc-apple-darwin | FileCheck -check-prefix=CHECK-MACHO %s
; RUN: llc < %s -mtriple=powerpc-apple-darwin -disable-fp-elim | FileCheck -check-prefix=CHECK-MACHO %s
; RUN: llc < %s -mtriple=powerpc-linux-gnu | FileCheck -check-prefix=LINUX-NO-FP %s
; RUN: llc < %s -mtriple=powerpc-linux-gnu -disable-fp-elim | FileCheck -check-prefix=LINUX-FP %s

define void @func() {
entry:
  unreachable
}

; MachO cannot handle an empty function.
; CHECK-MACHO:     _func:
; CHECK-MACHO-NEXT: .cfi_startproc
; CHECK-MACHO-NEXT: {{^}};
; CHECK-MACHO-NEXT:     nop
; CHECK-MACHO-NEXT: .cfi_endproc

; An empty function is perfectly fine on ELF.
; LINUX-NO-FP: func:
<<<<<<< HEAD
; LINUX-NO-FP-NEXT: .cfi_startproc
; LINUX-NO-FP-NEXT: {{^}}#
; LINUX-NO-FP-NEXT: {{^}}.L{{.*}}:{{$}}
; LINUX-NO-FP-NEXT: .size   func, .L{{.*}}-func
=======
; LINUX-NO-FP-NEXT: {{^}}.L[[BEGIN:.*]]:{{$}}
; LINUX-NO-FP-NEXT: .cfi_startproc
; LINUX-NO-FP-NEXT: {{^}}#
; LINUX-NO-FP-NEXT: {{^}}.L[[END:.*]]:{{$}}
; LINUX-NO-FP-NEXT: .size   func, .L[[END]]-.L[[BEGIN]]
>>>>>>> 969bfdfe
; LINUX-NO-FP-NEXT: .cfi_endproc

; A cfi directive can point to the end of a function. It (and in fact the
; entire body) could be optimized out because of the unreachable, but we
; don't do it right now.
; LINUX-FP: func:
<<<<<<< HEAD
=======
; LINUX-FP-NEXT: {{^}}.L[[BEGIN:.*]]:{{$}}
>>>>>>> 969bfdfe
; LINUX-FP-NEXT: .cfi_startproc
; LINUX-FP-NEXT: {{^}}#
; LINUX-FP-NEXT: stw 31, -4(1)
; LINUX-FP-NEXT: stwu 1, -16(1)
; LINUX-FP-NEXT: {{^}}.L{{.*}}:{{$}}
; LINUX-FP-NEXT:  .cfi_def_cfa_offset 16
; LINUX-FP-NEXT: {{^}}.L{{.*}}:{{$}}
; LINUX-FP-NEXT: .cfi_offset r31, -4
; LINUX-FP-NEXT: mr 31, 1
; LINUX-FP-NEXT:{{^}}.L{{.*}}:{{$}}
; LINUX-FP-NEXT: .cfi_def_cfa_register r31
<<<<<<< HEAD
; LINUX-FP-NEXT:{{^}}.L{{.*}}:{{$}}
; LINUX-FP-NEXT: .size   func, .Ltmp3-func
=======
; LINUX-FP-NEXT: {{^}}.L[[END:.*]]:{{$}}
; LINUX-FP-NEXT: .size   func, .L[[END]]-.L[[BEGIN]]
>>>>>>> 969bfdfe
; LINUX-FP-NEXT: .cfi_endproc<|MERGE_RESOLUTION|>--- conflicted
+++ resolved
@@ -17,28 +17,18 @@
 
 ; An empty function is perfectly fine on ELF.
 ; LINUX-NO-FP: func:
-<<<<<<< HEAD
-; LINUX-NO-FP-NEXT: .cfi_startproc
-; LINUX-NO-FP-NEXT: {{^}}#
-; LINUX-NO-FP-NEXT: {{^}}.L{{.*}}:{{$}}
-; LINUX-NO-FP-NEXT: .size   func, .L{{.*}}-func
-=======
 ; LINUX-NO-FP-NEXT: {{^}}.L[[BEGIN:.*]]:{{$}}
 ; LINUX-NO-FP-NEXT: .cfi_startproc
 ; LINUX-NO-FP-NEXT: {{^}}#
 ; LINUX-NO-FP-NEXT: {{^}}.L[[END:.*]]:{{$}}
 ; LINUX-NO-FP-NEXT: .size   func, .L[[END]]-.L[[BEGIN]]
->>>>>>> 969bfdfe
 ; LINUX-NO-FP-NEXT: .cfi_endproc
 
 ; A cfi directive can point to the end of a function. It (and in fact the
 ; entire body) could be optimized out because of the unreachable, but we
 ; don't do it right now.
 ; LINUX-FP: func:
-<<<<<<< HEAD
-=======
 ; LINUX-FP-NEXT: {{^}}.L[[BEGIN:.*]]:{{$}}
->>>>>>> 969bfdfe
 ; LINUX-FP-NEXT: .cfi_startproc
 ; LINUX-FP-NEXT: {{^}}#
 ; LINUX-FP-NEXT: stw 31, -4(1)
@@ -50,11 +40,6 @@
 ; LINUX-FP-NEXT: mr 31, 1
 ; LINUX-FP-NEXT:{{^}}.L{{.*}}:{{$}}
 ; LINUX-FP-NEXT: .cfi_def_cfa_register r31
-<<<<<<< HEAD
-; LINUX-FP-NEXT:{{^}}.L{{.*}}:{{$}}
-; LINUX-FP-NEXT: .size   func, .Ltmp3-func
-=======
 ; LINUX-FP-NEXT: {{^}}.L[[END:.*]]:{{$}}
 ; LINUX-FP-NEXT: .size   func, .L[[END]]-.L[[BEGIN]]
->>>>>>> 969bfdfe
 ; LINUX-FP-NEXT: .cfi_endproc