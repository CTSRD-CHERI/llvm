; RUN: llc -verify-machineinstrs < %s | FileCheck %s

target datalayout = "e-p:16:16:16-i8:8:8-i16:16:16-i32:16:32-n8:16"
target triple = "msp430---elf"

declare void @llvm.va_start.p0i8(i8*) nounwind
declare void @llvm.va_end.p0i8(i8*) nounwind
declare void @llvm.va_copy.p0i8.p0i8(i8*, i8*) nounwind

define void @va_start(i16 %a, ...) nounwind {
entry:
; CHECK-LABEL: va_start:
; CHECK: sub #2, r1
  %vl = alloca i8*, align 2
  %vl1 = bitcast i8** %vl to i8*
<<<<<<< HEAD
; CHECK-NEXT: mov.w r1, [[REG:r[0-9]+]]
; CHECK-NEXT: add.w #6, [[REG]]
; CHECK-NEXT: mov.w [[REG]], 0(r1)
  call void @llvm.va_start.p0i8(i8* %vl1)
  call void @llvm.va_end.p0i8(i8* %vl1)
=======
; CHECK-NEXT: mov r1, [[REG:r[0-9]+]]
; CHECK-NEXT: add #6, [[REG]]
; CHECK-NEXT: mov [[REG]], 0(r1)
  call void @llvm.va_start(i8* %vl1)
  call void @llvm.va_end(i8* %vl1)
>>>>>>> 30d4f344
  ret void
}

define i16 @va_arg(i8* %vl) nounwind {
entry:
; CHECK-LABEL: va_arg:
  %vl.addr = alloca i8*, align 2
  store i8* %vl, i8** %vl.addr, align 2
; CHECK: mov r12, [[REG:r[0-9]+]]
; CHECK-NEXT: incd [[REG]]
; CHECK-NEXT: mov [[REG]], 0(r1)
  %0 = va_arg i8** %vl.addr, i16
; CHECK-NEXT: mov 0(r12), r12
  ret i16 %0
}

define void @va_copy(i8* %vl) nounwind {
entry:
; CHECK-LABEL: va_copy:
  %vl.addr = alloca i8*, align 2
  %vl2 = alloca i8*, align 2
; CHECK-DAG: mov r12, 2(r1)
  store i8* %vl, i8** %vl.addr, align 2
  %0 = bitcast i8** %vl2 to i8*
  %1 = bitcast i8** %vl.addr to i8*
<<<<<<< HEAD
; CHECK-DAG: mov.w r12, 0(r1)
  call void @llvm.va_copy.p0i8.p0i8(i8* %0, i8* %1)
=======
; CHECK-DAG: mov r12, 0(r1)
  call void @llvm.va_copy(i8* %0, i8* %1)
>>>>>>> 30d4f344
  ret void
}<|MERGE_RESOLUTION|>--- conflicted
+++ resolved
@@ -13,19 +13,11 @@
 ; CHECK: sub #2, r1
   %vl = alloca i8*, align 2
   %vl1 = bitcast i8** %vl to i8*
-<<<<<<< HEAD
-; CHECK-NEXT: mov.w r1, [[REG:r[0-9]+]]
-; CHECK-NEXT: add.w #6, [[REG]]
-; CHECK-NEXT: mov.w [[REG]], 0(r1)
-  call void @llvm.va_start.p0i8(i8* %vl1)
-  call void @llvm.va_end.p0i8(i8* %vl1)
-=======
 ; CHECK-NEXT: mov r1, [[REG:r[0-9]+]]
 ; CHECK-NEXT: add #6, [[REG]]
 ; CHECK-NEXT: mov [[REG]], 0(r1)
-  call void @llvm.va_start(i8* %vl1)
-  call void @llvm.va_end(i8* %vl1)
->>>>>>> 30d4f344
+  call void @llvm.va_start.p0i8(i8* %vl1)
+  call void @llvm.va_end.p0i8(i8* %vl1)
   ret void
 }
 
@@ -51,12 +43,7 @@
   store i8* %vl, i8** %vl.addr, align 2
   %0 = bitcast i8** %vl2 to i8*
   %1 = bitcast i8** %vl.addr to i8*
-<<<<<<< HEAD
-; CHECK-DAG: mov.w r12, 0(r1)
+; CHECK-DAG: mov r12, 0(r1)
   call void @llvm.va_copy.p0i8.p0i8(i8* %0, i8* %1)
-=======
-; CHECK-DAG: mov r12, 0(r1)
-  call void @llvm.va_copy(i8* %0, i8* %1)
->>>>>>> 30d4f344
   ret void
 }