; RUN: llc -verify-machineinstrs < %s | FileCheck %s

target datalayout = "e-p:16:16:16-i8:8:8-i16:16:16-i32:16:32-n8:16"
target triple = "msp430---elf"

declare void @llvm.va_start.p0i8(i8*) nounwind
declare void @llvm.va_end.p0i8(i8*) nounwind
declare void @llvm.va_copy.p0i8.p0i8(i8*, i8*) nounwind

define void @va_start(i16 %a, ...) nounwind {
entry:
; CHECK-LABEL: va_start:
; CHECK: sub.w #2, r1
  %vl = alloca i8*, align 2
  %vl1 = bitcast i8** %vl to i8*
; CHECK-NEXT: mov.w r1, [[REG:r[0-9]+]]
; CHECK-NEXT: add.w #6, [[REG]]
; CHECK-NEXT: mov.w [[REG]], 0(r1)
  call void @llvm.va_start.p0i8(i8* %vl1)
  call void @llvm.va_end.p0i8(i8* %vl1)
  ret void
}

define i16 @va_arg(i8* %vl) nounwind {
entry:
; CHECK-LABEL: va_arg:
  %vl.addr = alloca i8*, align 2
  store i8* %vl, i8** %vl.addr, align 2
; CHECK: mov.w r12, [[REG:r[0-9]+]]
; CHECK-NEXT: add.w #2, [[REG]]
; CHECK-NEXT: mov.w [[REG]], 0(r1)
  %0 = va_arg i8** %vl.addr, i16
; CHECK-NEXT: mov.w 0(r12), r12
  ret i16 %0
}

define void @va_copy(i8* %vl) nounwind {
entry:
; CHECK-LABEL: va_copy:
  %vl.addr = alloca i8*, align 2
  %vl2 = alloca i8*, align 2
; CHECK-DAG: mov.w r12, 2(r1)
  store i8* %vl, i8** %vl.addr, align 2
  %0 = bitcast i8** %vl2 to i8*
  %1 = bitcast i8** %vl.addr to i8*
<<<<<<< HEAD
; CHECK-DAG: mov.w r12, 0(r1)
  call void @llvm.va_copy(i8* %0, i8* %1)
=======
; CHECK-NEXT: mov.w r12, 0(r1)
  call void @llvm.va_copy.p0i8.p0i8(i8* %0, i8* %1)
>>>>>>> 70b462de
  ret void
}<|MERGE_RESOLUTION|>--- conflicted
+++ resolved
@@ -43,12 +43,7 @@
   store i8* %vl, i8** %vl.addr, align 2
   %0 = bitcast i8** %vl2 to i8*
   %1 = bitcast i8** %vl.addr to i8*
-<<<<<<< HEAD
 ; CHECK-DAG: mov.w r12, 0(r1)
-  call void @llvm.va_copy(i8* %0, i8* %1)
-=======
-; CHECK-NEXT: mov.w r12, 0(r1)
   call void @llvm.va_copy.p0i8.p0i8(i8* %0, i8* %1)
->>>>>>> 70b462de
   ret void
 }