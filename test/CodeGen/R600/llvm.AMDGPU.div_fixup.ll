; RUN: llc -march=amdgcn -mcpu=SI -verify-machineinstrs < %s | FileCheck -check-prefix=SI -check-prefix=GCN %s
; RUN: llc -march=amdgcn -mcpu=tonga -verify-machineinstrs < %s | FileCheck -check-prefix=VI -check-prefix=GCN %s

declare float @llvm.AMDGPU.div.fixup.f32(float, float, float) nounwind readnone
declare double @llvm.AMDGPU.div.fixup.f64(double, double, double) nounwind readnone

<<<<<<< HEAD
; SI-LABEL: {{^}}test_div_fixup_f32:
; SI-DAG: s_load_dword [[SA:s[0-9]+]], s{{\[[0-9]+:[0-9]+\]}}, 0xb
; SI-DAG: s_load_dword [[SC:s[0-9]+]], s{{\[[0-9]+:[0-9]+\]}}, 0xd
; SI-DAG: s_load_dword [[SB:s[0-9]+]], s{{\[[0-9]+:[0-9]+\]}}, 0xc
; SI-DAG: v_mov_b32_e32 [[VC:v[0-9]+]], [[SC]]
; SI-DAG: v_mov_b32_e32 [[VB:v[0-9]+]], [[SB]]
; SI: v_div_fixup_f32 [[RESULT:v[0-9]+]], [[SA]], [[VB]], [[VC]]
; SI: buffer_store_dword [[RESULT]],
; SI: s_endpgm
=======
; GCN-LABEL: {{^}}test_div_fixup_f32:
; SI-DAG: s_load_dword [[SA:s[0-9]+]], s{{\[[0-9]+:[0-9]+\]}}, 0xb
; SI-DAG: s_load_dword [[SC:s[0-9]+]], s{{\[[0-9]+:[0-9]+\]}}, 0xd
; SI-DAG: s_load_dword [[SB:s[0-9]+]], s{{\[[0-9]+:[0-9]+\]}}, 0xc
; VI-DAG: s_load_dword [[SA:s[0-9]+]], s{{\[[0-9]+:[0-9]+\]}}, 0x2c
; VI-DAG: s_load_dword [[SC:s[0-9]+]], s{{\[[0-9]+:[0-9]+\]}}, 0x34
; VI-DAG: s_load_dword [[SB:s[0-9]+]], s{{\[[0-9]+:[0-9]+\]}}, 0x30
; GCN-DAG: v_mov_b32_e32 [[VC:v[0-9]+]], [[SC]]
; GCN-DAG: v_mov_b32_e32 [[VB:v[0-9]+]], [[SB]]
; GCN: v_div_fixup_f32 [[RESULT:v[0-9]+]], [[SA]], [[VB]], [[VC]]
; GCN: buffer_store_dword [[RESULT]],
; GCN: s_endpgm
>>>>>>> 969bfdfe
define void @test_div_fixup_f32(float addrspace(1)* %out, float %a, float %b, float %c) nounwind {
  %result = call float @llvm.AMDGPU.div.fixup.f32(float %a, float %b, float %c) nounwind readnone
  store float %result, float addrspace(1)* %out, align 4
  ret void
}

<<<<<<< HEAD
; SI-LABEL: {{^}}test_div_fixup_f64:
; SI: v_div_fixup_f64
=======
; GCN-LABEL: {{^}}test_div_fixup_f64:
; GCN: v_div_fixup_f64
>>>>>>> 969bfdfe
define void @test_div_fixup_f64(double addrspace(1)* %out, double %a, double %b, double %c) nounwind {
  %result = call double @llvm.AMDGPU.div.fixup.f64(double %a, double %b, double %c) nounwind readnone
  store double %result, double addrspace(1)* %out, align 8
  ret void
}<|MERGE_RESOLUTION|>--- conflicted
+++ resolved
@@ -4,17 +4,6 @@
 declare float @llvm.AMDGPU.div.fixup.f32(float, float, float) nounwind readnone
 declare double @llvm.AMDGPU.div.fixup.f64(double, double, double) nounwind readnone
 
-<<<<<<< HEAD
-; SI-LABEL: {{^}}test_div_fixup_f32:
-; SI-DAG: s_load_dword [[SA:s[0-9]+]], s{{\[[0-9]+:[0-9]+\]}}, 0xb
-; SI-DAG: s_load_dword [[SC:s[0-9]+]], s{{\[[0-9]+:[0-9]+\]}}, 0xd
-; SI-DAG: s_load_dword [[SB:s[0-9]+]], s{{\[[0-9]+:[0-9]+\]}}, 0xc
-; SI-DAG: v_mov_b32_e32 [[VC:v[0-9]+]], [[SC]]
-; SI-DAG: v_mov_b32_e32 [[VB:v[0-9]+]], [[SB]]
-; SI: v_div_fixup_f32 [[RESULT:v[0-9]+]], [[SA]], [[VB]], [[VC]]
-; SI: buffer_store_dword [[RESULT]],
-; SI: s_endpgm
-=======
 ; GCN-LABEL: {{^}}test_div_fixup_f32:
 ; SI-DAG: s_load_dword [[SA:s[0-9]+]], s{{\[[0-9]+:[0-9]+\]}}, 0xb
 ; SI-DAG: s_load_dword [[SC:s[0-9]+]], s{{\[[0-9]+:[0-9]+\]}}, 0xd
@@ -27,20 +16,14 @@
 ; GCN: v_div_fixup_f32 [[RESULT:v[0-9]+]], [[SA]], [[VB]], [[VC]]
 ; GCN: buffer_store_dword [[RESULT]],
 ; GCN: s_endpgm
->>>>>>> 969bfdfe
 define void @test_div_fixup_f32(float addrspace(1)* %out, float %a, float %b, float %c) nounwind {
   %result = call float @llvm.AMDGPU.div.fixup.f32(float %a, float %b, float %c) nounwind readnone
   store float %result, float addrspace(1)* %out, align 4
   ret void
 }
 
-<<<<<<< HEAD
-; SI-LABEL: {{^}}test_div_fixup_f64:
-; SI: v_div_fixup_f64
-=======
 ; GCN-LABEL: {{^}}test_div_fixup_f64:
 ; GCN: v_div_fixup_f64
->>>>>>> 969bfdfe
 define void @test_div_fixup_f64(double addrspace(1)* %out, double %a, double %b, double %c) nounwind {
   %result = call double @llvm.AMDGPU.div.fixup.f64(double %a, double %b, double %c) nounwind readnone
   store double %result, double addrspace(1)* %out, align 8
