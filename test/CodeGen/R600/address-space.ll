; RUN: llc -march=amdgcn -mcpu=SI -verify-machineinstrs < %s | FileCheck %s
; RUN: llc -march=amdgcn -mcpu=tonga -verify-machineinstrs < %s | FileCheck %s

; Test that codegenprepare understands address space sizes

%struct.foo = type { [3 x float], [3 x float] }

; FIXME: Extra V_MOV from SGPR to VGPR for second read. The address is
; already in a VGPR after the first read.

; CHECK-LABEL: {{^}}do_as_ptr_calcs:
; CHECK: s_load_dword [[SREG1:s[0-9]+]],
<<<<<<< HEAD
; CHECK: v_mov_b32_e32 [[VREG1:v[0-9]+]], [[SREG1]]
; CHECK-DAG: ds_read_b32 v{{[0-9]+}}, [[VREG1]] offset:12
; CHECK-DAG: ds_read_b32 v{{[0-9]+}}, v{{[0-9]+}} offset:20
=======
; CHECK: v_mov_b32_e32 [[VREG2:v[0-9]+]], [[SREG1]]
; CHECK: v_mov_b32_e32 [[VREG1:v[0-9]+]], [[SREG1]]
; CHECK-DAG: ds_read_b32 v{{[0-9]+}}, [[VREG1]] offset:12
; CHECK-DAG: ds_read_b32 v{{[0-9]+}}, [[VREG2]] offset:20
>>>>>>> 969bfdfe
define void @do_as_ptr_calcs(%struct.foo addrspace(3)* nocapture %ptr) nounwind {
entry:
  %x = getelementptr inbounds %struct.foo, %struct.foo addrspace(3)* %ptr, i32 0, i32 1, i32 0
  %y = getelementptr inbounds %struct.foo, %struct.foo addrspace(3)* %ptr, i32 0, i32 1, i32 2
  br label %bb32

bb32:
  %a = load float, float addrspace(3)* %x, align 4
  %b = load float, float addrspace(3)* %y, align 4
  %cmp = fcmp one float %a, %b
  br i1 %cmp, label %bb34, label %bb33

bb33:
  unreachable

bb34:
  unreachable
}

<|MERGE_RESOLUTION|>--- conflicted
+++ resolved
@@ -10,16 +10,10 @@
 
 ; CHECK-LABEL: {{^}}do_as_ptr_calcs:
 ; CHECK: s_load_dword [[SREG1:s[0-9]+]],
-<<<<<<< HEAD
-; CHECK: v_mov_b32_e32 [[VREG1:v[0-9]+]], [[SREG1]]
-; CHECK-DAG: ds_read_b32 v{{[0-9]+}}, [[VREG1]] offset:12
-; CHECK-DAG: ds_read_b32 v{{[0-9]+}}, v{{[0-9]+}} offset:20
-=======
 ; CHECK: v_mov_b32_e32 [[VREG2:v[0-9]+]], [[SREG1]]
 ; CHECK: v_mov_b32_e32 [[VREG1:v[0-9]+]], [[SREG1]]
 ; CHECK-DAG: ds_read_b32 v{{[0-9]+}}, [[VREG1]] offset:12
 ; CHECK-DAG: ds_read_b32 v{{[0-9]+}}, [[VREG2]] offset:20
->>>>>>> 969bfdfe
 define void @do_as_ptr_calcs(%struct.foo addrspace(3)* nocapture %ptr) nounwind {
 entry:
   %x = getelementptr inbounds %struct.foo, %struct.foo addrspace(3)* %ptr, i32 0, i32 1, i32 0
