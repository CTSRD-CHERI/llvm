--- conflicted
+++ resolved
@@ -4,21 +4,12 @@
 ;RUN: llc < %s -march=amdgcn -mcpu=tonga | FileCheck %s --check-prefix=SI --check-prefix=FUNC
 
 ;FUNC-LABEL: {{^}}test:
-<<<<<<< HEAD
-;EG-CHECK: LOG_IEEE
-;CM-CHECK-DAG: LOG_IEEE T{{[0-9]+\.[XYZW]}} (MASKED)
-;CM-CHECK-DAG: LOG_IEEE T{{[0-9]+\.[XYZW]}} (MASKED)
-;CM-CHECK-DAG: LOG_IEEE T{{[0-9]+\.[XYZW]}} (MASKED)
-;CM-CHECK-DAG: LOG_IEEE T{{[0-9]+\.[XYZW]}}
-;SI-CHECK: v_log_f32
-=======
 ;EG: LOG_IEEE
 ;CM-DAG: LOG_IEEE T{{[0-9]+\.[XYZW]}} (MASKED)
 ;CM-DAG: LOG_IEEE T{{[0-9]+\.[XYZW]}} (MASKED)
 ;CM-DAG: LOG_IEEE T{{[0-9]+\.[XYZW]}} (MASKED)
 ;CM-DAG: LOG_IEEE T{{[0-9]+\.[XYZW]}}
 ;SI: v_log_f32
->>>>>>> 969bfdfe
 
 define void @test(float addrspace(1)* %out, float %in) {
 entry:
@@ -28,22 +19,6 @@
 }
 
 ;FUNC-LABEL: {{^}}testv2:
-<<<<<<< HEAD
-;EG-CHECK: LOG_IEEE
-;EG-CHECK: LOG_IEEE
-; FIXME: We should be able to merge these packets together on Cayman so we
-; have a maximum of 4 instructions.
-;CM-CHECK-DAG: LOG_IEEE T{{[0-9]+\.[XYZW]}} (MASKED)
-;CM-CHECK-DAG: LOG_IEEE T{{[0-9]+\.[XYZW]}} (MASKED)
-;CM-CHECK-DAG: LOG_IEEE T{{[0-9]+\.[XYZW]}} (MASKED)
-;CM-CHECK-DAG: LOG_IEEE T{{[0-9]+\.[XYZW]}} (MASKED)
-;CM-CHECK-DAG: LOG_IEEE T{{[0-9]+\.[XYZW]}} (MASKED)
-;CM-CHECK-DAG: LOG_IEEE T{{[0-9]+\.[XYZW]}} (MASKED)
-;CM-CHECK-DAG: LOG_IEEE T{{[0-9]+\.[XYZW]}}
-;CM-CHECK-DAG: LOG_IEEE T{{[0-9]+\.[XYZW]}}
-;SI-CHECK: v_log_f32
-;SI-CHECK: v_log_f32
-=======
 ;EG: LOG_IEEE
 ;EG: LOG_IEEE
 ; FIXME: We should be able to merge these packets together on Cayman so we
@@ -58,7 +33,6 @@
 ;CM-DAG: LOG_IEEE T{{[0-9]+\.[XYZW]}}
 ;SI: v_log_f32
 ;SI: v_log_f32
->>>>>>> 969bfdfe
 
 define void @testv2(<2 x float> addrspace(1)* %out, <2 x float> %in) {
 entry:
@@ -68,34 +42,6 @@
 }
 
 ;FUNC-LABEL: {{^}}testv4:
-<<<<<<< HEAD
-;EG-CHECK: LOG_IEEE
-;EG-CHECK: LOG_IEEE
-;EG-CHECK: LOG_IEEE
-;EG-CHECK: LOG_IEEE
-; FIXME: We should be able to merge these packets together on Cayman so we
-; have a maximum of 4 instructions.
-;CM-CHECK-DAG: LOG_IEEE T{{[0-9]+\.[XYZW]}} (MASKED)
-;CM-CHECK-DAG: LOG_IEEE T{{[0-9]+\.[XYZW]}} (MASKED)
-;CM-CHECK-DAG: LOG_IEEE T{{[0-9]+\.[XYZW]}} (MASKED)
-;CM-CHECK-DAG: LOG_IEEE T{{[0-9]+\.[XYZW]}} (MASKED)
-;CM-CHECK-DAG: LOG_IEEE T{{[0-9]+\.[XYZW]}} (MASKED)
-;CM-CHECK-DAG: LOG_IEEE T{{[0-9]+\.[XYZW]}} (MASKED)
-;CM-CHECK-DAG: LOG_IEEE T{{[0-9]+\.[XYZW]}} (MASKED)
-;CM-CHECK-DAG: LOG_IEEE T{{[0-9]+\.[XYZW]}} (MASKED)
-;CM-CHECK-DAG: LOG_IEEE T{{[0-9]+\.[XYZW]}} (MASKED)
-;CM-CHECK-DAG: LOG_IEEE T{{[0-9]+\.[XYZW]}} (MASKED)
-;CM-CHECK-DAG: LOG_IEEE T{{[0-9]+\.[XYZW]}} (MASKED)
-;CM-CHECK-DAG: LOG_IEEE T{{[0-9]+\.[XYZW]}} (MASKED)
-;CM-CHECK-DAG: LOG_IEEE T{{[0-9]+\.[XYZW]}}
-;CM-CHECK-DAG: LOG_IEEE T{{[0-9]+\.[XYZW]}}
-;CM-CHECK-DAG: LOG_IEEE T{{[0-9]+\.[XYZW]}}
-;CM-CHECK-DAG: LOG_IEEE T{{[0-9]+\.[XYZW]}}
-;SI-CHECK: v_log_f32
-;SI-CHECK: v_log_f32
-;SI-CHECK: v_log_f32
-;SI-CHECK: v_log_f32
-=======
 ;EG: LOG_IEEE
 ;EG: LOG_IEEE
 ;EG: LOG_IEEE
@@ -122,7 +68,6 @@
 ;SI: v_log_f32
 ;SI: v_log_f32
 ;SI: v_log_f32
->>>>>>> 969bfdfe
 define void @testv4(<4 x float> addrspace(1)* %out, <4 x float> %in) {
 entry:
   %0 = call <4 x float> @llvm.log2.v4f32(<4 x float> %in)
