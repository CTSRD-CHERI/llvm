<<<<<<< HEAD
; RUN: llc -march=r600 -mcpu=SI -verify-machineinstrs < %s | FileCheck -check-prefix=SI -check-prefix=FUNC %s
; RUN: llc -march=r600 -mcpu=bonaire -verify-machineinstrs < %s | FileCheck -strict-whitespace -check-prefix=CI -check-prefix=FUNC %s

; FUNC-LABEL: {{^}}lds_atomic_cmpxchg_ret_i32_offset:
; SI: s_load_dword [[PTR:s[0-9]+]], s{{\[[0-9]+:[0-9]+\]}}, 0xb
; SI: s_load_dword [[SWAP:s[0-9]+]], s{{\[[0-9]+:[0-9]+\]}}, 0xc
; SI-DAG: v_mov_b32_e32 [[VCMP:v[0-9]+]], 7
; SI-DAG: v_mov_b32_e32 [[VPTR:v[0-9]+]], [[PTR]]
; SI-DAG: v_mov_b32_e32 [[VSWAP:v[0-9]+]], [[SWAP]]
; SI: ds_cmpst_rtn_b32 [[RESULT:v[0-9]+]], [[VPTR]], [[VCMP]], [[VSWAP]] offset:16 [M0]
; SI: s_endpgm
=======
; RUN: llc -march=amdgcn -mcpu=SI -verify-machineinstrs < %s | FileCheck -check-prefix=SI -check-prefix=SICI -check-prefix=GCN -check-prefix=FUNC  %s
; RUN: llc -march=amdgcn -mcpu=bonaire -verify-machineinstrs < %s | FileCheck -check-prefix=SICI -check-prefix=CIVI -check-prefix=GCN -check-prefix=FUNC %s
; RUN: llc -march=amdgcn -mcpu=tonga -verify-machineinstrs < %s | FileCheck -check-prefix=VI -check-prefix=CIVI -check-prefix=GCN -check-prefix=FUNC %s

; FUNC-LABEL: {{^}}lds_atomic_cmpxchg_ret_i32_offset:
; GCN: v_mov_b32_e32 [[VCMP:v[0-9]+]], 7
; SICI: s_load_dword [[PTR:s[0-9]+]], s{{\[[0-9]+:[0-9]+\]}}, 0xb
; SICI: s_load_dword [[SWAP:s[0-9]+]], s{{\[[0-9]+:[0-9]+\]}}, 0xc
; VI: s_load_dword [[PTR:s[0-9]+]], s{{\[[0-9]+:[0-9]+\]}}, 0x2c
; VI: s_load_dword [[SWAP:s[0-9]+]], s{{\[[0-9]+:[0-9]+\]}}, 0x30
; GCN-DAG: v_mov_b32_e32 [[VPTR:v[0-9]+]], [[PTR]]
; GCN-DAG: v_mov_b32_e32 [[VSWAP:v[0-9]+]], [[SWAP]]
; GCN: ds_cmpst_rtn_b32 [[RESULT:v[0-9]+]], [[VPTR]], [[VCMP]], [[VSWAP]] offset:16
; GCN: s_endpgm
>>>>>>> 969bfdfe
define void @lds_atomic_cmpxchg_ret_i32_offset(i32 addrspace(1)* %out, i32 addrspace(3)* %ptr, i32 %swap) nounwind {
  %gep = getelementptr i32, i32 addrspace(3)* %ptr, i32 4
  %pair = cmpxchg i32 addrspace(3)* %gep, i32 7, i32 %swap seq_cst monotonic
  %result = extractvalue { i32, i1 } %pair, 0
  store i32 %result, i32 addrspace(1)* %out, align 4
  ret void
}

; FUNC-LABEL: {{^}}lds_atomic_cmpxchg_ret_i64_offset:
<<<<<<< HEAD
; SI: s_load_dword [[PTR:s[0-9]+]], s{{\[[0-9]+:[0-9]+\]}}, 0xb
; SI: s_load_dwordx2 s{{\[}}[[LOSWAP:[0-9]+]]:[[HISWAP:[0-9]+]]{{\]}}, s{{\[[0-9]+:[0-9]+\]}}, 0xd
; SI: s_mov_b64  s{{\[}}[[LOSCMP:[0-9]+]]:[[HISCMP:[0-9]+]]{{\]}}, 7
; SI-DAG: v_mov_b32_e32 v[[LOVCMP:[0-9]+]], s[[LOSCMP]]
; SI-DAG: v_mov_b32_e32 v[[HIVCMP:[0-9]+]], s[[HISCMP]]
; SI-DAG: v_mov_b32_e32 [[VPTR:v[0-9]+]], [[PTR]]
; SI-DAG: v_mov_b32_e32 v[[LOSWAPV:[0-9]+]], s[[LOSWAP]]
; SI-DAG: v_mov_b32_e32 v[[HISWAPV:[0-9]+]], s[[HISWAP]]
; SI: ds_cmpst_rtn_b64 [[RESULT:v\[[0-9]+:[0-9]+\]]], [[VPTR]], v{{\[}}[[LOVCMP]]:[[HIVCMP]]{{\]}}, v{{\[}}[[LOSWAPV]]:[[HISWAPV]]{{\]}} offset:32 [M0]
; SI: buffer_store_dwordx2 [[RESULT]],
; SI: s_endpgm
=======
; GCN-DAG: v_mov_b32_e32 v[[LOVCMP:[0-9]+]], 7
; GCN-DAG: v_mov_b32_e32 v[[HIVCMP:[0-9]+]], 0
; SICI: s_load_dword [[PTR:s[0-9]+]], s{{\[[0-9]+:[0-9]+\]}}, 0xb
; SICI: s_load_dwordx2 s{{\[}}[[LOSWAP:[0-9]+]]:[[HISWAP:[0-9]+]]{{\]}}, s{{\[[0-9]+:[0-9]+\]}}, 0xd
; VI: s_load_dword [[PTR:s[0-9]+]], s{{\[[0-9]+:[0-9]+\]}}, 0x2c
; VI: s_load_dwordx2 s{{\[}}[[LOSWAP:[0-9]+]]:[[HISWAP:[0-9]+]]{{\]}}, s{{\[[0-9]+:[0-9]+\]}}, 0x34
; GCN-DAG: v_mov_b32_e32 [[VPTR:v[0-9]+]], [[PTR]]
; GCN-DAG: v_mov_b32_e32 v[[LOSWAPV:[0-9]+]], s[[LOSWAP]]
; GCN-DAG: v_mov_b32_e32 v[[HISWAPV:[0-9]+]], s[[HISWAP]]
; GCN: ds_cmpst_rtn_b64 [[RESULT:v\[[0-9]+:[0-9]+\]]], [[VPTR]], v{{\[}}[[LOVCMP]]:[[HIVCMP]]{{\]}}, v{{\[}}[[LOSWAPV]]:[[HISWAPV]]{{\]}} offset:32
; GCN: buffer_store_dwordx2 [[RESULT]],
; GCN: s_endpgm
>>>>>>> 969bfdfe
define void @lds_atomic_cmpxchg_ret_i64_offset(i64 addrspace(1)* %out, i64 addrspace(3)* %ptr, i64 %swap) nounwind {
  %gep = getelementptr i64, i64 addrspace(3)* %ptr, i32 4
  %pair = cmpxchg i64 addrspace(3)* %gep, i64 7, i64 %swap seq_cst monotonic
  %result = extractvalue { i64, i1 } %pair, 0
  store i64 %result, i64 addrspace(1)* %out, align 8
  ret void
}

; FUNC-LABEL: {{^}}lds_atomic_cmpxchg_ret_i32_bad_si_offset
; SI: ds_cmpst_rtn_b32 v{{[0-9]+}}, v{{[0-9]+}}, v{{[0-9]+}}, v{{[0-9]+}}
<<<<<<< HEAD
; CI: ds_cmpst_rtn_b32 v{{[0-9]+}}, v{{[0-9]+}}, v{{[0-9]+}}, v{{[0-9]+}} offset:16 [M0]
; SI: s_endpgm
define void @lds_atomic_cmpxchg_ret_i32_bad_si_offset(i32 addrspace(1)* %out, i32 addrspace(3)* %ptr, i32 %swap, i32 %a, i32 %b) nounwind {
  %sub = sub i32 %a, %b
  %add = add i32 %sub, 4
  %gep = getelementptr i32 addrspace(3)* %ptr, i32 %add
=======
; CIVI: ds_cmpst_rtn_b32 v{{[0-9]+}}, v{{[0-9]+}}, v{{[0-9]+}}, v{{[0-9]+}} offset:16
; GCN: s_endpgm
define void @lds_atomic_cmpxchg_ret_i32_bad_si_offset(i32 addrspace(1)* %out, i32 addrspace(3)* %ptr, i32 %swap, i32 %a, i32 %b) nounwind {
  %sub = sub i32 %a, %b
  %add = add i32 %sub, 4
  %gep = getelementptr i32, i32 addrspace(3)* %ptr, i32 %add
>>>>>>> 969bfdfe
  %pair = cmpxchg i32 addrspace(3)* %gep, i32 7, i32 %swap seq_cst monotonic
  %result = extractvalue { i32, i1 } %pair, 0
  store i32 %result, i32 addrspace(1)* %out, align 4
  ret void
}

; FUNC-LABEL: {{^}}lds_atomic_cmpxchg_noret_i32_offset:
<<<<<<< HEAD
; SI: s_load_dword [[PTR:s[0-9]+]], s{{\[[0-9]+:[0-9]+\]}}, 0x9
; SI: s_load_dword [[SWAP:s[0-9]+]], s{{\[[0-9]+:[0-9]+\]}}, 0xa
; SI-DAG: v_mov_b32_e32 [[VCMP:v[0-9]+]], 7
; SI-DAG: v_mov_b32_e32 [[VPTR:v[0-9]+]], [[PTR]]
; SI-DAG: v_mov_b32_e32 [[VSWAP:v[0-9]+]], [[SWAP]]
; SI: ds_cmpst_b32 [[VPTR]], [[VCMP]], [[VSWAP]] offset:16 [M0]
; SI: s_endpgm
define void @lds_atomic_cmpxchg_noret_i32_offset(i32 addrspace(3)* %ptr, i32 %swap) nounwind {
  %gep = getelementptr i32 addrspace(3)* %ptr, i32 4
=======
; SICI: s_load_dword [[PTR:s[0-9]+]], s{{\[[0-9]+:[0-9]+\]}}, 0x9
; SICI: s_load_dword [[SWAP:s[0-9]+]], s{{\[[0-9]+:[0-9]+\]}}, 0xa
; VI: s_load_dword [[PTR:s[0-9]+]], s{{\[[0-9]+:[0-9]+\]}}, 0x24
; VI: s_load_dword [[SWAP:s[0-9]+]], s{{\[[0-9]+:[0-9]+\]}}, 0x28
; GCN-DAG: v_mov_b32_e32 [[VCMP:v[0-9]+]], 7
; GCN-DAG: v_mov_b32_e32 [[VPTR:v[0-9]+]], [[PTR]]
; GCN-DAG: v_mov_b32_e32 [[VSWAP:v[0-9]+]], [[SWAP]]
; GCN: ds_cmpst_b32 [[VPTR]], [[VCMP]], [[VSWAP]] offset:16
; GCN: s_endpgm
define void @lds_atomic_cmpxchg_noret_i32_offset(i32 addrspace(3)* %ptr, i32 %swap) nounwind {
  %gep = getelementptr i32, i32 addrspace(3)* %ptr, i32 4
>>>>>>> 969bfdfe
  %pair = cmpxchg i32 addrspace(3)* %gep, i32 7, i32 %swap seq_cst monotonic
  %result = extractvalue { i32, i1 } %pair, 0
  ret void
}

; FUNC-LABEL: {{^}}lds_atomic_cmpxchg_noret_i64_offset:
<<<<<<< HEAD
; SI: s_load_dword [[PTR:s[0-9]+]], s{{\[[0-9]+:[0-9]+\]}}, 0x9
; SI: s_load_dwordx2 s{{\[}}[[LOSWAP:[0-9]+]]:[[HISWAP:[0-9]+]]{{\]}}, s{{\[[0-9]+:[0-9]+\]}}, 0xb
; SI: s_mov_b64  s{{\[}}[[LOSCMP:[0-9]+]]:[[HISCMP:[0-9]+]]{{\]}}, 7
; SI-DAG: v_mov_b32_e32 v[[LOVCMP:[0-9]+]], s[[LOSCMP]]
; SI-DAG: v_mov_b32_e32 v[[HIVCMP:[0-9]+]], s[[HISCMP]]
; SI-DAG: v_mov_b32_e32 [[VPTR:v[0-9]+]], [[PTR]]
; SI-DAG: v_mov_b32_e32 v[[LOSWAPV:[0-9]+]], s[[LOSWAP]]
; SI-DAG: v_mov_b32_e32 v[[HISWAPV:[0-9]+]], s[[HISWAP]]
; SI: ds_cmpst_b64 [[VPTR]], v{{\[}}[[LOVCMP]]:[[HIVCMP]]{{\]}}, v{{\[}}[[LOSWAPV]]:[[HISWAPV]]{{\]}} offset:32 [M0]
; SI: s_endpgm
define void @lds_atomic_cmpxchg_noret_i64_offset(i64 addrspace(3)* %ptr, i64 %swap) nounwind {
  %gep = getelementptr i64 addrspace(3)* %ptr, i32 4
=======
; SICI: s_load_dword [[PTR:s[0-9]+]], s{{\[[0-9]+:[0-9]+\]}}, 0x9
; SICI: s_load_dwordx2 s{{\[}}[[LOSWAP:[0-9]+]]:[[HISWAP:[0-9]+]]{{\]}}, s{{\[[0-9]+:[0-9]+\]}}, 0xb
; VI: s_load_dword [[PTR:s[0-9]+]], s{{\[[0-9]+:[0-9]+\]}}, 0x24
; VI: s_load_dwordx2 s{{\[}}[[LOSWAP:[0-9]+]]:[[HISWAP:[0-9]+]]{{\]}}, s{{\[[0-9]+:[0-9]+\]}}, 0x2c
; GCN-DAG: v_mov_b32_e32 v[[LOVCMP:[0-9]+]], 7
; GCN-DAG: v_mov_b32_e32 v[[HIVCMP:[0-9]+]], 0
; GCN-DAG: v_mov_b32_e32 [[VPTR:v[0-9]+]], [[PTR]]
; GCN-DAG: v_mov_b32_e32 v[[LOSWAPV:[0-9]+]], s[[LOSWAP]]
; GCN-DAG: v_mov_b32_e32 v[[HISWAPV:[0-9]+]], s[[HISWAP]]
; GCN: ds_cmpst_b64 [[VPTR]], v{{\[}}[[LOVCMP]]:[[HIVCMP]]{{\]}}, v{{\[}}[[LOSWAPV]]:[[HISWAPV]]{{\]}} offset:32
; GCN: s_endpgm
define void @lds_atomic_cmpxchg_noret_i64_offset(i64 addrspace(3)* %ptr, i64 %swap) nounwind {
  %gep = getelementptr i64, i64 addrspace(3)* %ptr, i32 4
>>>>>>> 969bfdfe
  %pair = cmpxchg i64 addrspace(3)* %gep, i64 7, i64 %swap seq_cst monotonic
  %result = extractvalue { i64, i1 } %pair, 0
  ret void
}<|MERGE_RESOLUTION|>--- conflicted
+++ resolved
@@ -1,16 +1,3 @@
-<<<<<<< HEAD
-; RUN: llc -march=r600 -mcpu=SI -verify-machineinstrs < %s | FileCheck -check-prefix=SI -check-prefix=FUNC %s
-; RUN: llc -march=r600 -mcpu=bonaire -verify-machineinstrs < %s | FileCheck -strict-whitespace -check-prefix=CI -check-prefix=FUNC %s
-
-; FUNC-LABEL: {{^}}lds_atomic_cmpxchg_ret_i32_offset:
-; SI: s_load_dword [[PTR:s[0-9]+]], s{{\[[0-9]+:[0-9]+\]}}, 0xb
-; SI: s_load_dword [[SWAP:s[0-9]+]], s{{\[[0-9]+:[0-9]+\]}}, 0xc
-; SI-DAG: v_mov_b32_e32 [[VCMP:v[0-9]+]], 7
-; SI-DAG: v_mov_b32_e32 [[VPTR:v[0-9]+]], [[PTR]]
-; SI-DAG: v_mov_b32_e32 [[VSWAP:v[0-9]+]], [[SWAP]]
-; SI: ds_cmpst_rtn_b32 [[RESULT:v[0-9]+]], [[VPTR]], [[VCMP]], [[VSWAP]] offset:16 [M0]
-; SI: s_endpgm
-=======
 ; RUN: llc -march=amdgcn -mcpu=SI -verify-machineinstrs < %s | FileCheck -check-prefix=SI -check-prefix=SICI -check-prefix=GCN -check-prefix=FUNC  %s
 ; RUN: llc -march=amdgcn -mcpu=bonaire -verify-machineinstrs < %s | FileCheck -check-prefix=SICI -check-prefix=CIVI -check-prefix=GCN -check-prefix=FUNC %s
 ; RUN: llc -march=amdgcn -mcpu=tonga -verify-machineinstrs < %s | FileCheck -check-prefix=VI -check-prefix=CIVI -check-prefix=GCN -check-prefix=FUNC %s
@@ -25,7 +12,6 @@
 ; GCN-DAG: v_mov_b32_e32 [[VSWAP:v[0-9]+]], [[SWAP]]
 ; GCN: ds_cmpst_rtn_b32 [[RESULT:v[0-9]+]], [[VPTR]], [[VCMP]], [[VSWAP]] offset:16
 ; GCN: s_endpgm
->>>>>>> 969bfdfe
 define void @lds_atomic_cmpxchg_ret_i32_offset(i32 addrspace(1)* %out, i32 addrspace(3)* %ptr, i32 %swap) nounwind {
   %gep = getelementptr i32, i32 addrspace(3)* %ptr, i32 4
   %pair = cmpxchg i32 addrspace(3)* %gep, i32 7, i32 %swap seq_cst monotonic
@@ -35,19 +21,6 @@
 }
 
 ; FUNC-LABEL: {{^}}lds_atomic_cmpxchg_ret_i64_offset:
-<<<<<<< HEAD
-; SI: s_load_dword [[PTR:s[0-9]+]], s{{\[[0-9]+:[0-9]+\]}}, 0xb
-; SI: s_load_dwordx2 s{{\[}}[[LOSWAP:[0-9]+]]:[[HISWAP:[0-9]+]]{{\]}}, s{{\[[0-9]+:[0-9]+\]}}, 0xd
-; SI: s_mov_b64  s{{\[}}[[LOSCMP:[0-9]+]]:[[HISCMP:[0-9]+]]{{\]}}, 7
-; SI-DAG: v_mov_b32_e32 v[[LOVCMP:[0-9]+]], s[[LOSCMP]]
-; SI-DAG: v_mov_b32_e32 v[[HIVCMP:[0-9]+]], s[[HISCMP]]
-; SI-DAG: v_mov_b32_e32 [[VPTR:v[0-9]+]], [[PTR]]
-; SI-DAG: v_mov_b32_e32 v[[LOSWAPV:[0-9]+]], s[[LOSWAP]]
-; SI-DAG: v_mov_b32_e32 v[[HISWAPV:[0-9]+]], s[[HISWAP]]
-; SI: ds_cmpst_rtn_b64 [[RESULT:v\[[0-9]+:[0-9]+\]]], [[VPTR]], v{{\[}}[[LOVCMP]]:[[HIVCMP]]{{\]}}, v{{\[}}[[LOSWAPV]]:[[HISWAPV]]{{\]}} offset:32 [M0]
-; SI: buffer_store_dwordx2 [[RESULT]],
-; SI: s_endpgm
-=======
 ; GCN-DAG: v_mov_b32_e32 v[[LOVCMP:[0-9]+]], 7
 ; GCN-DAG: v_mov_b32_e32 v[[HIVCMP:[0-9]+]], 0
 ; SICI: s_load_dword [[PTR:s[0-9]+]], s{{\[[0-9]+:[0-9]+\]}}, 0xb
@@ -60,7 +33,6 @@
 ; GCN: ds_cmpst_rtn_b64 [[RESULT:v\[[0-9]+:[0-9]+\]]], [[VPTR]], v{{\[}}[[LOVCMP]]:[[HIVCMP]]{{\]}}, v{{\[}}[[LOSWAPV]]:[[HISWAPV]]{{\]}} offset:32
 ; GCN: buffer_store_dwordx2 [[RESULT]],
 ; GCN: s_endpgm
->>>>>>> 969bfdfe
 define void @lds_atomic_cmpxchg_ret_i64_offset(i64 addrspace(1)* %out, i64 addrspace(3)* %ptr, i64 %swap) nounwind {
   %gep = getelementptr i64, i64 addrspace(3)* %ptr, i32 4
   %pair = cmpxchg i64 addrspace(3)* %gep, i64 7, i64 %swap seq_cst monotonic
@@ -71,21 +43,12 @@
 
 ; FUNC-LABEL: {{^}}lds_atomic_cmpxchg_ret_i32_bad_si_offset
 ; SI: ds_cmpst_rtn_b32 v{{[0-9]+}}, v{{[0-9]+}}, v{{[0-9]+}}, v{{[0-9]+}}
-<<<<<<< HEAD
-; CI: ds_cmpst_rtn_b32 v{{[0-9]+}}, v{{[0-9]+}}, v{{[0-9]+}}, v{{[0-9]+}} offset:16 [M0]
-; SI: s_endpgm
-define void @lds_atomic_cmpxchg_ret_i32_bad_si_offset(i32 addrspace(1)* %out, i32 addrspace(3)* %ptr, i32 %swap, i32 %a, i32 %b) nounwind {
-  %sub = sub i32 %a, %b
-  %add = add i32 %sub, 4
-  %gep = getelementptr i32 addrspace(3)* %ptr, i32 %add
-=======
 ; CIVI: ds_cmpst_rtn_b32 v{{[0-9]+}}, v{{[0-9]+}}, v{{[0-9]+}}, v{{[0-9]+}} offset:16
 ; GCN: s_endpgm
 define void @lds_atomic_cmpxchg_ret_i32_bad_si_offset(i32 addrspace(1)* %out, i32 addrspace(3)* %ptr, i32 %swap, i32 %a, i32 %b) nounwind {
   %sub = sub i32 %a, %b
   %add = add i32 %sub, 4
   %gep = getelementptr i32, i32 addrspace(3)* %ptr, i32 %add
->>>>>>> 969bfdfe
   %pair = cmpxchg i32 addrspace(3)* %gep, i32 7, i32 %swap seq_cst monotonic
   %result = extractvalue { i32, i1 } %pair, 0
   store i32 %result, i32 addrspace(1)* %out, align 4
@@ -93,17 +56,6 @@
 }
 
 ; FUNC-LABEL: {{^}}lds_atomic_cmpxchg_noret_i32_offset:
-<<<<<<< HEAD
-; SI: s_load_dword [[PTR:s[0-9]+]], s{{\[[0-9]+:[0-9]+\]}}, 0x9
-; SI: s_load_dword [[SWAP:s[0-9]+]], s{{\[[0-9]+:[0-9]+\]}}, 0xa
-; SI-DAG: v_mov_b32_e32 [[VCMP:v[0-9]+]], 7
-; SI-DAG: v_mov_b32_e32 [[VPTR:v[0-9]+]], [[PTR]]
-; SI-DAG: v_mov_b32_e32 [[VSWAP:v[0-9]+]], [[SWAP]]
-; SI: ds_cmpst_b32 [[VPTR]], [[VCMP]], [[VSWAP]] offset:16 [M0]
-; SI: s_endpgm
-define void @lds_atomic_cmpxchg_noret_i32_offset(i32 addrspace(3)* %ptr, i32 %swap) nounwind {
-  %gep = getelementptr i32 addrspace(3)* %ptr, i32 4
-=======
 ; SICI: s_load_dword [[PTR:s[0-9]+]], s{{\[[0-9]+:[0-9]+\]}}, 0x9
 ; SICI: s_load_dword [[SWAP:s[0-9]+]], s{{\[[0-9]+:[0-9]+\]}}, 0xa
 ; VI: s_load_dword [[PTR:s[0-9]+]], s{{\[[0-9]+:[0-9]+\]}}, 0x24
@@ -115,27 +67,12 @@
 ; GCN: s_endpgm
 define void @lds_atomic_cmpxchg_noret_i32_offset(i32 addrspace(3)* %ptr, i32 %swap) nounwind {
   %gep = getelementptr i32, i32 addrspace(3)* %ptr, i32 4
->>>>>>> 969bfdfe
   %pair = cmpxchg i32 addrspace(3)* %gep, i32 7, i32 %swap seq_cst monotonic
   %result = extractvalue { i32, i1 } %pair, 0
   ret void
 }
 
 ; FUNC-LABEL: {{^}}lds_atomic_cmpxchg_noret_i64_offset:
-<<<<<<< HEAD
-; SI: s_load_dword [[PTR:s[0-9]+]], s{{\[[0-9]+:[0-9]+\]}}, 0x9
-; SI: s_load_dwordx2 s{{\[}}[[LOSWAP:[0-9]+]]:[[HISWAP:[0-9]+]]{{\]}}, s{{\[[0-9]+:[0-9]+\]}}, 0xb
-; SI: s_mov_b64  s{{\[}}[[LOSCMP:[0-9]+]]:[[HISCMP:[0-9]+]]{{\]}}, 7
-; SI-DAG: v_mov_b32_e32 v[[LOVCMP:[0-9]+]], s[[LOSCMP]]
-; SI-DAG: v_mov_b32_e32 v[[HIVCMP:[0-9]+]], s[[HISCMP]]
-; SI-DAG: v_mov_b32_e32 [[VPTR:v[0-9]+]], [[PTR]]
-; SI-DAG: v_mov_b32_e32 v[[LOSWAPV:[0-9]+]], s[[LOSWAP]]
-; SI-DAG: v_mov_b32_e32 v[[HISWAPV:[0-9]+]], s[[HISWAP]]
-; SI: ds_cmpst_b64 [[VPTR]], v{{\[}}[[LOVCMP]]:[[HIVCMP]]{{\]}}, v{{\[}}[[LOSWAPV]]:[[HISWAPV]]{{\]}} offset:32 [M0]
-; SI: s_endpgm
-define void @lds_atomic_cmpxchg_noret_i64_offset(i64 addrspace(3)* %ptr, i64 %swap) nounwind {
-  %gep = getelementptr i64 addrspace(3)* %ptr, i32 4
-=======
 ; SICI: s_load_dword [[PTR:s[0-9]+]], s{{\[[0-9]+:[0-9]+\]}}, 0x9
 ; SICI: s_load_dwordx2 s{{\[}}[[LOSWAP:[0-9]+]]:[[HISWAP:[0-9]+]]{{\]}}, s{{\[[0-9]+:[0-9]+\]}}, 0xb
 ; VI: s_load_dword [[PTR:s[0-9]+]], s{{\[[0-9]+:[0-9]+\]}}, 0x24
@@ -149,7 +86,6 @@
 ; GCN: s_endpgm
 define void @lds_atomic_cmpxchg_noret_i64_offset(i64 addrspace(3)* %ptr, i64 %swap) nounwind {
   %gep = getelementptr i64, i64 addrspace(3)* %ptr, i32 4
->>>>>>> 969bfdfe
   %pair = cmpxchg i64 addrspace(3)* %gep, i64 7, i64 %swap seq_cst monotonic
   %result = extractvalue { i64, i1 } %pair, 0
   ret void
