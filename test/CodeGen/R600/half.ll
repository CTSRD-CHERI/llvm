--- conflicted
+++ resolved
@@ -5,11 +5,7 @@
 ; CHECK-LABEL: {{^}}test_load_store:
 ; CHECK: buffer_load_ushort [[TMP:v[0-9]+]]
 ; CHECK: buffer_store_short [[TMP]]
-<<<<<<< HEAD
-  %val = load half addrspace(1)* %in
-=======
   %val = load half, half addrspace(1)* %in
->>>>>>> 969bfdfe
   store half %val, half addrspace(1) * %out
   ret void
 }
@@ -18,11 +14,7 @@
 ; CHECK-LABEL: {{^}}test_bitcast_from_half:
 ; CHECK: buffer_load_ushort [[TMP:v[0-9]+]]
 ; CHECK: buffer_store_short [[TMP]]
-<<<<<<< HEAD
-  %val = load half addrspace(1) * %in
-=======
   %val = load half, half addrspace(1) * %in
->>>>>>> 969bfdfe
   %val_int = bitcast half %val to i16
   store i16 %val_int, i16 addrspace(1)* %out
   ret void
@@ -32,11 +24,7 @@
 ; CHECK-LABEL: {{^}}test_bitcast_to_half:
 ; CHECK: buffer_load_ushort [[TMP:v[0-9]+]]
 ; CHECK: buffer_store_short [[TMP]]
-<<<<<<< HEAD
-  %val = load i16 addrspace(1)* %in
-=======
   %val = load i16, i16 addrspace(1)* %in
->>>>>>> 969bfdfe
   %val_fp = bitcast i16 %val to half
   store half %val_fp, half addrspace(1)* %out
   ret void
