<<<<<<< HEAD
; RUN: llc -march=r600 -mcpu=SI -verify-machineinstrs < %s | FileCheck -check-prefix=SI -check-prefix=FUNC %s
; RUN: llc -march=r600 -mcpu=bonaire -verify-machineinstrs < %s | FileCheck -strict-whitespace -check-prefix=CI -check-prefix=FUNC %s
=======
; RUN: llc -march=amdgcn -mcpu=SI -verify-machineinstrs < %s | FileCheck -check-prefix=SI -check-prefix=GCN -check-prefix=FUNC %s
; RUN: llc -march=amdgcn -mcpu=bonaire -verify-machineinstrs < %s | FileCheck -check-prefix=CIVI -check-prefix=GCN -check-prefix=FUNC %s
; RUN: llc -march=amdgcn -mcpu=tonga -verify-machineinstrs < %s | FileCheck -check-prefix=CIVI -check-prefix=GCN -check-prefix=FUNC %s
>>>>>>> 969bfdfe
; RUN: llc -march=r600 -mcpu=redwood -verify-machineinstrs < %s | FileCheck -check-prefix=EG -check-prefix=FUNC %s

; FUNC-LABEL: {{^}}lds_atomic_xchg_ret_i32:
; EG: LDS_WRXCHG_RET *
<<<<<<< HEAD
; SI: s_load_dword [[SPTR:s[0-9]+]],
; SI: v_mov_b32_e32 [[DATA:v[0-9]+]], 4
; SI: v_mov_b32_e32 [[VPTR:v[0-9]+]], [[SPTR]]
; SI: ds_wrxchg_rtn_b32 [[RESULT:v[0-9]+]], [[VPTR]], [[DATA]] [M0]
; SI: buffer_store_dword [[RESULT]],
; SI: s_endpgm
=======
; GCN: v_mov_b32_e32 [[DATA:v[0-9]+]], 4
; GCN: s_load_dword [[SPTR:s[0-9]+]],
; GCN: v_mov_b32_e32 [[VPTR:v[0-9]+]], [[SPTR]]
; GCN: ds_wrxchg_rtn_b32 [[RESULT:v[0-9]+]], [[VPTR]], [[DATA]]
; GCN: buffer_store_dword [[RESULT]],
; GCN: s_endpgm
>>>>>>> 969bfdfe
define void @lds_atomic_xchg_ret_i32(i32 addrspace(1)* %out, i32 addrspace(3)* %ptr) nounwind {
  %result = atomicrmw xchg i32 addrspace(3)* %ptr, i32 4 seq_cst
  store i32 %result, i32 addrspace(1)* %out, align 4
  ret void
}

; FUNC-LABEL: {{^}}lds_atomic_xchg_ret_i32_offset:
; EG: LDS_WRXCHG_RET *
<<<<<<< HEAD
; SI: ds_wrxchg_rtn_b32 v{{[0-9]+}}, v{{[0-9]+}}, v{{[0-9]+}} offset:16
; SI: s_endpgm
=======
; GCN: ds_wrxchg_rtn_b32 v{{[0-9]+}}, v{{[0-9]+}}, v{{[0-9]+}} offset:16
; GCN: s_endpgm
>>>>>>> 969bfdfe
define void @lds_atomic_xchg_ret_i32_offset(i32 addrspace(1)* %out, i32 addrspace(3)* %ptr) nounwind {
  %gep = getelementptr i32, i32 addrspace(3)* %ptr, i32 4
  %result = atomicrmw xchg i32 addrspace(3)* %gep, i32 4 seq_cst
  store i32 %result, i32 addrspace(1)* %out, align 4
  ret void
}

; XXX - Is it really necessary to load 4 into VGPR?
; FUNC-LABEL: {{^}}lds_atomic_add_ret_i32:
; EG: LDS_ADD_RET *
<<<<<<< HEAD
; SI: s_load_dword [[SPTR:s[0-9]+]],
; SI: v_mov_b32_e32 [[DATA:v[0-9]+]], 4
; SI: v_mov_b32_e32 [[VPTR:v[0-9]+]], [[SPTR]]
; SI: ds_add_rtn_u32 [[RESULT:v[0-9]+]], [[VPTR]], [[DATA]] [M0]
; SI: buffer_store_dword [[RESULT]],
; SI: s_endpgm
=======
; GCN: v_mov_b32_e32 [[DATA:v[0-9]+]], 4
; GCN: s_load_dword [[SPTR:s[0-9]+]],
; GCN: v_mov_b32_e32 [[VPTR:v[0-9]+]], [[SPTR]]
; GCN: ds_add_rtn_u32 [[RESULT:v[0-9]+]], [[VPTR]], [[DATA]]
; GCN: buffer_store_dword [[RESULT]],
; GCN: s_endpgm
>>>>>>> 969bfdfe
define void @lds_atomic_add_ret_i32(i32 addrspace(1)* %out, i32 addrspace(3)* %ptr) nounwind {
  %result = atomicrmw add i32 addrspace(3)* %ptr, i32 4 seq_cst
  store i32 %result, i32 addrspace(1)* %out, align 4
  ret void
}

; FUNC-LABEL: {{^}}lds_atomic_add_ret_i32_offset:
; EG: LDS_ADD_RET *
<<<<<<< HEAD
; SI: ds_add_rtn_u32 v{{[0-9]+}}, v{{[0-9]+}}, v{{[0-9]+}} offset:16
; SI: s_endpgm
=======
; GCN: ds_add_rtn_u32 v{{[0-9]+}}, v{{[0-9]+}}, v{{[0-9]+}} offset:16
; GCN: s_endpgm
>>>>>>> 969bfdfe
define void @lds_atomic_add_ret_i32_offset(i32 addrspace(1)* %out, i32 addrspace(3)* %ptr) nounwind {
  %gep = getelementptr i32, i32 addrspace(3)* %ptr, i32 4
  %result = atomicrmw add i32 addrspace(3)* %gep, i32 4 seq_cst
  store i32 %result, i32 addrspace(1)* %out, align 4
  ret void
}

; FUNC-LABEL: {{^}}lds_atomic_add_ret_i32_bad_si_offset:
; EG: LDS_ADD_RET *
; SI: ds_add_rtn_u32 v{{[0-9]+}}, v{{[0-9]+}}, v{{[0-9]+}}
; CIVI: ds_add_rtn_u32 v{{[0-9]+}}, v{{[0-9]+}}, v{{[0-9]+}} offset:16
; GCN: s_endpgm
define void @lds_atomic_add_ret_i32_bad_si_offset(i32 addrspace(1)* %out, i32 addrspace(3)* %ptr, i32 %a, i32 %b) nounwind {
  %sub = sub i32 %a, %b
  %add = add i32 %sub, 4
  %gep = getelementptr i32, i32 addrspace(3)* %ptr, i32 %add
  %result = atomicrmw add i32 addrspace(3)* %gep, i32 4 seq_cst
  store i32 %result, i32 addrspace(1)* %out, align 4
  ret void
}

<<<<<<< HEAD
; FUNC-LABEL: {{^}}lds_atomic_add_ret_i32_bad_si_offset:
; EG: LDS_ADD_RET *
; SI: ds_add_rtn_u32 v{{[0-9]+}}, v{{[0-9]+}}, v{{[0-9]+}} [M0]
; CI: ds_add_rtn_u32 v{{[0-9]+}}, v{{[0-9]+}}, v{{[0-9]+}} offset:16
; SI: s_endpgm
define void @lds_atomic_add_ret_i32_bad_si_offset(i32 addrspace(1)* %out, i32 addrspace(3)* %ptr, i32 %a, i32 %b) nounwind {
  %sub = sub i32 %a, %b
  %add = add i32 %sub, 4
  %gep = getelementptr i32 addrspace(3)* %ptr, i32 %add
  %result = atomicrmw add i32 addrspace(3)* %gep, i32 4 seq_cst
  store i32 %result, i32 addrspace(1)* %out, align 4
  ret void
}

; FUNC-LABEL: {{^}}lds_atomic_inc_ret_i32:
; EG: LDS_ADD_RET *
; SI: s_mov_b32 [[SNEGONE:s[0-9]+]], -1
; SI: v_mov_b32_e32 [[NEGONE:v[0-9]+]], [[SNEGONE]]
; SI: ds_inc_rtn_u32 v{{[0-9]+}}, v{{[0-9]+}}, [[NEGONE]] [M0]
; SI: s_endpgm
=======
; FUNC-LABEL: {{^}}lds_atomic_inc_ret_i32:
; EG: LDS_ADD_RET *
; GCN: v_mov_b32_e32 [[NEGONE:v[0-9]+]], -1
; GCN: ds_inc_rtn_u32 v{{[0-9]+}}, v{{[0-9]+}}, [[NEGONE]]
; GCN: s_endpgm
>>>>>>> 969bfdfe
define void @lds_atomic_inc_ret_i32(i32 addrspace(1)* %out, i32 addrspace(3)* %ptr) nounwind {
  %result = atomicrmw add i32 addrspace(3)* %ptr, i32 1 seq_cst
  store i32 %result, i32 addrspace(1)* %out, align 4
  ret void
}

; FUNC-LABEL: {{^}}lds_atomic_inc_ret_i32_offset:
; EG: LDS_ADD_RET *
<<<<<<< HEAD
; SI: s_mov_b32 [[SNEGONE:s[0-9]+]], -1
; SI: v_mov_b32_e32 [[NEGONE:v[0-9]+]], [[SNEGONE]]
; SI: ds_inc_rtn_u32 v{{[0-9]+}}, v{{[0-9]+}}, [[NEGONE]] offset:16
; SI: s_endpgm
=======
; GCN: v_mov_b32_e32 [[NEGONE:v[0-9]+]], -1
; GCN: ds_inc_rtn_u32 v{{[0-9]+}}, v{{[0-9]+}}, [[NEGONE]] offset:16
; GCN: s_endpgm
>>>>>>> 969bfdfe
define void @lds_atomic_inc_ret_i32_offset(i32 addrspace(1)* %out, i32 addrspace(3)* %ptr) nounwind {
  %gep = getelementptr i32, i32 addrspace(3)* %ptr, i32 4
  %result = atomicrmw add i32 addrspace(3)* %gep, i32 1 seq_cst
  store i32 %result, i32 addrspace(1)* %out, align 4
  ret void
}

; FUNC-LABEL: {{^}}lds_atomic_inc_ret_i32_bad_si_offset:
; EG: LDS_ADD_RET *
; SI: ds_inc_rtn_u32 v{{[0-9]+}}, v{{[0-9]+}}, v{{[0-9]+}}
; CIVI: ds_inc_rtn_u32 v{{[0-9]+}}, v{{[0-9]+}}, v{{[0-9]+}} offset:16
; GCN: s_endpgm
define void @lds_atomic_inc_ret_i32_bad_si_offset(i32 addrspace(1)* %out, i32 addrspace(3)* %ptr, i32 %a, i32 %b) nounwind {
  %sub = sub i32 %a, %b
  %add = add i32 %sub, 4
  %gep = getelementptr i32, i32 addrspace(3)* %ptr, i32 %add
  %result = atomicrmw add i32 addrspace(3)* %gep, i32 1 seq_cst
  store i32 %result, i32 addrspace(1)* %out, align 4
  ret void
}

<<<<<<< HEAD
; FUNC-LABEL: {{^}}lds_atomic_inc_ret_i32_bad_si_offset:
; EG: LDS_ADD_RET *
; SI: ds_inc_rtn_u32 v{{[0-9]+}}, v{{[0-9]+}}, v{{[0-9]+}} [M0]
; CI: ds_inc_rtn_u32 v{{[0-9]+}}, v{{[0-9]+}}, v{{[0-9]+}} offset:16
; SI: s_endpgm
define void @lds_atomic_inc_ret_i32_bad_si_offset(i32 addrspace(1)* %out, i32 addrspace(3)* %ptr, i32 %a, i32 %b) nounwind {
  %sub = sub i32 %a, %b
  %add = add i32 %sub, 4
  %gep = getelementptr i32 addrspace(3)* %ptr, i32 %add
  %result = atomicrmw add i32 addrspace(3)* %gep, i32 1 seq_cst
  store i32 %result, i32 addrspace(1)* %out, align 4
  ret void
}

; FUNC-LABEL: {{^}}lds_atomic_sub_ret_i32:
; EG: LDS_SUB_RET *
; SI: ds_sub_rtn_u32
; SI: s_endpgm
=======
; FUNC-LABEL: {{^}}lds_atomic_sub_ret_i32:
; EG: LDS_SUB_RET *
; GCN: ds_sub_rtn_u32
; GCN: s_endpgm
>>>>>>> 969bfdfe
define void @lds_atomic_sub_ret_i32(i32 addrspace(1)* %out, i32 addrspace(3)* %ptr) nounwind {
  %result = atomicrmw sub i32 addrspace(3)* %ptr, i32 4 seq_cst
  store i32 %result, i32 addrspace(1)* %out, align 4
  ret void
}

; FUNC-LABEL: {{^}}lds_atomic_sub_ret_i32_offset:
; EG: LDS_SUB_RET *
<<<<<<< HEAD
; SI: ds_sub_rtn_u32 v{{[0-9]+}}, v{{[0-9]+}}, v{{[0-9]+}} offset:16
; SI: s_endpgm
=======
; GCN: ds_sub_rtn_u32 v{{[0-9]+}}, v{{[0-9]+}}, v{{[0-9]+}} offset:16
; GCN: s_endpgm
>>>>>>> 969bfdfe
define void @lds_atomic_sub_ret_i32_offset(i32 addrspace(1)* %out, i32 addrspace(3)* %ptr) nounwind {
  %gep = getelementptr i32, i32 addrspace(3)* %ptr, i32 4
  %result = atomicrmw sub i32 addrspace(3)* %gep, i32 4 seq_cst
  store i32 %result, i32 addrspace(1)* %out, align 4
  ret void
}

; FUNC-LABEL: {{^}}lds_atomic_dec_ret_i32:
; EG: LDS_SUB_RET *
<<<<<<< HEAD
; SI: s_mov_b32 [[SNEGONE:s[0-9]+]], -1
; SI: v_mov_b32_e32 [[NEGONE:v[0-9]+]], [[SNEGONE]]
; SI: ds_dec_rtn_u32  v{{[0-9]+}}, v{{[0-9]+}}, [[NEGONE]] [M0]
; SI: s_endpgm
=======
; GCN: v_mov_b32_e32 [[NEGONE:v[0-9]+]], -1
; GCN: ds_dec_rtn_u32  v{{[0-9]+}}, v{{[0-9]+}}, [[NEGONE]]
; GCN: s_endpgm
>>>>>>> 969bfdfe
define void @lds_atomic_dec_ret_i32(i32 addrspace(1)* %out, i32 addrspace(3)* %ptr) nounwind {
  %result = atomicrmw sub i32 addrspace(3)* %ptr, i32 1 seq_cst
  store i32 %result, i32 addrspace(1)* %out, align 4
  ret void
}

; FUNC-LABEL: {{^}}lds_atomic_dec_ret_i32_offset:
; EG: LDS_SUB_RET *
<<<<<<< HEAD
; SI: s_mov_b32 [[SNEGONE:s[0-9]+]], -1
; SI: v_mov_b32_e32 [[NEGONE:v[0-9]+]], [[SNEGONE]]
; SI: ds_dec_rtn_u32 v{{[0-9]+}}, v{{[0-9]+}}, [[NEGONE]] offset:16
; SI: s_endpgm
=======
; GCN: v_mov_b32_e32 [[NEGONE:v[0-9]+]], -1
; GCN: ds_dec_rtn_u32 v{{[0-9]+}}, v{{[0-9]+}}, [[NEGONE]] offset:16
; GCN: s_endpgm
>>>>>>> 969bfdfe
define void @lds_atomic_dec_ret_i32_offset(i32 addrspace(1)* %out, i32 addrspace(3)* %ptr) nounwind {
  %gep = getelementptr i32, i32 addrspace(3)* %ptr, i32 4
  %result = atomicrmw sub i32 addrspace(3)* %gep, i32 1 seq_cst
  store i32 %result, i32 addrspace(1)* %out, align 4
  ret void
}

; FUNC-LABEL: {{^}}lds_atomic_and_ret_i32:
; EG: LDS_AND_RET *
<<<<<<< HEAD
; SI: ds_and_rtn_b32
; SI: s_endpgm
=======
; GCN: ds_and_rtn_b32
; GCN: s_endpgm
>>>>>>> 969bfdfe
define void @lds_atomic_and_ret_i32(i32 addrspace(1)* %out, i32 addrspace(3)* %ptr) nounwind {
  %result = atomicrmw and i32 addrspace(3)* %ptr, i32 4 seq_cst
  store i32 %result, i32 addrspace(1)* %out, align 4
  ret void
}

; FUNC-LABEL: {{^}}lds_atomic_and_ret_i32_offset:
; EG: LDS_AND_RET *
<<<<<<< HEAD
; SI: ds_and_rtn_b32 v{{[0-9]+}}, v{{[0-9]+}}, v{{[0-9]+}} offset:16
; SI: s_endpgm
=======
; GCN: ds_and_rtn_b32 v{{[0-9]+}}, v{{[0-9]+}}, v{{[0-9]+}} offset:16
; GCN: s_endpgm
>>>>>>> 969bfdfe
define void @lds_atomic_and_ret_i32_offset(i32 addrspace(1)* %out, i32 addrspace(3)* %ptr) nounwind {
  %gep = getelementptr i32, i32 addrspace(3)* %ptr, i32 4
  %result = atomicrmw and i32 addrspace(3)* %gep, i32 4 seq_cst
  store i32 %result, i32 addrspace(1)* %out, align 4
  ret void
}

; FUNC-LABEL: {{^}}lds_atomic_or_ret_i32:
; EG: LDS_OR_RET *
<<<<<<< HEAD
; SI: ds_or_rtn_b32
; SI: s_endpgm
=======
; GCN: ds_or_rtn_b32
; GCN: s_endpgm
>>>>>>> 969bfdfe
define void @lds_atomic_or_ret_i32(i32 addrspace(1)* %out, i32 addrspace(3)* %ptr) nounwind {
  %result = atomicrmw or i32 addrspace(3)* %ptr, i32 4 seq_cst
  store i32 %result, i32 addrspace(1)* %out, align 4
  ret void
}

; FUNC-LABEL: {{^}}lds_atomic_or_ret_i32_offset:
; EG: LDS_OR_RET *
<<<<<<< HEAD
; SI: ds_or_rtn_b32 v{{[0-9]+}}, v{{[0-9]+}}, v{{[0-9]+}} offset:16
; SI: s_endpgm
=======
; GCN: ds_or_rtn_b32 v{{[0-9]+}}, v{{[0-9]+}}, v{{[0-9]+}} offset:16
; GCN: s_endpgm
>>>>>>> 969bfdfe
define void @lds_atomic_or_ret_i32_offset(i32 addrspace(1)* %out, i32 addrspace(3)* %ptr) nounwind {
  %gep = getelementptr i32, i32 addrspace(3)* %ptr, i32 4
  %result = atomicrmw or i32 addrspace(3)* %gep, i32 4 seq_cst
  store i32 %result, i32 addrspace(1)* %out, align 4
  ret void
}

; FUNC-LABEL: {{^}}lds_atomic_xor_ret_i32:
; EG: LDS_XOR_RET *
<<<<<<< HEAD
; SI: ds_xor_rtn_b32
; SI: s_endpgm
=======
; GCN: ds_xor_rtn_b32
; GCN: s_endpgm
>>>>>>> 969bfdfe
define void @lds_atomic_xor_ret_i32(i32 addrspace(1)* %out, i32 addrspace(3)* %ptr) nounwind {
  %result = atomicrmw xor i32 addrspace(3)* %ptr, i32 4 seq_cst
  store i32 %result, i32 addrspace(1)* %out, align 4
  ret void
}

; FUNC-LABEL: {{^}}lds_atomic_xor_ret_i32_offset:
; EG: LDS_XOR_RET *
<<<<<<< HEAD
; SI: ds_xor_rtn_b32 v{{[0-9]+}}, v{{[0-9]+}}, v{{[0-9]+}} offset:16
; SI: s_endpgm
=======
; GCN: ds_xor_rtn_b32 v{{[0-9]+}}, v{{[0-9]+}}, v{{[0-9]+}} offset:16
; GCN: s_endpgm
>>>>>>> 969bfdfe
define void @lds_atomic_xor_ret_i32_offset(i32 addrspace(1)* %out, i32 addrspace(3)* %ptr) nounwind {
  %gep = getelementptr i32, i32 addrspace(3)* %ptr, i32 4
  %result = atomicrmw xor i32 addrspace(3)* %gep, i32 4 seq_cst
  store i32 %result, i32 addrspace(1)* %out, align 4
  ret void
}

; FIXME: There is no atomic nand instr
; XFUNC-LABEL: {{^}}lds_atomic_nand_ret_i32:uction, so we somehow need to expand this.
; define void @lds_atomic_nand_ret_i32(i32 addrspace(1)* %out, i32 addrspace(3)* %ptr) nounwind {
;   %result = atomicrmw nand i32 addrspace(3)* %ptr, i32 4 seq_cst
;   store i32 %result, i32 addrspace(1)* %out, align 4
;   ret void
; }

; FUNC-LABEL: {{^}}lds_atomic_min_ret_i32:
; EG: LDS_MIN_INT_RET *
<<<<<<< HEAD
; SI: ds_min_rtn_i32
; SI: s_endpgm
=======
; GCN: ds_min_rtn_i32
; GCN: s_endpgm
>>>>>>> 969bfdfe
define void @lds_atomic_min_ret_i32(i32 addrspace(1)* %out, i32 addrspace(3)* %ptr) nounwind {
  %result = atomicrmw min i32 addrspace(3)* %ptr, i32 4 seq_cst
  store i32 %result, i32 addrspace(1)* %out, align 4
  ret void
}

; FUNC-LABEL: {{^}}lds_atomic_min_ret_i32_offset:
; EG: LDS_MIN_INT_RET *
<<<<<<< HEAD
; SI: ds_min_rtn_i32 v{{[0-9]+}}, v{{[0-9]+}}, v{{[0-9]+}} offset:16
; SI: s_endpgm
=======
; GCN: ds_min_rtn_i32 v{{[0-9]+}}, v{{[0-9]+}}, v{{[0-9]+}} offset:16
; GCN: s_endpgm
>>>>>>> 969bfdfe
define void @lds_atomic_min_ret_i32_offset(i32 addrspace(1)* %out, i32 addrspace(3)* %ptr) nounwind {
  %gep = getelementptr i32, i32 addrspace(3)* %ptr, i32 4
  %result = atomicrmw min i32 addrspace(3)* %gep, i32 4 seq_cst
  store i32 %result, i32 addrspace(1)* %out, align 4
  ret void
}

; FUNC-LABEL: {{^}}lds_atomic_max_ret_i32:
; EG: LDS_MAX_INT_RET *
<<<<<<< HEAD
; SI: ds_max_rtn_i32
; SI: s_endpgm
=======
; GCN: ds_max_rtn_i32
; GCN: s_endpgm
>>>>>>> 969bfdfe
define void @lds_atomic_max_ret_i32(i32 addrspace(1)* %out, i32 addrspace(3)* %ptr) nounwind {
  %result = atomicrmw max i32 addrspace(3)* %ptr, i32 4 seq_cst
  store i32 %result, i32 addrspace(1)* %out, align 4
  ret void
}

; FUNC-LABEL: {{^}}lds_atomic_max_ret_i32_offset:
; EG: LDS_MAX_INT_RET *
<<<<<<< HEAD
; SI: ds_max_rtn_i32 v{{[0-9]+}}, v{{[0-9]+}}, v{{[0-9]+}} offset:16
; SI: s_endpgm
=======
; GCN: ds_max_rtn_i32 v{{[0-9]+}}, v{{[0-9]+}}, v{{[0-9]+}} offset:16
; GCN: s_endpgm
>>>>>>> 969bfdfe
define void @lds_atomic_max_ret_i32_offset(i32 addrspace(1)* %out, i32 addrspace(3)* %ptr) nounwind {
  %gep = getelementptr i32, i32 addrspace(3)* %ptr, i32 4
  %result = atomicrmw max i32 addrspace(3)* %gep, i32 4 seq_cst
  store i32 %result, i32 addrspace(1)* %out, align 4
  ret void
}

; FUNC-LABEL: {{^}}lds_atomic_umin_ret_i32:
; EG: LDS_MIN_UINT_RET *
<<<<<<< HEAD
; SI: ds_min_rtn_u32
; SI: s_endpgm
=======
; GCN: ds_min_rtn_u32
; GCN: s_endpgm
>>>>>>> 969bfdfe
define void @lds_atomic_umin_ret_i32(i32 addrspace(1)* %out, i32 addrspace(3)* %ptr) nounwind {
  %result = atomicrmw umin i32 addrspace(3)* %ptr, i32 4 seq_cst
  store i32 %result, i32 addrspace(1)* %out, align 4
  ret void
}

; FUNC-LABEL: {{^}}lds_atomic_umin_ret_i32_offset:
; EG: LDS_MIN_UINT_RET *
<<<<<<< HEAD
; SI: ds_min_rtn_u32 v{{[0-9]+}}, v{{[0-9]+}}, v{{[0-9]+}} offset:16
; SI: s_endpgm
=======
; GCN: ds_min_rtn_u32 v{{[0-9]+}}, v{{[0-9]+}}, v{{[0-9]+}} offset:16
; GCN: s_endpgm
>>>>>>> 969bfdfe
define void @lds_atomic_umin_ret_i32_offset(i32 addrspace(1)* %out, i32 addrspace(3)* %ptr) nounwind {
  %gep = getelementptr i32, i32 addrspace(3)* %ptr, i32 4
  %result = atomicrmw umin i32 addrspace(3)* %gep, i32 4 seq_cst
  store i32 %result, i32 addrspace(1)* %out, align 4
  ret void
}

; FUNC-LABEL: {{^}}lds_atomic_umax_ret_i32:
; EG: LDS_MAX_UINT_RET *
<<<<<<< HEAD
; SI: ds_max_rtn_u32
; SI: s_endpgm
=======
; GCN: ds_max_rtn_u32
; GCN: s_endpgm
>>>>>>> 969bfdfe
define void @lds_atomic_umax_ret_i32(i32 addrspace(1)* %out, i32 addrspace(3)* %ptr) nounwind {
  %result = atomicrmw umax i32 addrspace(3)* %ptr, i32 4 seq_cst
  store i32 %result, i32 addrspace(1)* %out, align 4
  ret void
}

; FUNC-LABEL: {{^}}lds_atomic_umax_ret_i32_offset:
; EG: LDS_MAX_UINT_RET *
<<<<<<< HEAD
; SI: ds_max_rtn_u32 v{{[0-9]+}}, v{{[0-9]+}}, v{{[0-9]+}} offset:16
; SI: s_endpgm
=======
; GCN: ds_max_rtn_u32 v{{[0-9]+}}, v{{[0-9]+}}, v{{[0-9]+}} offset:16
; GCN: s_endpgm
>>>>>>> 969bfdfe
define void @lds_atomic_umax_ret_i32_offset(i32 addrspace(1)* %out, i32 addrspace(3)* %ptr) nounwind {
  %gep = getelementptr i32, i32 addrspace(3)* %ptr, i32 4
  %result = atomicrmw umax i32 addrspace(3)* %gep, i32 4 seq_cst
  store i32 %result, i32 addrspace(1)* %out, align 4
  ret void
}

; FUNC-LABEL: {{^}}lds_atomic_xchg_noret_i32:
<<<<<<< HEAD
; SI: s_load_dword [[SPTR:s[0-9]+]],
; SI: v_mov_b32_e32 [[DATA:v[0-9]+]], 4
; SI: v_mov_b32_e32 [[VPTR:v[0-9]+]], [[SPTR]]
; SI: ds_wrxchg_rtn_b32 [[RESULT:v[0-9]+]], [[VPTR]], [[DATA]] [M0]
; SI: s_endpgm
=======
; GCN: s_load_dword [[SPTR:s[0-9]+]],
; GCN: v_mov_b32_e32 [[DATA:v[0-9]+]], 4
; GCN: v_mov_b32_e32 [[VPTR:v[0-9]+]], [[SPTR]]
; GCN: ds_wrxchg_rtn_b32 [[RESULT:v[0-9]+]], [[VPTR]], [[DATA]]
; GCN: s_endpgm
>>>>>>> 969bfdfe
define void @lds_atomic_xchg_noret_i32(i32 addrspace(3)* %ptr) nounwind {
  %result = atomicrmw xchg i32 addrspace(3)* %ptr, i32 4 seq_cst
  ret void
}

; FUNC-LABEL: {{^}}lds_atomic_xchg_noret_i32_offset:
<<<<<<< HEAD
; SI: ds_wrxchg_rtn_b32 v{{[0-9]+}}, v{{[0-9]+}}, v{{[0-9]+}} offset:16
; SI: s_endpgm
define void @lds_atomic_xchg_noret_i32_offset(i32 addrspace(3)* %ptr) nounwind {
  %gep = getelementptr i32 addrspace(3)* %ptr, i32 4
=======
; GCN: ds_wrxchg_rtn_b32 v{{[0-9]+}}, v{{[0-9]+}}, v{{[0-9]+}} offset:16
; GCN: s_endpgm
define void @lds_atomic_xchg_noret_i32_offset(i32 addrspace(3)* %ptr) nounwind {
  %gep = getelementptr i32, i32 addrspace(3)* %ptr, i32 4
>>>>>>> 969bfdfe
  %result = atomicrmw xchg i32 addrspace(3)* %gep, i32 4 seq_cst
  ret void
}

; XXX - Is it really necessary to load 4 into VGPR?
; FUNC-LABEL: {{^}}lds_atomic_add_noret_i32:
<<<<<<< HEAD
; SI: s_load_dword [[SPTR:s[0-9]+]],
; SI: v_mov_b32_e32 [[DATA:v[0-9]+]], 4
; SI: v_mov_b32_e32 [[VPTR:v[0-9]+]], [[SPTR]]
; SI: ds_add_u32 [[VPTR]], [[DATA]] [M0]
; SI: s_endpgm
=======
; GCN: s_load_dword [[SPTR:s[0-9]+]],
; GCN: v_mov_b32_e32 [[DATA:v[0-9]+]], 4
; GCN: v_mov_b32_e32 [[VPTR:v[0-9]+]], [[SPTR]]
; GCN: ds_add_u32 [[VPTR]], [[DATA]]
; GCN: s_endpgm
>>>>>>> 969bfdfe
define void @lds_atomic_add_noret_i32(i32 addrspace(3)* %ptr) nounwind {
  %result = atomicrmw add i32 addrspace(3)* %ptr, i32 4 seq_cst
  ret void
}

; FUNC-LABEL: {{^}}lds_atomic_add_noret_i32_offset:
<<<<<<< HEAD
; SI: ds_add_u32 v{{[0-9]+}}, v{{[0-9]+}} offset:16
; SI: s_endpgm
define void @lds_atomic_add_noret_i32_offset(i32 addrspace(3)* %ptr) nounwind {
  %gep = getelementptr i32 addrspace(3)* %ptr, i32 4
=======
; GCN: ds_add_u32 v{{[0-9]+}}, v{{[0-9]+}} offset:16
; GCN: s_endpgm
define void @lds_atomic_add_noret_i32_offset(i32 addrspace(3)* %ptr) nounwind {
  %gep = getelementptr i32, i32 addrspace(3)* %ptr, i32 4
>>>>>>> 969bfdfe
  %result = atomicrmw add i32 addrspace(3)* %gep, i32 4 seq_cst
  ret void
}

; FUNC-LABEL: {{^}}lds_atomic_add_noret_i32_bad_si_offset
<<<<<<< HEAD
; SI: ds_add_u32 v{{[0-9]+}}, v{{[0-9]+}} [M0]
; CI: ds_add_u32 v{{[0-9]+}}, v{{[0-9]+}} offset:16 [M0]
; SI: s_endpgm
define void @lds_atomic_add_noret_i32_bad_si_offset(i32 addrspace(3)* %ptr, i32 %a, i32 %b) nounwind {
  %sub = sub i32 %a, %b
  %add = add i32 %sub, 4
  %gep = getelementptr i32 addrspace(3)* %ptr, i32 %add
=======
; SI: ds_add_u32 v{{[0-9]+}}, v{{[0-9]+}}
; CIVI: ds_add_u32 v{{[0-9]+}}, v{{[0-9]+}} offset:16
; GCN: s_endpgm
define void @lds_atomic_add_noret_i32_bad_si_offset(i32 addrspace(3)* %ptr, i32 %a, i32 %b) nounwind {
  %sub = sub i32 %a, %b
  %add = add i32 %sub, 4
  %gep = getelementptr i32, i32 addrspace(3)* %ptr, i32 %add
>>>>>>> 969bfdfe
  %result = atomicrmw add i32 addrspace(3)* %gep, i32 4 seq_cst
  ret void
}

; FUNC-LABEL: {{^}}lds_atomic_inc_noret_i32:
<<<<<<< HEAD
; SI: s_mov_b32 [[SNEGONE:s[0-9]+]], -1
; SI: v_mov_b32_e32 [[NEGONE:v[0-9]+]], [[SNEGONE]]
; SI: ds_inc_u32 v{{[0-9]+}}, [[NEGONE]] [M0]
; SI: s_endpgm
=======
; GCN: v_mov_b32_e32 [[NEGONE:v[0-9]+]], -1
; GCN: ds_inc_u32 v{{[0-9]+}}, [[NEGONE]]
; GCN: s_endpgm
>>>>>>> 969bfdfe
define void @lds_atomic_inc_noret_i32(i32 addrspace(3)* %ptr) nounwind {
  %result = atomicrmw add i32 addrspace(3)* %ptr, i32 1 seq_cst
  ret void
}

; FUNC-LABEL: {{^}}lds_atomic_inc_noret_i32_offset:
<<<<<<< HEAD
; SI: s_mov_b32 [[SNEGONE:s[0-9]+]], -1
; SI: v_mov_b32_e32 [[NEGONE:v[0-9]+]], [[SNEGONE]]
; SI: ds_inc_u32 v{{[0-9]+}}, [[NEGONE]] offset:16
; SI: s_endpgm
define void @lds_atomic_inc_noret_i32_offset(i32 addrspace(3)* %ptr) nounwind {
  %gep = getelementptr i32 addrspace(3)* %ptr, i32 4
=======
; GCN: v_mov_b32_e32 [[NEGONE:v[0-9]+]], -1
; GCN: ds_inc_u32 v{{[0-9]+}}, [[NEGONE]] offset:16
; GCN: s_endpgm
define void @lds_atomic_inc_noret_i32_offset(i32 addrspace(3)* %ptr) nounwind {
  %gep = getelementptr i32, i32 addrspace(3)* %ptr, i32 4
>>>>>>> 969bfdfe
  %result = atomicrmw add i32 addrspace(3)* %gep, i32 1 seq_cst
  ret void
}

; FUNC-LABEL: {{^}}lds_atomic_inc_noret_i32_bad_si_offset:
; SI: ds_inc_u32 v{{[0-9]+}}, v{{[0-9]+}}
<<<<<<< HEAD
; CI: ds_inc_u32 v{{[0-9]+}}, v{{[0-9]+}} offset:16
; SI: s_endpgm
define void @lds_atomic_inc_noret_i32_bad_si_offset(i32 addrspace(3)* %ptr, i32 %a, i32 %b) nounwind {
  %sub = sub i32 %a, %b
  %add = add i32 %sub, 4
  %gep = getelementptr i32 addrspace(3)* %ptr, i32 %add
=======
; CIVI: ds_inc_u32 v{{[0-9]+}}, v{{[0-9]+}} offset:16
; GCN: s_endpgm
define void @lds_atomic_inc_noret_i32_bad_si_offset(i32 addrspace(3)* %ptr, i32 %a, i32 %b) nounwind {
  %sub = sub i32 %a, %b
  %add = add i32 %sub, 4
  %gep = getelementptr i32, i32 addrspace(3)* %ptr, i32 %add
>>>>>>> 969bfdfe
  %result = atomicrmw add i32 addrspace(3)* %gep, i32 1 seq_cst
  ret void
}

; FUNC-LABEL: {{^}}lds_atomic_sub_noret_i32:
<<<<<<< HEAD
; SI: ds_sub_u32
; SI: s_endpgm
=======
; GCN: ds_sub_u32
; GCN: s_endpgm
>>>>>>> 969bfdfe
define void @lds_atomic_sub_noret_i32(i32 addrspace(3)* %ptr) nounwind {
  %result = atomicrmw sub i32 addrspace(3)* %ptr, i32 4 seq_cst
  ret void
}

; FUNC-LABEL: {{^}}lds_atomic_sub_noret_i32_offset:
<<<<<<< HEAD
; SI: ds_sub_u32 v{{[0-9]+}}, v{{[0-9]+}} offset:16
; SI: s_endpgm
define void @lds_atomic_sub_noret_i32_offset(i32 addrspace(3)* %ptr) nounwind {
  %gep = getelementptr i32 addrspace(3)* %ptr, i32 4
=======
; GCN: ds_sub_u32 v{{[0-9]+}}, v{{[0-9]+}} offset:16
; GCN: s_endpgm
define void @lds_atomic_sub_noret_i32_offset(i32 addrspace(3)* %ptr) nounwind {
  %gep = getelementptr i32, i32 addrspace(3)* %ptr, i32 4
>>>>>>> 969bfdfe
  %result = atomicrmw sub i32 addrspace(3)* %gep, i32 4 seq_cst
  ret void
}

; FUNC-LABEL: {{^}}lds_atomic_dec_noret_i32:
<<<<<<< HEAD
; SI: s_mov_b32 [[SNEGONE:s[0-9]+]], -1
; SI: v_mov_b32_e32 [[NEGONE:v[0-9]+]], [[SNEGONE]]
; SI: ds_dec_u32  v{{[0-9]+}}, [[NEGONE]]
; SI: s_endpgm
=======
; GCN: v_mov_b32_e32 [[NEGONE:v[0-9]+]], -1
; GCN: ds_dec_u32  v{{[0-9]+}}, [[NEGONE]]
; GCN: s_endpgm
>>>>>>> 969bfdfe
define void @lds_atomic_dec_noret_i32(i32 addrspace(3)* %ptr) nounwind {
  %result = atomicrmw sub i32 addrspace(3)* %ptr, i32 1 seq_cst
  ret void
}

; FUNC-LABEL: {{^}}lds_atomic_dec_noret_i32_offset:
<<<<<<< HEAD
; SI: s_mov_b32 [[SNEGONE:s[0-9]+]], -1
; SI: v_mov_b32_e32 [[NEGONE:v[0-9]+]], [[SNEGONE]]
; SI: ds_dec_u32 v{{[0-9]+}}, [[NEGONE]] offset:16
; SI: s_endpgm
define void @lds_atomic_dec_noret_i32_offset(i32 addrspace(3)* %ptr) nounwind {
  %gep = getelementptr i32 addrspace(3)* %ptr, i32 4
=======
; GCN: v_mov_b32_e32 [[NEGONE:v[0-9]+]], -1
; GCN: ds_dec_u32 v{{[0-9]+}}, [[NEGONE]] offset:16
; GCN: s_endpgm
define void @lds_atomic_dec_noret_i32_offset(i32 addrspace(3)* %ptr) nounwind {
  %gep = getelementptr i32, i32 addrspace(3)* %ptr, i32 4
>>>>>>> 969bfdfe
  %result = atomicrmw sub i32 addrspace(3)* %gep, i32 1 seq_cst
  ret void
}

; FUNC-LABEL: {{^}}lds_atomic_and_noret_i32:
<<<<<<< HEAD
; SI: ds_and_b32
; SI: s_endpgm
=======
; GCN: ds_and_b32
; GCN: s_endpgm
>>>>>>> 969bfdfe
define void @lds_atomic_and_noret_i32(i32 addrspace(3)* %ptr) nounwind {
  %result = atomicrmw and i32 addrspace(3)* %ptr, i32 4 seq_cst
  ret void
}

; FUNC-LABEL: {{^}}lds_atomic_and_noret_i32_offset:
<<<<<<< HEAD
; SI: ds_and_b32 v{{[0-9]+}}, v{{[0-9]+}} offset:16
; SI: s_endpgm
define void @lds_atomic_and_noret_i32_offset(i32 addrspace(3)* %ptr) nounwind {
  %gep = getelementptr i32 addrspace(3)* %ptr, i32 4
=======
; GCN: ds_and_b32 v{{[0-9]+}}, v{{[0-9]+}} offset:16
; GCN: s_endpgm
define void @lds_atomic_and_noret_i32_offset(i32 addrspace(3)* %ptr) nounwind {
  %gep = getelementptr i32, i32 addrspace(3)* %ptr, i32 4
>>>>>>> 969bfdfe
  %result = atomicrmw and i32 addrspace(3)* %gep, i32 4 seq_cst
  ret void
}

; FUNC-LABEL: {{^}}lds_atomic_or_noret_i32:
<<<<<<< HEAD
; SI: ds_or_b32
; SI: s_endpgm
=======
; GCN: ds_or_b32
; GCN: s_endpgm
>>>>>>> 969bfdfe
define void @lds_atomic_or_noret_i32(i32 addrspace(3)* %ptr) nounwind {
  %result = atomicrmw or i32 addrspace(3)* %ptr, i32 4 seq_cst
  ret void
}

; FUNC-LABEL: {{^}}lds_atomic_or_noret_i32_offset:
<<<<<<< HEAD
; SI: ds_or_b32 v{{[0-9]+}}, v{{[0-9]+}} offset:16
; SI: s_endpgm
define void @lds_atomic_or_noret_i32_offset(i32 addrspace(3)* %ptr) nounwind {
  %gep = getelementptr i32 addrspace(3)* %ptr, i32 4
=======
; GCN: ds_or_b32 v{{[0-9]+}}, v{{[0-9]+}} offset:16
; GCN: s_endpgm
define void @lds_atomic_or_noret_i32_offset(i32 addrspace(3)* %ptr) nounwind {
  %gep = getelementptr i32, i32 addrspace(3)* %ptr, i32 4
>>>>>>> 969bfdfe
  %result = atomicrmw or i32 addrspace(3)* %gep, i32 4 seq_cst
  ret void
}

; FUNC-LABEL: {{^}}lds_atomic_xor_noret_i32:
<<<<<<< HEAD
; SI: ds_xor_b32
; SI: s_endpgm
=======
; GCN: ds_xor_b32
; GCN: s_endpgm
>>>>>>> 969bfdfe
define void @lds_atomic_xor_noret_i32(i32 addrspace(3)* %ptr) nounwind {
  %result = atomicrmw xor i32 addrspace(3)* %ptr, i32 4 seq_cst
  ret void
}

; FUNC-LABEL: {{^}}lds_atomic_xor_noret_i32_offset:
<<<<<<< HEAD
; SI: ds_xor_b32 v{{[0-9]+}}, v{{[0-9]+}} offset:16
; SI: s_endpgm
define void @lds_atomic_xor_noret_i32_offset(i32 addrspace(3)* %ptr) nounwind {
  %gep = getelementptr i32 addrspace(3)* %ptr, i32 4
=======
; GCN: ds_xor_b32 v{{[0-9]+}}, v{{[0-9]+}} offset:16
; GCN: s_endpgm
define void @lds_atomic_xor_noret_i32_offset(i32 addrspace(3)* %ptr) nounwind {
  %gep = getelementptr i32, i32 addrspace(3)* %ptr, i32 4
>>>>>>> 969bfdfe
  %result = atomicrmw xor i32 addrspace(3)* %gep, i32 4 seq_cst
  ret void
}

; FIXME: There is no atomic nand instr
; XFUNC-LABEL: {{^}}lds_atomic_nand_noret_i32:uction, so we somehow need to expand this.
; define void @lds_atomic_nand_noret_i32(i32 addrspace(3)* %ptr) nounwind {
;   %result = atomicrmw nand i32 addrspace(3)* %ptr, i32 4 seq_cst
;   ret void
; }

; FUNC-LABEL: {{^}}lds_atomic_min_noret_i32:
<<<<<<< HEAD
; SI: ds_min_i32
; SI: s_endpgm
=======
; GCN: ds_min_i32
; GCN: s_endpgm
>>>>>>> 969bfdfe
define void @lds_atomic_min_noret_i32(i32 addrspace(3)* %ptr) nounwind {
  %result = atomicrmw min i32 addrspace(3)* %ptr, i32 4 seq_cst
  ret void
}

; FUNC-LABEL: {{^}}lds_atomic_min_noret_i32_offset:
<<<<<<< HEAD
; SI: ds_min_i32 v{{[0-9]+}}, v{{[0-9]+}} offset:16
; SI: s_endpgm
define void @lds_atomic_min_noret_i32_offset(i32 addrspace(3)* %ptr) nounwind {
  %gep = getelementptr i32 addrspace(3)* %ptr, i32 4
=======
; GCN: ds_min_i32 v{{[0-9]+}}, v{{[0-9]+}} offset:16
; GCN: s_endpgm
define void @lds_atomic_min_noret_i32_offset(i32 addrspace(3)* %ptr) nounwind {
  %gep = getelementptr i32, i32 addrspace(3)* %ptr, i32 4
>>>>>>> 969bfdfe
  %result = atomicrmw min i32 addrspace(3)* %gep, i32 4 seq_cst
  ret void
}

; FUNC-LABEL: {{^}}lds_atomic_max_noret_i32:
<<<<<<< HEAD
; SI: ds_max_i32
; SI: s_endpgm
=======
; GCN: ds_max_i32
; GCN: s_endpgm
>>>>>>> 969bfdfe
define void @lds_atomic_max_noret_i32(i32 addrspace(3)* %ptr) nounwind {
  %result = atomicrmw max i32 addrspace(3)* %ptr, i32 4 seq_cst
  ret void
}

; FUNC-LABEL: {{^}}lds_atomic_max_noret_i32_offset:
<<<<<<< HEAD
; SI: ds_max_i32 v{{[0-9]+}}, v{{[0-9]+}} offset:16
; SI: s_endpgm
define void @lds_atomic_max_noret_i32_offset(i32 addrspace(3)* %ptr) nounwind {
  %gep = getelementptr i32 addrspace(3)* %ptr, i32 4
=======
; GCN: ds_max_i32 v{{[0-9]+}}, v{{[0-9]+}} offset:16
; GCN: s_endpgm
define void @lds_atomic_max_noret_i32_offset(i32 addrspace(3)* %ptr) nounwind {
  %gep = getelementptr i32, i32 addrspace(3)* %ptr, i32 4
>>>>>>> 969bfdfe
  %result = atomicrmw max i32 addrspace(3)* %gep, i32 4 seq_cst
  ret void
}

; FUNC-LABEL: {{^}}lds_atomic_umin_noret_i32:
<<<<<<< HEAD
; SI: ds_min_u32
; SI: s_endpgm
=======
; GCN: ds_min_u32
; GCN: s_endpgm
>>>>>>> 969bfdfe
define void @lds_atomic_umin_noret_i32(i32 addrspace(3)* %ptr) nounwind {
  %result = atomicrmw umin i32 addrspace(3)* %ptr, i32 4 seq_cst
  ret void
}

; FUNC-LABEL: {{^}}lds_atomic_umin_noret_i32_offset:
<<<<<<< HEAD
; SI: ds_min_u32 v{{[0-9]+}}, v{{[0-9]+}} offset:16
; SI: s_endpgm
define void @lds_atomic_umin_noret_i32_offset(i32 addrspace(3)* %ptr) nounwind {
  %gep = getelementptr i32 addrspace(3)* %ptr, i32 4
=======
; GCN: ds_min_u32 v{{[0-9]+}}, v{{[0-9]+}} offset:16
; GCN: s_endpgm
define void @lds_atomic_umin_noret_i32_offset(i32 addrspace(3)* %ptr) nounwind {
  %gep = getelementptr i32, i32 addrspace(3)* %ptr, i32 4
>>>>>>> 969bfdfe
  %result = atomicrmw umin i32 addrspace(3)* %gep, i32 4 seq_cst
  ret void
}

; FUNC-LABEL: {{^}}lds_atomic_umax_noret_i32:
<<<<<<< HEAD
; SI: ds_max_u32
; SI: s_endpgm
=======
; GCN: ds_max_u32
; GCN: s_endpgm
>>>>>>> 969bfdfe
define void @lds_atomic_umax_noret_i32(i32 addrspace(3)* %ptr) nounwind {
  %result = atomicrmw umax i32 addrspace(3)* %ptr, i32 4 seq_cst
  ret void
}

; FUNC-LABEL: {{^}}lds_atomic_umax_noret_i32_offset:
<<<<<<< HEAD
; SI: ds_max_u32 v{{[0-9]+}}, v{{[0-9]+}} offset:16
; SI: s_endpgm
define void @lds_atomic_umax_noret_i32_offset(i32 addrspace(3)* %ptr) nounwind {
  %gep = getelementptr i32 addrspace(3)* %ptr, i32 4
=======
; GCN: ds_max_u32 v{{[0-9]+}}, v{{[0-9]+}} offset:16
; GCN: s_endpgm
define void @lds_atomic_umax_noret_i32_offset(i32 addrspace(3)* %ptr) nounwind {
  %gep = getelementptr i32, i32 addrspace(3)* %ptr, i32 4
>>>>>>> 969bfdfe
  %result = atomicrmw umax i32 addrspace(3)* %gep, i32 4 seq_cst
  ret void
}<|MERGE_RESOLUTION|>--- conflicted
+++ resolved
@@ -1,30 +1,16 @@
-<<<<<<< HEAD
-; RUN: llc -march=r600 -mcpu=SI -verify-machineinstrs < %s | FileCheck -check-prefix=SI -check-prefix=FUNC %s
-; RUN: llc -march=r600 -mcpu=bonaire -verify-machineinstrs < %s | FileCheck -strict-whitespace -check-prefix=CI -check-prefix=FUNC %s
-=======
 ; RUN: llc -march=amdgcn -mcpu=SI -verify-machineinstrs < %s | FileCheck -check-prefix=SI -check-prefix=GCN -check-prefix=FUNC %s
 ; RUN: llc -march=amdgcn -mcpu=bonaire -verify-machineinstrs < %s | FileCheck -check-prefix=CIVI -check-prefix=GCN -check-prefix=FUNC %s
 ; RUN: llc -march=amdgcn -mcpu=tonga -verify-machineinstrs < %s | FileCheck -check-prefix=CIVI -check-prefix=GCN -check-prefix=FUNC %s
->>>>>>> 969bfdfe
 ; RUN: llc -march=r600 -mcpu=redwood -verify-machineinstrs < %s | FileCheck -check-prefix=EG -check-prefix=FUNC %s
 
 ; FUNC-LABEL: {{^}}lds_atomic_xchg_ret_i32:
 ; EG: LDS_WRXCHG_RET *
-<<<<<<< HEAD
-; SI: s_load_dword [[SPTR:s[0-9]+]],
-; SI: v_mov_b32_e32 [[DATA:v[0-9]+]], 4
-; SI: v_mov_b32_e32 [[VPTR:v[0-9]+]], [[SPTR]]
-; SI: ds_wrxchg_rtn_b32 [[RESULT:v[0-9]+]], [[VPTR]], [[DATA]] [M0]
-; SI: buffer_store_dword [[RESULT]],
-; SI: s_endpgm
-=======
 ; GCN: v_mov_b32_e32 [[DATA:v[0-9]+]], 4
 ; GCN: s_load_dword [[SPTR:s[0-9]+]],
 ; GCN: v_mov_b32_e32 [[VPTR:v[0-9]+]], [[SPTR]]
 ; GCN: ds_wrxchg_rtn_b32 [[RESULT:v[0-9]+]], [[VPTR]], [[DATA]]
 ; GCN: buffer_store_dword [[RESULT]],
 ; GCN: s_endpgm
->>>>>>> 969bfdfe
 define void @lds_atomic_xchg_ret_i32(i32 addrspace(1)* %out, i32 addrspace(3)* %ptr) nounwind {
   %result = atomicrmw xchg i32 addrspace(3)* %ptr, i32 4 seq_cst
   store i32 %result, i32 addrspace(1)* %out, align 4
@@ -33,13 +19,8 @@
 
 ; FUNC-LABEL: {{^}}lds_atomic_xchg_ret_i32_offset:
 ; EG: LDS_WRXCHG_RET *
-<<<<<<< HEAD
-; SI: ds_wrxchg_rtn_b32 v{{[0-9]+}}, v{{[0-9]+}}, v{{[0-9]+}} offset:16
-; SI: s_endpgm
-=======
 ; GCN: ds_wrxchg_rtn_b32 v{{[0-9]+}}, v{{[0-9]+}}, v{{[0-9]+}} offset:16
 ; GCN: s_endpgm
->>>>>>> 969bfdfe
 define void @lds_atomic_xchg_ret_i32_offset(i32 addrspace(1)* %out, i32 addrspace(3)* %ptr) nounwind {
   %gep = getelementptr i32, i32 addrspace(3)* %ptr, i32 4
   %result = atomicrmw xchg i32 addrspace(3)* %gep, i32 4 seq_cst
@@ -50,21 +31,12 @@
 ; XXX - Is it really necessary to load 4 into VGPR?
 ; FUNC-LABEL: {{^}}lds_atomic_add_ret_i32:
 ; EG: LDS_ADD_RET *
-<<<<<<< HEAD
-; SI: s_load_dword [[SPTR:s[0-9]+]],
-; SI: v_mov_b32_e32 [[DATA:v[0-9]+]], 4
-; SI: v_mov_b32_e32 [[VPTR:v[0-9]+]], [[SPTR]]
-; SI: ds_add_rtn_u32 [[RESULT:v[0-9]+]], [[VPTR]], [[DATA]] [M0]
-; SI: buffer_store_dword [[RESULT]],
-; SI: s_endpgm
-=======
 ; GCN: v_mov_b32_e32 [[DATA:v[0-9]+]], 4
 ; GCN: s_load_dword [[SPTR:s[0-9]+]],
 ; GCN: v_mov_b32_e32 [[VPTR:v[0-9]+]], [[SPTR]]
 ; GCN: ds_add_rtn_u32 [[RESULT:v[0-9]+]], [[VPTR]], [[DATA]]
 ; GCN: buffer_store_dword [[RESULT]],
 ; GCN: s_endpgm
->>>>>>> 969bfdfe
 define void @lds_atomic_add_ret_i32(i32 addrspace(1)* %out, i32 addrspace(3)* %ptr) nounwind {
   %result = atomicrmw add i32 addrspace(3)* %ptr, i32 4 seq_cst
   store i32 %result, i32 addrspace(1)* %out, align 4
@@ -73,13 +45,8 @@
 
 ; FUNC-LABEL: {{^}}lds_atomic_add_ret_i32_offset:
 ; EG: LDS_ADD_RET *
-<<<<<<< HEAD
-; SI: ds_add_rtn_u32 v{{[0-9]+}}, v{{[0-9]+}}, v{{[0-9]+}} offset:16
-; SI: s_endpgm
-=======
 ; GCN: ds_add_rtn_u32 v{{[0-9]+}}, v{{[0-9]+}}, v{{[0-9]+}} offset:16
 ; GCN: s_endpgm
->>>>>>> 969bfdfe
 define void @lds_atomic_add_ret_i32_offset(i32 addrspace(1)* %out, i32 addrspace(3)* %ptr) nounwind {
   %gep = getelementptr i32, i32 addrspace(3)* %ptr, i32 4
   %result = atomicrmw add i32 addrspace(3)* %gep, i32 4 seq_cst
@@ -101,34 +68,11 @@
   ret void
 }
 
-<<<<<<< HEAD
-; FUNC-LABEL: {{^}}lds_atomic_add_ret_i32_bad_si_offset:
-; EG: LDS_ADD_RET *
-; SI: ds_add_rtn_u32 v{{[0-9]+}}, v{{[0-9]+}}, v{{[0-9]+}} [M0]
-; CI: ds_add_rtn_u32 v{{[0-9]+}}, v{{[0-9]+}}, v{{[0-9]+}} offset:16
-; SI: s_endpgm
-define void @lds_atomic_add_ret_i32_bad_si_offset(i32 addrspace(1)* %out, i32 addrspace(3)* %ptr, i32 %a, i32 %b) nounwind {
-  %sub = sub i32 %a, %b
-  %add = add i32 %sub, 4
-  %gep = getelementptr i32 addrspace(3)* %ptr, i32 %add
-  %result = atomicrmw add i32 addrspace(3)* %gep, i32 4 seq_cst
-  store i32 %result, i32 addrspace(1)* %out, align 4
-  ret void
-}
-
 ; FUNC-LABEL: {{^}}lds_atomic_inc_ret_i32:
 ; EG: LDS_ADD_RET *
-; SI: s_mov_b32 [[SNEGONE:s[0-9]+]], -1
-; SI: v_mov_b32_e32 [[NEGONE:v[0-9]+]], [[SNEGONE]]
-; SI: ds_inc_rtn_u32 v{{[0-9]+}}, v{{[0-9]+}}, [[NEGONE]] [M0]
-; SI: s_endpgm
-=======
-; FUNC-LABEL: {{^}}lds_atomic_inc_ret_i32:
-; EG: LDS_ADD_RET *
 ; GCN: v_mov_b32_e32 [[NEGONE:v[0-9]+]], -1
 ; GCN: ds_inc_rtn_u32 v{{[0-9]+}}, v{{[0-9]+}}, [[NEGONE]]
 ; GCN: s_endpgm
->>>>>>> 969bfdfe
 define void @lds_atomic_inc_ret_i32(i32 addrspace(1)* %out, i32 addrspace(3)* %ptr) nounwind {
   %result = atomicrmw add i32 addrspace(3)* %ptr, i32 1 seq_cst
   store i32 %result, i32 addrspace(1)* %out, align 4
@@ -137,16 +81,9 @@
 
 ; FUNC-LABEL: {{^}}lds_atomic_inc_ret_i32_offset:
 ; EG: LDS_ADD_RET *
-<<<<<<< HEAD
-; SI: s_mov_b32 [[SNEGONE:s[0-9]+]], -1
-; SI: v_mov_b32_e32 [[NEGONE:v[0-9]+]], [[SNEGONE]]
-; SI: ds_inc_rtn_u32 v{{[0-9]+}}, v{{[0-9]+}}, [[NEGONE]] offset:16
-; SI: s_endpgm
-=======
 ; GCN: v_mov_b32_e32 [[NEGONE:v[0-9]+]], -1
 ; GCN: ds_inc_rtn_u32 v{{[0-9]+}}, v{{[0-9]+}}, [[NEGONE]] offset:16
 ; GCN: s_endpgm
->>>>>>> 969bfdfe
 define void @lds_atomic_inc_ret_i32_offset(i32 addrspace(1)* %out, i32 addrspace(3)* %ptr) nounwind {
   %gep = getelementptr i32, i32 addrspace(3)* %ptr, i32 4
   %result = atomicrmw add i32 addrspace(3)* %gep, i32 1 seq_cst
@@ -168,31 +105,10 @@
   ret void
 }
 
-<<<<<<< HEAD
-; FUNC-LABEL: {{^}}lds_atomic_inc_ret_i32_bad_si_offset:
-; EG: LDS_ADD_RET *
-; SI: ds_inc_rtn_u32 v{{[0-9]+}}, v{{[0-9]+}}, v{{[0-9]+}} [M0]
-; CI: ds_inc_rtn_u32 v{{[0-9]+}}, v{{[0-9]+}}, v{{[0-9]+}} offset:16
-; SI: s_endpgm
-define void @lds_atomic_inc_ret_i32_bad_si_offset(i32 addrspace(1)* %out, i32 addrspace(3)* %ptr, i32 %a, i32 %b) nounwind {
-  %sub = sub i32 %a, %b
-  %add = add i32 %sub, 4
-  %gep = getelementptr i32 addrspace(3)* %ptr, i32 %add
-  %result = atomicrmw add i32 addrspace(3)* %gep, i32 1 seq_cst
-  store i32 %result, i32 addrspace(1)* %out, align 4
-  ret void
-}
-
-; FUNC-LABEL: {{^}}lds_atomic_sub_ret_i32:
-; EG: LDS_SUB_RET *
-; SI: ds_sub_rtn_u32
-; SI: s_endpgm
-=======
 ; FUNC-LABEL: {{^}}lds_atomic_sub_ret_i32:
 ; EG: LDS_SUB_RET *
 ; GCN: ds_sub_rtn_u32
 ; GCN: s_endpgm
->>>>>>> 969bfdfe
 define void @lds_atomic_sub_ret_i32(i32 addrspace(1)* %out, i32 addrspace(3)* %ptr) nounwind {
   %result = atomicrmw sub i32 addrspace(3)* %ptr, i32 4 seq_cst
   store i32 %result, i32 addrspace(1)* %out, align 4
@@ -201,13 +117,8 @@
 
 ; FUNC-LABEL: {{^}}lds_atomic_sub_ret_i32_offset:
 ; EG: LDS_SUB_RET *
-<<<<<<< HEAD
-; SI: ds_sub_rtn_u32 v{{[0-9]+}}, v{{[0-9]+}}, v{{[0-9]+}} offset:16
-; SI: s_endpgm
-=======
 ; GCN: ds_sub_rtn_u32 v{{[0-9]+}}, v{{[0-9]+}}, v{{[0-9]+}} offset:16
 ; GCN: s_endpgm
->>>>>>> 969bfdfe
 define void @lds_atomic_sub_ret_i32_offset(i32 addrspace(1)* %out, i32 addrspace(3)* %ptr) nounwind {
   %gep = getelementptr i32, i32 addrspace(3)* %ptr, i32 4
   %result = atomicrmw sub i32 addrspace(3)* %gep, i32 4 seq_cst
@@ -217,16 +128,9 @@
 
 ; FUNC-LABEL: {{^}}lds_atomic_dec_ret_i32:
 ; EG: LDS_SUB_RET *
-<<<<<<< HEAD
-; SI: s_mov_b32 [[SNEGONE:s[0-9]+]], -1
-; SI: v_mov_b32_e32 [[NEGONE:v[0-9]+]], [[SNEGONE]]
-; SI: ds_dec_rtn_u32  v{{[0-9]+}}, v{{[0-9]+}}, [[NEGONE]] [M0]
-; SI: s_endpgm
-=======
 ; GCN: v_mov_b32_e32 [[NEGONE:v[0-9]+]], -1
 ; GCN: ds_dec_rtn_u32  v{{[0-9]+}}, v{{[0-9]+}}, [[NEGONE]]
 ; GCN: s_endpgm
->>>>>>> 969bfdfe
 define void @lds_atomic_dec_ret_i32(i32 addrspace(1)* %out, i32 addrspace(3)* %ptr) nounwind {
   %result = atomicrmw sub i32 addrspace(3)* %ptr, i32 1 seq_cst
   store i32 %result, i32 addrspace(1)* %out, align 4
@@ -235,16 +139,9 @@
 
 ; FUNC-LABEL: {{^}}lds_atomic_dec_ret_i32_offset:
 ; EG: LDS_SUB_RET *
-<<<<<<< HEAD
-; SI: s_mov_b32 [[SNEGONE:s[0-9]+]], -1
-; SI: v_mov_b32_e32 [[NEGONE:v[0-9]+]], [[SNEGONE]]
-; SI: ds_dec_rtn_u32 v{{[0-9]+}}, v{{[0-9]+}}, [[NEGONE]] offset:16
-; SI: s_endpgm
-=======
 ; GCN: v_mov_b32_e32 [[NEGONE:v[0-9]+]], -1
 ; GCN: ds_dec_rtn_u32 v{{[0-9]+}}, v{{[0-9]+}}, [[NEGONE]] offset:16
 ; GCN: s_endpgm
->>>>>>> 969bfdfe
 define void @lds_atomic_dec_ret_i32_offset(i32 addrspace(1)* %out, i32 addrspace(3)* %ptr) nounwind {
   %gep = getelementptr i32, i32 addrspace(3)* %ptr, i32 4
   %result = atomicrmw sub i32 addrspace(3)* %gep, i32 1 seq_cst
@@ -254,13 +151,8 @@
 
 ; FUNC-LABEL: {{^}}lds_atomic_and_ret_i32:
 ; EG: LDS_AND_RET *
-<<<<<<< HEAD
-; SI: ds_and_rtn_b32
-; SI: s_endpgm
-=======
 ; GCN: ds_and_rtn_b32
 ; GCN: s_endpgm
->>>>>>> 969bfdfe
 define void @lds_atomic_and_ret_i32(i32 addrspace(1)* %out, i32 addrspace(3)* %ptr) nounwind {
   %result = atomicrmw and i32 addrspace(3)* %ptr, i32 4 seq_cst
   store i32 %result, i32 addrspace(1)* %out, align 4
@@ -269,13 +161,8 @@
 
 ; FUNC-LABEL: {{^}}lds_atomic_and_ret_i32_offset:
 ; EG: LDS_AND_RET *
-<<<<<<< HEAD
-; SI: ds_and_rtn_b32 v{{[0-9]+}}, v{{[0-9]+}}, v{{[0-9]+}} offset:16
-; SI: s_endpgm
-=======
 ; GCN: ds_and_rtn_b32 v{{[0-9]+}}, v{{[0-9]+}}, v{{[0-9]+}} offset:16
 ; GCN: s_endpgm
->>>>>>> 969bfdfe
 define void @lds_atomic_and_ret_i32_offset(i32 addrspace(1)* %out, i32 addrspace(3)* %ptr) nounwind {
   %gep = getelementptr i32, i32 addrspace(3)* %ptr, i32 4
   %result = atomicrmw and i32 addrspace(3)* %gep, i32 4 seq_cst
@@ -285,13 +172,8 @@
 
 ; FUNC-LABEL: {{^}}lds_atomic_or_ret_i32:
 ; EG: LDS_OR_RET *
-<<<<<<< HEAD
-; SI: ds_or_rtn_b32
-; SI: s_endpgm
-=======
 ; GCN: ds_or_rtn_b32
 ; GCN: s_endpgm
->>>>>>> 969bfdfe
 define void @lds_atomic_or_ret_i32(i32 addrspace(1)* %out, i32 addrspace(3)* %ptr) nounwind {
   %result = atomicrmw or i32 addrspace(3)* %ptr, i32 4 seq_cst
   store i32 %result, i32 addrspace(1)* %out, align 4
@@ -300,13 +182,8 @@
 
 ; FUNC-LABEL: {{^}}lds_atomic_or_ret_i32_offset:
 ; EG: LDS_OR_RET *
-<<<<<<< HEAD
-; SI: ds_or_rtn_b32 v{{[0-9]+}}, v{{[0-9]+}}, v{{[0-9]+}} offset:16
-; SI: s_endpgm
-=======
 ; GCN: ds_or_rtn_b32 v{{[0-9]+}}, v{{[0-9]+}}, v{{[0-9]+}} offset:16
 ; GCN: s_endpgm
->>>>>>> 969bfdfe
 define void @lds_atomic_or_ret_i32_offset(i32 addrspace(1)* %out, i32 addrspace(3)* %ptr) nounwind {
   %gep = getelementptr i32, i32 addrspace(3)* %ptr, i32 4
   %result = atomicrmw or i32 addrspace(3)* %gep, i32 4 seq_cst
@@ -316,13 +193,8 @@
 
 ; FUNC-LABEL: {{^}}lds_atomic_xor_ret_i32:
 ; EG: LDS_XOR_RET *
-<<<<<<< HEAD
-; SI: ds_xor_rtn_b32
-; SI: s_endpgm
-=======
 ; GCN: ds_xor_rtn_b32
 ; GCN: s_endpgm
->>>>>>> 969bfdfe
 define void @lds_atomic_xor_ret_i32(i32 addrspace(1)* %out, i32 addrspace(3)* %ptr) nounwind {
   %result = atomicrmw xor i32 addrspace(3)* %ptr, i32 4 seq_cst
   store i32 %result, i32 addrspace(1)* %out, align 4
@@ -331,13 +203,8 @@
 
 ; FUNC-LABEL: {{^}}lds_atomic_xor_ret_i32_offset:
 ; EG: LDS_XOR_RET *
-<<<<<<< HEAD
-; SI: ds_xor_rtn_b32 v{{[0-9]+}}, v{{[0-9]+}}, v{{[0-9]+}} offset:16
-; SI: s_endpgm
-=======
 ; GCN: ds_xor_rtn_b32 v{{[0-9]+}}, v{{[0-9]+}}, v{{[0-9]+}} offset:16
 ; GCN: s_endpgm
->>>>>>> 969bfdfe
 define void @lds_atomic_xor_ret_i32_offset(i32 addrspace(1)* %out, i32 addrspace(3)* %ptr) nounwind {
   %gep = getelementptr i32, i32 addrspace(3)* %ptr, i32 4
   %result = atomicrmw xor i32 addrspace(3)* %gep, i32 4 seq_cst
@@ -355,13 +222,8 @@
 
 ; FUNC-LABEL: {{^}}lds_atomic_min_ret_i32:
 ; EG: LDS_MIN_INT_RET *
-<<<<<<< HEAD
-; SI: ds_min_rtn_i32
-; SI: s_endpgm
-=======
 ; GCN: ds_min_rtn_i32
 ; GCN: s_endpgm
->>>>>>> 969bfdfe
 define void @lds_atomic_min_ret_i32(i32 addrspace(1)* %out, i32 addrspace(3)* %ptr) nounwind {
   %result = atomicrmw min i32 addrspace(3)* %ptr, i32 4 seq_cst
   store i32 %result, i32 addrspace(1)* %out, align 4
@@ -370,13 +232,8 @@
 
 ; FUNC-LABEL: {{^}}lds_atomic_min_ret_i32_offset:
 ; EG: LDS_MIN_INT_RET *
-<<<<<<< HEAD
-; SI: ds_min_rtn_i32 v{{[0-9]+}}, v{{[0-9]+}}, v{{[0-9]+}} offset:16
-; SI: s_endpgm
-=======
 ; GCN: ds_min_rtn_i32 v{{[0-9]+}}, v{{[0-9]+}}, v{{[0-9]+}} offset:16
 ; GCN: s_endpgm
->>>>>>> 969bfdfe
 define void @lds_atomic_min_ret_i32_offset(i32 addrspace(1)* %out, i32 addrspace(3)* %ptr) nounwind {
   %gep = getelementptr i32, i32 addrspace(3)* %ptr, i32 4
   %result = atomicrmw min i32 addrspace(3)* %gep, i32 4 seq_cst
@@ -386,13 +243,8 @@
 
 ; FUNC-LABEL: {{^}}lds_atomic_max_ret_i32:
 ; EG: LDS_MAX_INT_RET *
-<<<<<<< HEAD
-; SI: ds_max_rtn_i32
-; SI: s_endpgm
-=======
 ; GCN: ds_max_rtn_i32
 ; GCN: s_endpgm
->>>>>>> 969bfdfe
 define void @lds_atomic_max_ret_i32(i32 addrspace(1)* %out, i32 addrspace(3)* %ptr) nounwind {
   %result = atomicrmw max i32 addrspace(3)* %ptr, i32 4 seq_cst
   store i32 %result, i32 addrspace(1)* %out, align 4
@@ -401,13 +253,8 @@
 
 ; FUNC-LABEL: {{^}}lds_atomic_max_ret_i32_offset:
 ; EG: LDS_MAX_INT_RET *
-<<<<<<< HEAD
-; SI: ds_max_rtn_i32 v{{[0-9]+}}, v{{[0-9]+}}, v{{[0-9]+}} offset:16
-; SI: s_endpgm
-=======
 ; GCN: ds_max_rtn_i32 v{{[0-9]+}}, v{{[0-9]+}}, v{{[0-9]+}} offset:16
 ; GCN: s_endpgm
->>>>>>> 969bfdfe
 define void @lds_atomic_max_ret_i32_offset(i32 addrspace(1)* %out, i32 addrspace(3)* %ptr) nounwind {
   %gep = getelementptr i32, i32 addrspace(3)* %ptr, i32 4
   %result = atomicrmw max i32 addrspace(3)* %gep, i32 4 seq_cst
@@ -417,13 +264,8 @@
 
 ; FUNC-LABEL: {{^}}lds_atomic_umin_ret_i32:
 ; EG: LDS_MIN_UINT_RET *
-<<<<<<< HEAD
-; SI: ds_min_rtn_u32
-; SI: s_endpgm
-=======
 ; GCN: ds_min_rtn_u32
 ; GCN: s_endpgm
->>>>>>> 969bfdfe
 define void @lds_atomic_umin_ret_i32(i32 addrspace(1)* %out, i32 addrspace(3)* %ptr) nounwind {
   %result = atomicrmw umin i32 addrspace(3)* %ptr, i32 4 seq_cst
   store i32 %result, i32 addrspace(1)* %out, align 4
@@ -432,13 +274,8 @@
 
 ; FUNC-LABEL: {{^}}lds_atomic_umin_ret_i32_offset:
 ; EG: LDS_MIN_UINT_RET *
-<<<<<<< HEAD
-; SI: ds_min_rtn_u32 v{{[0-9]+}}, v{{[0-9]+}}, v{{[0-9]+}} offset:16
-; SI: s_endpgm
-=======
 ; GCN: ds_min_rtn_u32 v{{[0-9]+}}, v{{[0-9]+}}, v{{[0-9]+}} offset:16
 ; GCN: s_endpgm
->>>>>>> 969bfdfe
 define void @lds_atomic_umin_ret_i32_offset(i32 addrspace(1)* %out, i32 addrspace(3)* %ptr) nounwind {
   %gep = getelementptr i32, i32 addrspace(3)* %ptr, i32 4
   %result = atomicrmw umin i32 addrspace(3)* %gep, i32 4 seq_cst
@@ -448,13 +285,8 @@
 
 ; FUNC-LABEL: {{^}}lds_atomic_umax_ret_i32:
 ; EG: LDS_MAX_UINT_RET *
-<<<<<<< HEAD
-; SI: ds_max_rtn_u32
-; SI: s_endpgm
-=======
 ; GCN: ds_max_rtn_u32
 ; GCN: s_endpgm
->>>>>>> 969bfdfe
 define void @lds_atomic_umax_ret_i32(i32 addrspace(1)* %out, i32 addrspace(3)* %ptr) nounwind {
   %result = atomicrmw umax i32 addrspace(3)* %ptr, i32 4 seq_cst
   store i32 %result, i32 addrspace(1)* %out, align 4
@@ -463,13 +295,8 @@
 
 ; FUNC-LABEL: {{^}}lds_atomic_umax_ret_i32_offset:
 ; EG: LDS_MAX_UINT_RET *
-<<<<<<< HEAD
-; SI: ds_max_rtn_u32 v{{[0-9]+}}, v{{[0-9]+}}, v{{[0-9]+}} offset:16
-; SI: s_endpgm
-=======
 ; GCN: ds_max_rtn_u32 v{{[0-9]+}}, v{{[0-9]+}}, v{{[0-9]+}} offset:16
 ; GCN: s_endpgm
->>>>>>> 969bfdfe
 define void @lds_atomic_umax_ret_i32_offset(i32 addrspace(1)* %out, i32 addrspace(3)* %ptr) nounwind {
   %gep = getelementptr i32, i32 addrspace(3)* %ptr, i32 4
   %result = atomicrmw umax i32 addrspace(3)* %gep, i32 4 seq_cst
@@ -478,86 +305,47 @@
 }
 
 ; FUNC-LABEL: {{^}}lds_atomic_xchg_noret_i32:
-<<<<<<< HEAD
-; SI: s_load_dword [[SPTR:s[0-9]+]],
-; SI: v_mov_b32_e32 [[DATA:v[0-9]+]], 4
-; SI: v_mov_b32_e32 [[VPTR:v[0-9]+]], [[SPTR]]
-; SI: ds_wrxchg_rtn_b32 [[RESULT:v[0-9]+]], [[VPTR]], [[DATA]] [M0]
-; SI: s_endpgm
-=======
 ; GCN: s_load_dword [[SPTR:s[0-9]+]],
 ; GCN: v_mov_b32_e32 [[DATA:v[0-9]+]], 4
 ; GCN: v_mov_b32_e32 [[VPTR:v[0-9]+]], [[SPTR]]
 ; GCN: ds_wrxchg_rtn_b32 [[RESULT:v[0-9]+]], [[VPTR]], [[DATA]]
 ; GCN: s_endpgm
->>>>>>> 969bfdfe
 define void @lds_atomic_xchg_noret_i32(i32 addrspace(3)* %ptr) nounwind {
   %result = atomicrmw xchg i32 addrspace(3)* %ptr, i32 4 seq_cst
   ret void
 }
 
 ; FUNC-LABEL: {{^}}lds_atomic_xchg_noret_i32_offset:
-<<<<<<< HEAD
-; SI: ds_wrxchg_rtn_b32 v{{[0-9]+}}, v{{[0-9]+}}, v{{[0-9]+}} offset:16
-; SI: s_endpgm
+; GCN: ds_wrxchg_rtn_b32 v{{[0-9]+}}, v{{[0-9]+}}, v{{[0-9]+}} offset:16
+; GCN: s_endpgm
 define void @lds_atomic_xchg_noret_i32_offset(i32 addrspace(3)* %ptr) nounwind {
-  %gep = getelementptr i32 addrspace(3)* %ptr, i32 4
-=======
-; GCN: ds_wrxchg_rtn_b32 v{{[0-9]+}}, v{{[0-9]+}}, v{{[0-9]+}} offset:16
-; GCN: s_endpgm
-define void @lds_atomic_xchg_noret_i32_offset(i32 addrspace(3)* %ptr) nounwind {
-  %gep = getelementptr i32, i32 addrspace(3)* %ptr, i32 4
->>>>>>> 969bfdfe
+  %gep = getelementptr i32, i32 addrspace(3)* %ptr, i32 4
   %result = atomicrmw xchg i32 addrspace(3)* %gep, i32 4 seq_cst
   ret void
 }
 
 ; XXX - Is it really necessary to load 4 into VGPR?
 ; FUNC-LABEL: {{^}}lds_atomic_add_noret_i32:
-<<<<<<< HEAD
-; SI: s_load_dword [[SPTR:s[0-9]+]],
-; SI: v_mov_b32_e32 [[DATA:v[0-9]+]], 4
-; SI: v_mov_b32_e32 [[VPTR:v[0-9]+]], [[SPTR]]
-; SI: ds_add_u32 [[VPTR]], [[DATA]] [M0]
-; SI: s_endpgm
-=======
 ; GCN: s_load_dword [[SPTR:s[0-9]+]],
 ; GCN: v_mov_b32_e32 [[DATA:v[0-9]+]], 4
 ; GCN: v_mov_b32_e32 [[VPTR:v[0-9]+]], [[SPTR]]
 ; GCN: ds_add_u32 [[VPTR]], [[DATA]]
 ; GCN: s_endpgm
->>>>>>> 969bfdfe
 define void @lds_atomic_add_noret_i32(i32 addrspace(3)* %ptr) nounwind {
   %result = atomicrmw add i32 addrspace(3)* %ptr, i32 4 seq_cst
   ret void
 }
 
 ; FUNC-LABEL: {{^}}lds_atomic_add_noret_i32_offset:
-<<<<<<< HEAD
-; SI: ds_add_u32 v{{[0-9]+}}, v{{[0-9]+}} offset:16
-; SI: s_endpgm
+; GCN: ds_add_u32 v{{[0-9]+}}, v{{[0-9]+}} offset:16
+; GCN: s_endpgm
 define void @lds_atomic_add_noret_i32_offset(i32 addrspace(3)* %ptr) nounwind {
-  %gep = getelementptr i32 addrspace(3)* %ptr, i32 4
-=======
-; GCN: ds_add_u32 v{{[0-9]+}}, v{{[0-9]+}} offset:16
-; GCN: s_endpgm
-define void @lds_atomic_add_noret_i32_offset(i32 addrspace(3)* %ptr) nounwind {
-  %gep = getelementptr i32, i32 addrspace(3)* %ptr, i32 4
->>>>>>> 969bfdfe
+  %gep = getelementptr i32, i32 addrspace(3)* %ptr, i32 4
   %result = atomicrmw add i32 addrspace(3)* %gep, i32 4 seq_cst
   ret void
 }
 
 ; FUNC-LABEL: {{^}}lds_atomic_add_noret_i32_bad_si_offset
-<<<<<<< HEAD
-; SI: ds_add_u32 v{{[0-9]+}}, v{{[0-9]+}} [M0]
-; CI: ds_add_u32 v{{[0-9]+}}, v{{[0-9]+}} offset:16 [M0]
-; SI: s_endpgm
-define void @lds_atomic_add_noret_i32_bad_si_offset(i32 addrspace(3)* %ptr, i32 %a, i32 %b) nounwind {
-  %sub = sub i32 %a, %b
-  %add = add i32 %sub, 4
-  %gep = getelementptr i32 addrspace(3)* %ptr, i32 %add
-=======
 ; SI: ds_add_u32 v{{[0-9]+}}, v{{[0-9]+}}
 ; CIVI: ds_add_u32 v{{[0-9]+}}, v{{[0-9]+}} offset:16
 ; GCN: s_endpgm
@@ -565,214 +353,124 @@
   %sub = sub i32 %a, %b
   %add = add i32 %sub, 4
   %gep = getelementptr i32, i32 addrspace(3)* %ptr, i32 %add
->>>>>>> 969bfdfe
   %result = atomicrmw add i32 addrspace(3)* %gep, i32 4 seq_cst
   ret void
 }
 
 ; FUNC-LABEL: {{^}}lds_atomic_inc_noret_i32:
-<<<<<<< HEAD
-; SI: s_mov_b32 [[SNEGONE:s[0-9]+]], -1
-; SI: v_mov_b32_e32 [[NEGONE:v[0-9]+]], [[SNEGONE]]
-; SI: ds_inc_u32 v{{[0-9]+}}, [[NEGONE]] [M0]
-; SI: s_endpgm
-=======
 ; GCN: v_mov_b32_e32 [[NEGONE:v[0-9]+]], -1
 ; GCN: ds_inc_u32 v{{[0-9]+}}, [[NEGONE]]
 ; GCN: s_endpgm
->>>>>>> 969bfdfe
 define void @lds_atomic_inc_noret_i32(i32 addrspace(3)* %ptr) nounwind {
   %result = atomicrmw add i32 addrspace(3)* %ptr, i32 1 seq_cst
   ret void
 }
 
 ; FUNC-LABEL: {{^}}lds_atomic_inc_noret_i32_offset:
-<<<<<<< HEAD
-; SI: s_mov_b32 [[SNEGONE:s[0-9]+]], -1
-; SI: v_mov_b32_e32 [[NEGONE:v[0-9]+]], [[SNEGONE]]
-; SI: ds_inc_u32 v{{[0-9]+}}, [[NEGONE]] offset:16
-; SI: s_endpgm
+; GCN: v_mov_b32_e32 [[NEGONE:v[0-9]+]], -1
+; GCN: ds_inc_u32 v{{[0-9]+}}, [[NEGONE]] offset:16
+; GCN: s_endpgm
 define void @lds_atomic_inc_noret_i32_offset(i32 addrspace(3)* %ptr) nounwind {
-  %gep = getelementptr i32 addrspace(3)* %ptr, i32 4
-=======
-; GCN: v_mov_b32_e32 [[NEGONE:v[0-9]+]], -1
-; GCN: ds_inc_u32 v{{[0-9]+}}, [[NEGONE]] offset:16
-; GCN: s_endpgm
-define void @lds_atomic_inc_noret_i32_offset(i32 addrspace(3)* %ptr) nounwind {
-  %gep = getelementptr i32, i32 addrspace(3)* %ptr, i32 4
->>>>>>> 969bfdfe
+  %gep = getelementptr i32, i32 addrspace(3)* %ptr, i32 4
   %result = atomicrmw add i32 addrspace(3)* %gep, i32 1 seq_cst
   ret void
 }
 
 ; FUNC-LABEL: {{^}}lds_atomic_inc_noret_i32_bad_si_offset:
 ; SI: ds_inc_u32 v{{[0-9]+}}, v{{[0-9]+}}
-<<<<<<< HEAD
-; CI: ds_inc_u32 v{{[0-9]+}}, v{{[0-9]+}} offset:16
-; SI: s_endpgm
-define void @lds_atomic_inc_noret_i32_bad_si_offset(i32 addrspace(3)* %ptr, i32 %a, i32 %b) nounwind {
-  %sub = sub i32 %a, %b
-  %add = add i32 %sub, 4
-  %gep = getelementptr i32 addrspace(3)* %ptr, i32 %add
-=======
 ; CIVI: ds_inc_u32 v{{[0-9]+}}, v{{[0-9]+}} offset:16
 ; GCN: s_endpgm
 define void @lds_atomic_inc_noret_i32_bad_si_offset(i32 addrspace(3)* %ptr, i32 %a, i32 %b) nounwind {
   %sub = sub i32 %a, %b
   %add = add i32 %sub, 4
   %gep = getelementptr i32, i32 addrspace(3)* %ptr, i32 %add
->>>>>>> 969bfdfe
   %result = atomicrmw add i32 addrspace(3)* %gep, i32 1 seq_cst
   ret void
 }
 
 ; FUNC-LABEL: {{^}}lds_atomic_sub_noret_i32:
-<<<<<<< HEAD
-; SI: ds_sub_u32
-; SI: s_endpgm
-=======
 ; GCN: ds_sub_u32
 ; GCN: s_endpgm
->>>>>>> 969bfdfe
 define void @lds_atomic_sub_noret_i32(i32 addrspace(3)* %ptr) nounwind {
   %result = atomicrmw sub i32 addrspace(3)* %ptr, i32 4 seq_cst
   ret void
 }
 
 ; FUNC-LABEL: {{^}}lds_atomic_sub_noret_i32_offset:
-<<<<<<< HEAD
-; SI: ds_sub_u32 v{{[0-9]+}}, v{{[0-9]+}} offset:16
-; SI: s_endpgm
+; GCN: ds_sub_u32 v{{[0-9]+}}, v{{[0-9]+}} offset:16
+; GCN: s_endpgm
 define void @lds_atomic_sub_noret_i32_offset(i32 addrspace(3)* %ptr) nounwind {
-  %gep = getelementptr i32 addrspace(3)* %ptr, i32 4
-=======
-; GCN: ds_sub_u32 v{{[0-9]+}}, v{{[0-9]+}} offset:16
-; GCN: s_endpgm
-define void @lds_atomic_sub_noret_i32_offset(i32 addrspace(3)* %ptr) nounwind {
-  %gep = getelementptr i32, i32 addrspace(3)* %ptr, i32 4
->>>>>>> 969bfdfe
+  %gep = getelementptr i32, i32 addrspace(3)* %ptr, i32 4
   %result = atomicrmw sub i32 addrspace(3)* %gep, i32 4 seq_cst
   ret void
 }
 
 ; FUNC-LABEL: {{^}}lds_atomic_dec_noret_i32:
-<<<<<<< HEAD
-; SI: s_mov_b32 [[SNEGONE:s[0-9]+]], -1
-; SI: v_mov_b32_e32 [[NEGONE:v[0-9]+]], [[SNEGONE]]
-; SI: ds_dec_u32  v{{[0-9]+}}, [[NEGONE]]
-; SI: s_endpgm
-=======
 ; GCN: v_mov_b32_e32 [[NEGONE:v[0-9]+]], -1
 ; GCN: ds_dec_u32  v{{[0-9]+}}, [[NEGONE]]
 ; GCN: s_endpgm
->>>>>>> 969bfdfe
 define void @lds_atomic_dec_noret_i32(i32 addrspace(3)* %ptr) nounwind {
   %result = atomicrmw sub i32 addrspace(3)* %ptr, i32 1 seq_cst
   ret void
 }
 
 ; FUNC-LABEL: {{^}}lds_atomic_dec_noret_i32_offset:
-<<<<<<< HEAD
-; SI: s_mov_b32 [[SNEGONE:s[0-9]+]], -1
-; SI: v_mov_b32_e32 [[NEGONE:v[0-9]+]], [[SNEGONE]]
-; SI: ds_dec_u32 v{{[0-9]+}}, [[NEGONE]] offset:16
-; SI: s_endpgm
+; GCN: v_mov_b32_e32 [[NEGONE:v[0-9]+]], -1
+; GCN: ds_dec_u32 v{{[0-9]+}}, [[NEGONE]] offset:16
+; GCN: s_endpgm
 define void @lds_atomic_dec_noret_i32_offset(i32 addrspace(3)* %ptr) nounwind {
-  %gep = getelementptr i32 addrspace(3)* %ptr, i32 4
-=======
-; GCN: v_mov_b32_e32 [[NEGONE:v[0-9]+]], -1
-; GCN: ds_dec_u32 v{{[0-9]+}}, [[NEGONE]] offset:16
-; GCN: s_endpgm
-define void @lds_atomic_dec_noret_i32_offset(i32 addrspace(3)* %ptr) nounwind {
-  %gep = getelementptr i32, i32 addrspace(3)* %ptr, i32 4
->>>>>>> 969bfdfe
+  %gep = getelementptr i32, i32 addrspace(3)* %ptr, i32 4
   %result = atomicrmw sub i32 addrspace(3)* %gep, i32 1 seq_cst
   ret void
 }
 
 ; FUNC-LABEL: {{^}}lds_atomic_and_noret_i32:
-<<<<<<< HEAD
-; SI: ds_and_b32
-; SI: s_endpgm
-=======
 ; GCN: ds_and_b32
 ; GCN: s_endpgm
->>>>>>> 969bfdfe
 define void @lds_atomic_and_noret_i32(i32 addrspace(3)* %ptr) nounwind {
   %result = atomicrmw and i32 addrspace(3)* %ptr, i32 4 seq_cst
   ret void
 }
 
 ; FUNC-LABEL: {{^}}lds_atomic_and_noret_i32_offset:
-<<<<<<< HEAD
-; SI: ds_and_b32 v{{[0-9]+}}, v{{[0-9]+}} offset:16
-; SI: s_endpgm
+; GCN: ds_and_b32 v{{[0-9]+}}, v{{[0-9]+}} offset:16
+; GCN: s_endpgm
 define void @lds_atomic_and_noret_i32_offset(i32 addrspace(3)* %ptr) nounwind {
-  %gep = getelementptr i32 addrspace(3)* %ptr, i32 4
-=======
-; GCN: ds_and_b32 v{{[0-9]+}}, v{{[0-9]+}} offset:16
-; GCN: s_endpgm
-define void @lds_atomic_and_noret_i32_offset(i32 addrspace(3)* %ptr) nounwind {
-  %gep = getelementptr i32, i32 addrspace(3)* %ptr, i32 4
->>>>>>> 969bfdfe
+  %gep = getelementptr i32, i32 addrspace(3)* %ptr, i32 4
   %result = atomicrmw and i32 addrspace(3)* %gep, i32 4 seq_cst
   ret void
 }
 
 ; FUNC-LABEL: {{^}}lds_atomic_or_noret_i32:
-<<<<<<< HEAD
-; SI: ds_or_b32
-; SI: s_endpgm
-=======
 ; GCN: ds_or_b32
 ; GCN: s_endpgm
->>>>>>> 969bfdfe
 define void @lds_atomic_or_noret_i32(i32 addrspace(3)* %ptr) nounwind {
   %result = atomicrmw or i32 addrspace(3)* %ptr, i32 4 seq_cst
   ret void
 }
 
 ; FUNC-LABEL: {{^}}lds_atomic_or_noret_i32_offset:
-<<<<<<< HEAD
-; SI: ds_or_b32 v{{[0-9]+}}, v{{[0-9]+}} offset:16
-; SI: s_endpgm
+; GCN: ds_or_b32 v{{[0-9]+}}, v{{[0-9]+}} offset:16
+; GCN: s_endpgm
 define void @lds_atomic_or_noret_i32_offset(i32 addrspace(3)* %ptr) nounwind {
-  %gep = getelementptr i32 addrspace(3)* %ptr, i32 4
-=======
-; GCN: ds_or_b32 v{{[0-9]+}}, v{{[0-9]+}} offset:16
-; GCN: s_endpgm
-define void @lds_atomic_or_noret_i32_offset(i32 addrspace(3)* %ptr) nounwind {
-  %gep = getelementptr i32, i32 addrspace(3)* %ptr, i32 4
->>>>>>> 969bfdfe
+  %gep = getelementptr i32, i32 addrspace(3)* %ptr, i32 4
   %result = atomicrmw or i32 addrspace(3)* %gep, i32 4 seq_cst
   ret void
 }
 
 ; FUNC-LABEL: {{^}}lds_atomic_xor_noret_i32:
-<<<<<<< HEAD
-; SI: ds_xor_b32
-; SI: s_endpgm
-=======
 ; GCN: ds_xor_b32
 ; GCN: s_endpgm
->>>>>>> 969bfdfe
 define void @lds_atomic_xor_noret_i32(i32 addrspace(3)* %ptr) nounwind {
   %result = atomicrmw xor i32 addrspace(3)* %ptr, i32 4 seq_cst
   ret void
 }
 
 ; FUNC-LABEL: {{^}}lds_atomic_xor_noret_i32_offset:
-<<<<<<< HEAD
-; SI: ds_xor_b32 v{{[0-9]+}}, v{{[0-9]+}} offset:16
-; SI: s_endpgm
+; GCN: ds_xor_b32 v{{[0-9]+}}, v{{[0-9]+}} offset:16
+; GCN: s_endpgm
 define void @lds_atomic_xor_noret_i32_offset(i32 addrspace(3)* %ptr) nounwind {
-  %gep = getelementptr i32 addrspace(3)* %ptr, i32 4
-=======
-; GCN: ds_xor_b32 v{{[0-9]+}}, v{{[0-9]+}} offset:16
-; GCN: s_endpgm
-define void @lds_atomic_xor_noret_i32_offset(i32 addrspace(3)* %ptr) nounwind {
-  %gep = getelementptr i32, i32 addrspace(3)* %ptr, i32 4
->>>>>>> 969bfdfe
+  %gep = getelementptr i32, i32 addrspace(3)* %ptr, i32 4
   %result = atomicrmw xor i32 addrspace(3)* %gep, i32 4 seq_cst
   ret void
 }
@@ -785,117 +483,69 @@
 ; }
 
 ; FUNC-LABEL: {{^}}lds_atomic_min_noret_i32:
-<<<<<<< HEAD
-; SI: ds_min_i32
-; SI: s_endpgm
-=======
 ; GCN: ds_min_i32
 ; GCN: s_endpgm
->>>>>>> 969bfdfe
 define void @lds_atomic_min_noret_i32(i32 addrspace(3)* %ptr) nounwind {
   %result = atomicrmw min i32 addrspace(3)* %ptr, i32 4 seq_cst
   ret void
 }
 
 ; FUNC-LABEL: {{^}}lds_atomic_min_noret_i32_offset:
-<<<<<<< HEAD
-; SI: ds_min_i32 v{{[0-9]+}}, v{{[0-9]+}} offset:16
-; SI: s_endpgm
+; GCN: ds_min_i32 v{{[0-9]+}}, v{{[0-9]+}} offset:16
+; GCN: s_endpgm
 define void @lds_atomic_min_noret_i32_offset(i32 addrspace(3)* %ptr) nounwind {
-  %gep = getelementptr i32 addrspace(3)* %ptr, i32 4
-=======
-; GCN: ds_min_i32 v{{[0-9]+}}, v{{[0-9]+}} offset:16
-; GCN: s_endpgm
-define void @lds_atomic_min_noret_i32_offset(i32 addrspace(3)* %ptr) nounwind {
-  %gep = getelementptr i32, i32 addrspace(3)* %ptr, i32 4
->>>>>>> 969bfdfe
+  %gep = getelementptr i32, i32 addrspace(3)* %ptr, i32 4
   %result = atomicrmw min i32 addrspace(3)* %gep, i32 4 seq_cst
   ret void
 }
 
 ; FUNC-LABEL: {{^}}lds_atomic_max_noret_i32:
-<<<<<<< HEAD
-; SI: ds_max_i32
-; SI: s_endpgm
-=======
 ; GCN: ds_max_i32
 ; GCN: s_endpgm
->>>>>>> 969bfdfe
 define void @lds_atomic_max_noret_i32(i32 addrspace(3)* %ptr) nounwind {
   %result = atomicrmw max i32 addrspace(3)* %ptr, i32 4 seq_cst
   ret void
 }
 
 ; FUNC-LABEL: {{^}}lds_atomic_max_noret_i32_offset:
-<<<<<<< HEAD
-; SI: ds_max_i32 v{{[0-9]+}}, v{{[0-9]+}} offset:16
-; SI: s_endpgm
+; GCN: ds_max_i32 v{{[0-9]+}}, v{{[0-9]+}} offset:16
+; GCN: s_endpgm
 define void @lds_atomic_max_noret_i32_offset(i32 addrspace(3)* %ptr) nounwind {
-  %gep = getelementptr i32 addrspace(3)* %ptr, i32 4
-=======
-; GCN: ds_max_i32 v{{[0-9]+}}, v{{[0-9]+}} offset:16
-; GCN: s_endpgm
-define void @lds_atomic_max_noret_i32_offset(i32 addrspace(3)* %ptr) nounwind {
-  %gep = getelementptr i32, i32 addrspace(3)* %ptr, i32 4
->>>>>>> 969bfdfe
+  %gep = getelementptr i32, i32 addrspace(3)* %ptr, i32 4
   %result = atomicrmw max i32 addrspace(3)* %gep, i32 4 seq_cst
   ret void
 }
 
 ; FUNC-LABEL: {{^}}lds_atomic_umin_noret_i32:
-<<<<<<< HEAD
-; SI: ds_min_u32
-; SI: s_endpgm
-=======
 ; GCN: ds_min_u32
 ; GCN: s_endpgm
->>>>>>> 969bfdfe
 define void @lds_atomic_umin_noret_i32(i32 addrspace(3)* %ptr) nounwind {
   %result = atomicrmw umin i32 addrspace(3)* %ptr, i32 4 seq_cst
   ret void
 }
 
 ; FUNC-LABEL: {{^}}lds_atomic_umin_noret_i32_offset:
-<<<<<<< HEAD
-; SI: ds_min_u32 v{{[0-9]+}}, v{{[0-9]+}} offset:16
-; SI: s_endpgm
+; GCN: ds_min_u32 v{{[0-9]+}}, v{{[0-9]+}} offset:16
+; GCN: s_endpgm
 define void @lds_atomic_umin_noret_i32_offset(i32 addrspace(3)* %ptr) nounwind {
-  %gep = getelementptr i32 addrspace(3)* %ptr, i32 4
-=======
-; GCN: ds_min_u32 v{{[0-9]+}}, v{{[0-9]+}} offset:16
-; GCN: s_endpgm
-define void @lds_atomic_umin_noret_i32_offset(i32 addrspace(3)* %ptr) nounwind {
-  %gep = getelementptr i32, i32 addrspace(3)* %ptr, i32 4
->>>>>>> 969bfdfe
+  %gep = getelementptr i32, i32 addrspace(3)* %ptr, i32 4
   %result = atomicrmw umin i32 addrspace(3)* %gep, i32 4 seq_cst
   ret void
 }
 
 ; FUNC-LABEL: {{^}}lds_atomic_umax_noret_i32:
-<<<<<<< HEAD
-; SI: ds_max_u32
-; SI: s_endpgm
-=======
 ; GCN: ds_max_u32
 ; GCN: s_endpgm
->>>>>>> 969bfdfe
 define void @lds_atomic_umax_noret_i32(i32 addrspace(3)* %ptr) nounwind {
   %result = atomicrmw umax i32 addrspace(3)* %ptr, i32 4 seq_cst
   ret void
 }
 
 ; FUNC-LABEL: {{^}}lds_atomic_umax_noret_i32_offset:
-<<<<<<< HEAD
-; SI: ds_max_u32 v{{[0-9]+}}, v{{[0-9]+}} offset:16
-; SI: s_endpgm
+; GCN: ds_max_u32 v{{[0-9]+}}, v{{[0-9]+}} offset:16
+; GCN: s_endpgm
 define void @lds_atomic_umax_noret_i32_offset(i32 addrspace(3)* %ptr) nounwind {
-  %gep = getelementptr i32 addrspace(3)* %ptr, i32 4
-=======
-; GCN: ds_max_u32 v{{[0-9]+}}, v{{[0-9]+}} offset:16
-; GCN: s_endpgm
-define void @lds_atomic_umax_noret_i32_offset(i32 addrspace(3)* %ptr) nounwind {
-  %gep = getelementptr i32, i32 addrspace(3)* %ptr, i32 4
->>>>>>> 969bfdfe
+  %gep = getelementptr i32, i32 addrspace(3)* %ptr, i32 4
   %result = atomicrmw umax i32 addrspace(3)* %gep, i32 4 seq_cst
   ret void
 }