; RUN: llc < %s -march=r600 -mcpu=redwood | FileCheck --check-prefix=R600 %s
; RUN: llc < %s -march=amdgcn -mcpu=verde -verify-machineinstrs | FileCheck --check-prefix=SI %s
; RUN: llc < %s -march=amdgcn -mcpu=tonga -verify-machineinstrs | FileCheck --check-prefix=SI %s

<<<<<<< HEAD
; R600-CHECK: {{^}}amdgpu_trunc:
; R600-CHECK: TRUNC T{{[0-9]+\.[XYZW]}}, KC0[2].Z
; SI-CHECK: {{^}}amdgpu_trunc:
; SI-CHECK: v_trunc_f32
=======
; R600: {{^}}amdgpu_trunc:
; R600: TRUNC T{{[0-9]+\.[XYZW]}}, KC0[2].Z
; SI: {{^}}amdgpu_trunc:
; SI: v_trunc_f32
>>>>>>> 969bfdfe

define void @amdgpu_trunc(float addrspace(1)* %out, float %x) {
entry:
  %0 = call float @llvm.AMDGPU.trunc(float %x)
  store float %0, float addrspace(1)* %out
  ret void
}

declare float @llvm.AMDGPU.trunc(float ) readnone<|MERGE_RESOLUTION|>--- conflicted
+++ resolved
@@ -2,17 +2,10 @@
 ; RUN: llc < %s -march=amdgcn -mcpu=verde -verify-machineinstrs | FileCheck --check-prefix=SI %s
 ; RUN: llc < %s -march=amdgcn -mcpu=tonga -verify-machineinstrs | FileCheck --check-prefix=SI %s
 
-<<<<<<< HEAD
-; R600-CHECK: {{^}}amdgpu_trunc:
-; R600-CHECK: TRUNC T{{[0-9]+\.[XYZW]}}, KC0[2].Z
-; SI-CHECK: {{^}}amdgpu_trunc:
-; SI-CHECK: v_trunc_f32
-=======
 ; R600: {{^}}amdgpu_trunc:
 ; R600: TRUNC T{{[0-9]+\.[XYZW]}}, KC0[2].Z
 ; SI: {{^}}amdgpu_trunc:
 ; SI: v_trunc_f32
->>>>>>> 969bfdfe
 
 define void @amdgpu_trunc(float addrspace(1)* %out, float %x) {
 entry:
