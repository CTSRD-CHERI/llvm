; RUN: llc < %s -march=r600 -mcpu=redwood | FileCheck --check-prefix=EG --check-prefix=FUNC %s
; RUN: llc < %s -march=amdgcn -mcpu=verde -verify-machineinstrs | FileCheck --check-prefix=SI --check-prefix=FUNC %s
; RUN: llc < %s -march=amdgcn -mcpu=tonga -verify-machineinstrs | FileCheck --check-prefix=SI --check-prefix=FUNC %s

;FUNC-LABEL: {{^}}test1:
<<<<<<< HEAD
;EG-CHECK: ADD_INT {{[* ]*}}T{{[0-9]+\.[XYZW], T[0-9]+\.[XYZW], T[0-9]+\.[XYZW]}}

;SI-CHECK: v_add_i32_e32 [[REG:v[0-9]+]], {{v[0-9]+, v[0-9]+}}
;SI-CHECK-NOT: [[REG]]
;SI-CHECK: buffer_store_dword [[REG]],
=======
;EG: ADD_INT {{[* ]*}}T{{[0-9]+\.[XYZW], T[0-9]+\.[XYZW], T[0-9]+\.[XYZW]}}

;SI: v_add_i32_e32 [[REG:v[0-9]+]], {{v[0-9]+, v[0-9]+}}
;SI-NOT: [[REG]]
;SI: buffer_store_dword [[REG]],
>>>>>>> 969bfdfe
define void @test1(i32 addrspace(1)* %out, i32 addrspace(1)* %in) {
  %b_ptr = getelementptr i32, i32 addrspace(1)* %in, i32 1
  %a = load i32, i32 addrspace(1)* %in
  %b = load i32, i32 addrspace(1)* %b_ptr
  %result = add i32 %a, %b
  store i32 %result, i32 addrspace(1)* %out
  ret void
}

;FUNC-LABEL: {{^}}test2:
<<<<<<< HEAD
;EG-CHECK: ADD_INT {{[* ]*}}T{{[0-9]+\.[XYZW], T[0-9]+\.[XYZW], T[0-9]+\.[XYZW]}}
;EG-CHECK: ADD_INT {{[* ]*}}T{{[0-9]+\.[XYZW], T[0-9]+\.[XYZW], T[0-9]+\.[XYZW]}}

;SI-CHECK: v_add_i32_e32 v{{[0-9]+, v[0-9]+, v[0-9]+}}
;SI-CHECK: v_add_i32_e32 v{{[0-9]+, v[0-9]+, v[0-9]+}}
=======
;EG: ADD_INT {{[* ]*}}T{{[0-9]+\.[XYZW], T[0-9]+\.[XYZW], T[0-9]+\.[XYZW]}}
;EG: ADD_INT {{[* ]*}}T{{[0-9]+\.[XYZW], T[0-9]+\.[XYZW], T[0-9]+\.[XYZW]}}

;SI: v_add_i32_e32 v{{[0-9]+, v[0-9]+, v[0-9]+}}
;SI: v_add_i32_e32 v{{[0-9]+, v[0-9]+, v[0-9]+}}
>>>>>>> 969bfdfe

define void @test2(<2 x i32> addrspace(1)* %out, <2 x i32> addrspace(1)* %in) {
  %b_ptr = getelementptr <2 x i32>, <2 x i32> addrspace(1)* %in, i32 1
  %a = load <2 x i32>, <2 x i32> addrspace(1)* %in
  %b = load <2 x i32>, <2 x i32> addrspace(1)* %b_ptr
  %result = add <2 x i32> %a, %b
  store <2 x i32> %result, <2 x i32> addrspace(1)* %out
  ret void
}

;FUNC-LABEL: {{^}}test4:
<<<<<<< HEAD
;EG-CHECK: ADD_INT {{[* ]*}}T{{[0-9]+\.[XYZW], T[0-9]+\.[XYZW], T[0-9]+\.[XYZW]}}
;EG-CHECK: ADD_INT {{[* ]*}}T{{[0-9]+\.[XYZW], T[0-9]+\.[XYZW], T[0-9]+\.[XYZW]}}
;EG-CHECK: ADD_INT {{[* ]*}}T{{[0-9]+\.[XYZW], T[0-9]+\.[XYZW], T[0-9]+\.[XYZW]}}
;EG-CHECK: ADD_INT {{[* ]*}}T{{[0-9]+\.[XYZW], T[0-9]+\.[XYZW], T[0-9]+\.[XYZW]}}

;SI-CHECK: v_add_i32_e32 v{{[0-9]+, v[0-9]+, v[0-9]+}}
;SI-CHECK: v_add_i32_e32 v{{[0-9]+, v[0-9]+, v[0-9]+}}
;SI-CHECK: v_add_i32_e32 v{{[0-9]+, v[0-9]+, v[0-9]+}}
;SI-CHECK: v_add_i32_e32 v{{[0-9]+, v[0-9]+, v[0-9]+}}
=======
;EG: ADD_INT {{[* ]*}}T{{[0-9]+\.[XYZW], T[0-9]+\.[XYZW], T[0-9]+\.[XYZW]}}
;EG: ADD_INT {{[* ]*}}T{{[0-9]+\.[XYZW], T[0-9]+\.[XYZW], T[0-9]+\.[XYZW]}}
;EG: ADD_INT {{[* ]*}}T{{[0-9]+\.[XYZW], T[0-9]+\.[XYZW], T[0-9]+\.[XYZW]}}
;EG: ADD_INT {{[* ]*}}T{{[0-9]+\.[XYZW], T[0-9]+\.[XYZW], T[0-9]+\.[XYZW]}}

;SI: v_add_i32_e32 v{{[0-9]+, v[0-9]+, v[0-9]+}}
;SI: v_add_i32_e32 v{{[0-9]+, v[0-9]+, v[0-9]+}}
;SI: v_add_i32_e32 v{{[0-9]+, v[0-9]+, v[0-9]+}}
;SI: v_add_i32_e32 v{{[0-9]+, v[0-9]+, v[0-9]+}}
>>>>>>> 969bfdfe

define void @test4(<4 x i32> addrspace(1)* %out, <4 x i32> addrspace(1)* %in) {
  %b_ptr = getelementptr <4 x i32>, <4 x i32> addrspace(1)* %in, i32 1
  %a = load <4 x i32>, <4 x i32> addrspace(1)* %in
  %b = load <4 x i32>, <4 x i32> addrspace(1)* %b_ptr
  %result = add <4 x i32> %a, %b
  store <4 x i32> %result, <4 x i32> addrspace(1)* %out
  ret void
}

; FUNC-LABEL: {{^}}test8:
<<<<<<< HEAD
; EG-CHECK: ADD_INT
; EG-CHECK: ADD_INT
; EG-CHECK: ADD_INT
; EG-CHECK: ADD_INT
; EG-CHECK: ADD_INT
; EG-CHECK: ADD_INT
; EG-CHECK: ADD_INT
; EG-CHECK: ADD_INT
; SI-CHECK: s_add_i32
; SI-CHECK: s_add_i32
; SI-CHECK: s_add_i32
; SI-CHECK: s_add_i32
; SI-CHECK: s_add_i32
; SI-CHECK: s_add_i32
; SI-CHECK: s_add_i32
; SI-CHECK: s_add_i32
=======
; EG: ADD_INT
; EG: ADD_INT
; EG: ADD_INT
; EG: ADD_INT
; EG: ADD_INT
; EG: ADD_INT
; EG: ADD_INT
; EG: ADD_INT
; SI: s_add_i32
; SI: s_add_i32
; SI: s_add_i32
; SI: s_add_i32
; SI: s_add_i32
; SI: s_add_i32
; SI: s_add_i32
; SI: s_add_i32
>>>>>>> 969bfdfe
define void @test8(<8 x i32> addrspace(1)* %out, <8 x i32> %a, <8 x i32> %b) {
entry:
  %0 = add <8 x i32> %a, %b
  store <8 x i32> %0, <8 x i32> addrspace(1)* %out
  ret void
}

; FUNC-LABEL: {{^}}test16:
<<<<<<< HEAD
; EG-CHECK: ADD_INT
; EG-CHECK: ADD_INT
; EG-CHECK: ADD_INT
; EG-CHECK: ADD_INT
; EG-CHECK: ADD_INT
; EG-CHECK: ADD_INT
; EG-CHECK: ADD_INT
; EG-CHECK: ADD_INT
; EG-CHECK: ADD_INT
; EG-CHECK: ADD_INT
; EG-CHECK: ADD_INT
; EG-CHECK: ADD_INT
; EG-CHECK: ADD_INT
; EG-CHECK: ADD_INT
; EG-CHECK: ADD_INT
; EG-CHECK: ADD_INT
; SI-CHECK: s_add_i32
; SI-CHECK: s_add_i32
; SI-CHECK: s_add_i32
; SI-CHECK: s_add_i32
; SI-CHECK: s_add_i32
; SI-CHECK: s_add_i32
; SI-CHECK: s_add_i32
; SI-CHECK: s_add_i32
; SI-CHECK: s_add_i32
; SI-CHECK: s_add_i32
; SI-CHECK: s_add_i32
; SI-CHECK: s_add_i32
; SI-CHECK: s_add_i32
; SI-CHECK: s_add_i32
; SI-CHECK: s_add_i32
; SI-CHECK: s_add_i32
=======
; EG: ADD_INT
; EG: ADD_INT
; EG: ADD_INT
; EG: ADD_INT
; EG: ADD_INT
; EG: ADD_INT
; EG: ADD_INT
; EG: ADD_INT
; EG: ADD_INT
; EG: ADD_INT
; EG: ADD_INT
; EG: ADD_INT
; EG: ADD_INT
; EG: ADD_INT
; EG: ADD_INT
; EG: ADD_INT
; SI: s_add_i32
; SI: s_add_i32
; SI: s_add_i32
; SI: s_add_i32
; SI: s_add_i32
; SI: s_add_i32
; SI: s_add_i32
; SI: s_add_i32
; SI: s_add_i32
; SI: s_add_i32
; SI: s_add_i32
; SI: s_add_i32
; SI: s_add_i32
; SI: s_add_i32
; SI: s_add_i32
; SI: s_add_i32
>>>>>>> 969bfdfe
define void @test16(<16 x i32> addrspace(1)* %out, <16 x i32> %a, <16 x i32> %b) {
entry:
  %0 = add <16 x i32> %a, %b
  store <16 x i32> %0, <16 x i32> addrspace(1)* %out
  ret void
}

; FUNC-LABEL: {{^}}add64:
<<<<<<< HEAD
; SI-CHECK: s_add_u32
; SI-CHECK: s_addc_u32
=======
; SI: s_add_u32
; SI: s_addc_u32
>>>>>>> 969bfdfe
define void @add64(i64 addrspace(1)* %out, i64 %a, i64 %b) {
entry:
  %0 = add i64 %a, %b
  store i64 %0, i64 addrspace(1)* %out
  ret void
}

; The v_addc_u32 and v_add_i32 instruction can't read SGPRs, because they
; use VCC.  The test is designed so that %a will be stored in an SGPR and
; %0 will be stored in a VGPR, so the comiler will be forced to copy %a
; to a VGPR before doing the add.

; FUNC-LABEL: {{^}}add64_sgpr_vgpr:
<<<<<<< HEAD
; SI-CHECK-NOT: v_addc_u32_e32 s
=======
; SI-NOT: v_addc_u32_e32 s
>>>>>>> 969bfdfe
define void @add64_sgpr_vgpr(i64 addrspace(1)* %out, i64 %a, i64 addrspace(1)* %in) {
entry:
  %0 = load i64, i64 addrspace(1)* %in
  %1 = add i64 %a, %0
  store i64 %1, i64 addrspace(1)* %out
  ret void
}

; Test i64 add inside a branch.
; FUNC-LABEL: {{^}}add64_in_branch:
<<<<<<< HEAD
; SI-CHECK: s_add_u32
; SI-CHECK: s_addc_u32
=======
; SI: s_add_u32
; SI: s_addc_u32
>>>>>>> 969bfdfe
define void @add64_in_branch(i64 addrspace(1)* %out, i64 addrspace(1)* %in, i64 %a, i64 %b, i64 %c) {
entry:
  %0 = icmp eq i64 %a, 0
  br i1 %0, label %if, label %else

if:
  %1 = load i64, i64 addrspace(1)* %in
  br label %endif

else:
  %2 = add i64 %a, %b
  br label %endif

endif:
  %3 = phi i64 [%1, %if], [%2, %else]
  store i64 %3, i64 addrspace(1)* %out
  ret void
}<|MERGE_RESOLUTION|>--- conflicted
+++ resolved
@@ -3,19 +3,11 @@
 ; RUN: llc < %s -march=amdgcn -mcpu=tonga -verify-machineinstrs | FileCheck --check-prefix=SI --check-prefix=FUNC %s
 
 ;FUNC-LABEL: {{^}}test1:
-<<<<<<< HEAD
-;EG-CHECK: ADD_INT {{[* ]*}}T{{[0-9]+\.[XYZW], T[0-9]+\.[XYZW], T[0-9]+\.[XYZW]}}
-
-;SI-CHECK: v_add_i32_e32 [[REG:v[0-9]+]], {{v[0-9]+, v[0-9]+}}
-;SI-CHECK-NOT: [[REG]]
-;SI-CHECK: buffer_store_dword [[REG]],
-=======
 ;EG: ADD_INT {{[* ]*}}T{{[0-9]+\.[XYZW], T[0-9]+\.[XYZW], T[0-9]+\.[XYZW]}}
 
 ;SI: v_add_i32_e32 [[REG:v[0-9]+]], {{v[0-9]+, v[0-9]+}}
 ;SI-NOT: [[REG]]
 ;SI: buffer_store_dword [[REG]],
->>>>>>> 969bfdfe
 define void @test1(i32 addrspace(1)* %out, i32 addrspace(1)* %in) {
   %b_ptr = getelementptr i32, i32 addrspace(1)* %in, i32 1
   %a = load i32, i32 addrspace(1)* %in
@@ -26,19 +18,11 @@
 }
 
 ;FUNC-LABEL: {{^}}test2:
-<<<<<<< HEAD
-;EG-CHECK: ADD_INT {{[* ]*}}T{{[0-9]+\.[XYZW], T[0-9]+\.[XYZW], T[0-9]+\.[XYZW]}}
-;EG-CHECK: ADD_INT {{[* ]*}}T{{[0-9]+\.[XYZW], T[0-9]+\.[XYZW], T[0-9]+\.[XYZW]}}
-
-;SI-CHECK: v_add_i32_e32 v{{[0-9]+, v[0-9]+, v[0-9]+}}
-;SI-CHECK: v_add_i32_e32 v{{[0-9]+, v[0-9]+, v[0-9]+}}
-=======
 ;EG: ADD_INT {{[* ]*}}T{{[0-9]+\.[XYZW], T[0-9]+\.[XYZW], T[0-9]+\.[XYZW]}}
 ;EG: ADD_INT {{[* ]*}}T{{[0-9]+\.[XYZW], T[0-9]+\.[XYZW], T[0-9]+\.[XYZW]}}
 
 ;SI: v_add_i32_e32 v{{[0-9]+, v[0-9]+, v[0-9]+}}
 ;SI: v_add_i32_e32 v{{[0-9]+, v[0-9]+, v[0-9]+}}
->>>>>>> 969bfdfe
 
 define void @test2(<2 x i32> addrspace(1)* %out, <2 x i32> addrspace(1)* %in) {
   %b_ptr = getelementptr <2 x i32>, <2 x i32> addrspace(1)* %in, i32 1
@@ -50,17 +34,6 @@
 }
 
 ;FUNC-LABEL: {{^}}test4:
-<<<<<<< HEAD
-;EG-CHECK: ADD_INT {{[* ]*}}T{{[0-9]+\.[XYZW], T[0-9]+\.[XYZW], T[0-9]+\.[XYZW]}}
-;EG-CHECK: ADD_INT {{[* ]*}}T{{[0-9]+\.[XYZW], T[0-9]+\.[XYZW], T[0-9]+\.[XYZW]}}
-;EG-CHECK: ADD_INT {{[* ]*}}T{{[0-9]+\.[XYZW], T[0-9]+\.[XYZW], T[0-9]+\.[XYZW]}}
-;EG-CHECK: ADD_INT {{[* ]*}}T{{[0-9]+\.[XYZW], T[0-9]+\.[XYZW], T[0-9]+\.[XYZW]}}
-
-;SI-CHECK: v_add_i32_e32 v{{[0-9]+, v[0-9]+, v[0-9]+}}
-;SI-CHECK: v_add_i32_e32 v{{[0-9]+, v[0-9]+, v[0-9]+}}
-;SI-CHECK: v_add_i32_e32 v{{[0-9]+, v[0-9]+, v[0-9]+}}
-;SI-CHECK: v_add_i32_e32 v{{[0-9]+, v[0-9]+, v[0-9]+}}
-=======
 ;EG: ADD_INT {{[* ]*}}T{{[0-9]+\.[XYZW], T[0-9]+\.[XYZW], T[0-9]+\.[XYZW]}}
 ;EG: ADD_INT {{[* ]*}}T{{[0-9]+\.[XYZW], T[0-9]+\.[XYZW], T[0-9]+\.[XYZW]}}
 ;EG: ADD_INT {{[* ]*}}T{{[0-9]+\.[XYZW], T[0-9]+\.[XYZW], T[0-9]+\.[XYZW]}}
@@ -70,7 +43,6 @@
 ;SI: v_add_i32_e32 v{{[0-9]+, v[0-9]+, v[0-9]+}}
 ;SI: v_add_i32_e32 v{{[0-9]+, v[0-9]+, v[0-9]+}}
 ;SI: v_add_i32_e32 v{{[0-9]+, v[0-9]+, v[0-9]+}}
->>>>>>> 969bfdfe
 
 define void @test4(<4 x i32> addrspace(1)* %out, <4 x i32> addrspace(1)* %in) {
   %b_ptr = getelementptr <4 x i32>, <4 x i32> addrspace(1)* %in, i32 1
@@ -82,24 +54,6 @@
 }
 
 ; FUNC-LABEL: {{^}}test8:
-<<<<<<< HEAD
-; EG-CHECK: ADD_INT
-; EG-CHECK: ADD_INT
-; EG-CHECK: ADD_INT
-; EG-CHECK: ADD_INT
-; EG-CHECK: ADD_INT
-; EG-CHECK: ADD_INT
-; EG-CHECK: ADD_INT
-; EG-CHECK: ADD_INT
-; SI-CHECK: s_add_i32
-; SI-CHECK: s_add_i32
-; SI-CHECK: s_add_i32
-; SI-CHECK: s_add_i32
-; SI-CHECK: s_add_i32
-; SI-CHECK: s_add_i32
-; SI-CHECK: s_add_i32
-; SI-CHECK: s_add_i32
-=======
 ; EG: ADD_INT
 ; EG: ADD_INT
 ; EG: ADD_INT
@@ -116,7 +70,6 @@
 ; SI: s_add_i32
 ; SI: s_add_i32
 ; SI: s_add_i32
->>>>>>> 969bfdfe
 define void @test8(<8 x i32> addrspace(1)* %out, <8 x i32> %a, <8 x i32> %b) {
 entry:
   %0 = add <8 x i32> %a, %b
@@ -125,40 +78,6 @@
 }
 
 ; FUNC-LABEL: {{^}}test16:
-<<<<<<< HEAD
-; EG-CHECK: ADD_INT
-; EG-CHECK: ADD_INT
-; EG-CHECK: ADD_INT
-; EG-CHECK: ADD_INT
-; EG-CHECK: ADD_INT
-; EG-CHECK: ADD_INT
-; EG-CHECK: ADD_INT
-; EG-CHECK: ADD_INT
-; EG-CHECK: ADD_INT
-; EG-CHECK: ADD_INT
-; EG-CHECK: ADD_INT
-; EG-CHECK: ADD_INT
-; EG-CHECK: ADD_INT
-; EG-CHECK: ADD_INT
-; EG-CHECK: ADD_INT
-; EG-CHECK: ADD_INT
-; SI-CHECK: s_add_i32
-; SI-CHECK: s_add_i32
-; SI-CHECK: s_add_i32
-; SI-CHECK: s_add_i32
-; SI-CHECK: s_add_i32
-; SI-CHECK: s_add_i32
-; SI-CHECK: s_add_i32
-; SI-CHECK: s_add_i32
-; SI-CHECK: s_add_i32
-; SI-CHECK: s_add_i32
-; SI-CHECK: s_add_i32
-; SI-CHECK: s_add_i32
-; SI-CHECK: s_add_i32
-; SI-CHECK: s_add_i32
-; SI-CHECK: s_add_i32
-; SI-CHECK: s_add_i32
-=======
 ; EG: ADD_INT
 ; EG: ADD_INT
 ; EG: ADD_INT
@@ -191,7 +110,6 @@
 ; SI: s_add_i32
 ; SI: s_add_i32
 ; SI: s_add_i32
->>>>>>> 969bfdfe
 define void @test16(<16 x i32> addrspace(1)* %out, <16 x i32> %a, <16 x i32> %b) {
 entry:
   %0 = add <16 x i32> %a, %b
@@ -200,13 +118,8 @@
 }
 
 ; FUNC-LABEL: {{^}}add64:
-<<<<<<< HEAD
-; SI-CHECK: s_add_u32
-; SI-CHECK: s_addc_u32
-=======
 ; SI: s_add_u32
 ; SI: s_addc_u32
->>>>>>> 969bfdfe
 define void @add64(i64 addrspace(1)* %out, i64 %a, i64 %b) {
 entry:
   %0 = add i64 %a, %b
@@ -220,11 +133,7 @@
 ; to a VGPR before doing the add.
 
 ; FUNC-LABEL: {{^}}add64_sgpr_vgpr:
-<<<<<<< HEAD
-; SI-CHECK-NOT: v_addc_u32_e32 s
-=======
 ; SI-NOT: v_addc_u32_e32 s
->>>>>>> 969bfdfe
 define void @add64_sgpr_vgpr(i64 addrspace(1)* %out, i64 %a, i64 addrspace(1)* %in) {
 entry:
   %0 = load i64, i64 addrspace(1)* %in
@@ -235,13 +144,8 @@
 
 ; Test i64 add inside a branch.
 ; FUNC-LABEL: {{^}}add64_in_branch:
-<<<<<<< HEAD
-; SI-CHECK: s_add_u32
-; SI-CHECK: s_addc_u32
-=======
 ; SI: s_add_u32
 ; SI: s_addc_u32
->>>>>>> 969bfdfe
 define void @add64_in_branch(i64 addrspace(1)* %out, i64 addrspace(1)* %in, i64 %a, i64 %b, i64 %c) {
 entry:
   %0 = icmp eq i64 %a, 0
