; RUN: llc -march=amdgcn -mcpu=SI -verify-machineinstrs < %s | FileCheck -check-prefix=SI -check-prefix=GCN -check-prefix=FUNC %s
; RUN: llc -march=amdgcn -mcpu=tonga -verify-machineinstrs < %s | FileCheck -check-prefix=VI -check-prefix=GCN -check-prefix=FUNC %s
; RUN: llc -march=r600 -mcpu=cypress -verify-machineinstrs < %s | FileCheck -check-prefix=EG -check-prefix=FUNC %s


declare float @llvm.copysign.f32(float, float) nounwind readnone
declare <2 x float> @llvm.copysign.v2f32(<2 x float>, <2 x float>) nounwind readnone
declare <4 x float> @llvm.copysign.v4f32(<4 x float>, <4 x float>) nounwind readnone

; Try to identify arg based on higher address.
; FUNC-LABEL: {{^}}test_copysign_f32:
; SI: s_load_dword [[SMAG:s[0-9]+]], {{.*}} 0xb
; SI: s_load_dword [[SSIGN:s[0-9]+]], {{.*}} 0xc
<<<<<<< HEAD
; SI-DAG: v_mov_b32_e32 [[VSIGN:v[0-9]+]], [[SSIGN]]
; SI-DAG: v_mov_b32_e32 [[VMAG:v[0-9]+]], [[SMAG]]
; SI-DAG: s_mov_b32 [[SCONST:s[0-9]+]], 0x7fffffff
; SI: v_bfi_b32 [[RESULT:v[0-9]+]], [[SCONST]], [[VMAG]], [[VSIGN]]
; SI: buffer_store_dword [[RESULT]],
; SI: s_endpgm
=======
; VI: s_load_dword [[SMAG:s[0-9]+]], {{.*}} 0x2c
; VI: s_load_dword [[SSIGN:s[0-9]+]], {{.*}} 0x30
; GCN-DAG: v_mov_b32_e32 [[VSIGN:v[0-9]+]], [[SSIGN]]
; GCN-DAG: v_mov_b32_e32 [[VMAG:v[0-9]+]], [[SMAG]]
; GCN-DAG: s_mov_b32 [[SCONST:s[0-9]+]], 0x7fffffff
; GCN: v_bfi_b32 [[RESULT:v[0-9]+]], [[SCONST]], [[VMAG]], [[VSIGN]]
; GCN: buffer_store_dword [[RESULT]],
; GCN: s_endpgm
>>>>>>> 969bfdfe

; EG: BFI_INT
define void @test_copysign_f32(float addrspace(1)* %out, float %mag, float %sign) nounwind {
  %result = call float @llvm.copysign.f32(float %mag, float %sign)
  store float %result, float addrspace(1)* %out, align 4
  ret void
}

; FUNC-LABEL: {{^}}test_copysign_v2f32:
<<<<<<< HEAD
; SI: s_endpgm
=======
; GCN: s_endpgm
>>>>>>> 969bfdfe

; EG: BFI_INT
; EG: BFI_INT
define void @test_copysign_v2f32(<2 x float> addrspace(1)* %out, <2 x float> %mag, <2 x float> %sign) nounwind {
  %result = call <2 x float> @llvm.copysign.v2f32(<2 x float> %mag, <2 x float> %sign)
  store <2 x float> %result, <2 x float> addrspace(1)* %out, align 8
  ret void
}

; FUNC-LABEL: {{^}}test_copysign_v4f32:
<<<<<<< HEAD
; SI: s_endpgm
=======
; GCN: s_endpgm
>>>>>>> 969bfdfe

; EG: BFI_INT
; EG: BFI_INT
; EG: BFI_INT
; EG: BFI_INT
define void @test_copysign_v4f32(<4 x float> addrspace(1)* %out, <4 x float> %mag, <4 x float> %sign) nounwind {
  %result = call <4 x float> @llvm.copysign.v4f32(<4 x float> %mag, <4 x float> %sign)
  store <4 x float> %result, <4 x float> addrspace(1)* %out, align 16
  ret void
}
<|MERGE_RESOLUTION|>--- conflicted
+++ resolved
@@ -11,14 +11,6 @@
 ; FUNC-LABEL: {{^}}test_copysign_f32:
 ; SI: s_load_dword [[SMAG:s[0-9]+]], {{.*}} 0xb
 ; SI: s_load_dword [[SSIGN:s[0-9]+]], {{.*}} 0xc
-<<<<<<< HEAD
-; SI-DAG: v_mov_b32_e32 [[VSIGN:v[0-9]+]], [[SSIGN]]
-; SI-DAG: v_mov_b32_e32 [[VMAG:v[0-9]+]], [[SMAG]]
-; SI-DAG: s_mov_b32 [[SCONST:s[0-9]+]], 0x7fffffff
-; SI: v_bfi_b32 [[RESULT:v[0-9]+]], [[SCONST]], [[VMAG]], [[VSIGN]]
-; SI: buffer_store_dword [[RESULT]],
-; SI: s_endpgm
-=======
 ; VI: s_load_dword [[SMAG:s[0-9]+]], {{.*}} 0x2c
 ; VI: s_load_dword [[SSIGN:s[0-9]+]], {{.*}} 0x30
 ; GCN-DAG: v_mov_b32_e32 [[VSIGN:v[0-9]+]], [[SSIGN]]
@@ -27,7 +19,6 @@
 ; GCN: v_bfi_b32 [[RESULT:v[0-9]+]], [[SCONST]], [[VMAG]], [[VSIGN]]
 ; GCN: buffer_store_dword [[RESULT]],
 ; GCN: s_endpgm
->>>>>>> 969bfdfe
 
 ; EG: BFI_INT
 define void @test_copysign_f32(float addrspace(1)* %out, float %mag, float %sign) nounwind {
@@ -37,11 +28,7 @@
 }
 
 ; FUNC-LABEL: {{^}}test_copysign_v2f32:
-<<<<<<< HEAD
-; SI: s_endpgm
-=======
 ; GCN: s_endpgm
->>>>>>> 969bfdfe
 
 ; EG: BFI_INT
 ; EG: BFI_INT
@@ -52,11 +39,7 @@
 }
 
 ; FUNC-LABEL: {{^}}test_copysign_v4f32:
-<<<<<<< HEAD
-; SI: s_endpgm
-=======
 ; GCN: s_endpgm
->>>>>>> 969bfdfe
 
 ; EG: BFI_INT
 ; EG: BFI_INT
