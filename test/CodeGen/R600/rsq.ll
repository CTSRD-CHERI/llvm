--- conflicted
+++ resolved
@@ -36,8 +36,6 @@
   %div = fdiv float 1.0, %sqrt
   store float %div, float addrspace(1)* %out, align 4
   ret void
-<<<<<<< HEAD
-=======
 }
 
 ; Recognize that this is rsqrt(a) * rcp(b) * c,
@@ -73,5 +71,4 @@
   %z = fdiv float %c, %y
   store float %z, float addrspace(1)* %out.gep
   ret void
->>>>>>> 969bfdfe
 }