--- conflicted
+++ resolved
@@ -59,8 +59,6 @@
   ret void
 }
 
-<<<<<<< HEAD
-=======
 ; FIXME: Should write to different SGPR pairs instead of copying to
 ; VALU for i1 phi.
 
@@ -102,7 +100,6 @@
   ret void
 }
 
->>>>>>> 969bfdfe
 declare i32 @llvm.r600.read.tidig.x() #0
 
 attributes #0 = { readnone }