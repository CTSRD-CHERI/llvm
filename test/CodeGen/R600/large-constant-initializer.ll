--- conflicted
+++ resolved
@@ -1,9 +1,5 @@
-<<<<<<< HEAD
-; RUN: llc -march=r600 -mcpu=SI < %s
-=======
 ; RUN: llc -march=amdgcn -mcpu=SI < %s
 ; RUN: llc -march=amdgcn -mcpu=tonga < %s
->>>>>>> 969bfdfe
 ; CHECK: s_endpgm
 
 @gv = external unnamed_addr addrspace(2) constant [239 x i32], align 4
