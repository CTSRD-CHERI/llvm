<<<<<<< HEAD
; RUN: llc -march=r600 -mcpu=SI -verify-machineinstrs < %s | FileCheck -check-prefix=SI -check-prefix=FUNC %s
=======
; RUN: llc -march=amdgcn -mcpu=SI -verify-machineinstrs < %s | FileCheck -check-prefix=SI -check-prefix=FUNC %s
; RUN: llc -march=amdgcn -mcpu=tonga -verify-machineinstrs < %s | FileCheck -check-prefix=SI -check-prefix=FUNC %s
>>>>>>> 969bfdfe
; RUN: llc -march=r600 -mcpu=redwood < %s | FileCheck -check-prefix=R600 -check-prefix=FUNC %s


; FUNC-LABEL: {{^}}s_sint_to_fp_i32_to_f32:
; R600: INT_TO_FLT * T{{[0-9]+\.[XYZW]}}, KC0[2].Z
; SI: v_cvt_f32_i32_e32 {{v[0-9]+}}, {{s[0-9]+$}}
define void @s_sint_to_fp_i32_to_f32(float addrspace(1)* %out, i32 %in) {
  %result = sitofp i32 %in to float
  store float %result, float addrspace(1)* %out
  ret void
}

; FUNC-LABEL: {{^}}sint_to_fp_v2i32:
; R600-DAG: INT_TO_FLT * T{{[0-9]+\.[XYZW]}}, KC0[2].W
; R600-DAG: INT_TO_FLT * T{{[0-9]+\.[XYZW]}}, KC0[3].X

; SI: v_cvt_f32_i32_e32
; SI: v_cvt_f32_i32_e32
define void @sint_to_fp_v2i32(<2 x float> addrspace(1)* %out, <2 x i32> %in) {
  %result = sitofp <2 x i32> %in to <2 x float>
  store <2 x float> %result, <2 x float> addrspace(1)* %out
  ret void
}

; FUNC-LABEL: {{^}}sint_to_fp_v4i32:
; R600: INT_TO_FLT * T{{[0-9]+\.[XYZW], T[0-9]+\.[XYZW]}}
; R600: INT_TO_FLT * T{{[0-9]+\.[XYZW], T[0-9]+\.[XYZW]}}
; R600: INT_TO_FLT * T{{[0-9]+\.[XYZW], T[0-9]+\.[XYZW]}}
; R600: INT_TO_FLT * T{{[0-9]+\.[XYZW], T[0-9]+\.[XYZW]}}

; SI: v_cvt_f32_i32_e32
; SI: v_cvt_f32_i32_e32
; SI: v_cvt_f32_i32_e32
; SI: v_cvt_f32_i32_e32
define void @sint_to_fp_v4i32(<4 x float> addrspace(1)* %out, <4 x i32> addrspace(1)* %in) {
  %value = load <4 x i32>, <4 x i32> addrspace(1) * %in
  %result = sitofp <4 x i32> %value to <4 x float>
  store <4 x float> %result, <4 x float> addrspace(1)* %out
  ret void
}

; FUNC-LABEL: {{^}}sint_to_fp_i1_f32:
; SI: v_cmp_eq_i32_e64 [[CMP:s\[[0-9]+:[0-9]\]]],
; SI-NEXT: v_cndmask_b32_e64 [[RESULT:v[0-9]+]], 0, 1.0, [[CMP]]
; SI: buffer_store_dword [[RESULT]],
; SI: s_endpgm
define void @sint_to_fp_i1_f32(float addrspace(1)* %out, i32 %in) {
  %cmp = icmp eq i32 %in, 0
  %fp = uitofp i1 %cmp to float
  store float %fp, float addrspace(1)* %out, align 4
  ret void
}

; FUNC-LABEL: {{^}}sint_to_fp_i1_f32_load:
; SI: v_cndmask_b32_e64 [[RESULT:v[0-9]+]], 0, -1.0
; SI: buffer_store_dword [[RESULT]],
; SI: s_endpgm
define void @sint_to_fp_i1_f32_load(float addrspace(1)* %out, i1 %in) {
  %fp = sitofp i1 %in to float
  store float %fp, float addrspace(1)* %out, align 4
  ret void
}<|MERGE_RESOLUTION|>--- conflicted
+++ resolved
@@ -1,9 +1,5 @@
-<<<<<<< HEAD
-; RUN: llc -march=r600 -mcpu=SI -verify-machineinstrs < %s | FileCheck -check-prefix=SI -check-prefix=FUNC %s
-=======
 ; RUN: llc -march=amdgcn -mcpu=SI -verify-machineinstrs < %s | FileCheck -check-prefix=SI -check-prefix=FUNC %s
 ; RUN: llc -march=amdgcn -mcpu=tonga -verify-machineinstrs < %s | FileCheck -check-prefix=SI -check-prefix=FUNC %s
->>>>>>> 969bfdfe
 ; RUN: llc -march=r600 -mcpu=redwood < %s | FileCheck -check-prefix=R600 -check-prefix=FUNC %s
 
 
