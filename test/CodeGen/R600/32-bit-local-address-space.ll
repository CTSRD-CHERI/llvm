--- conflicted
+++ resolved
@@ -1,9 +1,5 @@
-<<<<<<< HEAD
-; RUN: llc -march=r600 -mcpu=verde -verify-machineinstrs < %s | FileCheck -check-prefix=SI -check-prefix=FUNC %s
-=======
 ; RUN: llc -march=amdgcn -mcpu=verde -verify-machineinstrs < %s | FileCheck -check-prefix=SI -check-prefix=FUNC %s
 ; RUN: llc -march=amdgcn -mcpu=tonga -verify-machineinstrs < %s | FileCheck -check-prefix=SI -check-prefix=FUNC %s
->>>>>>> 969bfdfe
 
 ; On Southern Islands GPUs the local address space(3) uses 32-bit pointers and
 ; the global address space(1) uses 64-bit pointers.  These tests check to make sure
@@ -135,11 +131,7 @@
 ; FUNC-LABEL: {{^}}local_address_gep_large_const_offset_store:
 ; SI: s_add_i32 [[SPTR:s[0-9]]], s{{[0-9]+}}, 0x10004
 ; SI: v_mov_b32_e32 [[VPTR:v[0-9]+]], [[SPTR]]
-<<<<<<< HEAD
-; SI: ds_write_b32 [[VPTR]], v{{[0-9]+}} [M0]{{$}}
-=======
 ; SI: ds_write_b32 [[VPTR]], v{{[0-9]+$}}
->>>>>>> 969bfdfe
 define void @local_address_gep_large_const_offset_store(i32 addrspace(3)* %out, i32 %val) {
   %gep = getelementptr i32, i32 addrspace(3)* %out, i32 16385
   store i32 %val, i32 addrspace(3)* %gep, align 4
