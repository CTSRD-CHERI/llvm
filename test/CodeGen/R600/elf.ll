--- conflicted
+++ resolved
@@ -8,13 +8,6 @@
 ; Test that we don't try to produce a COFF file on windows
 ; RUN: llc < %s -mtriple=amdgcn-pc-mingw -mcpu=SI -verify-machineinstrs -filetype=obj | llvm-readobj -s -symbols - | FileCheck --check-prefix=ELF %s
 
-<<<<<<< HEAD
-; CONFIG-CHECK: .align 256
-; CONFIG-CHECK: test:
-; CONFIG-CHECK: .section .AMDGPU.config
-; CONFIG-CHECK-NEXT: .long   45096
-; CONFIG-CHECK-NEXT: .long   0
-=======
 ; ELF: Format: ELF32
 ; ELF: Name: .AMDGPU.config
 ; ELF: Type: SHT_PROGBITS
@@ -29,7 +22,6 @@
 ; TONGA-NEXT: .long   576
 ; CONFIG: .align 256
 ; CONFIG: test:
->>>>>>> 969bfdfe
 define void @test(i32 %p) #0 {
    %i = add i32 %p, 2
    %r = bitcast i32 %i to float
