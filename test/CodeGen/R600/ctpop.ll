; RUN: llc -march=amdgcn -mcpu=SI -verify-machineinstrs < %s | FileCheck -check-prefix=GCN -check-prefix=FUNC -check-prefix=SI %s
; RUN: llc -march=amdgcn -mcpu=tonga -verify-machineinstrs < %s | FileCheck -check-prefix=GCN -check-prefix=FUNC -check-prefix=VI %s
; RUN: llc -march=r600 -mcpu=cypress -verify-machineinstrs < %s | FileCheck -check-prefix=EG -check-prefix=FUNC %s

declare i32 @llvm.ctpop.i32(i32) nounwind readnone
declare <2 x i32> @llvm.ctpop.v2i32(<2 x i32>) nounwind readnone
declare <4 x i32> @llvm.ctpop.v4i32(<4 x i32>) nounwind readnone
declare <8 x i32> @llvm.ctpop.v8i32(<8 x i32>) nounwind readnone
declare <16 x i32> @llvm.ctpop.v16i32(<16 x i32>) nounwind readnone

; FUNC-LABEL: {{^}}s_ctpop_i32:
<<<<<<< HEAD
; SI: s_load_dword [[SVAL:s[0-9]+]],
; SI: s_bcnt1_i32_b32 [[SRESULT:s[0-9]+]], [[SVAL]]
; SI: v_mov_b32_e32 [[VRESULT:v[0-9]+]], [[SRESULT]]
; SI: buffer_store_dword [[VRESULT]],
; SI: s_endpgm
=======
; GCN: s_load_dword [[SVAL:s[0-9]+]],
; GCN: s_bcnt1_i32_b32 [[SRESULT:s[0-9]+]], [[SVAL]]
; GCN: v_mov_b32_e32 [[VRESULT:v[0-9]+]], [[SRESULT]]
; GCN: buffer_store_dword [[VRESULT]],
; GCN: s_endpgm
>>>>>>> 969bfdfe

; EG: BCNT_INT
define void @s_ctpop_i32(i32 addrspace(1)* noalias %out, i32 %val) nounwind {
  %ctpop = call i32 @llvm.ctpop.i32(i32 %val) nounwind readnone
  store i32 %ctpop, i32 addrspace(1)* %out, align 4
  ret void
}

; XXX - Why 0 in register?
; FUNC-LABEL: {{^}}v_ctpop_i32:
<<<<<<< HEAD
; SI: buffer_load_dword [[VAL:v[0-9]+]],
; SI: v_mov_b32_e32 [[VZERO:v[0-9]+]], 0
; SI: v_bcnt_u32_b32_e32 [[RESULT:v[0-9]+]], [[VAL]], [[VZERO]]
; SI: buffer_store_dword [[RESULT]],
; SI: s_endpgm
=======
; GCN: buffer_load_dword [[VAL:v[0-9]+]],
; GCN: v_bcnt_u32_b32_e64 [[RESULT:v[0-9]+]], [[VAL]], 0
; GCN: buffer_store_dword [[RESULT]],
; GCN: s_endpgm
>>>>>>> 969bfdfe

; EG: BCNT_INT
define void @v_ctpop_i32(i32 addrspace(1)* noalias %out, i32 addrspace(1)* noalias %in) nounwind {
  %val = load i32, i32 addrspace(1)* %in, align 4
  %ctpop = call i32 @llvm.ctpop.i32(i32 %val) nounwind readnone
  store i32 %ctpop, i32 addrspace(1)* %out, align 4
  ret void
}

; FUNC-LABEL: {{^}}v_ctpop_add_chain_i32:
<<<<<<< HEAD
; SI: buffer_load_dword [[VAL0:v[0-9]+]],
; SI: buffer_load_dword [[VAL1:v[0-9]+]],
; SI: v_mov_b32_e32 [[VZERO:v[0-9]+]], 0
; SI: v_bcnt_u32_b32_e32 [[MIDRESULT:v[0-9]+]], [[VAL1]], [[VZERO]]
; SI-NEXT: v_bcnt_u32_b32_e32 [[RESULT:v[0-9]+]], [[VAL0]], [[MIDRESULT]]
; SI: buffer_store_dword [[RESULT]],
; SI: s_endpgm
=======
; GCN: buffer_load_dword [[VAL1:v[0-9]+]],
; GCN: buffer_load_dword [[VAL0:v[0-9]+]],
; GCN: v_bcnt_u32_b32_e64 [[MIDRESULT:v[0-9]+]], [[VAL1]], 0
; SI: v_bcnt_u32_b32_e32 [[RESULT:v[0-9]+]], [[VAL0]], [[MIDRESULT]]
; VI: v_bcnt_u32_b32_e64 [[RESULT:v[0-9]+]], [[VAL0]], [[MIDRESULT]]
; GCN: buffer_store_dword [[RESULT]],
; GCN: s_endpgm
>>>>>>> 969bfdfe

; EG: BCNT_INT
; EG: BCNT_INT
define void @v_ctpop_add_chain_i32(i32 addrspace(1)* noalias %out, i32 addrspace(1)* noalias %in0, i32 addrspace(1)* noalias %in1) nounwind {
  %val0 = load i32, i32 addrspace(1)* %in0, align 4
  %val1 = load i32, i32 addrspace(1)* %in1, align 4
  %ctpop0 = call i32 @llvm.ctpop.i32(i32 %val0) nounwind readnone
  %ctpop1 = call i32 @llvm.ctpop.i32(i32 %val1) nounwind readnone
  %add = add i32 %ctpop0, %ctpop1
  store i32 %add, i32 addrspace(1)* %out, align 4
  ret void
}

; FUNC-LABEL: {{^}}v_ctpop_add_sgpr_i32:
<<<<<<< HEAD
; SI: buffer_load_dword [[VAL0:v[0-9]+]],
; SI-NEXT: s_waitcnt
; SI-NEXT: v_bcnt_u32_b32_e64 [[RESULT:v[0-9]+]], [[VAL0]], s{{[0-9]+}}
; SI-NEXT: buffer_store_dword [[RESULT]],
; SI: s_endpgm
define void @v_ctpop_add_sgpr_i32(i32 addrspace(1)* noalias %out, i32 addrspace(1)* noalias %in0, i32 addrspace(1)* noalias %in1, i32 %sval) nounwind {
  %val0 = load i32 addrspace(1)* %in0, align 4
=======
; GCN: buffer_load_dword [[VAL0:v[0-9]+]],
; GCN-NEXT: s_waitcnt
; GCN-NEXT: v_bcnt_u32_b32_e64 [[RESULT:v[0-9]+]], [[VAL0]], s{{[0-9]+}}
; GCN-NEXT: buffer_store_dword [[RESULT]],
; GCN: s_endpgm
define void @v_ctpop_add_sgpr_i32(i32 addrspace(1)* noalias %out, i32 addrspace(1)* noalias %in0, i32 addrspace(1)* noalias %in1, i32 %sval) nounwind {
  %val0 = load i32, i32 addrspace(1)* %in0, align 4
>>>>>>> 969bfdfe
  %ctpop0 = call i32 @llvm.ctpop.i32(i32 %val0) nounwind readnone
  %add = add i32 %ctpop0, %sval
  store i32 %add, i32 addrspace(1)* %out, align 4
  ret void
}

; FUNC-LABEL: {{^}}v_ctpop_v2i32:
<<<<<<< HEAD
; SI: v_bcnt_u32_b32_e32
; SI: v_bcnt_u32_b32_e32
; SI: s_endpgm
=======
; GCN: v_bcnt_u32_b32_e64
; GCN: v_bcnt_u32_b32_e64
; GCN: s_endpgm
>>>>>>> 969bfdfe

; EG: BCNT_INT
; EG: BCNT_INT
define void @v_ctpop_v2i32(<2 x i32> addrspace(1)* noalias %out, <2 x i32> addrspace(1)* noalias %in) nounwind {
  %val = load <2 x i32>, <2 x i32> addrspace(1)* %in, align 8
  %ctpop = call <2 x i32> @llvm.ctpop.v2i32(<2 x i32> %val) nounwind readnone
  store <2 x i32> %ctpop, <2 x i32> addrspace(1)* %out, align 8
  ret void
}

; FUNC-LABEL: {{^}}v_ctpop_v4i32:
<<<<<<< HEAD
; SI: v_bcnt_u32_b32_e32
; SI: v_bcnt_u32_b32_e32
; SI: v_bcnt_u32_b32_e32
; SI: v_bcnt_u32_b32_e32
; SI: s_endpgm
=======
; GCN: v_bcnt_u32_b32_e64
; GCN: v_bcnt_u32_b32_e64
; GCN: v_bcnt_u32_b32_e64
; GCN: v_bcnt_u32_b32_e64
; GCN: s_endpgm
>>>>>>> 969bfdfe

; EG: BCNT_INT
; EG: BCNT_INT
; EG: BCNT_INT
; EG: BCNT_INT
define void @v_ctpop_v4i32(<4 x i32> addrspace(1)* noalias %out, <4 x i32> addrspace(1)* noalias %in) nounwind {
  %val = load <4 x i32>, <4 x i32> addrspace(1)* %in, align 16
  %ctpop = call <4 x i32> @llvm.ctpop.v4i32(<4 x i32> %val) nounwind readnone
  store <4 x i32> %ctpop, <4 x i32> addrspace(1)* %out, align 16
  ret void
}

; FUNC-LABEL: {{^}}v_ctpop_v8i32:
<<<<<<< HEAD
; SI: v_bcnt_u32_b32_e32
; SI: v_bcnt_u32_b32_e32
; SI: v_bcnt_u32_b32_e32
; SI: v_bcnt_u32_b32_e32
; SI: v_bcnt_u32_b32_e32
; SI: v_bcnt_u32_b32_e32
; SI: v_bcnt_u32_b32_e32
; SI: v_bcnt_u32_b32_e32
; SI: s_endpgm
=======
; GCN: v_bcnt_u32_b32_e64
; GCN: v_bcnt_u32_b32_e64
; GCN: v_bcnt_u32_b32_e64
; GCN: v_bcnt_u32_b32_e64
; GCN: v_bcnt_u32_b32_e64
; GCN: v_bcnt_u32_b32_e64
; GCN: v_bcnt_u32_b32_e64
; GCN: v_bcnt_u32_b32_e64
; GCN: s_endpgm
>>>>>>> 969bfdfe

; EG: BCNT_INT
; EG: BCNT_INT
; EG: BCNT_INT
; EG: BCNT_INT
; EG: BCNT_INT
; EG: BCNT_INT
; EG: BCNT_INT
; EG: BCNT_INT
define void @v_ctpop_v8i32(<8 x i32> addrspace(1)* noalias %out, <8 x i32> addrspace(1)* noalias %in) nounwind {
  %val = load <8 x i32>, <8 x i32> addrspace(1)* %in, align 32
  %ctpop = call <8 x i32> @llvm.ctpop.v8i32(<8 x i32> %val) nounwind readnone
  store <8 x i32> %ctpop, <8 x i32> addrspace(1)* %out, align 32
  ret void
}

; FUNC-LABEL: {{^}}v_ctpop_v16i32:
<<<<<<< HEAD
; SI: v_bcnt_u32_b32_e32
; SI: v_bcnt_u32_b32_e32
; SI: v_bcnt_u32_b32_e32
; SI: v_bcnt_u32_b32_e32
; SI: v_bcnt_u32_b32_e32
; SI: v_bcnt_u32_b32_e32
; SI: v_bcnt_u32_b32_e32
; SI: v_bcnt_u32_b32_e32
; SI: v_bcnt_u32_b32_e32
; SI: v_bcnt_u32_b32_e32
; SI: v_bcnt_u32_b32_e32
; SI: v_bcnt_u32_b32_e32
; SI: v_bcnt_u32_b32_e32
; SI: v_bcnt_u32_b32_e32
; SI: v_bcnt_u32_b32_e32
; SI: v_bcnt_u32_b32_e32
; SI: s_endpgm
=======
; GCN: v_bcnt_u32_b32_e64
; GCN: v_bcnt_u32_b32_e64
; GCN: v_bcnt_u32_b32_e64
; GCN: v_bcnt_u32_b32_e64
; GCN: v_bcnt_u32_b32_e64
; GCN: v_bcnt_u32_b32_e64
; GCN: v_bcnt_u32_b32_e64
; GCN: v_bcnt_u32_b32_e64
; GCN: v_bcnt_u32_b32_e64
; GCN: v_bcnt_u32_b32_e64
; GCN: v_bcnt_u32_b32_e64
; GCN: v_bcnt_u32_b32_e64
; GCN: v_bcnt_u32_b32_e64
; GCN: v_bcnt_u32_b32_e64
; GCN: v_bcnt_u32_b32_e64
; GCN: v_bcnt_u32_b32_e64
; GCN: s_endpgm
>>>>>>> 969bfdfe

; EG: BCNT_INT
; EG: BCNT_INT
; EG: BCNT_INT
; EG: BCNT_INT
; EG: BCNT_INT
; EG: BCNT_INT
; EG: BCNT_INT
; EG: BCNT_INT
; EG: BCNT_INT
; EG: BCNT_INT
; EG: BCNT_INT
; EG: BCNT_INT
; EG: BCNT_INT
; EG: BCNT_INT
; EG: BCNT_INT
; EG: BCNT_INT
define void @v_ctpop_v16i32(<16 x i32> addrspace(1)* noalias %out, <16 x i32> addrspace(1)* noalias %in) nounwind {
  %val = load <16 x i32>, <16 x i32> addrspace(1)* %in, align 32
  %ctpop = call <16 x i32> @llvm.ctpop.v16i32(<16 x i32> %val) nounwind readnone
  store <16 x i32> %ctpop, <16 x i32> addrspace(1)* %out, align 32
  ret void
}

; FUNC-LABEL: {{^}}v_ctpop_i32_add_inline_constant:
<<<<<<< HEAD
; SI: buffer_load_dword [[VAL:v[0-9]+]],
; SI: v_bcnt_u32_b32_e64 [[RESULT:v[0-9]+]], [[VAL]], 4
; SI: buffer_store_dword [[RESULT]],
; SI: s_endpgm
=======
; GCN: buffer_load_dword [[VAL:v[0-9]+]],
; GCN: v_bcnt_u32_b32_e64 [[RESULT:v[0-9]+]], [[VAL]], 4
; GCN: buffer_store_dword [[RESULT]],
; GCN: s_endpgm
>>>>>>> 969bfdfe

; EG: BCNT_INT
define void @v_ctpop_i32_add_inline_constant(i32 addrspace(1)* noalias %out, i32 addrspace(1)* noalias %in) nounwind {
  %val = load i32, i32 addrspace(1)* %in, align 4
  %ctpop = call i32 @llvm.ctpop.i32(i32 %val) nounwind readnone
  %add = add i32 %ctpop, 4
  store i32 %add, i32 addrspace(1)* %out, align 4
  ret void
}

; FUNC-LABEL: {{^}}v_ctpop_i32_add_inline_constant_inv:
<<<<<<< HEAD
; SI: buffer_load_dword [[VAL:v[0-9]+]],
; SI: v_bcnt_u32_b32_e64 [[RESULT:v[0-9]+]], [[VAL]], 4
; SI: buffer_store_dword [[RESULT]],
; SI: s_endpgm
=======
; GCN: buffer_load_dword [[VAL:v[0-9]+]],
; GCN: v_bcnt_u32_b32_e64 [[RESULT:v[0-9]+]], [[VAL]], 4
; GCN: buffer_store_dword [[RESULT]],
; GCN: s_endpgm
>>>>>>> 969bfdfe

; EG: BCNT_INT
define void @v_ctpop_i32_add_inline_constant_inv(i32 addrspace(1)* noalias %out, i32 addrspace(1)* noalias %in) nounwind {
  %val = load i32, i32 addrspace(1)* %in, align 4
  %ctpop = call i32 @llvm.ctpop.i32(i32 %val) nounwind readnone
  %add = add i32 4, %ctpop
  store i32 %add, i32 addrspace(1)* %out, align 4
  ret void
}

; FUNC-LABEL: {{^}}v_ctpop_i32_add_literal:
<<<<<<< HEAD
; SI: buffer_load_dword [[VAL:v[0-9]+]],
; SI: v_mov_b32_e32 [[LIT:v[0-9]+]], 0x1869f
; SI: v_bcnt_u32_b32_e32 [[RESULT:v[0-9]+]], [[VAL]], [[LIT]]
; SI: buffer_store_dword [[RESULT]],
; SI: s_endpgm
=======
; GCN: buffer_load_dword [[VAL:v[0-9]+]],
; GCN: v_mov_b32_e32 [[LIT:v[0-9]+]], 0x1869f
; SI: v_bcnt_u32_b32_e32 [[RESULT:v[0-9]+]], [[VAL]], [[LIT]]
; VI: v_bcnt_u32_b32_e64 [[RESULT:v[0-9]+]], [[VAL]], [[LIT]]
; GCN: buffer_store_dword [[RESULT]],
; GCN: s_endpgm
>>>>>>> 969bfdfe
define void @v_ctpop_i32_add_literal(i32 addrspace(1)* noalias %out, i32 addrspace(1)* noalias %in) nounwind {
  %val = load i32, i32 addrspace(1)* %in, align 4
  %ctpop = call i32 @llvm.ctpop.i32(i32 %val) nounwind readnone
  %add = add i32 %ctpop, 99999
  store i32 %add, i32 addrspace(1)* %out, align 4
  ret void
}

; FUNC-LABEL: {{^}}v_ctpop_i32_add_var:
<<<<<<< HEAD
; SI-DAG: buffer_load_dword [[VAL:v[0-9]+]],
; SI-DAG: s_load_dword [[VAR:s[0-9]+]],
; SI: v_bcnt_u32_b32_e64 [[RESULT:v[0-9]+]], [[VAL]], [[VAR]]
; SI: buffer_store_dword [[RESULT]],
; SI: s_endpgm
=======
; GCN-DAG: buffer_load_dword [[VAL:v[0-9]+]],
; GCN-DAG: s_load_dword [[VAR:s[0-9]+]],
; GCN: v_bcnt_u32_b32_e64 [[RESULT:v[0-9]+]], [[VAL]], [[VAR]]
; GCN: buffer_store_dword [[RESULT]],
; GCN: s_endpgm
>>>>>>> 969bfdfe

; EG: BCNT_INT
define void @v_ctpop_i32_add_var(i32 addrspace(1)* noalias %out, i32 addrspace(1)* noalias %in, i32 %const) nounwind {
  %val = load i32, i32 addrspace(1)* %in, align 4
  %ctpop = call i32 @llvm.ctpop.i32(i32 %val) nounwind readnone
  %add = add i32 %ctpop, %const
  store i32 %add, i32 addrspace(1)* %out, align 4
  ret void
}

; FUNC-LABEL: {{^}}v_ctpop_i32_add_var_inv:
<<<<<<< HEAD
; SI-DAG: buffer_load_dword [[VAL:v[0-9]+]],
; SI-DAG: s_load_dword [[VAR:s[0-9]+]],
; SI: v_bcnt_u32_b32_e64 [[RESULT:v[0-9]+]], [[VAL]], [[VAR]]
; SI: buffer_store_dword [[RESULT]],
; SI: s_endpgm
=======
; GCN-DAG: buffer_load_dword [[VAL:v[0-9]+]],
; GCN-DAG: s_load_dword [[VAR:s[0-9]+]],
; GCN: v_bcnt_u32_b32_e64 [[RESULT:v[0-9]+]], [[VAL]], [[VAR]]
; GCN: buffer_store_dword [[RESULT]],
; GCN: s_endpgm
>>>>>>> 969bfdfe

; EG: BCNT_INT
define void @v_ctpop_i32_add_var_inv(i32 addrspace(1)* noalias %out, i32 addrspace(1)* noalias %in, i32 %const) nounwind {
  %val = load i32, i32 addrspace(1)* %in, align 4
  %ctpop = call i32 @llvm.ctpop.i32(i32 %val) nounwind readnone
  %add = add i32 %const, %ctpop
  store i32 %add, i32 addrspace(1)* %out, align 4
  ret void
}

; FUNC-LABEL: {{^}}v_ctpop_i32_add_vvar_inv:
<<<<<<< HEAD
; SI-DAG: buffer_load_dword [[VAL:v[0-9]+]], s[{{[0-9]+:[0-9]+}}], {{0$}}
; SI-DAG: buffer_load_dword [[VAR:v[0-9]+]], s[{{[0-9]+:[0-9]+}}], 0 offset:0x10
; SI: v_bcnt_u32_b32_e32 [[RESULT:v[0-9]+]], [[VAL]], [[VAR]]
; SI: buffer_store_dword [[RESULT]],
; SI: s_endpgm
=======
; GCN-DAG: buffer_load_dword [[VAL:v[0-9]+]], s[{{[0-9]+:[0-9]+}}], {{0$}}
; GCN-DAG: buffer_load_dword [[VAR:v[0-9]+]], s[{{[0-9]+:[0-9]+}}], 0 offset:16
; SI: v_bcnt_u32_b32_e32 [[RESULT:v[0-9]+]], [[VAL]], [[VAR]]
; VI: v_bcnt_u32_b32_e64 [[RESULT:v[0-9]+]], [[VAL]], [[VAR]]
; GCN: buffer_store_dword [[RESULT]],
; GCN: s_endpgm
>>>>>>> 969bfdfe

; EG: BCNT_INT
define void @v_ctpop_i32_add_vvar_inv(i32 addrspace(1)* noalias %out, i32 addrspace(1)* noalias %in, i32 addrspace(1)* noalias %constptr) nounwind {
  %val = load i32, i32 addrspace(1)* %in, align 4
  %ctpop = call i32 @llvm.ctpop.i32(i32 %val) nounwind readnone
  %gep = getelementptr i32, i32 addrspace(1)* %constptr, i32 4
  %const = load i32, i32 addrspace(1)* %gep, align 4
  %add = add i32 %const, %ctpop
  store i32 %add, i32 addrspace(1)* %out, align 4
  ret void
}

; FIXME: We currently disallow SALU instructions in all branches,
; but there are some cases when the should be allowed.

; FUNC-LABEL: {{^}}ctpop_i32_in_br:
; SI: s_load_dword [[VAL:s[0-9]+]], s[{{[0-9]+:[0-9]+}}], 0xd
<<<<<<< HEAD
; SI: s_bcnt1_i32_b32  [[SRESULT:s[0-9]+]], [[VAL]]
; SI: v_mov_b32_e32 [[RESULT]], [[SRESULT]]
; SI: buffer_store_dword [[RESULT]],
; SI: s_endpgm
=======
; VI: s_load_dword [[VAL:s[0-9]+]], s[{{[0-9]+:[0-9]+}}], 0x34
; GCN: s_bcnt1_i32_b32  [[SRESULT:s[0-9]+]], [[VAL]]
; GCN: v_mov_b32_e32 [[RESULT]], [[SRESULT]]
; GCN: buffer_store_dword [[RESULT]],
; GCN: s_endpgm
>>>>>>> 969bfdfe
; EG: BCNT_INT
define void @ctpop_i32_in_br(i32 addrspace(1)* %out, i32 addrspace(1)* %in, i32 %ctpop_arg, i32 %cond) {
entry:
  %tmp0 = icmp eq i32 %cond, 0
  br i1 %tmp0, label %if, label %else

if:
  %tmp2 = call i32 @llvm.ctpop.i32(i32 %ctpop_arg)
  br label %endif

else:
<<<<<<< HEAD
  %tmp3 = getelementptr i32 addrspace(1)* %in, i32 1
  %tmp4 = load i32 addrspace(1)* %tmp3
=======
  %tmp3 = getelementptr i32, i32 addrspace(1)* %in, i32 1
  %tmp4 = load i32, i32 addrspace(1)* %tmp3
>>>>>>> 969bfdfe
  br label %endif

endif:
  %tmp5 = phi i32 [%tmp2, %if], [%tmp4, %else]
  store i32 %tmp5, i32 addrspace(1)* %out
  ret void
}<|MERGE_RESOLUTION|>--- conflicted
+++ resolved
@@ -9,19 +9,11 @@
 declare <16 x i32> @llvm.ctpop.v16i32(<16 x i32>) nounwind readnone
 
 ; FUNC-LABEL: {{^}}s_ctpop_i32:
-<<<<<<< HEAD
-; SI: s_load_dword [[SVAL:s[0-9]+]],
-; SI: s_bcnt1_i32_b32 [[SRESULT:s[0-9]+]], [[SVAL]]
-; SI: v_mov_b32_e32 [[VRESULT:v[0-9]+]], [[SRESULT]]
-; SI: buffer_store_dword [[VRESULT]],
-; SI: s_endpgm
-=======
 ; GCN: s_load_dword [[SVAL:s[0-9]+]],
 ; GCN: s_bcnt1_i32_b32 [[SRESULT:s[0-9]+]], [[SVAL]]
 ; GCN: v_mov_b32_e32 [[VRESULT:v[0-9]+]], [[SRESULT]]
 ; GCN: buffer_store_dword [[VRESULT]],
 ; GCN: s_endpgm
->>>>>>> 969bfdfe
 
 ; EG: BCNT_INT
 define void @s_ctpop_i32(i32 addrspace(1)* noalias %out, i32 %val) nounwind {
@@ -32,18 +24,10 @@
 
 ; XXX - Why 0 in register?
 ; FUNC-LABEL: {{^}}v_ctpop_i32:
-<<<<<<< HEAD
-; SI: buffer_load_dword [[VAL:v[0-9]+]],
-; SI: v_mov_b32_e32 [[VZERO:v[0-9]+]], 0
-; SI: v_bcnt_u32_b32_e32 [[RESULT:v[0-9]+]], [[VAL]], [[VZERO]]
-; SI: buffer_store_dword [[RESULT]],
-; SI: s_endpgm
-=======
 ; GCN: buffer_load_dword [[VAL:v[0-9]+]],
 ; GCN: v_bcnt_u32_b32_e64 [[RESULT:v[0-9]+]], [[VAL]], 0
 ; GCN: buffer_store_dword [[RESULT]],
 ; GCN: s_endpgm
->>>>>>> 969bfdfe
 
 ; EG: BCNT_INT
 define void @v_ctpop_i32(i32 addrspace(1)* noalias %out, i32 addrspace(1)* noalias %in) nounwind {
@@ -54,15 +38,6 @@
 }
 
 ; FUNC-LABEL: {{^}}v_ctpop_add_chain_i32:
-<<<<<<< HEAD
-; SI: buffer_load_dword [[VAL0:v[0-9]+]],
-; SI: buffer_load_dword [[VAL1:v[0-9]+]],
-; SI: v_mov_b32_e32 [[VZERO:v[0-9]+]], 0
-; SI: v_bcnt_u32_b32_e32 [[MIDRESULT:v[0-9]+]], [[VAL1]], [[VZERO]]
-; SI-NEXT: v_bcnt_u32_b32_e32 [[RESULT:v[0-9]+]], [[VAL0]], [[MIDRESULT]]
-; SI: buffer_store_dword [[RESULT]],
-; SI: s_endpgm
-=======
 ; GCN: buffer_load_dword [[VAL1:v[0-9]+]],
 ; GCN: buffer_load_dword [[VAL0:v[0-9]+]],
 ; GCN: v_bcnt_u32_b32_e64 [[MIDRESULT:v[0-9]+]], [[VAL1]], 0
@@ -70,7 +45,6 @@
 ; VI: v_bcnt_u32_b32_e64 [[RESULT:v[0-9]+]], [[VAL0]], [[MIDRESULT]]
 ; GCN: buffer_store_dword [[RESULT]],
 ; GCN: s_endpgm
->>>>>>> 969bfdfe
 
 ; EG: BCNT_INT
 ; EG: BCNT_INT
@@ -85,15 +59,6 @@
 }
 
 ; FUNC-LABEL: {{^}}v_ctpop_add_sgpr_i32:
-<<<<<<< HEAD
-; SI: buffer_load_dword [[VAL0:v[0-9]+]],
-; SI-NEXT: s_waitcnt
-; SI-NEXT: v_bcnt_u32_b32_e64 [[RESULT:v[0-9]+]], [[VAL0]], s{{[0-9]+}}
-; SI-NEXT: buffer_store_dword [[RESULT]],
-; SI: s_endpgm
-define void @v_ctpop_add_sgpr_i32(i32 addrspace(1)* noalias %out, i32 addrspace(1)* noalias %in0, i32 addrspace(1)* noalias %in1, i32 %sval) nounwind {
-  %val0 = load i32 addrspace(1)* %in0, align 4
-=======
 ; GCN: buffer_load_dword [[VAL0:v[0-9]+]],
 ; GCN-NEXT: s_waitcnt
 ; GCN-NEXT: v_bcnt_u32_b32_e64 [[RESULT:v[0-9]+]], [[VAL0]], s{{[0-9]+}}
@@ -101,7 +66,6 @@
 ; GCN: s_endpgm
 define void @v_ctpop_add_sgpr_i32(i32 addrspace(1)* noalias %out, i32 addrspace(1)* noalias %in0, i32 addrspace(1)* noalias %in1, i32 %sval) nounwind {
   %val0 = load i32, i32 addrspace(1)* %in0, align 4
->>>>>>> 969bfdfe
   %ctpop0 = call i32 @llvm.ctpop.i32(i32 %val0) nounwind readnone
   %add = add i32 %ctpop0, %sval
   store i32 %add, i32 addrspace(1)* %out, align 4
@@ -109,15 +73,9 @@
 }
 
 ; FUNC-LABEL: {{^}}v_ctpop_v2i32:
-<<<<<<< HEAD
-; SI: v_bcnt_u32_b32_e32
-; SI: v_bcnt_u32_b32_e32
-; SI: s_endpgm
-=======
-; GCN: v_bcnt_u32_b32_e64
-; GCN: v_bcnt_u32_b32_e64
-; GCN: s_endpgm
->>>>>>> 969bfdfe
+; GCN: v_bcnt_u32_b32_e64
+; GCN: v_bcnt_u32_b32_e64
+; GCN: s_endpgm
 
 ; EG: BCNT_INT
 ; EG: BCNT_INT
@@ -129,19 +87,11 @@
 }
 
 ; FUNC-LABEL: {{^}}v_ctpop_v4i32:
-<<<<<<< HEAD
-; SI: v_bcnt_u32_b32_e32
-; SI: v_bcnt_u32_b32_e32
-; SI: v_bcnt_u32_b32_e32
-; SI: v_bcnt_u32_b32_e32
-; SI: s_endpgm
-=======
-; GCN: v_bcnt_u32_b32_e64
-; GCN: v_bcnt_u32_b32_e64
-; GCN: v_bcnt_u32_b32_e64
-; GCN: v_bcnt_u32_b32_e64
-; GCN: s_endpgm
->>>>>>> 969bfdfe
+; GCN: v_bcnt_u32_b32_e64
+; GCN: v_bcnt_u32_b32_e64
+; GCN: v_bcnt_u32_b32_e64
+; GCN: v_bcnt_u32_b32_e64
+; GCN: s_endpgm
 
 ; EG: BCNT_INT
 ; EG: BCNT_INT
@@ -155,27 +105,15 @@
 }
 
 ; FUNC-LABEL: {{^}}v_ctpop_v8i32:
-<<<<<<< HEAD
-; SI: v_bcnt_u32_b32_e32
-; SI: v_bcnt_u32_b32_e32
-; SI: v_bcnt_u32_b32_e32
-; SI: v_bcnt_u32_b32_e32
-; SI: v_bcnt_u32_b32_e32
-; SI: v_bcnt_u32_b32_e32
-; SI: v_bcnt_u32_b32_e32
-; SI: v_bcnt_u32_b32_e32
-; SI: s_endpgm
-=======
-; GCN: v_bcnt_u32_b32_e64
-; GCN: v_bcnt_u32_b32_e64
-; GCN: v_bcnt_u32_b32_e64
-; GCN: v_bcnt_u32_b32_e64
-; GCN: v_bcnt_u32_b32_e64
-; GCN: v_bcnt_u32_b32_e64
-; GCN: v_bcnt_u32_b32_e64
-; GCN: v_bcnt_u32_b32_e64
-; GCN: s_endpgm
->>>>>>> 969bfdfe
+; GCN: v_bcnt_u32_b32_e64
+; GCN: v_bcnt_u32_b32_e64
+; GCN: v_bcnt_u32_b32_e64
+; GCN: v_bcnt_u32_b32_e64
+; GCN: v_bcnt_u32_b32_e64
+; GCN: v_bcnt_u32_b32_e64
+; GCN: v_bcnt_u32_b32_e64
+; GCN: v_bcnt_u32_b32_e64
+; GCN: s_endpgm
 
 ; EG: BCNT_INT
 ; EG: BCNT_INT
@@ -193,43 +131,23 @@
 }
 
 ; FUNC-LABEL: {{^}}v_ctpop_v16i32:
-<<<<<<< HEAD
-; SI: v_bcnt_u32_b32_e32
-; SI: v_bcnt_u32_b32_e32
-; SI: v_bcnt_u32_b32_e32
-; SI: v_bcnt_u32_b32_e32
-; SI: v_bcnt_u32_b32_e32
-; SI: v_bcnt_u32_b32_e32
-; SI: v_bcnt_u32_b32_e32
-; SI: v_bcnt_u32_b32_e32
-; SI: v_bcnt_u32_b32_e32
-; SI: v_bcnt_u32_b32_e32
-; SI: v_bcnt_u32_b32_e32
-; SI: v_bcnt_u32_b32_e32
-; SI: v_bcnt_u32_b32_e32
-; SI: v_bcnt_u32_b32_e32
-; SI: v_bcnt_u32_b32_e32
-; SI: v_bcnt_u32_b32_e32
-; SI: s_endpgm
-=======
-; GCN: v_bcnt_u32_b32_e64
-; GCN: v_bcnt_u32_b32_e64
-; GCN: v_bcnt_u32_b32_e64
-; GCN: v_bcnt_u32_b32_e64
-; GCN: v_bcnt_u32_b32_e64
-; GCN: v_bcnt_u32_b32_e64
-; GCN: v_bcnt_u32_b32_e64
-; GCN: v_bcnt_u32_b32_e64
-; GCN: v_bcnt_u32_b32_e64
-; GCN: v_bcnt_u32_b32_e64
-; GCN: v_bcnt_u32_b32_e64
-; GCN: v_bcnt_u32_b32_e64
-; GCN: v_bcnt_u32_b32_e64
-; GCN: v_bcnt_u32_b32_e64
-; GCN: v_bcnt_u32_b32_e64
-; GCN: v_bcnt_u32_b32_e64
-; GCN: s_endpgm
->>>>>>> 969bfdfe
+; GCN: v_bcnt_u32_b32_e64
+; GCN: v_bcnt_u32_b32_e64
+; GCN: v_bcnt_u32_b32_e64
+; GCN: v_bcnt_u32_b32_e64
+; GCN: v_bcnt_u32_b32_e64
+; GCN: v_bcnt_u32_b32_e64
+; GCN: v_bcnt_u32_b32_e64
+; GCN: v_bcnt_u32_b32_e64
+; GCN: v_bcnt_u32_b32_e64
+; GCN: v_bcnt_u32_b32_e64
+; GCN: v_bcnt_u32_b32_e64
+; GCN: v_bcnt_u32_b32_e64
+; GCN: v_bcnt_u32_b32_e64
+; GCN: v_bcnt_u32_b32_e64
+; GCN: v_bcnt_u32_b32_e64
+; GCN: v_bcnt_u32_b32_e64
+; GCN: s_endpgm
 
 ; EG: BCNT_INT
 ; EG: BCNT_INT
@@ -255,17 +173,10 @@
 }
 
 ; FUNC-LABEL: {{^}}v_ctpop_i32_add_inline_constant:
-<<<<<<< HEAD
-; SI: buffer_load_dword [[VAL:v[0-9]+]],
-; SI: v_bcnt_u32_b32_e64 [[RESULT:v[0-9]+]], [[VAL]], 4
-; SI: buffer_store_dword [[RESULT]],
-; SI: s_endpgm
-=======
 ; GCN: buffer_load_dword [[VAL:v[0-9]+]],
 ; GCN: v_bcnt_u32_b32_e64 [[RESULT:v[0-9]+]], [[VAL]], 4
 ; GCN: buffer_store_dword [[RESULT]],
 ; GCN: s_endpgm
->>>>>>> 969bfdfe
 
 ; EG: BCNT_INT
 define void @v_ctpop_i32_add_inline_constant(i32 addrspace(1)* noalias %out, i32 addrspace(1)* noalias %in) nounwind {
@@ -277,17 +188,10 @@
 }
 
 ; FUNC-LABEL: {{^}}v_ctpop_i32_add_inline_constant_inv:
-<<<<<<< HEAD
-; SI: buffer_load_dword [[VAL:v[0-9]+]],
-; SI: v_bcnt_u32_b32_e64 [[RESULT:v[0-9]+]], [[VAL]], 4
-; SI: buffer_store_dword [[RESULT]],
-; SI: s_endpgm
-=======
 ; GCN: buffer_load_dword [[VAL:v[0-9]+]],
 ; GCN: v_bcnt_u32_b32_e64 [[RESULT:v[0-9]+]], [[VAL]], 4
 ; GCN: buffer_store_dword [[RESULT]],
 ; GCN: s_endpgm
->>>>>>> 969bfdfe
 
 ; EG: BCNT_INT
 define void @v_ctpop_i32_add_inline_constant_inv(i32 addrspace(1)* noalias %out, i32 addrspace(1)* noalias %in) nounwind {
@@ -299,20 +203,12 @@
 }
 
 ; FUNC-LABEL: {{^}}v_ctpop_i32_add_literal:
-<<<<<<< HEAD
-; SI: buffer_load_dword [[VAL:v[0-9]+]],
-; SI: v_mov_b32_e32 [[LIT:v[0-9]+]], 0x1869f
-; SI: v_bcnt_u32_b32_e32 [[RESULT:v[0-9]+]], [[VAL]], [[LIT]]
-; SI: buffer_store_dword [[RESULT]],
-; SI: s_endpgm
-=======
 ; GCN: buffer_load_dword [[VAL:v[0-9]+]],
 ; GCN: v_mov_b32_e32 [[LIT:v[0-9]+]], 0x1869f
 ; SI: v_bcnt_u32_b32_e32 [[RESULT:v[0-9]+]], [[VAL]], [[LIT]]
 ; VI: v_bcnt_u32_b32_e64 [[RESULT:v[0-9]+]], [[VAL]], [[LIT]]
 ; GCN: buffer_store_dword [[RESULT]],
 ; GCN: s_endpgm
->>>>>>> 969bfdfe
 define void @v_ctpop_i32_add_literal(i32 addrspace(1)* noalias %out, i32 addrspace(1)* noalias %in) nounwind {
   %val = load i32, i32 addrspace(1)* %in, align 4
   %ctpop = call i32 @llvm.ctpop.i32(i32 %val) nounwind readnone
@@ -322,19 +218,11 @@
 }
 
 ; FUNC-LABEL: {{^}}v_ctpop_i32_add_var:
-<<<<<<< HEAD
-; SI-DAG: buffer_load_dword [[VAL:v[0-9]+]],
-; SI-DAG: s_load_dword [[VAR:s[0-9]+]],
-; SI: v_bcnt_u32_b32_e64 [[RESULT:v[0-9]+]], [[VAL]], [[VAR]]
-; SI: buffer_store_dword [[RESULT]],
-; SI: s_endpgm
-=======
 ; GCN-DAG: buffer_load_dword [[VAL:v[0-9]+]],
 ; GCN-DAG: s_load_dword [[VAR:s[0-9]+]],
 ; GCN: v_bcnt_u32_b32_e64 [[RESULT:v[0-9]+]], [[VAL]], [[VAR]]
 ; GCN: buffer_store_dword [[RESULT]],
 ; GCN: s_endpgm
->>>>>>> 969bfdfe
 
 ; EG: BCNT_INT
 define void @v_ctpop_i32_add_var(i32 addrspace(1)* noalias %out, i32 addrspace(1)* noalias %in, i32 %const) nounwind {
@@ -346,19 +234,11 @@
 }
 
 ; FUNC-LABEL: {{^}}v_ctpop_i32_add_var_inv:
-<<<<<<< HEAD
-; SI-DAG: buffer_load_dword [[VAL:v[0-9]+]],
-; SI-DAG: s_load_dword [[VAR:s[0-9]+]],
-; SI: v_bcnt_u32_b32_e64 [[RESULT:v[0-9]+]], [[VAL]], [[VAR]]
-; SI: buffer_store_dword [[RESULT]],
-; SI: s_endpgm
-=======
 ; GCN-DAG: buffer_load_dword [[VAL:v[0-9]+]],
 ; GCN-DAG: s_load_dword [[VAR:s[0-9]+]],
 ; GCN: v_bcnt_u32_b32_e64 [[RESULT:v[0-9]+]], [[VAL]], [[VAR]]
 ; GCN: buffer_store_dword [[RESULT]],
 ; GCN: s_endpgm
->>>>>>> 969bfdfe
 
 ; EG: BCNT_INT
 define void @v_ctpop_i32_add_var_inv(i32 addrspace(1)* noalias %out, i32 addrspace(1)* noalias %in, i32 %const) nounwind {
@@ -370,20 +250,12 @@
 }
 
 ; FUNC-LABEL: {{^}}v_ctpop_i32_add_vvar_inv:
-<<<<<<< HEAD
-; SI-DAG: buffer_load_dword [[VAL:v[0-9]+]], s[{{[0-9]+:[0-9]+}}], {{0$}}
-; SI-DAG: buffer_load_dword [[VAR:v[0-9]+]], s[{{[0-9]+:[0-9]+}}], 0 offset:0x10
-; SI: v_bcnt_u32_b32_e32 [[RESULT:v[0-9]+]], [[VAL]], [[VAR]]
-; SI: buffer_store_dword [[RESULT]],
-; SI: s_endpgm
-=======
 ; GCN-DAG: buffer_load_dword [[VAL:v[0-9]+]], s[{{[0-9]+:[0-9]+}}], {{0$}}
 ; GCN-DAG: buffer_load_dword [[VAR:v[0-9]+]], s[{{[0-9]+:[0-9]+}}], 0 offset:16
 ; SI: v_bcnt_u32_b32_e32 [[RESULT:v[0-9]+]], [[VAL]], [[VAR]]
 ; VI: v_bcnt_u32_b32_e64 [[RESULT:v[0-9]+]], [[VAL]], [[VAR]]
 ; GCN: buffer_store_dword [[RESULT]],
 ; GCN: s_endpgm
->>>>>>> 969bfdfe
 
 ; EG: BCNT_INT
 define void @v_ctpop_i32_add_vvar_inv(i32 addrspace(1)* noalias %out, i32 addrspace(1)* noalias %in, i32 addrspace(1)* noalias %constptr) nounwind {
@@ -401,18 +273,11 @@
 
 ; FUNC-LABEL: {{^}}ctpop_i32_in_br:
 ; SI: s_load_dword [[VAL:s[0-9]+]], s[{{[0-9]+:[0-9]+}}], 0xd
-<<<<<<< HEAD
-; SI: s_bcnt1_i32_b32  [[SRESULT:s[0-9]+]], [[VAL]]
-; SI: v_mov_b32_e32 [[RESULT]], [[SRESULT]]
-; SI: buffer_store_dword [[RESULT]],
-; SI: s_endpgm
-=======
 ; VI: s_load_dword [[VAL:s[0-9]+]], s[{{[0-9]+:[0-9]+}}], 0x34
 ; GCN: s_bcnt1_i32_b32  [[SRESULT:s[0-9]+]], [[VAL]]
 ; GCN: v_mov_b32_e32 [[RESULT]], [[SRESULT]]
 ; GCN: buffer_store_dword [[RESULT]],
 ; GCN: s_endpgm
->>>>>>> 969bfdfe
 ; EG: BCNT_INT
 define void @ctpop_i32_in_br(i32 addrspace(1)* %out, i32 addrspace(1)* %in, i32 %ctpop_arg, i32 %cond) {
 entry:
@@ -424,13 +289,8 @@
   br label %endif
 
 else:
-<<<<<<< HEAD
-  %tmp3 = getelementptr i32 addrspace(1)* %in, i32 1
-  %tmp4 = load i32 addrspace(1)* %tmp3
-=======
   %tmp3 = getelementptr i32, i32 addrspace(1)* %in, i32 1
   %tmp4 = load i32, i32 addrspace(1)* %tmp3
->>>>>>> 969bfdfe
   br label %endif
 
 endif:
