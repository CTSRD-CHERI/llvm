<<<<<<< HEAD
; RUN: llc -march=r600 -mcpu=SI -verify-machineinstrs < %s | FileCheck -check-prefix=SI -check-prefix=FUNC %s
=======
; RUN: llc -march=amdgcn -mcpu=SI -verify-machineinstrs < %s | FileCheck -check-prefix=SI -check-prefix=FUNC %s
>>>>>>> 969bfdfe
; RUN: llc -march=r600 -mcpu=cypress -verify-machineinstrs < %s | FileCheck -check-prefix=EG -check-prefix=FUNC %s

declare float @llvm.fma.f32(float, float, float) nounwind readnone
declare <2 x float> @llvm.fma.v2f32(<2 x float>, <2 x float>, <2 x float>) nounwind readnone
declare <4 x float> @llvm.fma.v4f32(<4 x float>, <4 x float>, <4 x float>) nounwind readnone

<<<<<<< HEAD
=======
declare i32 @llvm.r600.read.tidig.x() nounwind readnone

>>>>>>> 969bfdfe
; FUNC-LABEL: {{^}}fma_f32:
; SI: v_fma_f32 {{v[0-9]+, v[0-9]+, v[0-9]+, v[0-9]+}}

; EG: MEM_RAT_{{.*}} STORE_{{.*}} [[RES:T[0-9]\.[XYZW]]], {{T[0-9]\.[XYZW]}},
; EG: FMA {{\*? *}}[[RES]]
define void @fma_f32(float addrspace(1)* %out, float addrspace(1)* %in1,
                     float addrspace(1)* %in2, float addrspace(1)* %in3) {
  %r0 = load float, float addrspace(1)* %in1
  %r1 = load float, float addrspace(1)* %in2
  %r2 = load float, float addrspace(1)* %in3
  %r3 = tail call float @llvm.fma.f32(float %r0, float %r1, float %r2)
  store float %r3, float addrspace(1)* %out
  ret void
}

; FUNC-LABEL: {{^}}fma_v2f32:
; SI: v_fma_f32
; SI: v_fma_f32

; EG: MEM_RAT_{{.*}} STORE_{{.*}} [[RES:T[0-9]]].[[CHLO:[XYZW]]][[CHHI:[XYZW]]], {{T[0-9]\.[XYZW]}},
; EG-DAG: FMA {{\*? *}}[[RES]].[[CHLO]]
; EG-DAG: FMA {{\*? *}}[[RES]].[[CHHI]]
define void @fma_v2f32(<2 x float> addrspace(1)* %out, <2 x float> addrspace(1)* %in1,
                       <2 x float> addrspace(1)* %in2, <2 x float> addrspace(1)* %in3) {
  %r0 = load <2 x float>, <2 x float> addrspace(1)* %in1
  %r1 = load <2 x float>, <2 x float> addrspace(1)* %in2
  %r2 = load <2 x float>, <2 x float> addrspace(1)* %in3
  %r3 = tail call <2 x float> @llvm.fma.v2f32(<2 x float> %r0, <2 x float> %r1, <2 x float> %r2)
  store <2 x float> %r3, <2 x float> addrspace(1)* %out
  ret void
}

; FUNC-LABEL: {{^}}fma_v4f32:
; SI: v_fma_f32
; SI: v_fma_f32
; SI: v_fma_f32
; SI: v_fma_f32

; EG: MEM_RAT_{{.*}} STORE_{{.*}} [[RES:T[0-9]]].{{[XYZW][XYZW][XYZW][XYZW]}}, {{T[0-9]\.[XYZW]}},
; EG-DAG: FMA {{\*? *}}[[RES]].X
; EG-DAG: FMA {{\*? *}}[[RES]].Y
; EG-DAG: FMA {{\*? *}}[[RES]].Z
; EG-DAG: FMA {{\*? *}}[[RES]].W
define void @fma_v4f32(<4 x float> addrspace(1)* %out, <4 x float> addrspace(1)* %in1,
                       <4 x float> addrspace(1)* %in2, <4 x float> addrspace(1)* %in3) {
  %r0 = load <4 x float>, <4 x float> addrspace(1)* %in1
  %r1 = load <4 x float>, <4 x float> addrspace(1)* %in2
  %r2 = load <4 x float>, <4 x float> addrspace(1)* %in3
  %r3 = tail call <4 x float> @llvm.fma.v4f32(<4 x float> %r0, <4 x float> %r1, <4 x float> %r2)
  store <4 x float> %r3, <4 x float> addrspace(1)* %out
  ret void
}

; FUNC-LABEL: @fma_commute_mul_inline_imm_f32
; SI: v_fma_f32 {{v[0-9]+}}, 2.0, {{v[0-9]+}}, {{v[0-9]+}}
define void @fma_commute_mul_inline_imm_f32(float addrspace(1)* noalias %out, float addrspace(1)* noalias %in.a, float addrspace(1)* noalias %in.b) nounwind {
  %tid = tail call i32 @llvm.r600.read.tidig.x() nounwind readnone
  %in.a.gep = getelementptr float, float addrspace(1)* %in.a, i32 %tid
  %in.b.gep = getelementptr float, float addrspace(1)* %in.b, i32 %tid
  %out.gep = getelementptr float, float addrspace(1)* %out, i32 %tid

  %a = load float, float addrspace(1)* %in.a.gep, align 4
  %b = load float, float addrspace(1)* %in.b.gep, align 4

  %fma = call float @llvm.fma.f32(float %a, float 2.0, float %b)
  store float %fma, float addrspace(1)* %out.gep, align 4
  ret void
}

; FUNC-LABEL: @fma_commute_mul_s_f32
define void @fma_commute_mul_s_f32(float addrspace(1)* noalias %out, float addrspace(1)* noalias %in.a, float addrspace(1)* noalias %in.b, float %b) nounwind {
  %tid = tail call i32 @llvm.r600.read.tidig.x() nounwind readnone
  %in.a.gep = getelementptr float, float addrspace(1)* %in.a, i32 %tid
  %in.b.gep = getelementptr float, float addrspace(1)* %in.b, i32 %tid
  %out.gep = getelementptr float, float addrspace(1)* %out, i32 %tid

  %a = load float, float addrspace(1)* %in.a.gep, align 4
  %c = load float, float addrspace(1)* %in.b.gep, align 4

  %fma = call float @llvm.fma.f32(float %a, float %b, float %c)
  store float %fma, float addrspace(1)* %out.gep, align 4
  ret void
}<|MERGE_RESOLUTION|>--- conflicted
+++ resolved
@@ -1,19 +1,12 @@
-<<<<<<< HEAD
-; RUN: llc -march=r600 -mcpu=SI -verify-machineinstrs < %s | FileCheck -check-prefix=SI -check-prefix=FUNC %s
-=======
 ; RUN: llc -march=amdgcn -mcpu=SI -verify-machineinstrs < %s | FileCheck -check-prefix=SI -check-prefix=FUNC %s
->>>>>>> 969bfdfe
 ; RUN: llc -march=r600 -mcpu=cypress -verify-machineinstrs < %s | FileCheck -check-prefix=EG -check-prefix=FUNC %s
 
 declare float @llvm.fma.f32(float, float, float) nounwind readnone
 declare <2 x float> @llvm.fma.v2f32(<2 x float>, <2 x float>, <2 x float>) nounwind readnone
 declare <4 x float> @llvm.fma.v4f32(<4 x float>, <4 x float>, <4 x float>) nounwind readnone
 
-<<<<<<< HEAD
-=======
 declare i32 @llvm.r600.read.tidig.x() nounwind readnone
 
->>>>>>> 969bfdfe
 ; FUNC-LABEL: {{^}}fma_f32:
 ; SI: v_fma_f32 {{v[0-9]+, v[0-9]+, v[0-9]+, v[0-9]+}}
 
