; RUN: llc -march=amdgcn -mcpu=verde -show-mc-encoding -verify-machineinstrs < %s | FileCheck %s
; RUN: llc -march=amdgcn -mcpu=tonga -show-mc-encoding -verify-machineinstrs < %s | FileCheck %s

; Example of a simple geometry shader loading vertex attributes from the
; ESGS ring buffer

<<<<<<< HEAD
; CHECK-LABEL: {{^}}main:
; CHECK: buffer_load_dword
; CHECK: buffer_load_dword
; CHECK: buffer_load_dword
; CHECK: buffer_load_dword
=======
; FIXME: Out of bounds immediate offset crashes
>>>>>>> 969bfdfe

; CHECK-LABEL: {{^}}main:
; CHECK: buffer_load_dword {{v[0-9]+}}, {{s\[[0-9]+:[0-9]+\]}}, 0 glc slc
; CHECK: buffer_load_dword {{v[0-9]+}}, {{v[0-9]+}}, {{s\[[0-9]+:[0-9]+\]}}, 0 offen glc slc
; CHECK: buffer_load_dword {{v[0-9]+}}, {{v[0-9]+}}, {{s\[[0-9]+:[0-9]+\]}}, 0 idxen glc slc
; CHECK: buffer_load_dword {{v[0-9]+}}, {{v\[[0-9]+:[0-9]+\]}}, {{s\[[0-9]+:[0-9]+\]}}, 0 idxen offen glc slc
; CHECK: s_movk_i32 [[K:s[0-9]+]], 0x4d2 ; encoding
; CHECK: buffer_load_dword {{v[0-9]+}}, {{v\[[0-9]+:[0-9]+\]}}, {{s\[[0-9]+:[0-9]+\]}}, [[K]] idxen offen offset:65535 glc slc

define void @main([17 x <16 x i8>] addrspace(2)* byval %arg, [32 x <16 x i8>] addrspace(2)* byval %arg1, [16 x <32 x i8>] addrspace(2)* byval %arg2, [2 x <16 x i8>] addrspace(2)* byval %arg3, [17 x <16 x i8>] addrspace(2)* inreg %arg4, [17 x <16 x i8>] addrspace(2)* inreg %arg5, i32 %arg6, i32 %arg7, i32 %arg8, i32 %arg9) #0 {
main_body:
  %tmp = getelementptr [2 x <16 x i8>], [2 x <16 x i8>] addrspace(2)* %arg3, i64 0, i32 1
  %tmp10 = load <16 x i8>, <16 x i8> addrspace(2)* %tmp, !tbaa !0
  %tmp11 = shl i32 %arg6, 2
  %tmp12 = call i32 @llvm.SI.buffer.load.dword.i32.i32(<16 x i8> %tmp10, i32 0, i32 0, i32 0, i32 0, i32 0, i32 1, i32 1, i32 0)
  %tmp13 = bitcast i32 %tmp12 to float
  %tmp14 = call i32 @llvm.SI.buffer.load.dword.i32.i32(<16 x i8> %tmp10, i32 %tmp11, i32 0, i32 0, i32 1, i32 0, i32 1, i32 1, i32 0)
  %tmp15 = bitcast i32 %tmp14 to float
  %tmp16 = call i32 @llvm.SI.buffer.load.dword.i32.i32(<16 x i8> %tmp10, i32 %tmp11, i32 0, i32 0, i32 0, i32 1, i32 1, i32 1, i32 0)
  %tmp17 = bitcast i32 %tmp16 to float
  %tmp18 = call i32 @llvm.SI.buffer.load.dword.i32.v2i32(<16 x i8> %tmp10, <2 x i32> zeroinitializer, i32 0, i32 0, i32 1, i32 1, i32 1, i32 1, i32 0)
  %tmp19 = bitcast i32 %tmp18 to float

  %tmp20 = call i32 @llvm.SI.buffer.load.dword.i32.v2i32(<16 x i8> %tmp10, <2 x i32> zeroinitializer, i32 0, i32 123, i32 1, i32 1, i32 1, i32 1, i32 0)
  %tmp21 = bitcast i32 %tmp20 to float

  %tmp22 = call i32 @llvm.SI.buffer.load.dword.i32.v2i32(<16 x i8> %tmp10, <2 x i32> zeroinitializer, i32 1234, i32 65535, i32 1, i32 1, i32 1, i32 1, i32 0)
  %tmp23 = bitcast i32 %tmp22 to float

  call void @llvm.SI.export(i32 15, i32 0, i32 1, i32 12, i32 0, float %tmp13, float %tmp15, float %tmp17, float %tmp19)
  call void @llvm.SI.export(i32 15, i32 0, i32 1, i32 12, i32 0, float %tmp21, float %tmp23, float %tmp23, float %tmp23)
  ret void
}

; Function Attrs: nounwind readonly
declare i32 @llvm.SI.buffer.load.dword.i32.i32(<16 x i8>, i32, i32, i32, i32, i32, i32, i32, i32) #1

; Function Attrs: nounwind readonly
declare i32 @llvm.SI.buffer.load.dword.i32.v2i32(<16 x i8>, <2 x i32>, i32, i32, i32, i32, i32, i32, i32) #1

declare void @llvm.SI.export(i32, i32, i32, i32, i32, float, float, float, float)

attributes #0 = { "ShaderType"="1" }
attributes #1 = { nounwind readonly }

!0 = !{!"const", null, i32 1}<|MERGE_RESOLUTION|>--- conflicted
+++ resolved
@@ -4,15 +4,7 @@
 ; Example of a simple geometry shader loading vertex attributes from the
 ; ESGS ring buffer
 
-<<<<<<< HEAD
-; CHECK-LABEL: {{^}}main:
-; CHECK: buffer_load_dword
-; CHECK: buffer_load_dword
-; CHECK: buffer_load_dword
-; CHECK: buffer_load_dword
-=======
 ; FIXME: Out of bounds immediate offset crashes
->>>>>>> 969bfdfe
 
 ; CHECK-LABEL: {{^}}main:
 ; CHECK: buffer_load_dword {{v[0-9]+}}, {{s\[[0-9]+:[0-9]+\]}}, 0 glc slc
