; RUN: llc -march=amdgcn -mcpu=SI -verify-machineinstrs < %s | FileCheck -check-prefix=SI -check-prefix=FUNC %s
; RUN: llc -march=amdgcn -mcpu=tonga -verify-machineinstrs < %s | FileCheck -check-prefix=SI -check-prefix=FUNC %s

declare double @llvm.AMDGPU.rcp.f64(double) nounwind readnone
declare double @llvm.sqrt.f64(double) nounwind readnone

; FUNC-LABEL: {{^}}rcp_f64:
; SI: v_rcp_f64_e32
define void @rcp_f64(double addrspace(1)* %out, double %src) nounwind {
  %rcp = call double @llvm.AMDGPU.rcp.f64(double %src) nounwind readnone
  store double %rcp, double addrspace(1)* %out, align 8
  ret void
}

; FUNC-LABEL: {{^}}rcp_pat_f64:
; SI: v_rcp_f64_e32
define void @rcp_pat_f64(double addrspace(1)* %out, double %src) nounwind {
  %rcp = fdiv double 1.0, %src
  store double %rcp, double addrspace(1)* %out, align 8
  ret void
}

; FUNC-LABEL: {{^}}rsq_rcp_pat_f64:
; SI-UNSAFE: v_rsq_f64_e32
; SI-SAFE-NOT: v_rsq_f64_e32
<<<<<<< HEAD
=======
; SI-SAFE: v_sqrt_f64
; SI-SAFE: v_rcp_f64
>>>>>>> 969bfdfe
define void @rsq_rcp_pat_f64(double addrspace(1)* %out, double %src) nounwind {
  %sqrt = call double @llvm.sqrt.f64(double %src) nounwind readnone
  %rcp = call double @llvm.AMDGPU.rcp.f64(double %sqrt) nounwind readnone
  store double %rcp, double addrspace(1)* %out, align 8
  ret void
}<|MERGE_RESOLUTION|>--- conflicted
+++ resolved
@@ -23,11 +23,8 @@
 ; FUNC-LABEL: {{^}}rsq_rcp_pat_f64:
 ; SI-UNSAFE: v_rsq_f64_e32
 ; SI-SAFE-NOT: v_rsq_f64_e32
-<<<<<<< HEAD
-=======
 ; SI-SAFE: v_sqrt_f64
 ; SI-SAFE: v_rcp_f64
->>>>>>> 969bfdfe
 define void @rsq_rcp_pat_f64(double addrspace(1)* %out, double %src) nounwind {
   %sqrt = call double @llvm.sqrt.f64(double %src) nounwind readnone
   %rcp = call double @llvm.AMDGPU.rcp.f64(double %sqrt) nounwind readnone
