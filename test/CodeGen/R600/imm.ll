--- conflicted
+++ resolved
@@ -1,9 +1,5 @@
-<<<<<<< HEAD
-; RUN: llc -march=r600 -mcpu=verde -verify-machineinstrs < %s | FileCheck %s
-=======
 ; RUN: llc -march=amdgcn -mcpu=verde -verify-machineinstrs < %s | FileCheck -check-prefix=SI -check-prefix=CHECK %s
 ; RUN: llc -march=amdgcn -mcpu=tonga -verify-machineinstrs < %s | FileCheck -check-prefix=VI -check-prefix=CHECK %s
->>>>>>> 969bfdfe
 
 ; Use a 64-bit value with lo bits that can be represented as an inline constant
 ; CHECK-LABEL: {{^}}i64_imm_inline_lo:
@@ -27,11 +23,6 @@
   ret void
 }
 
-<<<<<<< HEAD
-; CHECK-LABEL: {{^}}store_inline_imm_0.0_f32
-; CHECK: v_mov_b32_e32 [[REG:v[0-9]+]], 0{{$}}
-; CHECK-NEXT: buffer_store_dword [[REG]]
-=======
 ; CHECK-LABEL: {{^}}store_imm_neg_0.0_i64:
 ; CHECK-DAG: s_mov_b32 s[[HI_SREG:[0-9]+]], 0x80000000
 ; CHECK-DAG: s_mov_b32 s[[LO_SREG:[0-9]+]], 0{{$}}
@@ -54,17 +45,11 @@
 ; CHECK-LABEL: {{^}}store_inline_imm_0.0_f32:
 ; CHECK: v_mov_b32_e32 [[REG:v[0-9]+]], 0{{$}}
 ; CHECK: buffer_store_dword [[REG]]
->>>>>>> 969bfdfe
 define void @store_inline_imm_0.0_f32(float addrspace(1)* %out) {
   store float 0.0, float addrspace(1)* %out
   ret void
 }
 
-<<<<<<< HEAD
-; CHECK-LABEL: {{^}}store_inline_imm_0.5_f32
-; CHECK: v_mov_b32_e32 [[REG:v[0-9]+]], 0.5{{$}}
-; CHECK-NEXT: buffer_store_dword [[REG]]
-=======
 ; CHECK-LABEL: {{^}}store_imm_neg_0.0_f32:
 ; CHECK: v_mov_b32_e32 [[REG:v[0-9]+]], 0x80000000
 ; CHECK: buffer_store_dword [[REG]]
@@ -76,105 +61,62 @@
 ; CHECK-LABEL: {{^}}store_inline_imm_0.5_f32:
 ; CHECK: v_mov_b32_e32 [[REG:v[0-9]+]], 0.5{{$}}
 ; CHECK: buffer_store_dword [[REG]]
->>>>>>> 969bfdfe
 define void @store_inline_imm_0.5_f32(float addrspace(1)* %out) {
   store float 0.5, float addrspace(1)* %out
   ret void
 }
 
-<<<<<<< HEAD
-; CHECK-LABEL: {{^}}store_inline_imm_m_0.5_f32
-; CHECK: v_mov_b32_e32 [[REG:v[0-9]+]], -0.5{{$}}
-; CHECK-NEXT: buffer_store_dword [[REG]]
-=======
 ; CHECK-LABEL: {{^}}store_inline_imm_m_0.5_f32:
 ; CHECK: v_mov_b32_e32 [[REG:v[0-9]+]], -0.5{{$}}
 ; CHECK: buffer_store_dword [[REG]]
->>>>>>> 969bfdfe
 define void @store_inline_imm_m_0.5_f32(float addrspace(1)* %out) {
   store float -0.5, float addrspace(1)* %out
   ret void
 }
 
-<<<<<<< HEAD
-; CHECK-LABEL: {{^}}store_inline_imm_1.0_f32
-; CHECK: v_mov_b32_e32 [[REG:v[0-9]+]], 1.0{{$}}
-; CHECK-NEXT: buffer_store_dword [[REG]]
-=======
 ; CHECK-LABEL: {{^}}store_inline_imm_1.0_f32:
 ; CHECK: v_mov_b32_e32 [[REG:v[0-9]+]], 1.0{{$}}
 ; CHECK: buffer_store_dword [[REG]]
->>>>>>> 969bfdfe
 define void @store_inline_imm_1.0_f32(float addrspace(1)* %out) {
   store float 1.0, float addrspace(1)* %out
   ret void
 }
 
-<<<<<<< HEAD
-; CHECK-LABEL: {{^}}store_inline_imm_m_1.0_f32
-; CHECK: v_mov_b32_e32 [[REG:v[0-9]+]], -1.0{{$}}
-; CHECK-NEXT: buffer_store_dword [[REG]]
-=======
 ; CHECK-LABEL: {{^}}store_inline_imm_m_1.0_f32:
 ; CHECK: v_mov_b32_e32 [[REG:v[0-9]+]], -1.0{{$}}
 ; CHECK: buffer_store_dword [[REG]]
->>>>>>> 969bfdfe
 define void @store_inline_imm_m_1.0_f32(float addrspace(1)* %out) {
   store float -1.0, float addrspace(1)* %out
   ret void
 }
 
-<<<<<<< HEAD
-; CHECK-LABEL: {{^}}store_inline_imm_2.0_f32
-; CHECK: v_mov_b32_e32 [[REG:v[0-9]+]], 2.0{{$}}
-; CHECK-NEXT: buffer_store_dword [[REG]]
-=======
 ; CHECK-LABEL: {{^}}store_inline_imm_2.0_f32:
 ; CHECK: v_mov_b32_e32 [[REG:v[0-9]+]], 2.0{{$}}
 ; CHECK: buffer_store_dword [[REG]]
->>>>>>> 969bfdfe
 define void @store_inline_imm_2.0_f32(float addrspace(1)* %out) {
   store float 2.0, float addrspace(1)* %out
   ret void
 }
 
-<<<<<<< HEAD
-; CHECK-LABEL: {{^}}store_inline_imm_m_2.0_f32
-; CHECK: v_mov_b32_e32 [[REG:v[0-9]+]], -2.0{{$}}
-; CHECK-NEXT: buffer_store_dword [[REG]]
-=======
 ; CHECK-LABEL: {{^}}store_inline_imm_m_2.0_f32:
 ; CHECK: v_mov_b32_e32 [[REG:v[0-9]+]], -2.0{{$}}
 ; CHECK: buffer_store_dword [[REG]]
->>>>>>> 969bfdfe
 define void @store_inline_imm_m_2.0_f32(float addrspace(1)* %out) {
   store float -2.0, float addrspace(1)* %out
   ret void
 }
 
-<<<<<<< HEAD
-; CHECK-LABEL: {{^}}store_inline_imm_4.0_f32
-; CHECK: v_mov_b32_e32 [[REG:v[0-9]+]], 4.0{{$}}
-; CHECK-NEXT: buffer_store_dword [[REG]]
-=======
 ; CHECK-LABEL: {{^}}store_inline_imm_4.0_f32:
 ; CHECK: v_mov_b32_e32 [[REG:v[0-9]+]], 4.0{{$}}
 ; CHECK: buffer_store_dword [[REG]]
->>>>>>> 969bfdfe
 define void @store_inline_imm_4.0_f32(float addrspace(1)* %out) {
   store float 4.0, float addrspace(1)* %out
   ret void
 }
 
-<<<<<<< HEAD
-; CHECK-LABEL: {{^}}store_inline_imm_m_4.0_f32
-; CHECK: v_mov_b32_e32 [[REG:v[0-9]+]], -4.0{{$}}
-; CHECK-NEXT: buffer_store_dword [[REG]]
-=======
 ; CHECK-LABEL: {{^}}store_inline_imm_m_4.0_f32:
 ; CHECK: v_mov_b32_e32 [[REG:v[0-9]+]], -4.0{{$}}
 ; CHECK: buffer_store_dword [[REG]]
->>>>>>> 969bfdfe
 define void @store_inline_imm_m_4.0_f32(float addrspace(1)* %out) {
   store float -4.0, float addrspace(1)* %out
   ret void
@@ -182,200 +124,113 @@
 
 ; CHECK-LABEL: {{^}}store_literal_imm_f32:
 ; CHECK: v_mov_b32_e32 [[REG:v[0-9]+]], 0x45800000
-<<<<<<< HEAD
-; CHECK-NEXT: buffer_store_dword [[REG]]
-=======
-; CHECK: buffer_store_dword [[REG]]
->>>>>>> 969bfdfe
+; CHECK: buffer_store_dword [[REG]]
 define void @store_literal_imm_f32(float addrspace(1)* %out) {
   store float 4096.0, float addrspace(1)* %out
   ret void
 }
 
-<<<<<<< HEAD
-; CHECK-LABEL: {{^}}add_inline_imm_0.0_f32
-; CHECK: s_load_dword [[VAL:s[0-9]+]]
-; CHECK: v_add_f32_e64 [[REG:v[0-9]+]], 0.0, [[VAL]]{{$}}
-; CHECK-NEXT: buffer_store_dword [[REG]]
-=======
 ; CHECK-LABEL: {{^}}add_inline_imm_0.0_f32:
 ; CHECK: s_load_dword [[VAL:s[0-9]+]]
 ; CHECK: v_add_f32_e64 [[REG:v[0-9]+]], 0, [[VAL]]{{$}}
 ; CHECK: buffer_store_dword [[REG]]
->>>>>>> 969bfdfe
 define void @add_inline_imm_0.0_f32(float addrspace(1)* %out, float %x) {
   %y = fadd float %x, 0.0
   store float %y, float addrspace(1)* %out
   ret void
 }
 
-<<<<<<< HEAD
-; CHECK-LABEL: {{^}}add_inline_imm_0.5_f32
+; CHECK-LABEL: {{^}}add_inline_imm_0.5_f32:
 ; CHECK: s_load_dword [[VAL:s[0-9]+]]
 ; CHECK: v_add_f32_e64 [[REG:v[0-9]+]], 0.5, [[VAL]]{{$}}
-; CHECK-NEXT: buffer_store_dword [[REG]]
-=======
-; CHECK-LABEL: {{^}}add_inline_imm_0.5_f32:
-; CHECK: s_load_dword [[VAL:s[0-9]+]]
-; CHECK: v_add_f32_e64 [[REG:v[0-9]+]], 0.5, [[VAL]]{{$}}
-; CHECK: buffer_store_dword [[REG]]
->>>>>>> 969bfdfe
+; CHECK: buffer_store_dword [[REG]]
 define void @add_inline_imm_0.5_f32(float addrspace(1)* %out, float %x) {
   %y = fadd float %x, 0.5
   store float %y, float addrspace(1)* %out
   ret void
 }
 
-<<<<<<< HEAD
-; CHECK-LABEL: {{^}}add_inline_imm_neg_0.5_f32
+; CHECK-LABEL: {{^}}add_inline_imm_neg_0.5_f32:
 ; CHECK: s_load_dword [[VAL:s[0-9]+]]
 ; CHECK: v_add_f32_e64 [[REG:v[0-9]+]], -0.5, [[VAL]]{{$}}
-; CHECK-NEXT: buffer_store_dword [[REG]]
-=======
-; CHECK-LABEL: {{^}}add_inline_imm_neg_0.5_f32:
-; CHECK: s_load_dword [[VAL:s[0-9]+]]
-; CHECK: v_add_f32_e64 [[REG:v[0-9]+]], -0.5, [[VAL]]{{$}}
-; CHECK: buffer_store_dword [[REG]]
->>>>>>> 969bfdfe
+; CHECK: buffer_store_dword [[REG]]
 define void @add_inline_imm_neg_0.5_f32(float addrspace(1)* %out, float %x) {
   %y = fadd float %x, -0.5
   store float %y, float addrspace(1)* %out
   ret void
 }
 
-<<<<<<< HEAD
-; CHECK-LABEL: {{^}}add_inline_imm_1.0_f32
+; CHECK-LABEL: {{^}}add_inline_imm_1.0_f32:
 ; CHECK: s_load_dword [[VAL:s[0-9]+]]
 ; CHECK: v_add_f32_e64 [[REG:v[0-9]+]], 1.0, [[VAL]]{{$}}
-; CHECK-NEXT: buffer_store_dword [[REG]]
-=======
-; CHECK-LABEL: {{^}}add_inline_imm_1.0_f32:
-; CHECK: s_load_dword [[VAL:s[0-9]+]]
-; CHECK: v_add_f32_e64 [[REG:v[0-9]+]], 1.0, [[VAL]]{{$}}
-; CHECK: buffer_store_dword [[REG]]
->>>>>>> 969bfdfe
+; CHECK: buffer_store_dword [[REG]]
 define void @add_inline_imm_1.0_f32(float addrspace(1)* %out, float %x) {
   %y = fadd float %x, 1.0
   store float %y, float addrspace(1)* %out
   ret void
 }
 
-<<<<<<< HEAD
-; CHECK-LABEL: {{^}}add_inline_imm_neg_1.0_f32
+; CHECK-LABEL: {{^}}add_inline_imm_neg_1.0_f32:
 ; CHECK: s_load_dword [[VAL:s[0-9]+]]
 ; CHECK: v_add_f32_e64 [[REG:v[0-9]+]], -1.0, [[VAL]]{{$}}
-; CHECK-NEXT: buffer_store_dword [[REG]]
-=======
-; CHECK-LABEL: {{^}}add_inline_imm_neg_1.0_f32:
-; CHECK: s_load_dword [[VAL:s[0-9]+]]
-; CHECK: v_add_f32_e64 [[REG:v[0-9]+]], -1.0, [[VAL]]{{$}}
-; CHECK: buffer_store_dword [[REG]]
->>>>>>> 969bfdfe
+; CHECK: buffer_store_dword [[REG]]
 define void @add_inline_imm_neg_1.0_f32(float addrspace(1)* %out, float %x) {
   %y = fadd float %x, -1.0
   store float %y, float addrspace(1)* %out
   ret void
 }
 
-<<<<<<< HEAD
-; CHECK-LABEL: {{^}}add_inline_imm_2.0_f32
+; CHECK-LABEL: {{^}}add_inline_imm_2.0_f32:
 ; CHECK: s_load_dword [[VAL:s[0-9]+]]
 ; CHECK: v_add_f32_e64 [[REG:v[0-9]+]], 2.0, [[VAL]]{{$}}
-; CHECK-NEXT: buffer_store_dword [[REG]]
-=======
-; CHECK-LABEL: {{^}}add_inline_imm_2.0_f32:
-; CHECK: s_load_dword [[VAL:s[0-9]+]]
-; CHECK: v_add_f32_e64 [[REG:v[0-9]+]], 2.0, [[VAL]]{{$}}
-; CHECK: buffer_store_dword [[REG]]
->>>>>>> 969bfdfe
+; CHECK: buffer_store_dword [[REG]]
 define void @add_inline_imm_2.0_f32(float addrspace(1)* %out, float %x) {
   %y = fadd float %x, 2.0
   store float %y, float addrspace(1)* %out
   ret void
 }
 
-<<<<<<< HEAD
-; CHECK-LABEL: {{^}}add_inline_imm_neg_2.0_f32
+; CHECK-LABEL: {{^}}add_inline_imm_neg_2.0_f32:
 ; CHECK: s_load_dword [[VAL:s[0-9]+]]
 ; CHECK: v_add_f32_e64 [[REG:v[0-9]+]], -2.0, [[VAL]]{{$}}
-; CHECK-NEXT: buffer_store_dword [[REG]]
-=======
-; CHECK-LABEL: {{^}}add_inline_imm_neg_2.0_f32:
-; CHECK: s_load_dword [[VAL:s[0-9]+]]
-; CHECK: v_add_f32_e64 [[REG:v[0-9]+]], -2.0, [[VAL]]{{$}}
-; CHECK: buffer_store_dword [[REG]]
->>>>>>> 969bfdfe
+; CHECK: buffer_store_dword [[REG]]
 define void @add_inline_imm_neg_2.0_f32(float addrspace(1)* %out, float %x) {
   %y = fadd float %x, -2.0
   store float %y, float addrspace(1)* %out
   ret void
 }
 
-<<<<<<< HEAD
-; CHECK-LABEL: {{^}}add_inline_imm_4.0_f32
+; CHECK-LABEL: {{^}}add_inline_imm_4.0_f32:
 ; CHECK: s_load_dword [[VAL:s[0-9]+]]
 ; CHECK: v_add_f32_e64 [[REG:v[0-9]+]], 4.0, [[VAL]]{{$}}
-; CHECK-NEXT: buffer_store_dword [[REG]]
-=======
-; CHECK-LABEL: {{^}}add_inline_imm_4.0_f32:
-; CHECK: s_load_dword [[VAL:s[0-9]+]]
-; CHECK: v_add_f32_e64 [[REG:v[0-9]+]], 4.0, [[VAL]]{{$}}
-; CHECK: buffer_store_dword [[REG]]
->>>>>>> 969bfdfe
+; CHECK: buffer_store_dword [[REG]]
 define void @add_inline_imm_4.0_f32(float addrspace(1)* %out, float %x) {
   %y = fadd float %x, 4.0
   store float %y, float addrspace(1)* %out
   ret void
 }
 
-<<<<<<< HEAD
-; CHECK-LABEL: {{^}}add_inline_imm_neg_4.0_f32
+; CHECK-LABEL: {{^}}add_inline_imm_neg_4.0_f32:
 ; CHECK: s_load_dword [[VAL:s[0-9]+]]
 ; CHECK: v_add_f32_e64 [[REG:v[0-9]+]], -4.0, [[VAL]]{{$}}
-; CHECK-NEXT: buffer_store_dword [[REG]]
-=======
-; CHECK-LABEL: {{^}}add_inline_imm_neg_4.0_f32:
-; CHECK: s_load_dword [[VAL:s[0-9]+]]
-; CHECK: v_add_f32_e64 [[REG:v[0-9]+]], -4.0, [[VAL]]{{$}}
-; CHECK: buffer_store_dword [[REG]]
->>>>>>> 969bfdfe
+; CHECK: buffer_store_dword [[REG]]
 define void @add_inline_imm_neg_4.0_f32(float addrspace(1)* %out, float %x) {
   %y = fadd float %x, -4.0
   store float %y, float addrspace(1)* %out
   ret void
 }
 
-<<<<<<< HEAD
-; CHECK-LABEL: @commute_add_inline_imm_0.5_f32
-; CHECK: buffer_load_dword [[VAL:v[0-9]+]]
-; CHECK: v_add_f32_e32 [[REG:v[0-9]+]], 0.5, [[VAL]]
-; CHECK-NEXT: buffer_store_dword [[REG]]
-define void @commute_add_inline_imm_0.5_f32(float addrspace(1)* %out, float addrspace(1)* %in) {
-  %x = load float addrspace(1)* %in
-=======
 ; CHECK-LABEL: {{^}}commute_add_inline_imm_0.5_f32:
 ; CHECK: buffer_load_dword [[VAL:v[0-9]+]]
 ; CHECK: v_add_f32_e32 [[REG:v[0-9]+]], 0.5, [[VAL]]
 ; CHECK: buffer_store_dword [[REG]]
 define void @commute_add_inline_imm_0.5_f32(float addrspace(1)* %out, float addrspace(1)* %in) {
   %x = load float, float addrspace(1)* %in
->>>>>>> 969bfdfe
   %y = fadd float %x, 0.5
   store float %y, float addrspace(1)* %out
   ret void
 }
 
-<<<<<<< HEAD
-; CHECK-LABEL: @commute_add_literal_f32
-; CHECK: buffer_load_dword [[VAL:v[0-9]+]]
-; CHECK: v_add_f32_e32 [[REG:v[0-9]+]], 0x44800000, [[VAL]]
-; CHECK-NEXT: buffer_store_dword [[REG]]
-define void @commute_add_literal_f32(float addrspace(1)* %out, float addrspace(1)* %in) {
-  %x = load float addrspace(1)* %in
-  %y = fadd float %x, 1024.0
-  store float %y, float addrspace(1)* %out
-  ret void
-=======
 ; CHECK-LABEL: {{^}}commute_add_literal_f32:
 ; CHECK: buffer_load_dword [[VAL:v[0-9]+]]
 ; CHECK: v_add_f32_e32 [[REG:v[0-9]+]], 0x44800000, [[VAL]]
@@ -759,5 +614,4 @@
 define void @store_literal_imm_f64(double addrspace(1)* %out) {
   store double 4096.0, double addrspace(1)* %out
   ret void
->>>>>>> 969bfdfe
 }