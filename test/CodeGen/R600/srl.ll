--- conflicted
+++ resolved
@@ -15,22 +15,12 @@
   ret void
 }
 
-<<<<<<< HEAD
-;EG-CHECK: {{^}}lshr_v2i32:
-;EG-CHECK: LSHR {{\*? *}}T{{[0-9]+\.[XYZW], T[0-9]+\.[XYZW], T[0-9]+\.[XYZW]}}
-;EG-CHECK: LSHR {{\*? *}}T{{[0-9]+\.[XYZW], T[0-9]+\.[XYZW], T[0-9]+\.[XYZW]}}
-
-;SI-CHECK: {{^}}lshr_v2i32:
-;SI-CHECK: v_lshr_b32_e32 v{{[0-9]+, v[0-9]+, v[0-9]+}}
-;SI-CHECK: v_lshr_b32_e32 v{{[0-9]+, v[0-9]+, v[0-9]+}}
-=======
 ; FUNC-LABEL: {{^}}lshr_v2i32:
 ; SI: v_lshr_b32_e32 v{{[0-9]+, v[0-9]+, v[0-9]+}}
 ; SI: v_lshr_b32_e32 v{{[0-9]+, v[0-9]+, v[0-9]+}}
 
 ; VI: v_lshrrev_b32_e32 v{{[0-9]+, v[0-9]+, v[0-9]+}}
 ; VI: v_lshrrev_b32_e32 v{{[0-9]+, v[0-9]+, v[0-9]+}}
->>>>>>> 969bfdfe
 
 ; EG: LSHR {{\*? *}}T{{[0-9]+\.[XYZW], T[0-9]+\.[XYZW], T[0-9]+\.[XYZW]}}
 ; EG: LSHR {{\*? *}}T{{[0-9]+\.[XYZW], T[0-9]+\.[XYZW], T[0-9]+\.[XYZW]}}
@@ -43,21 +33,6 @@
   ret void
 }
 
-<<<<<<< HEAD
-
-;EG-CHECK: {{^}}lshr_v4i32:
-;EG-CHECK: LSHR {{\*? *}}T{{[0-9]+\.[XYZW], T[0-9]+\.[XYZW], T[0-9]+\.[XYZW]}}
-;EG-CHECK: LSHR {{\*? *}}T{{[0-9]+\.[XYZW], T[0-9]+\.[XYZW], T[0-9]+\.[XYZW]}}
-;EG-CHECK: LSHR {{\*? *}}T{{[0-9]+\.[XYZW], T[0-9]+\.[XYZW], T[0-9]+\.[XYZW]}}
-;EG-CHECK: LSHR {{\*? *}}T{{[0-9]+\.[XYZW], T[0-9]+\.[XYZW], T[0-9]+\.[XYZW]}}
-
-;SI-CHECK: {{^}}lshr_v4i32:
-;SI-CHECK: v_lshr_b32_e32 v{{[0-9]+, v[0-9]+, v[0-9]+}}
-;SI-CHECK: v_lshr_b32_e32 v{{[0-9]+, v[0-9]+, v[0-9]+}}
-;SI-CHECK: v_lshr_b32_e32 v{{[0-9]+, v[0-9]+, v[0-9]+}}
-;SI-CHECK: v_lshr_b32_e32 v{{[0-9]+, v[0-9]+, v[0-9]+}}
-
-=======
 ; FUNC-LABEL: {{^}}lshr_v4i32:
 ; SI: v_lshr_b32_e32 v{{[0-9]+, v[0-9]+, v[0-9]+}}
 ; SI: v_lshr_b32_e32 v{{[0-9]+, v[0-9]+, v[0-9]+}}
@@ -73,7 +48,6 @@
 ; EG: LSHR {{\*? *}}T{{[0-9]+\.[XYZW], T[0-9]+\.[XYZW], T[0-9]+\.[XYZW]}}
 ; EG: LSHR {{\*? *}}T{{[0-9]+\.[XYZW], T[0-9]+\.[XYZW], T[0-9]+\.[XYZW]}}
 ; EG: LSHR {{\*? *}}T{{[0-9]+\.[XYZW], T[0-9]+\.[XYZW], T[0-9]+\.[XYZW]}}
->>>>>>> 969bfdfe
 define void @lshr_v4i32(<4 x i32> addrspace(1)* %out, <4 x i32> addrspace(1)* %in) {
   %b_ptr = getelementptr <4 x i32>, <4 x i32> addrspace(1)* %in, i32 1
   %a = load <4 x i32>, <4 x i32> addrspace(1)* %in
@@ -83,24 +57,6 @@
   ret void
 }
 
-<<<<<<< HEAD
-;EG-CHECK: {{^}}lshr_i64:
-;EG-CHECK: SUB_INT {{\*? *}}[[COMPSH:T[0-9]+\.[XYZW]]], {{literal.[xy]}}, [[SHIFT:T[0-9]+\.[XYZW]]]
-;EG-CHECK: LSHL {{\* *}}[[TEMP:T[0-9]+\.[XYZW]]], [[OPHI:T[0-9]+\.[XYZW]]], {{[[COMPSH]]|PV.[XYZW]}}
-;EG-CHECK: LSHL {{\*? *}}[[OVERF:T[0-9]+\.[XYZW]]], {{[[TEMP]]|PV.[XYZW]}}, 1
-;EG_CHECK-DAG: ADD_INT {{\*? *}}[[BIGSH:T[0-9]+\.[XYZW]]], [[SHIFT]], literal
-;EG-CHECK-DAG: LSHR {{\*? *}}[[LOSMTMP:T[0-9]+\.[XYZW]]], [[OPLO:T[0-9]+\.[XYZW]]], [[SHIFT]]
-;EG-CHECK-DAG: OR_INT {{\*? *}}[[LOSM:T[0-9]+\.[XYZW]]], {{[[LOSMTMP]]|PV.[XYZW]}}, {{[[OVERF]]|PV.[XYZW]}}
-;EG-CHECK-DAG: LSHR {{\*? *}}[[HISM:T[0-9]+\.[XYZW]]], [[OPHI]], {{PS|[[SHIFT]]}}
-;EG-CHECK-DAG: LSHR {{\*? *}}[[LOBIG:T[0-9]+\.[XYZW]]], [[OPHI]], {{PS|[[SHIFT]]}}
-;EG-CHECK-DAG: SETGT_UINT {{\*? *}}[[RESC:T[0-9]+\.[XYZW]]], [[SHIFT]], literal
-;EG-CHECK-DAG: CNDE_INT {{\*? *}}[[RESLO:T[0-9]+\.[XYZW]]], {{T[0-9]+\.[XYZW]}}
-;EG-CHECK-DAG: CNDE_INT {{\*? *}}[[RESHI:T[0-9]+\.[XYZW]]], {{T[0-9]+\.[XYZW], .*}}, 0.0
-
-;SI-CHECK: {{^}}lshr_i64:
-;SI-CHECK: v_lshr_b64 {{v\[[0-9]+:[0-9]+\], v\[[0-9]+:[0-9]+\], v[0-9]+}}
-
-=======
 ; FUNC-LABEL: {{^}}lshr_i64:
 ; SI: v_lshr_b64 {{v\[[0-9]+:[0-9]+\], v\[[0-9]+:[0-9]+\], v[0-9]+}}
 ; VI: v_lshrrev_b64 {{v\[[0-9]+:[0-9]+\], v[0-9]+, v\[[0-9]+:[0-9]+\]}}
@@ -116,7 +72,6 @@
 ; EG-DAG: SETGT_UINT {{\*? *}}[[RESC:T[0-9]+\.[XYZW]]], [[SHIFT]], literal
 ; EG-DAG: CNDE_INT {{\*? *}}[[RESLO:T[0-9]+\.[XYZW]]], {{T[0-9]+\.[XYZW]}}
 ; EG-DAG: CNDE_INT {{\*? *}}[[RESHI:T[0-9]+\.[XYZW]]], {{T[0-9]+\.[XYZW], .*}}, 0.0
->>>>>>> 969bfdfe
 define void @lshr_i64(i64 addrspace(1)* %out, i64 addrspace(1)* %in) {
   %b_ptr = getelementptr i64, i64 addrspace(1)* %in, i64 1
   %a = load i64, i64 addrspace(1)* %in
@@ -126,36 +81,6 @@
   ret void
 }
 
-<<<<<<< HEAD
-;EG-CHECK: {{^}}lshr_v2i64:
-;EG-CHECK-DAG: SUB_INT {{\*? *}}[[COMPSHA:T[0-9]+\.[XYZW]]], {{literal.[xy]}}, [[SHA:T[0-9]+\.[XYZW]]]
-;EG-CHECK-DAG: SUB_INT {{\*? *}}[[COMPSHB:T[0-9]+\.[XYZW]]], {{literal.[xy]}}, [[SHB:T[0-9]+\.[XYZW]]]
-;EG-CHECK-DAG: LSHL {{\*? *}}[[COMPSHA]]
-;EG-CHECK-DAG: LSHL {{\*? *}}[[COMPSHB]]
-;EG-CHECK-DAG: LSHL {{.*}}, 1
-;EG-CHECK-DAG: LSHL {{.*}}, 1
-;EG-CHECK-DAG: LSHR {{.*}}, [[SHA]]
-;EG-CHECK-DAG: LSHR {{.*}}, [[SHB]]
-;EG-CHECK-DAG: LSHR {{.*}}, [[SHA]]
-;EG-CHECK-DAG: LSHR {{.*}}, [[SHB]]
-;EG-CHECK-DAG: OR_INT
-;EG-CHECK-DAG: OR_INT
-;EG-CHECK-DAG: ADD_INT  {{\*? *}}[[BIGSHA:T[0-9]+\.[XYZW]]]{{.*}}, literal
-;EG-CHECK-DAG: ADD_INT  {{\*? *}}[[BIGSHB:T[0-9]+\.[XYZW]]]{{.*}}, literal
-;EG-CHECK-DAG: LSHR
-;EG-CHECK-DAG: LSHR
-;EG-CHECK-DAG: SETGT_UINT {{\*? *T[0-9]\.[XYZW]}}, [[SHA]], literal
-;EG-CHECK-DAG: SETGT_UINT {{\*? *T[0-9]\.[XYZW]}}, [[SHB]], literal
-;EG-CHECK-DAG: CNDE_INT {{.*}}, 0.0
-;EG-CHECK-DAG: CNDE_INT {{.*}}, 0.0
-;EG-CHECK-DAG: CNDE_INT
-;EG-CHECK-DAG: CNDE_INT
-
-;SI-CHECK: {{^}}lshr_v2i64:
-;SI-CHECK: v_lshr_b64 {{v\[[0-9]+:[0-9]+\], v\[[0-9]+:[0-9]+\], v[0-9]+}}
-;SI-CHECK: v_lshr_b64 {{v\[[0-9]+:[0-9]+\], v\[[0-9]+:[0-9]+\], v[0-9]+}}
-
-=======
 ; FUNC-LABEL: {{^}}lshr_v2i64:
 ; SI: v_lshr_b64 {{v\[[0-9]+:[0-9]+\], v\[[0-9]+:[0-9]+\], v[0-9]+}}
 ; SI: v_lshr_b64 {{v\[[0-9]+:[0-9]+\], v\[[0-9]+:[0-9]+\], v[0-9]+}}
@@ -185,7 +110,6 @@
 ; EG-DAG: CNDE_INT {{.*}}, 0.0
 ; EG-DAG: CNDE_INT
 ; EG-DAG: CNDE_INT
->>>>>>> 969bfdfe
 define void @lshr_v2i64(<2 x i64> addrspace(1)* %out, <2 x i64> addrspace(1)* %in) {
   %b_ptr = getelementptr <2 x i64>, <2 x i64> addrspace(1)* %in, i64 1
   %a = load <2 x i64>, <2 x i64> addrspace(1)* %in
@@ -195,63 +119,6 @@
   ret void
 }
 
-<<<<<<< HEAD
-
-;EG-CHECK: {{^}}lshr_v4i64:
-;EG-CHECK-DAG: SUB_INT {{\*? *}}[[COMPSHA:T[0-9]+\.[XYZW]]], {{literal.[xy]}}, [[SHA:T[0-9]+\.[XYZW]]]
-;EG-CHECK-DAG: SUB_INT {{\*? *}}[[COMPSHB:T[0-9]+\.[XYZW]]], {{literal.[xy]}}, [[SHB:T[0-9]+\.[XYZW]]]
-;EG-CHECK-DAG: SUB_INT {{\*? *}}[[COMPSHC:T[0-9]+\.[XYZW]]], {{literal.[xy]}}, [[SHC:T[0-9]+\.[XYZW]]]
-;EG-CHECK-DAG: SUB_INT {{\*? *}}[[COMPSHD:T[0-9]+\.[XYZW]]], {{literal.[xy]}}, [[SHD:T[0-9]+\.[XYZW]]]
-;EG-CHECK-DAG: LSHL {{\*? *}}[[COMPSHA]]
-;EG-CHECK-DAG: LSHL {{\*? *}}[[COMPSHB]]
-;EG-CHECK-DAG: LSHL {{\*? *}}[[COMPSHC]]
-;EG-CHECK-DAG: LSHL {{\*? *}}[[COMPSHD]]
-;EG-CHECK-DAG: LSHL {{.*}}, 1
-;EG-CHECK-DAG: LSHL {{.*}}, 1
-;EG-CHECK-DAG: LSHL {{.*}}, 1
-;EG-CHECK-DAG: LSHL {{.*}}, 1
-;EG-CHECK-DAG: LSHR {{.*}}, [[SHA]]
-;EG-CHECK-DAG: LSHR {{.*}}, [[SHB]]
-;EG-CHECK-DAG: LSHR {{.*}}, [[SHC]]
-;EG-CHECK-DAG: LSHR {{.*}}, [[SHD]]
-;EG-CHECK-DAG: LSHR {{.*}}, [[SHA]]
-;EG-CHECK-DAG: LSHR {{.*}}, [[SHB]]
-;EG-CHECK-DAG: LSHR {{.*}}, [[SHC]]
-;EG-CHECK-DAG: LSHR {{.*}}, [[SHD]]
-;EG-CHECK-DAG: OR_INT
-;EG-CHECK-DAG: OR_INT
-;EG-CHECK-DAG: OR_INT
-;EG-CHECK-DAG: OR_INT
-;EG-CHECK-DAG: ADD_INT  {{\*? *}}[[BIGSHA:T[0-9]+\.[XYZW]]]{{.*}}, literal
-;EG-CHECK-DAG: ADD_INT  {{\*? *}}[[BIGSHB:T[0-9]+\.[XYZW]]]{{.*}}, literal
-;EG-CHECK-DAG: ADD_INT  {{\*? *}}[[BIGSHC:T[0-9]+\.[XYZW]]]{{.*}}, literal
-;EG-CHECK-DAG: ADD_INT  {{\*? *}}[[BIGSHD:T[0-9]+\.[XYZW]]]{{.*}}, literal
-;EG-CHECK-DAG: LSHR
-;EG-CHECK-DAG: LSHR
-;EG-CHECK-DAG: LSHR
-;EG-CHECK-DAG: LSHR
-;EG-CHECK-DAG: LSHR
-;EG-CHECK-DAG: LSHR
-;EG-CHECK-DAG: SETGT_UINT {{\*? *T[0-9]\.[XYZW]}}, [[SHA]], literal
-;EG-CHECK-DAG: SETGT_UINT {{\*? *T[0-9]\.[XYZW]}}, [[SHB]], literal
-;EG-CHECK-DAG: SETGT_UINT {{\*? *T[0-9]\.[XYZW]}}, [[SHC]], literal
-;EG-CHECK-DAG: SETGT_UINT {{\*? *T[0-9]\.[XYZW]}}, [[SHD]], literal
-;EG-CHECK-DAG: CNDE_INT {{.*}}, 0.0
-;EG-CHECK-DAG: CNDE_INT {{.*}}, 0.0
-;EG-CHECK-DAG: CNDE_INT {{.*}}, 0.0
-;EG-CHECK-DAG: CNDE_INT {{.*}}, 0.0
-;EG-CHECK-DAG: CNDE_INT
-;EG-CHECK-DAG: CNDE_INT
-;EG-CHECK-DAG: CNDE_INT
-;EG-CHECK-DAG: CNDE_INT
-
-;SI-CHECK: {{^}}lshr_v4i64:
-;SI-CHECK: v_lshr_b64 {{v\[[0-9]+:[0-9]+\], v\[[0-9]+:[0-9]+\], v[0-9]+}}
-;SI-CHECK: v_lshr_b64 {{v\[[0-9]+:[0-9]+\], v\[[0-9]+:[0-9]+\], v[0-9]+}}
-;SI-CHECK: v_lshr_b64 {{v\[[0-9]+:[0-9]+\], v\[[0-9]+:[0-9]+\], v[0-9]+}}
-;SI-CHECK: v_lshr_b64 {{v\[[0-9]+:[0-9]+\], v\[[0-9]+:[0-9]+\], v[0-9]+}}
-
-=======
 ; FUNC-LABEL: {{^}}lshr_v4i64:
 ; SI: v_lshr_b64 {{v\[[0-9]+:[0-9]+\], v\[[0-9]+:[0-9]+\], v[0-9]+}}
 ; SI: v_lshr_b64 {{v\[[0-9]+:[0-9]+\], v\[[0-9]+:[0-9]+\], v[0-9]+}}
@@ -309,7 +176,6 @@
 ; EG-DAG: CNDE_INT
 ; EG-DAG: CNDE_INT
 ; EG-DAG: CNDE_INT
->>>>>>> 969bfdfe
 define void @lshr_v4i64(<4 x i64> addrspace(1)* %out, <4 x i64> addrspace(1)* %in) {
   %b_ptr = getelementptr <4 x i64>, <4 x i64> addrspace(1)* %in, i64 1
   %a = load <4 x i64>, <4 x i64> addrspace(1)* %in
