<<<<<<< HEAD
; RUN: llc -march=r600 -mcpu=verde -verify-machineinstrs < %s | FileCheck %s
=======
; RUN: llc -march=amdgcn -mcpu=verde -verify-machineinstrs < %s | FileCheck %s
; RUN: llc -march=amdgcn -mcpu=tonga -verify-machineinstrs < %s | FileCheck %s
>>>>>>> 969bfdfe

; CHECK-LABEL: {{^}}main:
; CHECK: v_cmp_u_f32_e64 [[CMP:s\[[0-9]+:[0-9]+\]]], [[SREG:s[0-9]+]], [[SREG]]
; CHECK-NEXT: v_cndmask_b32_e64 {{v[0-9]+}}, 0, 1.0, [[CMP]]
define void @main(float %p) {
main_body:
  %c = fcmp une float %p, %p
  %r = select i1 %c, float 1.000000e+00, float 0.000000e+00
  call void @llvm.SI.export(i32 15, i32 1, i32 1, i32 0, i32 0, float %r, float %r, float %r, float %r)
  ret void
}

declare void @llvm.SI.export(i32, i32, i32, i32, i32, float, float, float, float)<|MERGE_RESOLUTION|>--- conflicted
+++ resolved
@@ -1,9 +1,5 @@
-<<<<<<< HEAD
-; RUN: llc -march=r600 -mcpu=verde -verify-machineinstrs < %s | FileCheck %s
-=======
 ; RUN: llc -march=amdgcn -mcpu=verde -verify-machineinstrs < %s | FileCheck %s
 ; RUN: llc -march=amdgcn -mcpu=tonga -verify-machineinstrs < %s | FileCheck %s
->>>>>>> 969bfdfe
 
 ; CHECK-LABEL: {{^}}main:
 ; CHECK: v_cmp_u_f32_e64 [[CMP:s\[[0-9]+:[0-9]+\]]], [[SREG:s[0-9]+]], [[SREG]]
