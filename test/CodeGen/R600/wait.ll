--- conflicted
+++ resolved
@@ -1,21 +1,11 @@
-<<<<<<< HEAD
-; RUN: llc -march=r600 -mcpu=SI -verify-machineinstrs < %s | FileCheck -strict-whitespace %s
-=======
 ; RUN: llc -march=amdgcn -mcpu=SI -verify-machineinstrs < %s | FileCheck -strict-whitespace %s
 ; RUN: llc -march=amdgcn -mcpu=tonga -verify-machineinstrs < %s | FileCheck -strict-whitespace %s
->>>>>>> 969bfdfe
 
 ; CHECK-LABEL: {{^}}main:
 ; CHECK: s_load_dwordx4
 ; CHECK: s_load_dwordx4
-<<<<<<< HEAD
-; CHECK: s_waitcnt lgkmcnt(0){{$}}
-; CHECK: s_waitcnt vmcnt(0){{$}}
-; CHECK: s_waitcnt expcnt(0) lgkmcnt(0){{$}}
-=======
 ; CHECK: s_waitcnt vmcnt(0) lgkmcnt(0){{$}}
 ; CHECK: s_endpgm
->>>>>>> 969bfdfe
 define void @main(<16 x i8> addrspace(2)* inreg %arg, <16 x i8> addrspace(2)* inreg %arg1, <32 x i8> addrspace(2)* inreg %arg2, <16 x i8> addrspace(2)* inreg %arg3, <16 x i8> addrspace(2)* inreg %arg4, i32 inreg %arg5, i32 %arg6, i32 %arg7, i32 %arg8, i32 %arg9, float addrspace(2)* inreg %constptr) #0 {
 main_body:
   %tmp = getelementptr <16 x i8>, <16 x i8> addrspace(2)* %arg3, i32 0
