--- conflicted
+++ resolved
@@ -2,16 +2,6 @@
 ; RUN: llc -march=amdgcn -mcpu=verde -verify-machineinstrs < %s | FileCheck -check-prefix=SI -check-prefix=FUNC %s
 ; RUN: llc -march=r600 -mcpu=redwood < %s | FileCheck -check-prefix=EG -check-prefix=FUNC %s
 
-<<<<<<< HEAD
-; EG-LABEL: {{^}}or_v2i32:
-; EG: OR_INT {{\*? *}}T{{[0-9]+\.[XYZW], T[0-9]+\.[XYZW], T[0-9]+\.[XYZW]}}
-; EG: OR_INT {{\*? *}}T{{[0-9]+\.[XYZW], T[0-9]+\.[XYZW], T[0-9]+\.[XYZW]}}
-
-; SI-LABEL: {{^}}or_v2i32:
-; SI: v_or_b32_e32 v{{[0-9]+, v[0-9]+, v[0-9]+}}
-; SI: v_or_b32_e32 v{{[0-9]+, v[0-9]+, v[0-9]+}}
-
-=======
 
 ; FUNC-LABEL: {{^}}or_v2i32:
 ; EG: OR_INT {{\*? *}}T{{[0-9]+\.[XYZW], T[0-9]+\.[XYZW], T[0-9]+\.[XYZW]}}
@@ -19,7 +9,6 @@
 
 ; SI: v_or_b32_e32 v{{[0-9]+, v[0-9]+, v[0-9]+}}
 ; SI: v_or_b32_e32 v{{[0-9]+, v[0-9]+, v[0-9]+}}
->>>>>>> 969bfdfe
 define void @or_v2i32(<2 x i32> addrspace(1)* %out, <2 x i32> addrspace(1)* %in) {
   %b_ptr = getelementptr <2 x i32>, <2 x i32> addrspace(1)* %in, i32 1
   %a = load <2 x i32>, <2 x i32> addrspace(1) * %in
@@ -29,28 +18,16 @@
   ret void
 }
 
-<<<<<<< HEAD
-; EG-LABEL: {{^}}or_v4i32:
-=======
 ; FUNC-LABEL: {{^}}or_v4i32:
->>>>>>> 969bfdfe
 ; EG: OR_INT {{\*? *}}T{{[0-9]+\.[XYZW], T[0-9]+\.[XYZW], T[0-9]+\.[XYZW]}}
 ; EG: OR_INT {{\*? *}}T{{[0-9]+\.[XYZW], T[0-9]+\.[XYZW], T[0-9]+\.[XYZW]}}
 ; EG: OR_INT {{\*? *}}T{{[0-9]+\.[XYZW], T[0-9]+\.[XYZW], T[0-9]+\.[XYZW]}}
 ; EG: OR_INT {{\*? *}}T{{[0-9]+\.[XYZW], T[0-9]+\.[XYZW], T[0-9]+\.[XYZW]}}
 
-<<<<<<< HEAD
-; SI-LABEL: {{^}}or_v4i32:
-=======
->>>>>>> 969bfdfe
 ; SI: v_or_b32_e32 v{{[0-9]+, v[0-9]+, v[0-9]+}}
 ; SI: v_or_b32_e32 v{{[0-9]+, v[0-9]+, v[0-9]+}}
 ; SI: v_or_b32_e32 v{{[0-9]+, v[0-9]+, v[0-9]+}}
 ; SI: v_or_b32_e32 v{{[0-9]+, v[0-9]+, v[0-9]+}}
-<<<<<<< HEAD
-
-=======
->>>>>>> 969bfdfe
 define void @or_v4i32(<4 x i32> addrspace(1)* %out, <4 x i32> addrspace(1)* %in) {
   %b_ptr = getelementptr <4 x i32>, <4 x i32> addrspace(1)* %in, i32 1
   %a = load <4 x i32>, <4 x i32> addrspace(1) * %in
@@ -60,11 +37,7 @@
   ret void
 }
 
-<<<<<<< HEAD
-; SI-LABEL: {{^}}scalar_or_i32:
-=======
 ; FUNC-LABEL: {{^}}scalar_or_i32:
->>>>>>> 969bfdfe
 ; SI: s_or_b32
 define void @scalar_or_i32(i32 addrspace(1)* %out, i32 %a, i32 %b) {
   %or = or i32 %a, %b
@@ -72,11 +45,7 @@
   ret void
 }
 
-<<<<<<< HEAD
-; SI-LABEL: {{^}}vector_or_i32:
-=======
 ; FUNC-LABEL: {{^}}vector_or_i32:
->>>>>>> 969bfdfe
 ; SI: v_or_b32_e32 v{{[0-9]}}
 define void @vector_or_i32(i32 addrspace(1)* %out, i32 addrspace(1)* %a, i32 %b) {
   %loada = load i32, i32 addrspace(1)* %a
@@ -85,11 +54,7 @@
   ret void
 }
 
-<<<<<<< HEAD
-; SI-LABEL: {{^}}scalar_or_literal_i32:
-=======
 ; FUNC-LABEL: {{^}}scalar_or_literal_i32:
->>>>>>> 969bfdfe
 ; SI: s_or_b32 s{{[0-9]+}}, s{{[0-9]+}}, 0x1869f
 define void @scalar_or_literal_i32(i32 addrspace(1)* %out, i32 %a) {
   %or = or i32 %a, 99999
@@ -97,11 +62,7 @@
   ret void
 }
 
-<<<<<<< HEAD
-; SI-LABEL: {{^}}vector_or_literal_i32:
-=======
 ; FUNC-LABEL: {{^}}vector_or_literal_i32:
->>>>>>> 969bfdfe
 ; SI: v_or_b32_e32 v{{[0-9]+}}, 0xffff, v{{[0-9]+}}
 define void @vector_or_literal_i32(i32 addrspace(1)* %out, i32 addrspace(1)* %a, i32 addrspace(1)* %b) {
   %loada = load i32, i32 addrspace(1)* %a, align 4
@@ -110,11 +71,7 @@
   ret void
 }
 
-<<<<<<< HEAD
-; SI-LABEL: {{^}}vector_or_inline_immediate_i32:
-=======
 ; FUNC-LABEL: {{^}}vector_or_inline_immediate_i32:
->>>>>>> 969bfdfe
 ; SI: v_or_b32_e32 v{{[0-9]+}}, 4, v{{[0-9]+}}
 define void @vector_or_inline_immediate_i32(i32 addrspace(1)* %out, i32 addrspace(1)* %a, i32 addrspace(1)* %b) {
   %loada = load i32, i32 addrspace(1)* %a, align 4
@@ -123,17 +80,10 @@
   ret void
 }
 
-<<<<<<< HEAD
-; EG-LABEL: {{^}}scalar_or_i64:
-; EG-DAG: OR_INT * T{{[0-9]\.[XYZW]}}, KC0[2].W, KC0[3].Y
-; EG-DAG: OR_INT * T{{[0-9]\.[XYZW]}}, KC0[3].X, KC0[3].Z
-; SI-LABEL: {{^}}scalar_or_i64:
-=======
 ; FUNC-LABEL: {{^}}scalar_or_i64:
 ; EG-DAG: OR_INT * T{{[0-9]\.[XYZW]}}, KC0[2].W, KC0[3].Y
 ; EG-DAG: OR_INT * T{{[0-9]\.[XYZW]}}, KC0[3].X, KC0[3].Z
 
->>>>>>> 969bfdfe
 ; SI: s_or_b64
 define void @scalar_or_i64(i64 addrspace(1)* %out, i64 %a, i64 %b) {
   %or = or i64 %a, %b
@@ -141,11 +91,7 @@
   ret void
 }
 
-<<<<<<< HEAD
-; SI-LABEL: {{^}}vector_or_i64:
-=======
 ; FUNC-LABEL: {{^}}vector_or_i64:
->>>>>>> 969bfdfe
 ; SI: v_or_b32_e32 v{{[0-9]}}
 ; SI: v_or_b32_e32 v{{[0-9]}}
 define void @vector_or_i64(i64 addrspace(1)* %out, i64 addrspace(1)* %a, i64 addrspace(1)* %b) {
@@ -156,11 +102,7 @@
   ret void
 }
 
-<<<<<<< HEAD
-; SI-LABEL: {{^}}scalar_vector_or_i64:
-=======
 ; FUNC-LABEL: {{^}}scalar_vector_or_i64:
->>>>>>> 969bfdfe
 ; SI: v_or_b32_e32 v{{[0-9]}}
 ; SI: v_or_b32_e32 v{{[0-9]}}
 define void @scalar_vector_or_i64(i64 addrspace(1)* %out, i64 addrspace(1)* %a, i64 %b) {
@@ -170,15 +112,9 @@
   ret void
 }
 
-<<<<<<< HEAD
-; SI-LABEL: {{^}}vector_or_i64_loadimm:
-; SI-DAG: s_mov_b32 [[LO_S_IMM:s[0-9]+]], 0xdf77987f
-; SI-DAG: s_mov_b32 [[HI_S_IMM:s[0-9]+]], 0x146f
-=======
 ; FUNC-LABEL: {{^}}vector_or_i64_loadimm:
 ; SI-DAG: s_mov_b32 [[LO_S_IMM:s[0-9]+]], 0xdf77987f
 ; SI-DAG: s_movk_i32 [[HI_S_IMM:s[0-9]+]], 0x146f
->>>>>>> 969bfdfe
 ; SI-DAG: buffer_load_dwordx2 v{{\[}}[[LO_VREG:[0-9]+]]:[[HI_VREG:[0-9]+]]{{\]}},
 ; SI-DAG: v_or_b32_e32 {{v[0-9]+}}, [[LO_S_IMM]], v[[LO_VREG]]
 ; SI-DAG: v_or_b32_e32 {{v[0-9]+}}, [[HI_S_IMM]], v[[HI_VREG]]
@@ -191,11 +127,7 @@
 }
 
 ; FIXME: The or 0 should really be removed.
-<<<<<<< HEAD
-; SI-LABEL: {{^}}vector_or_i64_imm:
-=======
 ; FUNC-LABEL: {{^}}vector_or_i64_imm:
->>>>>>> 969bfdfe
 ; SI: buffer_load_dwordx2 v{{\[}}[[LO_VREG:[0-9]+]]:[[HI_VREG:[0-9]+]]{{\]}},
 ; SI: v_or_b32_e32 {{v[0-9]+}}, 8, v[[LO_VREG]]
 ; SI: v_or_b32_e32 {{v[0-9]+}}, 0, {{.*}}
@@ -207,11 +139,7 @@
   ret void
 }
 
-<<<<<<< HEAD
-; SI-LABEL: {{^}}trunc_i64_or_to_i32:
-=======
 ; FUNC-LABEL: {{^}}trunc_i64_or_to_i32:
->>>>>>> 969bfdfe
 ; SI: s_load_dword s[[SREG0:[0-9]+]]
 ; SI: s_load_dword s[[SREG1:[0-9]+]]
 ; SI: s_or_b32 s[[SRESULT:[0-9]+]], s[[SREG1]], s[[SREG0]]
@@ -224,16 +152,6 @@
   ret void
 }
 
-<<<<<<< HEAD
-; EG-CHECK: {{^}}or_i1:
-; EG-CHECK: OR_INT {{\** *}}T{{[0-9]+\.[XYZW], PV\.[XYZW], PS}}
-
-; SI-CHECK: {{^}}or_i1:
-; SI-CHECK: s_or_b64 s[{{[0-9]+:[0-9]+}}], s[{{[0-9]+:[0-9]+}}], s[{{[0-9]+:[0-9]+}}]
-define void @or_i1(float addrspace(1)* %out, float addrspace(1)* %in0, float addrspace(1)* %in1) {
-  %a = load float addrspace(1) * %in0
-  %b = load float addrspace(1) * %in1
-=======
 ; FUNC-LABEL: {{^}}or_i1:
 ; EG: OR_INT {{\** *}}T{{[0-9]+\.[XYZW], PV\.[XYZW], PS}}
 
@@ -241,7 +159,6 @@
 define void @or_i1(i32 addrspace(1)* %out, float addrspace(1)* %in0, float addrspace(1)* %in1) {
   %a = load float, float addrspace(1)* %in0
   %b = load float, float addrspace(1)* %in1
->>>>>>> 969bfdfe
   %acmp = fcmp oge float %a, 0.000000e+00
   %bcmp = fcmp oge float %b, 0.000000e+00
   %or = or i1 %acmp, %bcmp
