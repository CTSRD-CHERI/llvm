--- conflicted
+++ resolved
@@ -3,13 +3,8 @@
 ; XXX: Merge this test into store.ll once it is supported on SI
 
 ; v4i32 store
-<<<<<<< HEAD
-; EG-CHECK: {{^}}store_v4i32:
-; EG-CHECK: MEM_RAT_CACHELESS STORE_RAW T{{[0-9]+\.XYZW, T[0-9]+\.X}}, 1
-=======
 ; EG: {{^}}store_v4i32:
 ; EG: MEM_RAT_CACHELESS STORE_RAW T{{[0-9]+\.XYZW, T[0-9]+\.X}}, 1
->>>>>>> 969bfdfe
 
 define void @store_v4i32(<4 x i32> addrspace(1)* %out, <4 x i32> addrspace(1)* %in) {
   %1 = load <4 x i32>, <4 x i32> addrspace(1) * %in
@@ -18,13 +13,8 @@
 }
 
 ; v4f32 store
-<<<<<<< HEAD
-; EG-CHECK: {{^}}store_v4f32:
-; EG-CHECK: MEM_RAT_CACHELESS STORE_RAW T{{[0-9]+\.XYZW, T[0-9]+\.X}}, 1
-=======
 ; EG: {{^}}store_v4f32:
 ; EG: MEM_RAT_CACHELESS STORE_RAW T{{[0-9]+\.XYZW, T[0-9]+\.X}}, 1
->>>>>>> 969bfdfe
 define void @store_v4f32(<4 x float> addrspace(1)* %out, <4 x float> addrspace(1)* %in) {
   %1 = load <4 x float>, <4 x float> addrspace(1) * %in
   store <4 x float> %1, <4 x float> addrspace(1)* %out
