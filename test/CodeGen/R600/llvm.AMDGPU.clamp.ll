--- conflicted
+++ resolved
@@ -1,9 +1,5 @@
-<<<<<<< HEAD
-; RUN: llc -march=r600 -mcpu=SI -verify-machineinstrs < %s | FileCheck -strict-whitespace -check-prefix=SI -check-prefix=FUNC %s
-=======
 ; RUN: llc -march=amdgcn -mcpu=SI -verify-machineinstrs < %s | FileCheck -strict-whitespace -check-prefix=SI -check-prefix=FUNC %s
 ; RUN: llc -march=amdgcn -mcpu=tonga -verify-machineinstrs < %s | FileCheck -strict-whitespace -check-prefix=SI -check-prefix=FUNC %s
->>>>>>> 969bfdfe
 ; RUN: llc -march=r600 -mcpu=cypress -verify-machineinstrs < %s | FileCheck -check-prefix=EG -check-prefix=FUNC %s
 
 declare float @llvm.fabs.f32(float) nounwind readnone
@@ -23,8 +19,6 @@
   ret void
 }
 
-<<<<<<< HEAD
-=======
 ; FUNC-LABEL: {{^}}clamp_fabs_0_1_f32:
 ; SI: s_load_dword [[ARG:s[0-9]+]],
 ; SI: v_add_f32_e64 [[RESULT:v[0-9]+]], 0, |[[ARG]]| clamp{{$}}
@@ -62,7 +56,6 @@
   ret void
 }
 
->>>>>>> 969bfdfe
 ; FUNC-LABEL: {{^}}clamp_0_1_amdil_legacy_f32:
 ; SI: s_load_dword [[ARG:s[0-9]+]],
 ; SI: v_add_f32_e64 [[RESULT:v[0-9]+]], 0, [[ARG]] clamp{{$}}
