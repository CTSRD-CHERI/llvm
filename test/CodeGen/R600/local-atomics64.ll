--- conflicted
+++ resolved
@@ -1,17 +1,9 @@
-<<<<<<< HEAD
-; RUN: llc -march=r600 -mcpu=SI -verify-machineinstrs < %s | FileCheck -strict-whitespace -check-prefix=SI %s
-
-; FUNC-LABEL: {{^}}lds_atomic_xchg_ret_i64:
-; SI: ds_wrxchg_rtn_b64
-; SI: s_endpgm
-=======
 ; RUN: llc -march=amdgcn -mcpu=SI -verify-machineinstrs < %s | FileCheck -strict-whitespace -check-prefix=SI -check-prefix=GCN %s
 ; RUN: llc -march=amdgcn -mcpu=tonga -verify-machineinstrs < %s | FileCheck -strict-whitespace -check-prefix=VI -check-prefix=GCN %s
 
 ; FUNC-LABEL: {{^}}lds_atomic_xchg_ret_i64:
 ; GCN: ds_wrxchg_rtn_b64
 ; GCN: s_endpgm
->>>>>>> 969bfdfe
 define void @lds_atomic_xchg_ret_i64(i64 addrspace(1)* %out, i64 addrspace(3)* %ptr) nounwind {
   %result = atomicrmw xchg i64 addrspace(3)* %ptr, i64 4 seq_cst
   store i64 %result, i64 addrspace(1)* %out, align 8
@@ -19,13 +11,8 @@
 }
 
 ; FUNC-LABEL: {{^}}lds_atomic_xchg_ret_i64_offset:
-<<<<<<< HEAD
-; SI: ds_wrxchg_rtn_b64 {{.*}} offset:32
-; SI: s_endpgm
-=======
 ; GCN: ds_wrxchg_rtn_b64 {{.*}} offset:32
 ; GCN: s_endpgm
->>>>>>> 969bfdfe
 define void @lds_atomic_xchg_ret_i64_offset(i64 addrspace(1)* %out, i64 addrspace(3)* %ptr) nounwind {
   %gep = getelementptr i64, i64 addrspace(3)* %ptr, i32 4
   %result = atomicrmw xchg i64 addrspace(3)* %gep, i64 4 seq_cst
@@ -34,13 +21,8 @@
 }
 
 ; FUNC-LABEL: {{^}}lds_atomic_add_ret_i64:
-<<<<<<< HEAD
-; SI: ds_add_rtn_u64
-; SI: s_endpgm
-=======
 ; GCN: ds_add_rtn_u64
 ; GCN: s_endpgm
->>>>>>> 969bfdfe
 define void @lds_atomic_add_ret_i64(i64 addrspace(1)* %out, i64 addrspace(3)* %ptr) nounwind {
   %result = atomicrmw add i64 addrspace(3)* %ptr, i64 4 seq_cst
   store i64 %result, i64 addrspace(1)* %out, align 8
@@ -48,16 +30,6 @@
 }
 
 ; FUNC-LABEL: {{^}}lds_atomic_add_ret_i64_offset:
-<<<<<<< HEAD
-; SI: s_load_dword [[PTR:s[0-9]+]], s{{\[[0-9]+:[0-9]+\]}}, 0xb
-; SI: s_mov_b64 s{{\[}}[[LOSDATA:[0-9]+]]:[[HISDATA:[0-9]+]]{{\]}}, 9
-; SI-DAG: v_mov_b32_e32 v[[LOVDATA:[0-9]+]], s[[LOSDATA]]
-; SI-DAG: v_mov_b32_e32 v[[HIVDATA:[0-9]+]], s[[HISDATA]]
-; SI-DAG: v_mov_b32_e32 [[VPTR:v[0-9]+]], [[PTR]]
-; SI: ds_add_rtn_u64 [[RESULT:v\[[0-9]+:[0-9]+\]]], [[VPTR]], v{{\[}}[[LOVDATA]]:[[HIVDATA]]{{\]}} offset:32 [M0]
-; SI: buffer_store_dwordx2 [[RESULT]],
-; SI: s_endpgm
-=======
 ; GCN: v_mov_b32_e32 v[[LOVDATA:[0-9]+]], 9
 ; GCN: v_mov_b32_e32 v[[HIVDATA:[0-9]+]], 0
 ; SI: s_load_dword [[PTR:s[0-9]+]], s{{\[[0-9]+:[0-9]+\]}}, 0xb
@@ -66,7 +38,6 @@
 ; GCN: ds_add_rtn_u64 [[RESULT:v\[[0-9]+:[0-9]+\]]], [[VPTR]], v{{\[}}[[LOVDATA]]:[[HIVDATA]]{{\]}} offset:32
 ; GCN: buffer_store_dwordx2 [[RESULT]],
 ; GCN: s_endpgm
->>>>>>> 969bfdfe
 define void @lds_atomic_add_ret_i64_offset(i64 addrspace(1)* %out, i64 addrspace(3)* %ptr) nounwind {
   %gep = getelementptr i64, i64 addrspace(3)* %ptr, i64 4
   %result = atomicrmw add i64 addrspace(3)* %gep, i64 9 seq_cst
@@ -75,20 +46,11 @@
 }
 
 ; FUNC-LABEL: {{^}}lds_atomic_inc_ret_i64:
-<<<<<<< HEAD
-; SI: s_mov_b64 s{{\[}}[[LOSDATA:[0-9]+]]:[[HISDATA:[0-9]+]]{{\]}}, -1
-; SI-DAG: v_mov_b32_e32 v[[LOVDATA:[0-9]+]], s[[LOSDATA]]
-; SI-DAG: v_mov_b32_e32 v[[HIVDATA:[0-9]+]], s[[HISDATA]]
-; SI: ds_inc_rtn_u64 [[RESULT:v\[[0-9]+:[0-9]+\]]], [[VPTR]], v{{\[}}[[LOVDATA]]:[[HIVDATA]]{{\]}}
-; SI: buffer_store_dwordx2 [[RESULT]],
-; SI: s_endpgm
-=======
 ; GCN: v_mov_b32_e32 v[[LOVDATA:[0-9]+]], -1
 ; GCN: v_mov_b32_e32 v[[HIVDATA:[0-9]+]], -1
 ; GCN: ds_inc_rtn_u64 [[RESULT:v\[[0-9]+:[0-9]+\]]], [[VPTR]], v{{\[}}[[LOVDATA]]:[[HIVDATA]]{{\]}}
 ; GCN: buffer_store_dwordx2 [[RESULT]],
 ; GCN: s_endpgm
->>>>>>> 969bfdfe
 define void @lds_atomic_inc_ret_i64(i64 addrspace(1)* %out, i64 addrspace(3)* %ptr) nounwind {
   %result = atomicrmw add i64 addrspace(3)* %ptr, i64 1 seq_cst
   store i64 %result, i64 addrspace(1)* %out, align 8
@@ -96,13 +58,8 @@
 }
 
 ; FUNC-LABEL: {{^}}lds_atomic_inc_ret_i64_offset:
-<<<<<<< HEAD
-; SI: ds_inc_rtn_u64 {{.*}} offset:32
-; SI: s_endpgm
-=======
 ; GCN: ds_inc_rtn_u64 {{.*}} offset:32
 ; GCN: s_endpgm
->>>>>>> 969bfdfe
 define void @lds_atomic_inc_ret_i64_offset(i64 addrspace(1)* %out, i64 addrspace(3)* %ptr) nounwind {
   %gep = getelementptr i64, i64 addrspace(3)* %ptr, i32 4
   %result = atomicrmw add i64 addrspace(3)* %gep, i64 1 seq_cst
@@ -111,13 +68,8 @@
 }
 
 ; FUNC-LABEL: {{^}}lds_atomic_sub_ret_i64:
-<<<<<<< HEAD
-; SI: ds_sub_rtn_u64
-; SI: s_endpgm
-=======
 ; GCN: ds_sub_rtn_u64
 ; GCN: s_endpgm
->>>>>>> 969bfdfe
 define void @lds_atomic_sub_ret_i64(i64 addrspace(1)* %out, i64 addrspace(3)* %ptr) nounwind {
   %result = atomicrmw sub i64 addrspace(3)* %ptr, i64 4 seq_cst
   store i64 %result, i64 addrspace(1)* %out, align 8
@@ -125,13 +77,8 @@
 }
 
 ; FUNC-LABEL: {{^}}lds_atomic_sub_ret_i64_offset:
-<<<<<<< HEAD
-; SI: ds_sub_rtn_u64 {{.*}} offset:32
-; SI: s_endpgm
-=======
 ; GCN: ds_sub_rtn_u64 {{.*}} offset:32
 ; GCN: s_endpgm
->>>>>>> 969bfdfe
 define void @lds_atomic_sub_ret_i64_offset(i64 addrspace(1)* %out, i64 addrspace(3)* %ptr) nounwind {
   %gep = getelementptr i64, i64 addrspace(3)* %ptr, i32 4
   %result = atomicrmw sub i64 addrspace(3)* %gep, i64 4 seq_cst
@@ -140,20 +87,11 @@
 }
 
 ; FUNC-LABEL: {{^}}lds_atomic_dec_ret_i64:
-<<<<<<< HEAD
-; SI: s_mov_b64 s{{\[}}[[LOSDATA:[0-9]+]]:[[HISDATA:[0-9]+]]{{\]}}, -1
-; SI-DAG: v_mov_b32_e32 v[[LOVDATA:[0-9]+]], s[[LOSDATA]]
-; SI-DAG: v_mov_b32_e32 v[[HIVDATA:[0-9]+]], s[[HISDATA]]
-; SI: ds_dec_rtn_u64 [[RESULT:v\[[0-9]+:[0-9]+\]]], [[VPTR]], v{{\[}}[[LOVDATA]]:[[HIVDATA]]{{\]}}
-; SI: buffer_store_dwordx2 [[RESULT]],
-; SI: s_endpgm
-=======
 ; GCN: v_mov_b32_e32 v[[LOVDATA:[0-9]+]], -1
 ; GCN: v_mov_b32_e32 v[[HIVDATA:[0-9]+]], -1
 ; GCN: ds_dec_rtn_u64 [[RESULT:v\[[0-9]+:[0-9]+\]]], [[VPTR]], v{{\[}}[[LOVDATA]]:[[HIVDATA]]{{\]}}
 ; GCN: buffer_store_dwordx2 [[RESULT]],
 ; GCN: s_endpgm
->>>>>>> 969bfdfe
 define void @lds_atomic_dec_ret_i64(i64 addrspace(1)* %out, i64 addrspace(3)* %ptr) nounwind {
   %result = atomicrmw sub i64 addrspace(3)* %ptr, i64 1 seq_cst
   store i64 %result, i64 addrspace(1)* %out, align 8
@@ -161,13 +99,8 @@
 }
 
 ; FUNC-LABEL: {{^}}lds_atomic_dec_ret_i64_offset:
-<<<<<<< HEAD
-; SI: ds_dec_rtn_u64 {{.*}} offset:32
-; SI: s_endpgm
-=======
 ; GCN: ds_dec_rtn_u64 {{.*}} offset:32
 ; GCN: s_endpgm
->>>>>>> 969bfdfe
 define void @lds_atomic_dec_ret_i64_offset(i64 addrspace(1)* %out, i64 addrspace(3)* %ptr) nounwind {
   %gep = getelementptr i64, i64 addrspace(3)* %ptr, i32 4
   %result = atomicrmw sub i64 addrspace(3)* %gep, i64 1 seq_cst
@@ -176,13 +109,8 @@
 }
 
 ; FUNC-LABEL: {{^}}lds_atomic_and_ret_i64:
-<<<<<<< HEAD
-; SI: ds_and_rtn_b64
-; SI: s_endpgm
-=======
 ; GCN: ds_and_rtn_b64
 ; GCN: s_endpgm
->>>>>>> 969bfdfe
 define void @lds_atomic_and_ret_i64(i64 addrspace(1)* %out, i64 addrspace(3)* %ptr) nounwind {
   %result = atomicrmw and i64 addrspace(3)* %ptr, i64 4 seq_cst
   store i64 %result, i64 addrspace(1)* %out, align 8
@@ -190,13 +118,8 @@
 }
 
 ; FUNC-LABEL: {{^}}lds_atomic_and_ret_i64_offset:
-<<<<<<< HEAD
-; SI: ds_and_rtn_b64 {{.*}} offset:32
-; SI: s_endpgm
-=======
 ; GCN: ds_and_rtn_b64 {{.*}} offset:32
 ; GCN: s_endpgm
->>>>>>> 969bfdfe
 define void @lds_atomic_and_ret_i64_offset(i64 addrspace(1)* %out, i64 addrspace(3)* %ptr) nounwind {
   %gep = getelementptr i64, i64 addrspace(3)* %ptr, i32 4
   %result = atomicrmw and i64 addrspace(3)* %gep, i64 4 seq_cst
@@ -205,13 +128,8 @@
 }
 
 ; FUNC-LABEL: {{^}}lds_atomic_or_ret_i64:
-<<<<<<< HEAD
-; SI: ds_or_rtn_b64
-; SI: s_endpgm
-=======
 ; GCN: ds_or_rtn_b64
 ; GCN: s_endpgm
->>>>>>> 969bfdfe
 define void @lds_atomic_or_ret_i64(i64 addrspace(1)* %out, i64 addrspace(3)* %ptr) nounwind {
   %result = atomicrmw or i64 addrspace(3)* %ptr, i64 4 seq_cst
   store i64 %result, i64 addrspace(1)* %out, align 8
@@ -219,13 +137,8 @@
 }
 
 ; FUNC-LABEL: {{^}}lds_atomic_or_ret_i64_offset:
-<<<<<<< HEAD
-; SI: ds_or_rtn_b64 {{.*}} offset:32
-; SI: s_endpgm
-=======
 ; GCN: ds_or_rtn_b64 {{.*}} offset:32
 ; GCN: s_endpgm
->>>>>>> 969bfdfe
 define void @lds_atomic_or_ret_i64_offset(i64 addrspace(1)* %out, i64 addrspace(3)* %ptr) nounwind {
   %gep = getelementptr i64, i64 addrspace(3)* %ptr, i32 4
   %result = atomicrmw or i64 addrspace(3)* %gep, i64 4 seq_cst
@@ -234,13 +147,8 @@
 }
 
 ; FUNC-LABEL: {{^}}lds_atomic_xor_ret_i64:
-<<<<<<< HEAD
-; SI: ds_xor_rtn_b64
-; SI: s_endpgm
-=======
 ; GCN: ds_xor_rtn_b64
 ; GCN: s_endpgm
->>>>>>> 969bfdfe
 define void @lds_atomic_xor_ret_i64(i64 addrspace(1)* %out, i64 addrspace(3)* %ptr) nounwind {
   %result = atomicrmw xor i64 addrspace(3)* %ptr, i64 4 seq_cst
   store i64 %result, i64 addrspace(1)* %out, align 8
@@ -248,13 +156,8 @@
 }
 
 ; FUNC-LABEL: {{^}}lds_atomic_xor_ret_i64_offset:
-<<<<<<< HEAD
-; SI: ds_xor_rtn_b64 {{.*}} offset:32
-; SI: s_endpgm
-=======
 ; GCN: ds_xor_rtn_b64 {{.*}} offset:32
 ; GCN: s_endpgm
->>>>>>> 969bfdfe
 define void @lds_atomic_xor_ret_i64_offset(i64 addrspace(1)* %out, i64 addrspace(3)* %ptr) nounwind {
   %gep = getelementptr i64, i64 addrspace(3)* %ptr, i32 4
   %result = atomicrmw xor i64 addrspace(3)* %gep, i64 4 seq_cst
@@ -271,13 +174,8 @@
 ; }
 
 ; FUNC-LABEL: {{^}}lds_atomic_min_ret_i64:
-<<<<<<< HEAD
-; SI: ds_min_rtn_i64
-; SI: s_endpgm
-=======
 ; GCN: ds_min_rtn_i64
 ; GCN: s_endpgm
->>>>>>> 969bfdfe
 define void @lds_atomic_min_ret_i64(i64 addrspace(1)* %out, i64 addrspace(3)* %ptr) nounwind {
   %result = atomicrmw min i64 addrspace(3)* %ptr, i64 4 seq_cst
   store i64 %result, i64 addrspace(1)* %out, align 8
@@ -285,13 +183,8 @@
 }
 
 ; FUNC-LABEL: {{^}}lds_atomic_min_ret_i64_offset:
-<<<<<<< HEAD
-; SI: ds_min_rtn_i64 {{.*}} offset:32
-; SI: s_endpgm
-=======
 ; GCN: ds_min_rtn_i64 {{.*}} offset:32
 ; GCN: s_endpgm
->>>>>>> 969bfdfe
 define void @lds_atomic_min_ret_i64_offset(i64 addrspace(1)* %out, i64 addrspace(3)* %ptr) nounwind {
   %gep = getelementptr i64, i64 addrspace(3)* %ptr, i32 4
   %result = atomicrmw min i64 addrspace(3)* %gep, i64 4 seq_cst
@@ -300,13 +193,8 @@
 }
 
 ; FUNC-LABEL: {{^}}lds_atomic_max_ret_i64:
-<<<<<<< HEAD
-; SI: ds_max_rtn_i64
-; SI: s_endpgm
-=======
 ; GCN: ds_max_rtn_i64
 ; GCN: s_endpgm
->>>>>>> 969bfdfe
 define void @lds_atomic_max_ret_i64(i64 addrspace(1)* %out, i64 addrspace(3)* %ptr) nounwind {
   %result = atomicrmw max i64 addrspace(3)* %ptr, i64 4 seq_cst
   store i64 %result, i64 addrspace(1)* %out, align 8
@@ -314,13 +202,8 @@
 }
 
 ; FUNC-LABEL: {{^}}lds_atomic_max_ret_i64_offset:
-<<<<<<< HEAD
-; SI: ds_max_rtn_i64 {{.*}} offset:32
-; SI: s_endpgm
-=======
 ; GCN: ds_max_rtn_i64 {{.*}} offset:32
 ; GCN: s_endpgm
->>>>>>> 969bfdfe
 define void @lds_atomic_max_ret_i64_offset(i64 addrspace(1)* %out, i64 addrspace(3)* %ptr) nounwind {
   %gep = getelementptr i64, i64 addrspace(3)* %ptr, i32 4
   %result = atomicrmw max i64 addrspace(3)* %gep, i64 4 seq_cst
@@ -329,13 +212,8 @@
 }
 
 ; FUNC-LABEL: {{^}}lds_atomic_umin_ret_i64:
-<<<<<<< HEAD
-; SI: ds_min_rtn_u64
-; SI: s_endpgm
-=======
 ; GCN: ds_min_rtn_u64
 ; GCN: s_endpgm
->>>>>>> 969bfdfe
 define void @lds_atomic_umin_ret_i64(i64 addrspace(1)* %out, i64 addrspace(3)* %ptr) nounwind {
   %result = atomicrmw umin i64 addrspace(3)* %ptr, i64 4 seq_cst
   store i64 %result, i64 addrspace(1)* %out, align 8
@@ -343,13 +221,8 @@
 }
 
 ; FUNC-LABEL: {{^}}lds_atomic_umin_ret_i64_offset:
-<<<<<<< HEAD
-; SI: ds_min_rtn_u64 {{.*}} offset:32
-; SI: s_endpgm
-=======
 ; GCN: ds_min_rtn_u64 {{.*}} offset:32
 ; GCN: s_endpgm
->>>>>>> 969bfdfe
 define void @lds_atomic_umin_ret_i64_offset(i64 addrspace(1)* %out, i64 addrspace(3)* %ptr) nounwind {
   %gep = getelementptr i64, i64 addrspace(3)* %ptr, i32 4
   %result = atomicrmw umin i64 addrspace(3)* %gep, i64 4 seq_cst
@@ -358,13 +231,8 @@
 }
 
 ; FUNC-LABEL: {{^}}lds_atomic_umax_ret_i64:
-<<<<<<< HEAD
-; SI: ds_max_rtn_u64
-; SI: s_endpgm
-=======
 ; GCN: ds_max_rtn_u64
 ; GCN: s_endpgm
->>>>>>> 969bfdfe
 define void @lds_atomic_umax_ret_i64(i64 addrspace(1)* %out, i64 addrspace(3)* %ptr) nounwind {
   %result = atomicrmw umax i64 addrspace(3)* %ptr, i64 4 seq_cst
   store i64 %result, i64 addrspace(1)* %out, align 8
@@ -372,13 +240,8 @@
 }
 
 ; FUNC-LABEL: {{^}}lds_atomic_umax_ret_i64_offset:
-<<<<<<< HEAD
-; SI: ds_max_rtn_u64 {{.*}} offset:32
-; SI: s_endpgm
-=======
 ; GCN: ds_max_rtn_u64 {{.*}} offset:32
 ; GCN: s_endpgm
->>>>>>> 969bfdfe
 define void @lds_atomic_umax_ret_i64_offset(i64 addrspace(1)* %out, i64 addrspace(3)* %ptr) nounwind {
   %gep = getelementptr i64, i64 addrspace(3)* %ptr, i32 4
   %result = atomicrmw umax i64 addrspace(3)* %gep, i64 4 seq_cst
@@ -387,42 +250,25 @@
 }
 
 ; FUNC-LABEL: {{^}}lds_atomic_xchg_noret_i64:
-<<<<<<< HEAD
-; SI: ds_wrxchg_rtn_b64
-; SI: s_endpgm
-=======
 ; GCN: ds_wrxchg_rtn_b64
 ; GCN: s_endpgm
->>>>>>> 969bfdfe
 define void @lds_atomic_xchg_noret_i64(i64 addrspace(3)* %ptr) nounwind {
   %result = atomicrmw xchg i64 addrspace(3)* %ptr, i64 4 seq_cst
   ret void
 }
 
 ; FUNC-LABEL: {{^}}lds_atomic_xchg_noret_i64_offset:
-<<<<<<< HEAD
-; SI: ds_wrxchg_rtn_b64 {{.*}} offset:32
-; SI: s_endpgm
+; GCN: ds_wrxchg_rtn_b64 {{.*}} offset:32
+; GCN: s_endpgm
 define void @lds_atomic_xchg_noret_i64_offset(i64 addrspace(3)* %ptr) nounwind {
-  %gep = getelementptr i64 addrspace(3)* %ptr, i32 4
-=======
-; GCN: ds_wrxchg_rtn_b64 {{.*}} offset:32
-; GCN: s_endpgm
-define void @lds_atomic_xchg_noret_i64_offset(i64 addrspace(3)* %ptr) nounwind {
-  %gep = getelementptr i64, i64 addrspace(3)* %ptr, i32 4
->>>>>>> 969bfdfe
+  %gep = getelementptr i64, i64 addrspace(3)* %ptr, i32 4
   %result = atomicrmw xchg i64 addrspace(3)* %gep, i64 4 seq_cst
   ret void
 }
 
 ; FUNC-LABEL: {{^}}lds_atomic_add_noret_i64:
-<<<<<<< HEAD
-; SI: ds_add_u64
-; SI: s_endpgm
-=======
 ; GCN: ds_add_u64
 ; GCN: s_endpgm
->>>>>>> 969bfdfe
 define void @lds_atomic_add_noret_i64(i64 addrspace(3)* %ptr) nounwind {
   %result = atomicrmw add i64 addrspace(3)* %ptr, i64 4 seq_cst
   ret void
@@ -430,16 +276,6 @@
 
 ; FUNC-LABEL: {{^}}lds_atomic_add_noret_i64_offset:
 ; SI: s_load_dword [[PTR:s[0-9]+]], s{{\[[0-9]+:[0-9]+\]}}, 0x9
-<<<<<<< HEAD
-; SI: s_mov_b64 s{{\[}}[[LOSDATA:[0-9]+]]:[[HISDATA:[0-9]+]]{{\]}}, 9
-; SI-DAG: v_mov_b32_e32 v[[LOVDATA:[0-9]+]], s[[LOSDATA]]
-; SI-DAG: v_mov_b32_e32 v[[HIVDATA:[0-9]+]], s[[HISDATA]]
-; SI-DAG: v_mov_b32_e32 [[VPTR:v[0-9]+]], [[PTR]]
-; SI: ds_add_u64 [[VPTR]], v{{\[}}[[LOVDATA]]:[[HIVDATA]]{{\]}} offset:32 [M0]
-; SI: s_endpgm
-define void @lds_atomic_add_noret_i64_offset(i64 addrspace(3)* %ptr) nounwind {
-  %gep = getelementptr i64 addrspace(3)* %ptr, i64 4
-=======
 ; VI: s_load_dword [[PTR:s[0-9]+]], s{{\[[0-9]+:[0-9]+\]}}, 0x24
 ; GCN: v_mov_b32_e32 v[[LOVDATA:[0-9]+]], 9
 ; GCN: v_mov_b32_e32 v[[HIVDATA:[0-9]+]], 0
@@ -448,191 +284,112 @@
 ; GCN: s_endpgm
 define void @lds_atomic_add_noret_i64_offset(i64 addrspace(3)* %ptr) nounwind {
   %gep = getelementptr i64, i64 addrspace(3)* %ptr, i64 4
->>>>>>> 969bfdfe
   %result = atomicrmw add i64 addrspace(3)* %gep, i64 9 seq_cst
   ret void
 }
 
 ; FUNC-LABEL: {{^}}lds_atomic_inc_noret_i64:
-<<<<<<< HEAD
-; SI: s_mov_b64 s{{\[}}[[LOSDATA:[0-9]+]]:[[HISDATA:[0-9]+]]{{\]}}, -1
-; SI-DAG: v_mov_b32_e32 v[[LOVDATA:[0-9]+]], s[[LOSDATA]]
-; SI-DAG: v_mov_b32_e32 v[[HIVDATA:[0-9]+]], s[[HISDATA]]
-; SI: ds_inc_u64 [[VPTR]], v{{\[}}[[LOVDATA]]:[[HIVDATA]]{{\]}}
-; SI: s_endpgm
-=======
 ; GCN: v_mov_b32_e32 v[[LOVDATA:[0-9]+]], -1
 ; GCN: v_mov_b32_e32 v[[HIVDATA:[0-9]+]], -1
 ; GCN: ds_inc_u64 [[VPTR]], v{{\[}}[[LOVDATA]]:[[HIVDATA]]{{\]}}
 ; GCN: s_endpgm
->>>>>>> 969bfdfe
 define void @lds_atomic_inc_noret_i64(i64 addrspace(3)* %ptr) nounwind {
   %result = atomicrmw add i64 addrspace(3)* %ptr, i64 1 seq_cst
   ret void
 }
 
 ; FUNC-LABEL: {{^}}lds_atomic_inc_noret_i64_offset:
-<<<<<<< HEAD
-; SI: ds_inc_u64 {{.*}} offset:32
-; SI: s_endpgm
+; GCN: ds_inc_u64 {{.*}} offset:32
+; GCN: s_endpgm
 define void @lds_atomic_inc_noret_i64_offset(i64 addrspace(3)* %ptr) nounwind {
-  %gep = getelementptr i64 addrspace(3)* %ptr, i32 4
-=======
-; GCN: ds_inc_u64 {{.*}} offset:32
-; GCN: s_endpgm
-define void @lds_atomic_inc_noret_i64_offset(i64 addrspace(3)* %ptr) nounwind {
-  %gep = getelementptr i64, i64 addrspace(3)* %ptr, i32 4
->>>>>>> 969bfdfe
+  %gep = getelementptr i64, i64 addrspace(3)* %ptr, i32 4
   %result = atomicrmw add i64 addrspace(3)* %gep, i64 1 seq_cst
   ret void
 }
 
 ; FUNC-LABEL: {{^}}lds_atomic_sub_noret_i64:
-<<<<<<< HEAD
-; SI: ds_sub_u64
-; SI: s_endpgm
-=======
 ; GCN: ds_sub_u64
 ; GCN: s_endpgm
->>>>>>> 969bfdfe
 define void @lds_atomic_sub_noret_i64(i64 addrspace(3)* %ptr) nounwind {
   %result = atomicrmw sub i64 addrspace(3)* %ptr, i64 4 seq_cst
   ret void
 }
 
 ; FUNC-LABEL: {{^}}lds_atomic_sub_noret_i64_offset:
-<<<<<<< HEAD
-; SI: ds_sub_u64 {{.*}} offset:32
-; SI: s_endpgm
+; GCN: ds_sub_u64 {{.*}} offset:32
+; GCN: s_endpgm
 define void @lds_atomic_sub_noret_i64_offset(i64 addrspace(3)* %ptr) nounwind {
-  %gep = getelementptr i64 addrspace(3)* %ptr, i32 4
-=======
-; GCN: ds_sub_u64 {{.*}} offset:32
-; GCN: s_endpgm
-define void @lds_atomic_sub_noret_i64_offset(i64 addrspace(3)* %ptr) nounwind {
-  %gep = getelementptr i64, i64 addrspace(3)* %ptr, i32 4
->>>>>>> 969bfdfe
+  %gep = getelementptr i64, i64 addrspace(3)* %ptr, i32 4
   %result = atomicrmw sub i64 addrspace(3)* %gep, i64 4 seq_cst
   ret void
 }
 
 ; FUNC-LABEL: {{^}}lds_atomic_dec_noret_i64:
-<<<<<<< HEAD
-; SI: s_mov_b64 s{{\[}}[[LOSDATA:[0-9]+]]:[[HISDATA:[0-9]+]]{{\]}}, -1
-; SI-DAG: v_mov_b32_e32 v[[LOVDATA:[0-9]+]], s[[LOSDATA]]
-; SI-DAG: v_mov_b32_e32 v[[HIVDATA:[0-9]+]], s[[HISDATA]]
-; SI: ds_dec_u64 [[VPTR]], v{{\[}}[[LOVDATA]]:[[HIVDATA]]{{\]}}
-; SI: s_endpgm
-=======
 ; GCN: v_mov_b32_e32 v[[LOVDATA:[0-9]+]], -1
 ; GCN: v_mov_b32_e32 v[[HIVDATA:[0-9]+]], -1
 ; GCN: ds_dec_u64 [[VPTR]], v{{\[}}[[LOVDATA]]:[[HIVDATA]]{{\]}}
 ; GCN: s_endpgm
->>>>>>> 969bfdfe
 define void @lds_atomic_dec_noret_i64(i64 addrspace(3)* %ptr) nounwind {
   %result = atomicrmw sub i64 addrspace(3)* %ptr, i64 1 seq_cst
   ret void
 }
 
 ; FUNC-LABEL: {{^}}lds_atomic_dec_noret_i64_offset:
-<<<<<<< HEAD
-; SI: ds_dec_u64 {{.*}} offset:32
-; SI: s_endpgm
+; GCN: ds_dec_u64 {{.*}} offset:32
+; GCN: s_endpgm
 define void @lds_atomic_dec_noret_i64_offset(i64 addrspace(3)* %ptr) nounwind {
-  %gep = getelementptr i64 addrspace(3)* %ptr, i32 4
-=======
-; GCN: ds_dec_u64 {{.*}} offset:32
-; GCN: s_endpgm
-define void @lds_atomic_dec_noret_i64_offset(i64 addrspace(3)* %ptr) nounwind {
-  %gep = getelementptr i64, i64 addrspace(3)* %ptr, i32 4
->>>>>>> 969bfdfe
+  %gep = getelementptr i64, i64 addrspace(3)* %ptr, i32 4
   %result = atomicrmw sub i64 addrspace(3)* %gep, i64 1 seq_cst
   ret void
 }
 
 ; FUNC-LABEL: {{^}}lds_atomic_and_noret_i64:
-<<<<<<< HEAD
-; SI: ds_and_b64
-; SI: s_endpgm
-=======
 ; GCN: ds_and_b64
 ; GCN: s_endpgm
->>>>>>> 969bfdfe
 define void @lds_atomic_and_noret_i64(i64 addrspace(3)* %ptr) nounwind {
   %result = atomicrmw and i64 addrspace(3)* %ptr, i64 4 seq_cst
   ret void
 }
 
 ; FUNC-LABEL: {{^}}lds_atomic_and_noret_i64_offset:
-<<<<<<< HEAD
-; SI: ds_and_b64 {{.*}} offset:32
-; SI: s_endpgm
+; GCN: ds_and_b64 {{.*}} offset:32
+; GCN: s_endpgm
 define void @lds_atomic_and_noret_i64_offset(i64 addrspace(3)* %ptr) nounwind {
-  %gep = getelementptr i64 addrspace(3)* %ptr, i32 4
-=======
-; GCN: ds_and_b64 {{.*}} offset:32
-; GCN: s_endpgm
-define void @lds_atomic_and_noret_i64_offset(i64 addrspace(3)* %ptr) nounwind {
-  %gep = getelementptr i64, i64 addrspace(3)* %ptr, i32 4
->>>>>>> 969bfdfe
+  %gep = getelementptr i64, i64 addrspace(3)* %ptr, i32 4
   %result = atomicrmw and i64 addrspace(3)* %gep, i64 4 seq_cst
   ret void
 }
 
 ; FUNC-LABEL: {{^}}lds_atomic_or_noret_i64:
-<<<<<<< HEAD
-; SI: ds_or_b64
-; SI: s_endpgm
-=======
 ; GCN: ds_or_b64
 ; GCN: s_endpgm
->>>>>>> 969bfdfe
 define void @lds_atomic_or_noret_i64(i64 addrspace(3)* %ptr) nounwind {
   %result = atomicrmw or i64 addrspace(3)* %ptr, i64 4 seq_cst
   ret void
 }
 
 ; FUNC-LABEL: {{^}}lds_atomic_or_noret_i64_offset:
-<<<<<<< HEAD
-; SI: ds_or_b64 {{.*}} offset:32
-; SI: s_endpgm
+; GCN: ds_or_b64 {{.*}} offset:32
+; GCN: s_endpgm
 define void @lds_atomic_or_noret_i64_offset(i64 addrspace(3)* %ptr) nounwind {
-  %gep = getelementptr i64 addrspace(3)* %ptr, i32 4
-=======
-; GCN: ds_or_b64 {{.*}} offset:32
-; GCN: s_endpgm
-define void @lds_atomic_or_noret_i64_offset(i64 addrspace(3)* %ptr) nounwind {
-  %gep = getelementptr i64, i64 addrspace(3)* %ptr, i32 4
->>>>>>> 969bfdfe
+  %gep = getelementptr i64, i64 addrspace(3)* %ptr, i32 4
   %result = atomicrmw or i64 addrspace(3)* %gep, i64 4 seq_cst
   ret void
 }
 
 ; FUNC-LABEL: {{^}}lds_atomic_xor_noret_i64:
-<<<<<<< HEAD
-; SI: ds_xor_b64
-; SI: s_endpgm
-=======
 ; GCN: ds_xor_b64
 ; GCN: s_endpgm
->>>>>>> 969bfdfe
 define void @lds_atomic_xor_noret_i64(i64 addrspace(3)* %ptr) nounwind {
   %result = atomicrmw xor i64 addrspace(3)* %ptr, i64 4 seq_cst
   ret void
 }
 
 ; FUNC-LABEL: {{^}}lds_atomic_xor_noret_i64_offset:
-<<<<<<< HEAD
-; SI: ds_xor_b64 {{.*}} offset:32
-; SI: s_endpgm
+; GCN: ds_xor_b64 {{.*}} offset:32
+; GCN: s_endpgm
 define void @lds_atomic_xor_noret_i64_offset(i64 addrspace(3)* %ptr) nounwind {
-  %gep = getelementptr i64 addrspace(3)* %ptr, i32 4
-=======
-; GCN: ds_xor_b64 {{.*}} offset:32
-; GCN: s_endpgm
-define void @lds_atomic_xor_noret_i64_offset(i64 addrspace(3)* %ptr) nounwind {
-  %gep = getelementptr i64, i64 addrspace(3)* %ptr, i32 4
->>>>>>> 969bfdfe
+  %gep = getelementptr i64, i64 addrspace(3)* %ptr, i32 4
   %result = atomicrmw xor i64 addrspace(3)* %gep, i64 4 seq_cst
   ret void
 }
@@ -645,117 +402,69 @@
 ; }
 
 ; FUNC-LABEL: {{^}}lds_atomic_min_noret_i64:
-<<<<<<< HEAD
-; SI: ds_min_i64
-; SI: s_endpgm
-=======
 ; GCN: ds_min_i64
 ; GCN: s_endpgm
->>>>>>> 969bfdfe
 define void @lds_atomic_min_noret_i64(i64 addrspace(3)* %ptr) nounwind {
   %result = atomicrmw min i64 addrspace(3)* %ptr, i64 4 seq_cst
   ret void
 }
 
 ; FUNC-LABEL: {{^}}lds_atomic_min_noret_i64_offset:
-<<<<<<< HEAD
-; SI: ds_min_i64 {{.*}} offset:32
-; SI: s_endpgm
+; GCN: ds_min_i64 {{.*}} offset:32
+; GCN: s_endpgm
 define void @lds_atomic_min_noret_i64_offset(i64 addrspace(3)* %ptr) nounwind {
-  %gep = getelementptr i64 addrspace(3)* %ptr, i32 4
-=======
-; GCN: ds_min_i64 {{.*}} offset:32
-; GCN: s_endpgm
-define void @lds_atomic_min_noret_i64_offset(i64 addrspace(3)* %ptr) nounwind {
-  %gep = getelementptr i64, i64 addrspace(3)* %ptr, i32 4
->>>>>>> 969bfdfe
+  %gep = getelementptr i64, i64 addrspace(3)* %ptr, i32 4
   %result = atomicrmw min i64 addrspace(3)* %gep, i64 4 seq_cst
   ret void
 }
 
 ; FUNC-LABEL: {{^}}lds_atomic_max_noret_i64:
-<<<<<<< HEAD
-; SI: ds_max_i64
-; SI: s_endpgm
-=======
 ; GCN: ds_max_i64
 ; GCN: s_endpgm
->>>>>>> 969bfdfe
 define void @lds_atomic_max_noret_i64(i64 addrspace(3)* %ptr) nounwind {
   %result = atomicrmw max i64 addrspace(3)* %ptr, i64 4 seq_cst
   ret void
 }
 
 ; FUNC-LABEL: {{^}}lds_atomic_max_noret_i64_offset:
-<<<<<<< HEAD
-; SI: ds_max_i64 {{.*}} offset:32
-; SI: s_endpgm
+; GCN: ds_max_i64 {{.*}} offset:32
+; GCN: s_endpgm
 define void @lds_atomic_max_noret_i64_offset(i64 addrspace(3)* %ptr) nounwind {
-  %gep = getelementptr i64 addrspace(3)* %ptr, i32 4
-=======
-; GCN: ds_max_i64 {{.*}} offset:32
-; GCN: s_endpgm
-define void @lds_atomic_max_noret_i64_offset(i64 addrspace(3)* %ptr) nounwind {
-  %gep = getelementptr i64, i64 addrspace(3)* %ptr, i32 4
->>>>>>> 969bfdfe
+  %gep = getelementptr i64, i64 addrspace(3)* %ptr, i32 4
   %result = atomicrmw max i64 addrspace(3)* %gep, i64 4 seq_cst
   ret void
 }
 
 ; FUNC-LABEL: {{^}}lds_atomic_umin_noret_i64:
-<<<<<<< HEAD
-; SI: ds_min_u64
-; SI: s_endpgm
-=======
 ; GCN: ds_min_u64
 ; GCN: s_endpgm
->>>>>>> 969bfdfe
 define void @lds_atomic_umin_noret_i64(i64 addrspace(3)* %ptr) nounwind {
   %result = atomicrmw umin i64 addrspace(3)* %ptr, i64 4 seq_cst
   ret void
 }
 
 ; FUNC-LABEL: {{^}}lds_atomic_umin_noret_i64_offset:
-<<<<<<< HEAD
-; SI: ds_min_u64 {{.*}} offset:32
-; SI: s_endpgm
+; GCN: ds_min_u64 {{.*}} offset:32
+; GCN: s_endpgm
 define void @lds_atomic_umin_noret_i64_offset(i64 addrspace(3)* %ptr) nounwind {
-  %gep = getelementptr i64 addrspace(3)* %ptr, i32 4
-=======
-; GCN: ds_min_u64 {{.*}} offset:32
-; GCN: s_endpgm
-define void @lds_atomic_umin_noret_i64_offset(i64 addrspace(3)* %ptr) nounwind {
-  %gep = getelementptr i64, i64 addrspace(3)* %ptr, i32 4
->>>>>>> 969bfdfe
+  %gep = getelementptr i64, i64 addrspace(3)* %ptr, i32 4
   %result = atomicrmw umin i64 addrspace(3)* %gep, i64 4 seq_cst
   ret void
 }
 
 ; FUNC-LABEL: {{^}}lds_atomic_umax_noret_i64:
-<<<<<<< HEAD
-; SI: ds_max_u64
-; SI: s_endpgm
-=======
 ; GCN: ds_max_u64
 ; GCN: s_endpgm
->>>>>>> 969bfdfe
 define void @lds_atomic_umax_noret_i64(i64 addrspace(3)* %ptr) nounwind {
   %result = atomicrmw umax i64 addrspace(3)* %ptr, i64 4 seq_cst
   ret void
 }
 
 ; FUNC-LABEL: {{^}}lds_atomic_umax_noret_i64_offset:
-<<<<<<< HEAD
-; SI: ds_max_u64 {{.*}} offset:32
-; SI: s_endpgm
+; GCN: ds_max_u64 {{.*}} offset:32
+; GCN: s_endpgm
 define void @lds_atomic_umax_noret_i64_offset(i64 addrspace(3)* %ptr) nounwind {
-  %gep = getelementptr i64 addrspace(3)* %ptr, i32 4
-=======
-; GCN: ds_max_u64 {{.*}} offset:32
-; GCN: s_endpgm
-define void @lds_atomic_umax_noret_i64_offset(i64 addrspace(3)* %ptr) nounwind {
-  %gep = getelementptr i64, i64 addrspace(3)* %ptr, i32 4
->>>>>>> 969bfdfe
+  %gep = getelementptr i64, i64 addrspace(3)* %ptr, i32 4
   %result = atomicrmw umax i64 addrspace(3)* %gep, i64 4 seq_cst
   ret void
 }