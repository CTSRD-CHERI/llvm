--- conflicted
+++ resolved
@@ -1,13 +1,8 @@
 ; RUN: llc -march=r600 -mcpu=redwood < %s | FileCheck -check-prefix=EG -check-prefix=FUNC %s
-<<<<<<< HEAD
-; RUN: llc -march=r600 -mcpu=SI < %s | FileCheck -check-prefix=SI -check-prefix=SI-SAFE -check-prefix=FUNC %s
-; RUN: llc -march=r600 -mcpu=SI -enable-unsafe-fp-math < %s | FileCheck -check-prefix=SI -check-prefix=SI-UNSAFE -check-prefix=FUNC %s
-=======
 ; RUN: llc -march=amdgcn -mcpu=SI < %s | FileCheck -check-prefix=SI -check-prefix=SI-SAFE -check-prefix=FUNC %s
 ; RUN: llc -march=amdgcn -mcpu=SI -enable-unsafe-fp-math < %s | FileCheck -check-prefix=SI -check-prefix=SI-UNSAFE -check-prefix=FUNC %s
 ; RUN: llc -march=amdgcn -mcpu=tonga < %s | FileCheck -check-prefix=SI -check-prefix=SI-SAFE -check-prefix=FUNC %s
 ; RUN: llc -march=amdgcn -mcpu=tonga -enable-unsafe-fp-math < %s | FileCheck -check-prefix=SI -check-prefix=SI-UNSAFE -check-prefix=FUNC %s
->>>>>>> 969bfdfe
 
 ; FUNC-LABEL: sin_f32
 ; EG: MULADD_IEEE *
