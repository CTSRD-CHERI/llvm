; RUN: llc -march=amdgcn -mcpu=SI -verify-machineinstrs < %s | FileCheck -check-prefix=FUNC -check-prefix=SI --check-prefix=GCN %s
; RUN: llc -march=amdgcn -mcpu=tonga -verify-machineinstrs < %s | FileCheck -check-prefix=FUNC -check-prefix=VI --check-prefix=GCN %s

; FUNC-LABEL: {{^}}cluster_arg_loads:
; SI: s_load_dwordx2 s{{\[[0-9]+:[0-9]+\]}}, s{{\[[0-9]+:[0-9]+\]}}, 0x9
; SI-NEXT: s_load_dwordx2 s{{\[[0-9]+:[0-9]+\]}}, s{{\[[0-9]+:[0-9]+\]}}, 0xb
; SI-NEXT: s_load_dword s{{[0-9]+}}, s{{\[[0-9]+:[0-9]+\]}}, 0xd
; SI-NEXT: s_load_dword s{{[0-9]+}}, s{{\[[0-9]+:[0-9]+\]}}, 0xe
<<<<<<< HEAD
=======
; VI: s_load_dwordx2 s{{\[[0-9]+:[0-9]+\]}}, s{{\[[0-9]+:[0-9]+\]}}, 0x24
; VI-NEXT: s_nop 0
; VI-NEXT: s_load_dwordx2 s{{\[[0-9]+:[0-9]+\]}}, s{{\[[0-9]+:[0-9]+\]}}, 0x2c
; VI-NEXT: s_nop 0
; VI-NEXT: s_load_dword s{{[0-9]+}}, s{{\[[0-9]+:[0-9]+\]}}, 0x34
; VI-NEXT: s_nop 0
; VI-NEXT: s_load_dword s{{[0-9]+}}, s{{\[[0-9]+:[0-9]+\]}}, 0x38
>>>>>>> 969bfdfe
define void @cluster_arg_loads(i32 addrspace(1)* %out0, i32 addrspace(1)* %out1, i32 %x, i32 %y) nounwind {
  store i32 %x, i32 addrspace(1)* %out0, align 4
  store i32 %y, i32 addrspace(1)* %out1, align 4
  ret void
}

; Test for a crash in SIInstrInfo::areLoadsFromSameBasePtr() when
; s_load_dwordx2 has a register offset

; FUNC-LABEL: @same_base_ptr_crash
; GCN: s_load_dwordx2
; GCN: s_load_dwordx2
; GCN: s_load_dwordx2
; GCN: s_endpgm
define void @same_base_ptr_crash(i64 addrspace(1)* %out,
    i64 %arg0, i64 %arg1, i64 %arg2, i64 %arg3, i64 %arg4, i64 %arg5, i64 %arg6, i64 %arg7,
    i64 %arg8, i64 %arg9, i64 %arg10, i64 %arg11, i64 %arg12, i64 %arg13, i64 %arg14, i64 %arg15,
    i64 %arg16, i64 %arg17, i64 %arg18, i64 %arg19, i64 %arg20, i64 %arg21, i64 %arg22, i64 %arg23,
    i64 %arg24, i64 %arg25, i64 %arg26, i64 %arg27, i64 %arg28, i64 %arg29, i64 %arg30, i64 %arg31,
    i64 %arg32, i64 %arg33, i64 %arg34, i64 %arg35, i64 %arg36, i64 %arg37, i64 %arg38, i64 %arg39,
    i64 %arg40, i64 %arg41, i64 %arg42, i64 %arg43, i64 %arg44, i64 %arg45, i64 %arg46, i64 %arg47,
    i64 %arg48, i64 %arg49, i64 %arg50, i64 %arg51, i64 %arg52, i64 %arg53, i64 %arg54, i64 %arg55,
    i64 %arg56, i64 %arg57, i64 %arg58, i64 %arg59, i64 %arg60, i64 %arg61, i64 %arg62, i64 %arg63,
    i64 %arg64, i64 %arg65, i64 %arg66, i64 %arg67, i64 %arg68, i64 %arg69, i64 %arg70, i64 %arg71,
    i64 %arg72, i64 %arg73, i64 %arg74, i64 %arg75, i64 %arg76, i64 %arg77, i64 %arg78, i64 %arg79,
    i64 %arg80, i64 %arg81, i64 %arg82, i64 %arg83, i64 %arg84, i64 %arg85, i64 %arg86, i64 %arg87,
    i64 %arg88, i64 %arg89, i64 %arg90, i64 %arg91, i64 %arg92, i64 %arg93, i64 %arg94, i64 %arg95,
    i64 %arg96, i64 %arg97, i64 %arg98, i64 %arg99, i64 %arg100, i64 %arg101, i64 %arg102, i64 %arg103,
    i64 %arg104, i64 %arg105, i64 %arg106, i64 %arg107, i64 %arg108, i64 %arg109, i64 %arg110, i64 %arg111,
    i64 %arg112, i64 %arg113, i64 %arg114, i64 %arg115, i64 %arg116, i64 %arg117, i64 %arg118, i64 %arg119,
    i64 %arg120, i64 %arg121, i64 %arg122, i64 %arg123, i64 %arg124, i64 %arg125, i64 %arg126) {
entry:
  %value = add i64 %arg125, %arg126
  store i64 %value, i64 addrspace(1)* %out, align 8
  ret void
}<|MERGE_RESOLUTION|>--- conflicted
+++ resolved
@@ -6,8 +6,6 @@
 ; SI-NEXT: s_load_dwordx2 s{{\[[0-9]+:[0-9]+\]}}, s{{\[[0-9]+:[0-9]+\]}}, 0xb
 ; SI-NEXT: s_load_dword s{{[0-9]+}}, s{{\[[0-9]+:[0-9]+\]}}, 0xd
 ; SI-NEXT: s_load_dword s{{[0-9]+}}, s{{\[[0-9]+:[0-9]+\]}}, 0xe
-<<<<<<< HEAD
-=======
 ; VI: s_load_dwordx2 s{{\[[0-9]+:[0-9]+\]}}, s{{\[[0-9]+:[0-9]+\]}}, 0x24
 ; VI-NEXT: s_nop 0
 ; VI-NEXT: s_load_dwordx2 s{{\[[0-9]+:[0-9]+\]}}, s{{\[[0-9]+:[0-9]+\]}}, 0x2c
@@ -15,7 +13,6 @@
 ; VI-NEXT: s_load_dword s{{[0-9]+}}, s{{\[[0-9]+:[0-9]+\]}}, 0x34
 ; VI-NEXT: s_nop 0
 ; VI-NEXT: s_load_dword s{{[0-9]+}}, s{{\[[0-9]+:[0-9]+\]}}, 0x38
->>>>>>> 969bfdfe
 define void @cluster_arg_loads(i32 addrspace(1)* %out0, i32 addrspace(1)* %out1, i32 %x, i32 %y) nounwind {
   store i32 %x, i32 addrspace(1)* %out0, align 4
   store i32 %y, i32 addrspace(1)* %out1, align 4
