; RUN: llc < %s -march=r600 -mcpu=redwood | FileCheck --check-prefix=EG  %s
; RUN: llc < %s -march=amdgcn -mcpu=SI -verify-machineinstrs | FileCheck --check-prefix=SI  %s
; RUN: llc < %s -march=amdgcn -mcpu=tonga -verify-machineinstrs | FileCheck --check-prefix=SI  %s

; load a v2i32 value from the global address space.
<<<<<<< HEAD
; EG-CHECK: {{^}}load_v2i32:
; EG-CHECK: VTX_READ_64 T{{[0-9]+}}.XY, T{{[0-9]+}}.X, 0
; SI-CHECK: {{^}}load_v2i32:
; SI-CHECK: buffer_load_dwordx2 v[{{[0-9]+:[0-9]+}}]
=======
; EG: {{^}}load_v2i32:
; EG: VTX_READ_64 T{{[0-9]+}}.XY, T{{[0-9]+}}.X, 0
; SI: {{^}}load_v2i32:
; SI: buffer_load_dwordx2 v[{{[0-9]+:[0-9]+}}]
>>>>>>> 969bfdfe
define void @load_v2i32(<2 x i32> addrspace(1)* %out, <2 x i32> addrspace(1)* %in) {
  %a = load <2 x i32>, <2 x i32> addrspace(1) * %in
  store <2 x i32> %a, <2 x i32> addrspace(1)* %out
  ret void
}

; load a v4i32 value from the global address space.
<<<<<<< HEAD
; EG-CHECK: {{^}}load_v4i32:
; EG-CHECK: VTX_READ_128 T{{[0-9]+}}.XYZW, T{{[0-9]+}}.X, 0
; SI-CHECK: {{^}}load_v4i32:
; SI-CHECK: buffer_load_dwordx4 v[{{[0-9]+:[0-9]+}}]
=======
; EG: {{^}}load_v4i32:
; EG: VTX_READ_128 T{{[0-9]+}}.XYZW, T{{[0-9]+}}.X, 0
; SI: {{^}}load_v4i32:
; SI: buffer_load_dwordx4 v[{{[0-9]+:[0-9]+}}]
>>>>>>> 969bfdfe
define void @load_v4i32(<4 x i32> addrspace(1)* %out, <4 x i32> addrspace(1)* %in) {
  %a = load <4 x i32>, <4 x i32> addrspace(1) * %in
  store <4 x i32> %a, <4 x i32> addrspace(1)* %out
  ret void
}<|MERGE_RESOLUTION|>--- conflicted
+++ resolved
@@ -3,17 +3,10 @@
 ; RUN: llc < %s -march=amdgcn -mcpu=tonga -verify-machineinstrs | FileCheck --check-prefix=SI  %s
 
 ; load a v2i32 value from the global address space.
-<<<<<<< HEAD
-; EG-CHECK: {{^}}load_v2i32:
-; EG-CHECK: VTX_READ_64 T{{[0-9]+}}.XY, T{{[0-9]+}}.X, 0
-; SI-CHECK: {{^}}load_v2i32:
-; SI-CHECK: buffer_load_dwordx2 v[{{[0-9]+:[0-9]+}}]
-=======
 ; EG: {{^}}load_v2i32:
 ; EG: VTX_READ_64 T{{[0-9]+}}.XY, T{{[0-9]+}}.X, 0
 ; SI: {{^}}load_v2i32:
 ; SI: buffer_load_dwordx2 v[{{[0-9]+:[0-9]+}}]
->>>>>>> 969bfdfe
 define void @load_v2i32(<2 x i32> addrspace(1)* %out, <2 x i32> addrspace(1)* %in) {
   %a = load <2 x i32>, <2 x i32> addrspace(1) * %in
   store <2 x i32> %a, <2 x i32> addrspace(1)* %out
@@ -21,17 +14,10 @@
 }
 
 ; load a v4i32 value from the global address space.
-<<<<<<< HEAD
-; EG-CHECK: {{^}}load_v4i32:
-; EG-CHECK: VTX_READ_128 T{{[0-9]+}}.XYZW, T{{[0-9]+}}.X, 0
-; SI-CHECK: {{^}}load_v4i32:
-; SI-CHECK: buffer_load_dwordx4 v[{{[0-9]+:[0-9]+}}]
-=======
 ; EG: {{^}}load_v4i32:
 ; EG: VTX_READ_128 T{{[0-9]+}}.XYZW, T{{[0-9]+}}.X, 0
 ; SI: {{^}}load_v4i32:
 ; SI: buffer_load_dwordx4 v[{{[0-9]+:[0-9]+}}]
->>>>>>> 969bfdfe
 define void @load_v4i32(<4 x i32> addrspace(1)* %out, <4 x i32> addrspace(1)* %in) {
   %a = load <4 x i32>, <4 x i32> addrspace(1) * %in
   store <4 x i32> %a, <4 x i32> addrspace(1)* %out
