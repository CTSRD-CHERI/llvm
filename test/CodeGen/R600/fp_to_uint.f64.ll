<<<<<<< HEAD
; RUN: llc -march=r600 -mcpu=SI -verify-machineinstrs < %s | FileCheck -check-prefix=SI %s
; RUN: llc -march=r600 -mcpu=bonaire -verify-machineinstrs < %s | FileCheck -check-prefix=CI -check-prefix=FUNC %s
=======
; RUN: llc -march=amdgcn -mcpu=SI -verify-machineinstrs < %s | FileCheck -check-prefix=SI %s
; RUN: llc -march=amdgcn -mcpu=bonaire -verify-machineinstrs < %s | FileCheck -check-prefix=CI -check-prefix=FUNC %s
>>>>>>> 969bfdfe

declare i32 @llvm.r600.read.tidig.x() nounwind readnone

; SI-LABEL: {{^}}fp_to_uint_i32_f64:
; SI: v_cvt_u32_f64_e32
define void @fp_to_uint_i32_f64(i32 addrspace(1)* %out, double %in) {
  %cast = fptoui double %in to i32
  store i32 %cast, i32 addrspace(1)* %out, align 4
  ret void
}

; SI-LABEL: @fp_to_uint_v2i32_v2f64
; SI: v_cvt_u32_f64_e32
; SI: v_cvt_u32_f64_e32
define void @fp_to_uint_v2i32_v2f64(<2 x i32> addrspace(1)* %out, <2 x double> %in) {
  %cast = fptoui <2 x double> %in to <2 x i32>
  store <2 x i32> %cast, <2 x i32> addrspace(1)* %out, align 8
  ret void
}

; SI-LABEL: @fp_to_uint_v4i32_v4f64
; SI: v_cvt_u32_f64_e32
; SI: v_cvt_u32_f64_e32
; SI: v_cvt_u32_f64_e32
; SI: v_cvt_u32_f64_e32
define void @fp_to_uint_v4i32_v4f64(<4 x i32> addrspace(1)* %out, <4 x double> %in) {
  %cast = fptoui <4 x double> %in to <4 x i32>
  store <4 x i32> %cast, <4 x i32> addrspace(1)* %out, align 8
  ret void
}

; FUNC-LABEL: @fp_to_uint_i64_f64
; CI-DAG: buffer_load_dwordx2 [[VAL:v\[[0-9]+:[0-9]+\]]]
; CI-DAG: v_trunc_f64_e32 [[TRUNC:v\[[0-9]+:[0-9]+\]]], [[VAL]]
; CI-DAG: s_mov_b32 s[[K0_LO:[0-9]+]], 0{{$}}
; CI-DAG: s_mov_b32 s[[K0_HI:[0-9]+]], 0x3df00000

; CI-DAG: v_mul_f64 [[MUL:v\[[0-9]+:[0-9]+\]]], [[VAL]], s{{\[}}[[K0_LO]]:[[K0_HI]]{{\]}}
; CI-DAG: v_floor_f64_e32 [[FLOOR:v\[[0-9]+:[0-9]+\]]], [[MUL]]

; CI-DAG: s_mov_b32 s[[K1_HI:[0-9]+]], 0xc1f00000

; CI-DAG: v_fma_f64 [[FMA:v\[[0-9]+:[0-9]+\]]], [[FLOOR]], s{{\[[0-9]+}}:[[K1_HI]]{{\]}}, [[TRUNC]]
; CI-DAG: v_cvt_u32_f64_e32 v[[LO:[0-9]+]], [[FMA]]
; CI-DAG: v_cvt_u32_f64_e32 v[[HI:[0-9]+]], [[FLOOR]]
; CI: buffer_store_dwordx2 v{{\[}}[[LO]]:[[HI]]{{\]}}
define void @fp_to_uint_i64_f64(i64 addrspace(1)* %out, double addrspace(1)* %in) {
  %tid = call i32 @llvm.r600.read.tidig.x() nounwind readnone
<<<<<<< HEAD
  %gep = getelementptr double addrspace(1)* %in, i32 %tid
  %val = load double addrspace(1)* %gep, align 8
=======
  %gep = getelementptr double, double addrspace(1)* %in, i32 %tid
  %val = load double, double addrspace(1)* %gep, align 8
>>>>>>> 969bfdfe
  %cast = fptoui double %val to i64
  store i64 %cast, i64 addrspace(1)* %out, align 4
  ret void
}

; SI-LABEL: @fp_to_uint_v2i64_v2f64
define void @fp_to_uint_v2i64_v2f64(<2 x i64> addrspace(1)* %out, <2 x double> %in) {
  %cast = fptoui <2 x double> %in to <2 x i64>
  store <2 x i64> %cast, <2 x i64> addrspace(1)* %out, align 16
  ret void
}

; SI-LABEL: @fp_to_uint_v4i64_v4f64
define void @fp_to_uint_v4i64_v4f64(<4 x i64> addrspace(1)* %out, <4 x double> %in) {
  %cast = fptoui <4 x double> %in to <4 x i64>
  store <4 x i64> %cast, <4 x i64> addrspace(1)* %out, align 32
  ret void
}<|MERGE_RESOLUTION|>--- conflicted
+++ resolved
@@ -1,10 +1,5 @@
-<<<<<<< HEAD
-; RUN: llc -march=r600 -mcpu=SI -verify-machineinstrs < %s | FileCheck -check-prefix=SI %s
-; RUN: llc -march=r600 -mcpu=bonaire -verify-machineinstrs < %s | FileCheck -check-prefix=CI -check-prefix=FUNC %s
-=======
 ; RUN: llc -march=amdgcn -mcpu=SI -verify-machineinstrs < %s | FileCheck -check-prefix=SI %s
 ; RUN: llc -march=amdgcn -mcpu=bonaire -verify-machineinstrs < %s | FileCheck -check-prefix=CI -check-prefix=FUNC %s
->>>>>>> 969bfdfe
 
 declare i32 @llvm.r600.read.tidig.x() nounwind readnone
 
@@ -53,13 +48,8 @@
 ; CI: buffer_store_dwordx2 v{{\[}}[[LO]]:[[HI]]{{\]}}
 define void @fp_to_uint_i64_f64(i64 addrspace(1)* %out, double addrspace(1)* %in) {
   %tid = call i32 @llvm.r600.read.tidig.x() nounwind readnone
-<<<<<<< HEAD
-  %gep = getelementptr double addrspace(1)* %in, i32 %tid
-  %val = load double addrspace(1)* %gep, align 8
-=======
   %gep = getelementptr double, double addrspace(1)* %in, i32 %tid
   %val = load double, double addrspace(1)* %gep, align 8
->>>>>>> 969bfdfe
   %cast = fptoui double %val to i64
   store i64 %cast, i64 addrspace(1)* %out, align 4
   ret void
