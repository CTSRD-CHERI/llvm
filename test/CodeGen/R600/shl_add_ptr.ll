--- conflicted
+++ resolved
@@ -1,9 +1,5 @@
-<<<<<<< HEAD
-; RUN: llc -march=r600 -mcpu=bonaire -verify-machineinstrs -mattr=+load-store-opt -enable-misched < %s | FileCheck -check-prefix=SI %s
-=======
 ; RUN: llc -march=amdgcn -mcpu=bonaire -verify-machineinstrs -mattr=+load-store-opt -enable-misched < %s | FileCheck -check-prefix=SI %s
 ; RUN: llc -march=amdgcn -mcpu=tonga -verify-machineinstrs -mattr=+load-store-opt -enable-misched < %s | FileCheck -check-prefix=SI %s
->>>>>>> 969bfdfe
 
 ; Test that doing a shift of a pointer with a constant add will be
 ; folded into the constant offset addressing mode even if the add has
@@ -21,11 +17,7 @@
 
 ; SI-LABEL: {{^}}load_shl_base_lds_0:
 ; SI: v_lshlrev_b32_e32 [[PTR:v[0-9]+]], 2, {{v[0-9]+}}
-<<<<<<< HEAD
-; SI: ds_read_b32 {{v[0-9]+}}, [[PTR]] offset:8 [M0]
-=======
 ; SI: ds_read_b32 {{v[0-9]+}}, [[PTR]] offset:8
->>>>>>> 969bfdfe
 ; SI: s_endpgm
 define void @load_shl_base_lds_0(float addrspace(1)* %out, i32 addrspace(1)* %add_use) #0 {
   %tid.x = tail call i32 @llvm.r600.read.tidig.x() #1
@@ -42,11 +34,7 @@
 
 ; SI-LABEL: {{^}}load_shl_base_lds_1:
 ; SI: v_lshlrev_b32_e32 [[PTR:v[0-9]+]], 2, {{v[0-9]+}}
-<<<<<<< HEAD
-; SI: ds_read_b32 [[RESULT:v[0-9]+]], [[PTR]] offset:8 [M0]
-=======
 ; SI: ds_read_b32 [[RESULT:v[0-9]+]], [[PTR]] offset:8
->>>>>>> 969bfdfe
 ; SI: v_add_i32_e32 [[ADDUSE:v[0-9]+]], 8, v{{[0-9]+}}
 ; SI-DAG: buffer_store_dword [[RESULT]]
 ; SI-DAG: buffer_store_dword [[ADDUSE]]
@@ -81,14 +69,9 @@
 ; pointer can be used with an offset into the second one.
 
 ; SI-LABEL: {{^}}load_shl_base_lds_2:
-<<<<<<< HEAD
-; SI: v_lshlrev_b32_e32 [[PTR:v[0-9]+]], 2, {{v[0-9]+}}
-; SI-NEXT: ds_read2st64_b32 {{v\[[0-9]+:[0-9]+\]}}, [[PTR]] offset0:1 offset1:9 [M0]
-=======
 ; SI: s_mov_b32 m0, -1
 ; SI-NEXT: v_lshlrev_b32_e32 [[PTR:v[0-9]+]], 2, {{v[0-9]+}}
 ; SI-NEXT: ds_read2st64_b32 {{v\[[0-9]+:[0-9]+\]}}, [[PTR]] offset0:1 offset1:9
->>>>>>> 969bfdfe
 ; SI: s_endpgm
 define void @load_shl_base_lds_2(float addrspace(1)* %out) #0 {
   %tid.x = tail call i32 @llvm.r600.read.tidig.x() #1
@@ -104,11 +87,7 @@
 
 ; SI-LABEL: {{^}}store_shl_base_lds_0:
 ; SI: v_lshlrev_b32_e32 [[PTR:v[0-9]+]], 2, {{v[0-9]+}}
-<<<<<<< HEAD
-; SI: ds_write_b32 [[PTR]], {{v[0-9]+}} offset:8 [M0]
-=======
 ; SI: ds_write_b32 [[PTR]], {{v[0-9]+}} offset:8
->>>>>>> 969bfdfe
 ; SI: s_endpgm
 define void @store_shl_base_lds_0(float addrspace(1)* %out, i32 addrspace(1)* %add_use) #0 {
   %tid.x = tail call i32 @llvm.r600.read.tidig.x() #1
