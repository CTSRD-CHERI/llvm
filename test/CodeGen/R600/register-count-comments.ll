<<<<<<< HEAD
; RUN: llc -march=r600 -mcpu=SI -verify-machineinstrs -asm-verbose < %s | FileCheck -check-prefix=SI %s
=======
; RUN: llc -march=amdgcn -mcpu=SI -verify-machineinstrs -asm-verbose < %s | FileCheck -check-prefix=SI %s
>>>>>>> 969bfdfe

declare i32 @llvm.SI.tid() nounwind readnone

; SI-LABEL: {{^}}foo:
; SI: .section	.AMDGPU.csdata
; SI: ; Kernel info:
; SI: ; NumSgprs: {{[0-9]+}}
; SI: ; NumVgprs: {{[0-9]+}}
define void @foo(i32 addrspace(1)* noalias %out, i32 addrspace(1)* %abase, i32 addrspace(1)* %bbase) nounwind {
  %tid = call i32 @llvm.SI.tid() nounwind readnone
  %aptr = getelementptr i32, i32 addrspace(1)* %abase, i32 %tid
  %bptr = getelementptr i32, i32 addrspace(1)* %bbase, i32 %tid
  %outptr = getelementptr i32, i32 addrspace(1)* %out, i32 %tid
  %a = load i32, i32 addrspace(1)* %aptr, align 4
  %b = load i32, i32 addrspace(1)* %bptr, align 4
  %result = add i32 %a, %b
  store i32 %result, i32 addrspace(1)* %outptr, align 4
  ret void
}

; SI-LABEL: {{^}}one_vgpr_used:
; SI: NumVgprs: 1
define void @one_vgpr_used(i32 addrspace(1)* %out, i32 %x) nounwind {
  store i32 %x, i32 addrspace(1)* %out, align 4
  ret void
}<|MERGE_RESOLUTION|>--- conflicted
+++ resolved
@@ -1,8 +1,4 @@
-<<<<<<< HEAD
-; RUN: llc -march=r600 -mcpu=SI -verify-machineinstrs -asm-verbose < %s | FileCheck -check-prefix=SI %s
-=======
 ; RUN: llc -march=amdgcn -mcpu=SI -verify-machineinstrs -asm-verbose < %s | FileCheck -check-prefix=SI %s
->>>>>>> 969bfdfe
 
 declare i32 @llvm.SI.tid() nounwind readnone
 
