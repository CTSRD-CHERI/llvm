; RUN: llc -march=r600 -mcpu=redwood < %s | FileCheck %s -check-prefix=EG -check-prefix=FUNC
; RUN: llc -march=amdgcn -mcpu=SI -verify-machineinstrs < %s | FileCheck %s -check-prefix=SI -check-prefix=FUNC
; RUN: llc -march=amdgcn -mcpu=tonga -verify-machineinstrs < %s | FileCheck %s -check-prefix=SI -check-prefix=FUNC

<<<<<<< HEAD
; FUNC-LABEL: {{^}}fp_to_uint_i32:
; EG: FLT_TO_UINT {{\** *}}T{{[0-9]+\.[XYZW], PV\.[XYZW]}}
; SI: v_cvt_u32_f32_e32
; SI: s_endpgm
define void @fp_to_uint_i32 (i32 addrspace(1)* %out, float %in) {
=======
; FUNC-LABEL: {{^}}fp_to_uint_f32_to_i32:
; EG: FLT_TO_UINT {{\** *}}T{{[0-9]+\.[XYZW], PV\.[XYZW]}}

; SI: v_cvt_u32_f32_e32
; SI: s_endpgm
define void @fp_to_uint_f32_to_i32 (i32 addrspace(1)* %out, float %in) {
>>>>>>> 969bfdfe
  %conv = fptoui float %in to i32
  store i32 %conv, i32 addrspace(1)* %out
  ret void
}

<<<<<<< HEAD
; FUNC-LABEL: {{^}}fp_to_uint_v2i32:
; EG: FLT_TO_UINT {{\** *}}T{{[0-9]+\.[XYZW], PV\.[XYZW]}}
; EG: FLT_TO_UINT {{\** *}}T{{[0-9]+\.[XYZW], T[0-9]+\.[XYZW]}}
; SI: v_cvt_u32_f32_e32
; SI: v_cvt_u32_f32_e32
=======
; FUNC-LABEL: {{^}}fp_to_uint_v2f32_to_v2i32:
; EG: FLT_TO_UINT {{\** *}}T{{[0-9]+\.[XYZW], PV\.[XYZW]}}
; EG: FLT_TO_UINT {{\** *}}T{{[0-9]+\.[XYZW], T[0-9]+\.[XYZW]}}
>>>>>>> 969bfdfe

; SI: v_cvt_u32_f32_e32
; SI: v_cvt_u32_f32_e32
define void @fp_to_uint_v2f32_to_v2i32(<2 x i32> addrspace(1)* %out, <2 x float> %in) {
  %result = fptoui <2 x float> %in to <2 x i32>
  store <2 x i32> %result, <2 x i32> addrspace(1)* %out
  ret void
}

<<<<<<< HEAD
; FUNC-LABEL: {{^}}fp_to_uint_v4i32:
=======
; FUNC-LABEL: {{^}}fp_to_uint_v4f32_to_v4i32:
>>>>>>> 969bfdfe
; EG: FLT_TO_UINT {{\** *}}T{{[0-9]+\.[XYZW], PV\.[XYZW]}}
; EG: FLT_TO_UINT {{\** *}}T{{[0-9]+\.[XYZW], T[0-9]+\.[XYZW]}}
; EG: FLT_TO_UINT {{\** *}}T{{[0-9]+\.[XYZW], PV\.[XYZW]}}
; EG: FLT_TO_UINT {{\** *}}T{{[0-9]+\.[XYZW], PV\.[XYZW]}}
; SI: v_cvt_u32_f32_e32
; SI: v_cvt_u32_f32_e32
; SI: v_cvt_u32_f32_e32
; SI: v_cvt_u32_f32_e32

define void @fp_to_uint_v4f32_to_v4i32(<4 x i32> addrspace(1)* %out, <4 x float> addrspace(1)* %in) {
  %value = load <4 x float>, <4 x float> addrspace(1) * %in
  %result = fptoui <4 x float> %value to <4 x i32>
  store <4 x i32> %result, <4 x i32> addrspace(1)* %out
  ret void
}

<<<<<<< HEAD
; FUNC: {{^}}fp_to_uint_i64:
=======
; FUNC: {{^}}fp_to_uint_f32_to_i64:
>>>>>>> 969bfdfe
; EG-DAG: AND_INT
; EG-DAG: LSHR
; EG-DAG: SUB_INT
; EG-DAG: AND_INT
; EG-DAG: ASHR
; EG-DAG: AND_INT
; EG-DAG: OR_INT
; EG-DAG: SUB_INT
; EG-DAG: LSHL
; EG-DAG: LSHL
; EG-DAG: SUB_INT
; EG-DAG: LSHR
; EG-DAG: LSHR
; EG-DAG: SETGT_UINT
; EG-DAG: SETGT_INT
; EG-DAG: XOR_INT
; EG-DAG: XOR_INT
; EG: SUB_INT
; EG-DAG: SUB_INT
; EG-DAG: CNDE_INT
; EG-DAG: CNDE_INT

; SI: s_endpgm
<<<<<<< HEAD
define void @fp_to_uint_i64(i64 addrspace(1)* %out, float %x) {
=======
define void @fp_to_uint_f32_to_i64(i64 addrspace(1)* %out, float %x) {
>>>>>>> 969bfdfe
  %conv = fptoui float %x to i64
  store i64 %conv, i64 addrspace(1)* %out
  ret void
}

<<<<<<< HEAD
; FUNC: {{^}}fp_to_uint_v2i64:
=======
; FUNC: {{^}}fp_to_uint_v2f32_to_v2i64:
>>>>>>> 969bfdfe
; EG-DAG: AND_INT
; EG-DAG: LSHR
; EG-DAG: SUB_INT
; EG-DAG: AND_INT
; EG-DAG: ASHR
; EG-DAG: AND_INT
; EG-DAG: OR_INT
; EG-DAG: SUB_INT
; EG-DAG: LSHL
; EG-DAG: LSHL
; EG-DAG: SUB_INT
; EG-DAG: LSHR
; EG-DAG: LSHR
; EG-DAG: SETGT_UINT
; EG-DAG: SETGT_INT
; EG-DAG: XOR_INT
; EG-DAG: XOR_INT
; EG-DAG: SUB_INT
; EG-DAG: SUB_INT
; EG-DAG: CNDE_INT
; EG-DAG: CNDE_INT
; EG-DAG: AND_INT
; EG-DAG: LSHR
; EG-DAG: SUB_INT
; EG-DAG: AND_INT
; EG-DAG: ASHR
; EG-DAG: AND_INT
; EG-DAG: OR_INT
; EG-DAG: SUB_INT
; EG-DAG: LSHL
; EG-DAG: LSHL
; EG-DAG: SUB_INT
; EG-DAG: LSHR
; EG-DAG: LSHR
; EG-DAG: SETGT_UINT
; EG-DAG: SETGT_INT
; EG-DAG: XOR_INT
; EG-DAG: XOR_INT
; EG-DAG: SUB_INT
; EG-DAG: SUB_INT
; EG-DAG: CNDE_INT
; EG-DAG: CNDE_INT

; SI: s_endpgm
<<<<<<< HEAD
define void @fp_to_uint_v2i64(<2 x i64> addrspace(1)* %out, <2 x float> %x) {
=======
define void @fp_to_uint_v2f32_to_v2i64(<2 x i64> addrspace(1)* %out, <2 x float> %x) {
>>>>>>> 969bfdfe
  %conv = fptoui <2 x float> %x to <2 x i64>
  store <2 x i64> %conv, <2 x i64> addrspace(1)* %out
  ret void
}

<<<<<<< HEAD
; FUNC: {{^}}fp_to_uint_v4i64:
=======
; FUNC: {{^}}fp_to_uint_v4f32_to_v4i64:
>>>>>>> 969bfdfe
; EG-DAG: AND_INT
; EG-DAG: LSHR
; EG-DAG: SUB_INT
; EG-DAG: AND_INT
; EG-DAG: ASHR
; EG-DAG: AND_INT
; EG-DAG: OR_INT
; EG-DAG: SUB_INT
; EG-DAG: LSHL
; EG-DAG: LSHL
; EG-DAG: SUB_INT
; EG-DAG: LSHR
; EG-DAG: LSHR
; EG-DAG: SETGT_UINT
; EG-DAG: SETGT_INT
; EG-DAG: XOR_INT
; EG-DAG: XOR_INT
; EG-DAG: SUB_INT
; EG-DAG: SUB_INT
; EG-DAG: CNDE_INT
; EG-DAG: CNDE_INT
; EG-DAG: AND_INT
; EG-DAG: LSHR
; EG-DAG: SUB_INT
; EG-DAG: AND_INT
; EG-DAG: ASHR
; EG-DAG: AND_INT
; EG-DAG: OR_INT
; EG-DAG: SUB_INT
; EG-DAG: LSHL
; EG-DAG: LSHL
; EG-DAG: SUB_INT
; EG-DAG: LSHR
; EG-DAG: LSHR
; EG-DAG: SETGT_UINT
; EG-DAG: SETGT_INT
; EG-DAG: XOR_INT
; EG-DAG: XOR_INT
; EG-DAG: SUB_INT
; EG-DAG: SUB_INT
; EG-DAG: CNDE_INT
; EG-DAG: CNDE_INT
; EG-DAG: AND_INT
; EG-DAG: LSHR
; EG-DAG: SUB_INT
; EG-DAG: AND_INT
; EG-DAG: ASHR
; EG-DAG: AND_INT
; EG-DAG: OR_INT
; EG-DAG: SUB_INT
; EG-DAG: LSHL
; EG-DAG: LSHL
; EG-DAG: SUB_INT
; EG-DAG: LSHR
; EG-DAG: LSHR
; EG-DAG: SETGT_UINT
; EG-DAG: SETGT_INT
; EG-DAG: XOR_INT
; EG-DAG: XOR_INT
; EG-DAG: SUB_INT
; EG-DAG: SUB_INT
; EG-DAG: CNDE_INT
; EG-DAG: CNDE_INT
; EG-DAG: AND_INT
; EG-DAG: LSHR
; EG-DAG: SUB_INT
; EG-DAG: AND_INT
; EG-DAG: ASHR
; EG-DAG: AND_INT
; EG-DAG: OR_INT
; EG-DAG: SUB_INT
; EG-DAG: LSHL
; EG-DAG: LSHL
; EG-DAG: SUB_INT
; EG-DAG: LSHR
; EG-DAG: LSHR
; EG-DAG: SETGT_UINT
; EG-DAG: SETGT_INT
; EG-DAG: XOR_INT
; EG-DAG: XOR_INT
; EG-DAG: SUB_INT
; EG-DAG: SUB_INT
; EG-DAG: CNDE_INT
; EG-DAG: CNDE_INT

; SI: s_endpgm
<<<<<<< HEAD
define void @fp_to_uint_v4i64(<4 x i64> addrspace(1)* %out, <4 x float> %x) {
=======
define void @fp_to_uint_v4f32_to_v4i64(<4 x i64> addrspace(1)* %out, <4 x float> %x) {
>>>>>>> 969bfdfe
  %conv = fptoui <4 x float> %x to <4 x i64>
  store <4 x i64> %conv, <4 x i64> addrspace(1)* %out
  ret void
}<|MERGE_RESOLUTION|>--- conflicted
+++ resolved
@@ -2,36 +2,20 @@
 ; RUN: llc -march=amdgcn -mcpu=SI -verify-machineinstrs < %s | FileCheck %s -check-prefix=SI -check-prefix=FUNC
 ; RUN: llc -march=amdgcn -mcpu=tonga -verify-machineinstrs < %s | FileCheck %s -check-prefix=SI -check-prefix=FUNC
 
-<<<<<<< HEAD
-; FUNC-LABEL: {{^}}fp_to_uint_i32:
-; EG: FLT_TO_UINT {{\** *}}T{{[0-9]+\.[XYZW], PV\.[XYZW]}}
-; SI: v_cvt_u32_f32_e32
-; SI: s_endpgm
-define void @fp_to_uint_i32 (i32 addrspace(1)* %out, float %in) {
-=======
 ; FUNC-LABEL: {{^}}fp_to_uint_f32_to_i32:
 ; EG: FLT_TO_UINT {{\** *}}T{{[0-9]+\.[XYZW], PV\.[XYZW]}}
 
 ; SI: v_cvt_u32_f32_e32
 ; SI: s_endpgm
 define void @fp_to_uint_f32_to_i32 (i32 addrspace(1)* %out, float %in) {
->>>>>>> 969bfdfe
   %conv = fptoui float %in to i32
   store i32 %conv, i32 addrspace(1)* %out
   ret void
 }
 
-<<<<<<< HEAD
-; FUNC-LABEL: {{^}}fp_to_uint_v2i32:
+; FUNC-LABEL: {{^}}fp_to_uint_v2f32_to_v2i32:
 ; EG: FLT_TO_UINT {{\** *}}T{{[0-9]+\.[XYZW], PV\.[XYZW]}}
 ; EG: FLT_TO_UINT {{\** *}}T{{[0-9]+\.[XYZW], T[0-9]+\.[XYZW]}}
-; SI: v_cvt_u32_f32_e32
-; SI: v_cvt_u32_f32_e32
-=======
-; FUNC-LABEL: {{^}}fp_to_uint_v2f32_to_v2i32:
-; EG: FLT_TO_UINT {{\** *}}T{{[0-9]+\.[XYZW], PV\.[XYZW]}}
-; EG: FLT_TO_UINT {{\** *}}T{{[0-9]+\.[XYZW], T[0-9]+\.[XYZW]}}
->>>>>>> 969bfdfe
 
 ; SI: v_cvt_u32_f32_e32
 ; SI: v_cvt_u32_f32_e32
@@ -41,11 +25,7 @@
   ret void
 }
 
-<<<<<<< HEAD
-; FUNC-LABEL: {{^}}fp_to_uint_v4i32:
-=======
 ; FUNC-LABEL: {{^}}fp_to_uint_v4f32_to_v4i32:
->>>>>>> 969bfdfe
 ; EG: FLT_TO_UINT {{\** *}}T{{[0-9]+\.[XYZW], PV\.[XYZW]}}
 ; EG: FLT_TO_UINT {{\** *}}T{{[0-9]+\.[XYZW], T[0-9]+\.[XYZW]}}
 ; EG: FLT_TO_UINT {{\** *}}T{{[0-9]+\.[XYZW], PV\.[XYZW]}}
@@ -62,11 +42,7 @@
   ret void
 }
 
-<<<<<<< HEAD
-; FUNC: {{^}}fp_to_uint_i64:
-=======
 ; FUNC: {{^}}fp_to_uint_f32_to_i64:
->>>>>>> 969bfdfe
 ; EG-DAG: AND_INT
 ; EG-DAG: LSHR
 ; EG-DAG: SUB_INT
@@ -90,171 +66,151 @@
 ; EG-DAG: CNDE_INT
 
 ; SI: s_endpgm
-<<<<<<< HEAD
-define void @fp_to_uint_i64(i64 addrspace(1)* %out, float %x) {
-=======
 define void @fp_to_uint_f32_to_i64(i64 addrspace(1)* %out, float %x) {
->>>>>>> 969bfdfe
   %conv = fptoui float %x to i64
   store i64 %conv, i64 addrspace(1)* %out
   ret void
 }
 
-<<<<<<< HEAD
-; FUNC: {{^}}fp_to_uint_v2i64:
-=======
 ; FUNC: {{^}}fp_to_uint_v2f32_to_v2i64:
->>>>>>> 969bfdfe
-; EG-DAG: AND_INT
-; EG-DAG: LSHR
-; EG-DAG: SUB_INT
-; EG-DAG: AND_INT
-; EG-DAG: ASHR
-; EG-DAG: AND_INT
-; EG-DAG: OR_INT
-; EG-DAG: SUB_INT
-; EG-DAG: LSHL
-; EG-DAG: LSHL
-; EG-DAG: SUB_INT
-; EG-DAG: LSHR
-; EG-DAG: LSHR
-; EG-DAG: SETGT_UINT
-; EG-DAG: SETGT_INT
-; EG-DAG: XOR_INT
-; EG-DAG: XOR_INT
-; EG-DAG: SUB_INT
-; EG-DAG: SUB_INT
-; EG-DAG: CNDE_INT
-; EG-DAG: CNDE_INT
-; EG-DAG: AND_INT
-; EG-DAG: LSHR
-; EG-DAG: SUB_INT
-; EG-DAG: AND_INT
-; EG-DAG: ASHR
-; EG-DAG: AND_INT
-; EG-DAG: OR_INT
-; EG-DAG: SUB_INT
-; EG-DAG: LSHL
-; EG-DAG: LSHL
-; EG-DAG: SUB_INT
-; EG-DAG: LSHR
-; EG-DAG: LSHR
-; EG-DAG: SETGT_UINT
-; EG-DAG: SETGT_INT
-; EG-DAG: XOR_INT
-; EG-DAG: XOR_INT
-; EG-DAG: SUB_INT
-; EG-DAG: SUB_INT
-; EG-DAG: CNDE_INT
-; EG-DAG: CNDE_INT
-
-; SI: s_endpgm
-<<<<<<< HEAD
-define void @fp_to_uint_v2i64(<2 x i64> addrspace(1)* %out, <2 x float> %x) {
-=======
+; EG-DAG: AND_INT
+; EG-DAG: LSHR
+; EG-DAG: SUB_INT
+; EG-DAG: AND_INT
+; EG-DAG: ASHR
+; EG-DAG: AND_INT
+; EG-DAG: OR_INT
+; EG-DAG: SUB_INT
+; EG-DAG: LSHL
+; EG-DAG: LSHL
+; EG-DAG: SUB_INT
+; EG-DAG: LSHR
+; EG-DAG: LSHR
+; EG-DAG: SETGT_UINT
+; EG-DAG: SETGT_INT
+; EG-DAG: XOR_INT
+; EG-DAG: XOR_INT
+; EG-DAG: SUB_INT
+; EG-DAG: SUB_INT
+; EG-DAG: CNDE_INT
+; EG-DAG: CNDE_INT
+; EG-DAG: AND_INT
+; EG-DAG: LSHR
+; EG-DAG: SUB_INT
+; EG-DAG: AND_INT
+; EG-DAG: ASHR
+; EG-DAG: AND_INT
+; EG-DAG: OR_INT
+; EG-DAG: SUB_INT
+; EG-DAG: LSHL
+; EG-DAG: LSHL
+; EG-DAG: SUB_INT
+; EG-DAG: LSHR
+; EG-DAG: LSHR
+; EG-DAG: SETGT_UINT
+; EG-DAG: SETGT_INT
+; EG-DAG: XOR_INT
+; EG-DAG: XOR_INT
+; EG-DAG: SUB_INT
+; EG-DAG: SUB_INT
+; EG-DAG: CNDE_INT
+; EG-DAG: CNDE_INT
+
+; SI: s_endpgm
 define void @fp_to_uint_v2f32_to_v2i64(<2 x i64> addrspace(1)* %out, <2 x float> %x) {
->>>>>>> 969bfdfe
   %conv = fptoui <2 x float> %x to <2 x i64>
   store <2 x i64> %conv, <2 x i64> addrspace(1)* %out
   ret void
 }
 
-<<<<<<< HEAD
-; FUNC: {{^}}fp_to_uint_v4i64:
-=======
 ; FUNC: {{^}}fp_to_uint_v4f32_to_v4i64:
->>>>>>> 969bfdfe
-; EG-DAG: AND_INT
-; EG-DAG: LSHR
-; EG-DAG: SUB_INT
-; EG-DAG: AND_INT
-; EG-DAG: ASHR
-; EG-DAG: AND_INT
-; EG-DAG: OR_INT
-; EG-DAG: SUB_INT
-; EG-DAG: LSHL
-; EG-DAG: LSHL
-; EG-DAG: SUB_INT
-; EG-DAG: LSHR
-; EG-DAG: LSHR
-; EG-DAG: SETGT_UINT
-; EG-DAG: SETGT_INT
-; EG-DAG: XOR_INT
-; EG-DAG: XOR_INT
-; EG-DAG: SUB_INT
-; EG-DAG: SUB_INT
-; EG-DAG: CNDE_INT
-; EG-DAG: CNDE_INT
-; EG-DAG: AND_INT
-; EG-DAG: LSHR
-; EG-DAG: SUB_INT
-; EG-DAG: AND_INT
-; EG-DAG: ASHR
-; EG-DAG: AND_INT
-; EG-DAG: OR_INT
-; EG-DAG: SUB_INT
-; EG-DAG: LSHL
-; EG-DAG: LSHL
-; EG-DAG: SUB_INT
-; EG-DAG: LSHR
-; EG-DAG: LSHR
-; EG-DAG: SETGT_UINT
-; EG-DAG: SETGT_INT
-; EG-DAG: XOR_INT
-; EG-DAG: XOR_INT
-; EG-DAG: SUB_INT
-; EG-DAG: SUB_INT
-; EG-DAG: CNDE_INT
-; EG-DAG: CNDE_INT
-; EG-DAG: AND_INT
-; EG-DAG: LSHR
-; EG-DAG: SUB_INT
-; EG-DAG: AND_INT
-; EG-DAG: ASHR
-; EG-DAG: AND_INT
-; EG-DAG: OR_INT
-; EG-DAG: SUB_INT
-; EG-DAG: LSHL
-; EG-DAG: LSHL
-; EG-DAG: SUB_INT
-; EG-DAG: LSHR
-; EG-DAG: LSHR
-; EG-DAG: SETGT_UINT
-; EG-DAG: SETGT_INT
-; EG-DAG: XOR_INT
-; EG-DAG: XOR_INT
-; EG-DAG: SUB_INT
-; EG-DAG: SUB_INT
-; EG-DAG: CNDE_INT
-; EG-DAG: CNDE_INT
-; EG-DAG: AND_INT
-; EG-DAG: LSHR
-; EG-DAG: SUB_INT
-; EG-DAG: AND_INT
-; EG-DAG: ASHR
-; EG-DAG: AND_INT
-; EG-DAG: OR_INT
-; EG-DAG: SUB_INT
-; EG-DAG: LSHL
-; EG-DAG: LSHL
-; EG-DAG: SUB_INT
-; EG-DAG: LSHR
-; EG-DAG: LSHR
-; EG-DAG: SETGT_UINT
-; EG-DAG: SETGT_INT
-; EG-DAG: XOR_INT
-; EG-DAG: XOR_INT
-; EG-DAG: SUB_INT
-; EG-DAG: SUB_INT
-; EG-DAG: CNDE_INT
-; EG-DAG: CNDE_INT
-
-; SI: s_endpgm
-<<<<<<< HEAD
-define void @fp_to_uint_v4i64(<4 x i64> addrspace(1)* %out, <4 x float> %x) {
-=======
+; EG-DAG: AND_INT
+; EG-DAG: LSHR
+; EG-DAG: SUB_INT
+; EG-DAG: AND_INT
+; EG-DAG: ASHR
+; EG-DAG: AND_INT
+; EG-DAG: OR_INT
+; EG-DAG: SUB_INT
+; EG-DAG: LSHL
+; EG-DAG: LSHL
+; EG-DAG: SUB_INT
+; EG-DAG: LSHR
+; EG-DAG: LSHR
+; EG-DAG: SETGT_UINT
+; EG-DAG: SETGT_INT
+; EG-DAG: XOR_INT
+; EG-DAG: XOR_INT
+; EG-DAG: SUB_INT
+; EG-DAG: SUB_INT
+; EG-DAG: CNDE_INT
+; EG-DAG: CNDE_INT
+; EG-DAG: AND_INT
+; EG-DAG: LSHR
+; EG-DAG: SUB_INT
+; EG-DAG: AND_INT
+; EG-DAG: ASHR
+; EG-DAG: AND_INT
+; EG-DAG: OR_INT
+; EG-DAG: SUB_INT
+; EG-DAG: LSHL
+; EG-DAG: LSHL
+; EG-DAG: SUB_INT
+; EG-DAG: LSHR
+; EG-DAG: LSHR
+; EG-DAG: SETGT_UINT
+; EG-DAG: SETGT_INT
+; EG-DAG: XOR_INT
+; EG-DAG: XOR_INT
+; EG-DAG: SUB_INT
+; EG-DAG: SUB_INT
+; EG-DAG: CNDE_INT
+; EG-DAG: CNDE_INT
+; EG-DAG: AND_INT
+; EG-DAG: LSHR
+; EG-DAG: SUB_INT
+; EG-DAG: AND_INT
+; EG-DAG: ASHR
+; EG-DAG: AND_INT
+; EG-DAG: OR_INT
+; EG-DAG: SUB_INT
+; EG-DAG: LSHL
+; EG-DAG: LSHL
+; EG-DAG: SUB_INT
+; EG-DAG: LSHR
+; EG-DAG: LSHR
+; EG-DAG: SETGT_UINT
+; EG-DAG: SETGT_INT
+; EG-DAG: XOR_INT
+; EG-DAG: XOR_INT
+; EG-DAG: SUB_INT
+; EG-DAG: SUB_INT
+; EG-DAG: CNDE_INT
+; EG-DAG: CNDE_INT
+; EG-DAG: AND_INT
+; EG-DAG: LSHR
+; EG-DAG: SUB_INT
+; EG-DAG: AND_INT
+; EG-DAG: ASHR
+; EG-DAG: AND_INT
+; EG-DAG: OR_INT
+; EG-DAG: SUB_INT
+; EG-DAG: LSHL
+; EG-DAG: LSHL
+; EG-DAG: SUB_INT
+; EG-DAG: LSHR
+; EG-DAG: LSHR
+; EG-DAG: SETGT_UINT
+; EG-DAG: SETGT_INT
+; EG-DAG: XOR_INT
+; EG-DAG: XOR_INT
+; EG-DAG: SUB_INT
+; EG-DAG: SUB_INT
+; EG-DAG: CNDE_INT
+; EG-DAG: CNDE_INT
+
+; SI: s_endpgm
 define void @fp_to_uint_v4f32_to_v4i64(<4 x i64> addrspace(1)* %out, <4 x float> %x) {
->>>>>>> 969bfdfe
   %conv = fptoui <4 x float> %x to <4 x i64>
   store <4 x i64> %conv, <4 x i64> addrspace(1)* %out
   ret void
