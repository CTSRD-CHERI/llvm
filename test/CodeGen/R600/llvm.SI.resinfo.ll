<<<<<<< HEAD
; RUN: llc -march=r600 -mcpu=verde -verify-machineinstrs < %s | FileCheck %s
=======
; RUN: llc -march=amdgcn -mcpu=verde -verify-machineinstrs < %s | FileCheck %s
; RUN: llc -march=amdgcn -mcpu=tonga -verify-machineinstrs < %s | FileCheck %s
>>>>>>> 969bfdfe

; CHECK-DAG: image_get_resinfo {{v\[[0-9]+:[0-9]+\]}}, 15, 0, 0, -1
; CHECK-DAG: image_get_resinfo {{v\[[0-9]+:[0-9]+\]}}, 3, 0, 0, 0
; CHECK-DAG: image_get_resinfo {{v[0-9]+}}, 2, 0, 0, 0
; CHECK-DAG: image_get_resinfo {{v[0-9]+}}, 1, 0, 0, 0
; CHECK-DAG: image_get_resinfo {{v[0-9]+}}, 4, 0, 0, 0
; CHECK-DAG: image_get_resinfo {{v[0-9]+}}, 8, 0, 0, 0
; CHECK-DAG: image_get_resinfo {{v\[[0-9]+:[0-9]+\]}}, 5, 0, 0, 0
; CHECK-DAG: image_get_resinfo {{v\[[0-9]+:[0-9]+\]}}, 9, 0, 0, 0
; CHECK-DAG: image_get_resinfo {{v\[[0-9]+:[0-9]+\]}}, 6, 0, 0, 0
; CHECK-DAG: image_get_resinfo {{v\[[0-9]+:[0-9]+\]}}, 10, 0, 0, -1
; CHECK-DAG: image_get_resinfo {{v\[[0-9]+:[0-9]+\]}}, 12, 0, 0, -1
; CHECK-DAG: image_get_resinfo {{v\[[0-9]+:[0-9]+\]}}, 7, 0, 0, 0
; CHECK-DAG: image_get_resinfo {{v\[[0-9]+:[0-9]+\]}}, 11, 0, 0, 0
; CHECK-DAG: image_get_resinfo {{v\[[0-9]+:[0-9]+\]}}, 13, 0, 0, 0
; CHECK-DAG: image_get_resinfo {{v\[[0-9]+:[0-9]+\]}}, 14, 0, 0, 0
; CHECK-DAG: image_get_resinfo {{v[0-9]+}}, 8, 0, 0, -1

define void @test(i32 %a1, i32 %a2, i32 %a3, i32 %a4, i32 %a5, i32 %a6, i32 %a7, i32 %a8,
		  i32 %a9, i32 %a10, i32 %a11, i32 %a12, i32 %a13, i32 %a14, i32 %a15, i32 %a16) {
   %res1 = call <4 x i32> @llvm.SI.resinfo(i32 %a1, <32 x i8> undef, i32 1)
   %res2 = call <4 x i32> @llvm.SI.resinfo(i32 %a2, <32 x i8> undef, i32 2)
   %res3 = call <4 x i32> @llvm.SI.resinfo(i32 %a3, <32 x i8> undef, i32 3)
   %res4 = call <4 x i32> @llvm.SI.resinfo(i32 %a4, <32 x i8> undef, i32 4)
   %res5 = call <4 x i32> @llvm.SI.resinfo(i32 %a5, <32 x i8> undef, i32 5)
   %res6 = call <4 x i32> @llvm.SI.resinfo(i32 %a6, <32 x i8> undef, i32 6)
   %res7 = call <4 x i32> @llvm.SI.resinfo(i32 %a7, <32 x i8> undef, i32 7)
   %res8 = call <4 x i32> @llvm.SI.resinfo(i32 %a8, <32 x i8> undef, i32 8)
   %res9 = call <4 x i32> @llvm.SI.resinfo(i32 %a9, <32 x i8> undef, i32 9)
   %res10 = call <4 x i32> @llvm.SI.resinfo(i32 %a10, <32 x i8> undef, i32 10)
   %res11 = call <4 x i32> @llvm.SI.resinfo(i32 %a11, <32 x i8> undef, i32 11)
   %res12 = call <4 x i32> @llvm.SI.resinfo(i32 %a12, <32 x i8> undef, i32 12)
   %res13 = call <4 x i32> @llvm.SI.resinfo(i32 %a13, <32 x i8> undef, i32 13)
   %res14 = call <4 x i32> @llvm.SI.resinfo(i32 %a14, <32 x i8> undef, i32 14)
   %res15 = call <4 x i32> @llvm.SI.resinfo(i32 %a15, <32 x i8> undef, i32 15)
   %res16 = call <4 x i32> @llvm.SI.resinfo(i32 %a16, <32 x i8> undef, i32 16)
   %e1 = extractelement <4 x i32> %res1, i32 0
   %e2 = extractelement <4 x i32> %res2, i32 1
   %e3 = extractelement <4 x i32> %res3, i32 2
   %e4 = extractelement <4 x i32> %res4, i32 3
   %t0 = extractelement <4 x i32> %res5, i32 0
   %t1 = extractelement <4 x i32> %res5, i32 1
   %e5 = add i32 %t0, %t1
   %t2 = extractelement <4 x i32> %res6, i32 0
   %t3 = extractelement <4 x i32> %res6, i32 2
   %e6 = add i32 %t2, %t3
   %t4 = extractelement <4 x i32> %res7, i32 0
   %t5 = extractelement <4 x i32> %res7, i32 3
   %e7 = add i32 %t4, %t5
   %t6 = extractelement <4 x i32> %res8, i32 1
   %t7 = extractelement <4 x i32> %res8, i32 2
   %e8 = add i32 %t6, %t7
   %t8 = extractelement <4 x i32> %res9, i32 1
   %t9 = extractelement <4 x i32> %res9, i32 3
   %e9 = add i32 %t8, %t9
   %t10 = extractelement <4 x i32> %res10, i32 2
   %t11 = extractelement <4 x i32> %res10, i32 3
   %e10 = add i32 %t10, %t11
   %t12 = extractelement <4 x i32> %res11, i32 0
   %t13 = extractelement <4 x i32> %res11, i32 1
   %t14 = extractelement <4 x i32> %res11, i32 2
   %t15 = add i32 %t12, %t13
   %e11 = add i32 %t14, %t15
   %t16 = extractelement <4 x i32> %res12, i32 0
   %t17 = extractelement <4 x i32> %res12, i32 1
   %t18 = extractelement <4 x i32> %res12, i32 3
   %t19 = add i32 %t16, %t17
   %e12 = add i32 %t18, %t19
   %t20 = extractelement <4 x i32> %res13, i32 0
   %t21 = extractelement <4 x i32> %res13, i32 2
   %t22 = extractelement <4 x i32> %res13, i32 3
   %t23 = add i32 %t20, %t21
   %e13 = add i32 %t22, %t23
   %t24 = extractelement <4 x i32> %res14, i32 1
   %t25 = extractelement <4 x i32> %res14, i32 2
   %t26 = extractelement <4 x i32> %res14, i32 3
   %t27 = add i32 %t24, %t25
   %e14 = add i32 %t26, %t27
   %t28 = extractelement <4 x i32> %res15, i32 0
   %t29 = extractelement <4 x i32> %res15, i32 1
   %t30 = extractelement <4 x i32> %res15, i32 2
   %t31 = extractelement <4 x i32> %res15, i32 3
   %t32 = add i32 %t28, %t29
   %t33 = add i32 %t30, %t31
   %e15 = add i32 %t32, %t33
   %e16 = extractelement <4 x i32> %res16, i32 3
   %s1 = add i32 %e1, %e2
   %s2 = add i32 %s1, %e3
   %s3 = add i32 %s2, %e4
   %s4 = add i32 %s3, %e5
   %s5 = add i32 %s4, %e6
   %s6 = add i32 %s5, %e7
   %s7 = add i32 %s6, %e8
   %s8 = add i32 %s7, %e9
   %s9 = add i32 %s8, %e10
   %s10 = add i32 %s9, %e11
   %s11 = add i32 %s10, %e12
   %s12 = add i32 %s11, %e13
   %s13 = add i32 %s12, %e14
   %s14 = add i32 %s13, %e15
   %s15 = add i32 %s14, %e16
   %s16 = bitcast i32 %s15 to float
   call void @llvm.SI.export(i32 15, i32 0, i32 1, i32 12, i32 0, float %s16, float %s16, float %s16, float %s16)
   ret void
}

declare <4 x i32> @llvm.SI.resinfo(i32, <32 x i8>, i32) readnone

declare void @llvm.SI.export(i32, i32, i32, i32, i32, float, float, float, float)<|MERGE_RESOLUTION|>--- conflicted
+++ resolved
@@ -1,9 +1,5 @@
-<<<<<<< HEAD
-; RUN: llc -march=r600 -mcpu=verde -verify-machineinstrs < %s | FileCheck %s
-=======
 ; RUN: llc -march=amdgcn -mcpu=verde -verify-machineinstrs < %s | FileCheck %s
 ; RUN: llc -march=amdgcn -mcpu=tonga -verify-machineinstrs < %s | FileCheck %s
->>>>>>> 969bfdfe
 
 ; CHECK-DAG: image_get_resinfo {{v\[[0-9]+:[0-9]+\]}}, 15, 0, 0, -1
 ; CHECK-DAG: image_get_resinfo {{v\[[0-9]+:[0-9]+\]}}, 3, 0, 0, 0
