--- conflicted
+++ resolved
@@ -2,15 +2,6 @@
 ; RUN: llc < %s -march=amdgcn -mcpu=SI -verify-machineinstrs | FileCheck %s --check-prefix=SI
 ; RUN: llc < %s -march=amdgcn -mcpu=tonga -verify-machineinstrs | FileCheck %s --check-prefix=SI
 
-<<<<<<< HEAD
-; R600-CHECK: {{^}}v4i32_kernel_arg:
-; R600-CHECK-DAG: MOV {{[* ]*}}T[[GPR:[0-9]]].X, KC0[3].Y
-; R600-CHECK-DAG: MOV {{[* ]*}}T[[GPR]].Y, KC0[3].Z
-; R600-CHECK-DAG: MOV {{[* ]*}}T[[GPR]].Z, KC0[3].W
-; R600-CHECK-DAG: MOV {{[* ]*}}T[[GPR]].W, KC0[4].X
-; SI-CHECK: {{^}}v4i32_kernel_arg:
-; SI-CHECK: buffer_store_dwordx4
-=======
 ; R600: {{^}}v4i32_kernel_arg:
 ; R600-DAG: MOV {{[* ]*}}T[[GPR:[0-9]]].X, KC0[3].Y
 ; R600-DAG: MOV {{[* ]*}}T[[GPR]].Y, KC0[3].Z
@@ -18,22 +9,12 @@
 ; R600-DAG: MOV {{[* ]*}}T[[GPR]].W, KC0[4].X
 ; SI: {{^}}v4i32_kernel_arg:
 ; SI: buffer_store_dwordx4
->>>>>>> 969bfdfe
 define void @v4i32_kernel_arg(<4 x i32> addrspace(1)* %out, <4 x i32>  %in) {
 entry:
   store <4 x i32> %in, <4 x i32> addrspace(1)* %out
   ret void
 }
 
-<<<<<<< HEAD
-; R600-CHECK: {{^}}v4f32_kernel_arg:
-; R600-CHECK-DAG: MOV {{[* ]*}}T[[GPR:[0-9]]].X, KC0[3].Y
-; R600-CHECK-DAG: MOV {{[* ]*}}T[[GPR]].Y, KC0[3].Z
-; R600-CHECK-DAG: MOV {{[* ]*}}T[[GPR]].Z, KC0[3].W
-; R600-CHECK-DAG: MOV {{[* ]*}}T[[GPR]].W, KC0[4].X
-; SI-CHECK: {{^}}v4f32_kernel_arg:
-; SI-CHECK: buffer_store_dwordx4
-=======
 ; R600: {{^}}v4f32_kernel_arg:
 ; R600-DAG: MOV {{[* ]*}}T[[GPR:[0-9]]].X, KC0[3].Y
 ; R600-DAG: MOV {{[* ]*}}T[[GPR]].Y, KC0[3].Z
@@ -41,7 +22,6 @@
 ; R600-DAG: MOV {{[* ]*}}T[[GPR]].W, KC0[4].X
 ; SI: {{^}}v4f32_kernel_arg:
 ; SI: buffer_store_dwordx4
->>>>>>> 969bfdfe
 define void @v4f32_kernel_arg(<4 x float> addrspace(1)* %out, <4 x float>  %in) {
 entry:
   store <4 x float> %in, <4 x float> addrspace(1)* %out
