;RUN: llc < %s -march=amdgcn -mcpu=verde -verify-machineinstrs | FileCheck %s
;RUN: llc < %s -march=amdgcn -mcpu=tonga -verify-machineinstrs | FileCheck %s

;CHECK-LABEL: {{^}}sample:
<<<<<<< HEAD
=======
;CHECK: s_wqm
>>>>>>> 969bfdfe
;CHECK: image_sample {{v\[[0-9]+:[0-9]+\]}}, 15, 0, 0, 0, 0, 0, 0, 0, {{v\[[0-9]+:[0-9]+\]}}, {{s\[[0-9]+:[0-9]+\]}}, {{s\[[0-9]+:[0-9]+\]}}
define void @sample() #0 {
main_body:
  %r = call <4 x float> @llvm.SI.image.sample.v4i32(<4 x i32> undef, <8 x i32> undef, <4 x i32> undef, i32 15, i32 0, i32 0, i32 0, i32 0, i32 0, i32 0, i32 0)
  %r0 = extractelement <4 x float> %r, i32 0
  %r1 = extractelement <4 x float> %r, i32 1
  %r2 = extractelement <4 x float> %r, i32 2
  %r3 = extractelement <4 x float> %r, i32 3
  call void @llvm.SI.export(i32 15, i32 1, i32 1, i32 0, i32 1, float %r0, float %r1, float %r2, float %r3)
  ret void
}

;CHECK-LABEL: {{^}}sample_cl:
<<<<<<< HEAD
=======
;CHECK: s_wqm
>>>>>>> 969bfdfe
;CHECK: image_sample_cl {{v\[[0-9]+:[0-9]+\]}}, 15, 0, 0, 0, 0, 0, 0, 0, {{v\[[0-9]+:[0-9]+\]}}, {{s\[[0-9]+:[0-9]+\]}}, {{s\[[0-9]+:[0-9]+\]}}
define void @sample_cl() #0 {
main_body:
  %r = call <4 x float> @llvm.SI.image.sample.cl.v4i32(<4 x i32> undef, <8 x i32> undef, <4 x i32> undef, i32 15, i32 0, i32 0, i32 0, i32 0, i32 0, i32 0, i32 0)
  %r0 = extractelement <4 x float> %r, i32 0
  %r1 = extractelement <4 x float> %r, i32 1
  %r2 = extractelement <4 x float> %r, i32 2
  %r3 = extractelement <4 x float> %r, i32 3
  call void @llvm.SI.export(i32 15, i32 1, i32 1, i32 0, i32 1, float %r0, float %r1, float %r2, float %r3)
  ret void
}

;CHECK-LABEL: {{^}}sample_d:
<<<<<<< HEAD
=======
;CHECK-NOT: s_wqm
>>>>>>> 969bfdfe
;CHECK: image_sample_d {{v\[[0-9]+:[0-9]+\]}}, 15, 0, 0, 0, 0, 0, 0, 0, {{v\[[0-9]+:[0-9]+\]}}, {{s\[[0-9]+:[0-9]+\]}}, {{s\[[0-9]+:[0-9]+\]}}
define void @sample_d() #0 {
main_body:
  %r = call <4 x float> @llvm.SI.image.sample.d.v4i32(<4 x i32> undef, <8 x i32> undef, <4 x i32> undef, i32 15, i32 0, i32 0, i32 0, i32 0, i32 0, i32 0, i32 0)
  %r0 = extractelement <4 x float> %r, i32 0
  %r1 = extractelement <4 x float> %r, i32 1
  %r2 = extractelement <4 x float> %r, i32 2
  %r3 = extractelement <4 x float> %r, i32 3
  call void @llvm.SI.export(i32 15, i32 1, i32 1, i32 0, i32 1, float %r0, float %r1, float %r2, float %r3)
  ret void
}

;CHECK-LABEL: {{^}}sample_d_cl:
<<<<<<< HEAD
=======
;CHECK-NOT: s_wqm
>>>>>>> 969bfdfe
;CHECK: image_sample_d_cl {{v\[[0-9]+:[0-9]+\]}}, 15, 0, 0, 0, 0, 0, 0, 0, {{v\[[0-9]+:[0-9]+\]}}, {{s\[[0-9]+:[0-9]+\]}}, {{s\[[0-9]+:[0-9]+\]}}
define void @sample_d_cl() #0 {
main_body:
  %r = call <4 x float> @llvm.SI.image.sample.d.cl.v4i32(<4 x i32> undef, <8 x i32> undef, <4 x i32> undef, i32 15, i32 0, i32 0, i32 0, i32 0, i32 0, i32 0, i32 0)
  %r0 = extractelement <4 x float> %r, i32 0
  %r1 = extractelement <4 x float> %r, i32 1
  %r2 = extractelement <4 x float> %r, i32 2
  %r3 = extractelement <4 x float> %r, i32 3
  call void @llvm.SI.export(i32 15, i32 1, i32 1, i32 0, i32 1, float %r0, float %r1, float %r2, float %r3)
  ret void
}

;CHECK-LABEL: {{^}}sample_l:
<<<<<<< HEAD
=======
;CHECK-NOT: s_wqm
>>>>>>> 969bfdfe
;CHECK: image_sample_l {{v\[[0-9]+:[0-9]+\]}}, 15, 0, 0, 0, 0, 0, 0, 0, {{v\[[0-9]+:[0-9]+\]}}, {{s\[[0-9]+:[0-9]+\]}}, {{s\[[0-9]+:[0-9]+\]}}
define void @sample_l() #0 {
main_body:
  %r = call <4 x float> @llvm.SI.image.sample.l.v4i32(<4 x i32> undef, <8 x i32> undef, <4 x i32> undef, i32 15, i32 0, i32 0, i32 0, i32 0, i32 0, i32 0, i32 0)
  %r0 = extractelement <4 x float> %r, i32 0
  %r1 = extractelement <4 x float> %r, i32 1
  %r2 = extractelement <4 x float> %r, i32 2
  %r3 = extractelement <4 x float> %r, i32 3
  call void @llvm.SI.export(i32 15, i32 1, i32 1, i32 0, i32 1, float %r0, float %r1, float %r2, float %r3)
  ret void
}

;CHECK-LABEL: {{^}}sample_b:
<<<<<<< HEAD
=======
;CHECK: s_wqm
>>>>>>> 969bfdfe
;CHECK: image_sample_b {{v\[[0-9]+:[0-9]+\]}}, 15, 0, 0, 0, 0, 0, 0, 0, {{v\[[0-9]+:[0-9]+\]}}, {{s\[[0-9]+:[0-9]+\]}}, {{s\[[0-9]+:[0-9]+\]}}
define void @sample_b() #0 {
main_body:
  %r = call <4 x float> @llvm.SI.image.sample.b.v4i32(<4 x i32> undef, <8 x i32> undef, <4 x i32> undef, i32 15, i32 0, i32 0, i32 0, i32 0, i32 0, i32 0, i32 0)
  %r0 = extractelement <4 x float> %r, i32 0
  %r1 = extractelement <4 x float> %r, i32 1
  %r2 = extractelement <4 x float> %r, i32 2
  %r3 = extractelement <4 x float> %r, i32 3
  call void @llvm.SI.export(i32 15, i32 1, i32 1, i32 0, i32 1, float %r0, float %r1, float %r2, float %r3)
  ret void
}

;CHECK-LABEL: {{^}}sample_b_cl:
<<<<<<< HEAD
=======
;CHECK: s_wqm
>>>>>>> 969bfdfe
;CHECK: image_sample_b_cl {{v\[[0-9]+:[0-9]+\]}}, 15, 0, 0, 0, 0, 0, 0, 0, {{v\[[0-9]+:[0-9]+\]}}, {{s\[[0-9]+:[0-9]+\]}}, {{s\[[0-9]+:[0-9]+\]}}
define void @sample_b_cl() #0 {
main_body:
  %r = call <4 x float> @llvm.SI.image.sample.b.cl.v4i32(<4 x i32> undef, <8 x i32> undef, <4 x i32> undef, i32 15, i32 0, i32 0, i32 0, i32 0, i32 0, i32 0, i32 0)
  %r0 = extractelement <4 x float> %r, i32 0
  %r1 = extractelement <4 x float> %r, i32 1
  %r2 = extractelement <4 x float> %r, i32 2
  %r3 = extractelement <4 x float> %r, i32 3
  call void @llvm.SI.export(i32 15, i32 1, i32 1, i32 0, i32 1, float %r0, float %r1, float %r2, float %r3)
  ret void
}

;CHECK-LABEL: {{^}}sample_lz:
<<<<<<< HEAD
=======
;CHECK-NOT: s_wqm
>>>>>>> 969bfdfe
;CHECK: image_sample_lz {{v\[[0-9]+:[0-9]+\]}}, 15, 0, 0, 0, 0, 0, 0, 0, {{v\[[0-9]+:[0-9]+\]}}, {{s\[[0-9]+:[0-9]+\]}}, {{s\[[0-9]+:[0-9]+\]}}
define void @sample_lz() #0 {
main_body:
  %r = call <4 x float> @llvm.SI.image.sample.lz.v4i32(<4 x i32> undef, <8 x i32> undef, <4 x i32> undef, i32 15, i32 0, i32 0, i32 0, i32 0, i32 0, i32 0, i32 0)
  %r0 = extractelement <4 x float> %r, i32 0
  %r1 = extractelement <4 x float> %r, i32 1
  %r2 = extractelement <4 x float> %r, i32 2
  %r3 = extractelement <4 x float> %r, i32 3
  call void @llvm.SI.export(i32 15, i32 1, i32 1, i32 0, i32 1, float %r0, float %r1, float %r2, float %r3)
  ret void
}

;CHECK-LABEL: {{^}}sample_cd:
<<<<<<< HEAD
=======
;CHECK-NOT: s_wqm
>>>>>>> 969bfdfe
;CHECK: image_sample_cd {{v\[[0-9]+:[0-9]+\]}}, 15, 0, 0, 0, 0, 0, 0, 0, {{v\[[0-9]+:[0-9]+\]}}, {{s\[[0-9]+:[0-9]+\]}}, {{s\[[0-9]+:[0-9]+\]}}
define void @sample_cd() #0 {
main_body:
  %r = call <4 x float> @llvm.SI.image.sample.cd.v4i32(<4 x i32> undef, <8 x i32> undef, <4 x i32> undef, i32 15, i32 0, i32 0, i32 0, i32 0, i32 0, i32 0, i32 0)
  %r0 = extractelement <4 x float> %r, i32 0
  %r1 = extractelement <4 x float> %r, i32 1
  %r2 = extractelement <4 x float> %r, i32 2
  %r3 = extractelement <4 x float> %r, i32 3
  call void @llvm.SI.export(i32 15, i32 1, i32 1, i32 0, i32 1, float %r0, float %r1, float %r2, float %r3)
  ret void
}

;CHECK-LABEL: {{^}}sample_cd_cl:
<<<<<<< HEAD
=======
;CHECK-NOT: s_wqm
>>>>>>> 969bfdfe
;CHECK: image_sample_cd_cl {{v\[[0-9]+:[0-9]+\]}}, 15, 0, 0, 0, 0, 0, 0, 0, {{v\[[0-9]+:[0-9]+\]}}, {{s\[[0-9]+:[0-9]+\]}}, {{s\[[0-9]+:[0-9]+\]}}
define void @sample_cd_cl() #0 {
main_body:
  %r = call <4 x float> @llvm.SI.image.sample.cd.cl.v4i32(<4 x i32> undef, <8 x i32> undef, <4 x i32> undef, i32 15, i32 0, i32 0, i32 0, i32 0, i32 0, i32 0, i32 0)
  %r0 = extractelement <4 x float> %r, i32 0
  %r1 = extractelement <4 x float> %r, i32 1
  %r2 = extractelement <4 x float> %r, i32 2
  %r3 = extractelement <4 x float> %r, i32 3
  call void @llvm.SI.export(i32 15, i32 1, i32 1, i32 0, i32 1, float %r0, float %r1, float %r2, float %r3)
  ret void
}

;CHECK-LABEL: {{^}}sample_c:
<<<<<<< HEAD
=======
;CHECK: s_wqm
>>>>>>> 969bfdfe
;CHECK: image_sample_c {{v\[[0-9]+:[0-9]+\]}}, 15, 0, 0, 0, 0, 0, 0, 0, {{v\[[0-9]+:[0-9]+\]}}, {{s\[[0-9]+:[0-9]+\]}}, {{s\[[0-9]+:[0-9]+\]}}
define void @sample_c() #0 {
main_body:
  %r = call <4 x float> @llvm.SI.image.sample.c.v4i32(<4 x i32> undef, <8 x i32> undef, <4 x i32> undef, i32 15, i32 0, i32 0, i32 0, i32 0, i32 0, i32 0, i32 0)
  %r0 = extractelement <4 x float> %r, i32 0
  %r1 = extractelement <4 x float> %r, i32 1
  %r2 = extractelement <4 x float> %r, i32 2
  %r3 = extractelement <4 x float> %r, i32 3
  call void @llvm.SI.export(i32 15, i32 1, i32 1, i32 0, i32 1, float %r0, float %r1, float %r2, float %r3)
  ret void
}

;CHECK-LABEL: {{^}}sample_c_cl:
<<<<<<< HEAD
=======
;CHECK: s_wqm
>>>>>>> 969bfdfe
;CHECK: image_sample_c_cl {{v\[[0-9]+:[0-9]+\]}}, 15, 0, 0, 0, 0, 0, 0, 0, {{v\[[0-9]+:[0-9]+\]}}, {{s\[[0-9]+:[0-9]+\]}}, {{s\[[0-9]+:[0-9]+\]}}
define void @sample_c_cl() #0 {
main_body:
  %r = call <4 x float> @llvm.SI.image.sample.c.cl.v4i32(<4 x i32> undef, <8 x i32> undef, <4 x i32> undef, i32 15, i32 0, i32 0, i32 0, i32 0, i32 0, i32 0, i32 0)
  %r0 = extractelement <4 x float> %r, i32 0
  %r1 = extractelement <4 x float> %r, i32 1
  %r2 = extractelement <4 x float> %r, i32 2
  %r3 = extractelement <4 x float> %r, i32 3
  call void @llvm.SI.export(i32 15, i32 1, i32 1, i32 0, i32 1, float %r0, float %r1, float %r2, float %r3)
  ret void
}

;CHECK-LABEL: {{^}}sample_c_d:
<<<<<<< HEAD
=======
;CHECK-NOT: s_wqm
>>>>>>> 969bfdfe
;CHECK: image_sample_c_d {{v\[[0-9]+:[0-9]+\]}}, 15, 0, 0, 0, 0, 0, 0, 0, {{v\[[0-9]+:[0-9]+\]}}, {{s\[[0-9]+:[0-9]+\]}}, {{s\[[0-9]+:[0-9]+\]}}
define void @sample_c_d() #0 {
main_body:
  %r = call <4 x float> @llvm.SI.image.sample.c.d.v4i32(<4 x i32> undef, <8 x i32> undef, <4 x i32> undef, i32 15, i32 0, i32 0, i32 0, i32 0, i32 0, i32 0, i32 0)
  %r0 = extractelement <4 x float> %r, i32 0
  %r1 = extractelement <4 x float> %r, i32 1
  %r2 = extractelement <4 x float> %r, i32 2
  %r3 = extractelement <4 x float> %r, i32 3
  call void @llvm.SI.export(i32 15, i32 1, i32 1, i32 0, i32 1, float %r0, float %r1, float %r2, float %r3)
  ret void
}

;CHECK-LABEL: {{^}}sample_c_d_cl:
<<<<<<< HEAD
=======
;CHECK-NOT: s_wqm
>>>>>>> 969bfdfe
;CHECK: image_sample_c_d_cl {{v\[[0-9]+:[0-9]+\]}}, 15, 0, 0, 0, 0, 0, 0, 0, {{v\[[0-9]+:[0-9]+\]}}, {{s\[[0-9]+:[0-9]+\]}}, {{s\[[0-9]+:[0-9]+\]}}
define void @sample_c_d_cl() #0 {
main_body:
  %r = call <4 x float> @llvm.SI.image.sample.c.d.cl.v4i32(<4 x i32> undef, <8 x i32> undef, <4 x i32> undef, i32 15, i32 0, i32 0, i32 0, i32 0, i32 0, i32 0, i32 0)
  %r0 = extractelement <4 x float> %r, i32 0
  %r1 = extractelement <4 x float> %r, i32 1
  %r2 = extractelement <4 x float> %r, i32 2
  %r3 = extractelement <4 x float> %r, i32 3
  call void @llvm.SI.export(i32 15, i32 1, i32 1, i32 0, i32 1, float %r0, float %r1, float %r2, float %r3)
  ret void
}

;CHECK-LABEL: {{^}}sample_c_l:
<<<<<<< HEAD
=======
;CHECK-NOT: s_wqm
>>>>>>> 969bfdfe
;CHECK: image_sample_c_l {{v\[[0-9]+:[0-9]+\]}}, 15, 0, 0, 0, 0, 0, 0, 0, {{v\[[0-9]+:[0-9]+\]}}, {{s\[[0-9]+:[0-9]+\]}}, {{s\[[0-9]+:[0-9]+\]}}
define void @sample_c_l() #0 {
main_body:
  %r = call <4 x float> @llvm.SI.image.sample.c.l.v4i32(<4 x i32> undef, <8 x i32> undef, <4 x i32> undef, i32 15, i32 0, i32 0, i32 0, i32 0, i32 0, i32 0, i32 0)
  %r0 = extractelement <4 x float> %r, i32 0
  %r1 = extractelement <4 x float> %r, i32 1
  %r2 = extractelement <4 x float> %r, i32 2
  %r3 = extractelement <4 x float> %r, i32 3
  call void @llvm.SI.export(i32 15, i32 1, i32 1, i32 0, i32 1, float %r0, float %r1, float %r2, float %r3)
  ret void
}

;CHECK-LABEL: {{^}}sample_c_b:
<<<<<<< HEAD
=======
;CHECK: s_wqm
>>>>>>> 969bfdfe
;CHECK: image_sample_c_b {{v\[[0-9]+:[0-9]+\]}}, 15, 0, 0, 0, 0, 0, 0, 0, {{v\[[0-9]+:[0-9]+\]}}, {{s\[[0-9]+:[0-9]+\]}}, {{s\[[0-9]+:[0-9]+\]}}
define void @sample_c_b() #0 {
main_body:
  %r = call <4 x float> @llvm.SI.image.sample.c.b.v4i32(<4 x i32> undef, <8 x i32> undef, <4 x i32> undef, i32 15, i32 0, i32 0, i32 0, i32 0, i32 0, i32 0, i32 0)
  %r0 = extractelement <4 x float> %r, i32 0
  %r1 = extractelement <4 x float> %r, i32 1
  %r2 = extractelement <4 x float> %r, i32 2
  %r3 = extractelement <4 x float> %r, i32 3
  call void @llvm.SI.export(i32 15, i32 1, i32 1, i32 0, i32 1, float %r0, float %r1, float %r2, float %r3)
  ret void
}

;CHECK-LABEL: {{^}}sample_c_b_cl:
<<<<<<< HEAD
=======
;CHECK: s_wqm
>>>>>>> 969bfdfe
;CHECK: image_sample_c_b_cl {{v\[[0-9]+:[0-9]+\]}}, 15, 0, 0, 0, 0, 0, 0, 0, {{v\[[0-9]+:[0-9]+\]}}, {{s\[[0-9]+:[0-9]+\]}}, {{s\[[0-9]+:[0-9]+\]}}
define void @sample_c_b_cl() #0 {
main_body:
  %r = call <4 x float> @llvm.SI.image.sample.c.b.cl.v4i32(<4 x i32> undef, <8 x i32> undef, <4 x i32> undef, i32 15, i32 0, i32 0, i32 0, i32 0, i32 0, i32 0, i32 0)
  %r0 = extractelement <4 x float> %r, i32 0
  %r1 = extractelement <4 x float> %r, i32 1
  %r2 = extractelement <4 x float> %r, i32 2
  %r3 = extractelement <4 x float> %r, i32 3
  call void @llvm.SI.export(i32 15, i32 1, i32 1, i32 0, i32 1, float %r0, float %r1, float %r2, float %r3)
  ret void
}

;CHECK-LABEL: {{^}}sample_c_lz:
<<<<<<< HEAD
=======
;CHECK-NOT: s_wqm
>>>>>>> 969bfdfe
;CHECK: image_sample_c_lz {{v\[[0-9]+:[0-9]+\]}}, 15, 0, 0, 0, 0, 0, 0, 0, {{v\[[0-9]+:[0-9]+\]}}, {{s\[[0-9]+:[0-9]+\]}}, {{s\[[0-9]+:[0-9]+\]}}
define void @sample_c_lz() #0 {
main_body:
  %r = call <4 x float> @llvm.SI.image.sample.c.lz.v4i32(<4 x i32> undef, <8 x i32> undef, <4 x i32> undef, i32 15, i32 0, i32 0, i32 0, i32 0, i32 0, i32 0, i32 0)
  %r0 = extractelement <4 x float> %r, i32 0
  %r1 = extractelement <4 x float> %r, i32 1
  %r2 = extractelement <4 x float> %r, i32 2
  %r3 = extractelement <4 x float> %r, i32 3
  call void @llvm.SI.export(i32 15, i32 1, i32 1, i32 0, i32 1, float %r0, float %r1, float %r2, float %r3)
  ret void
}

;CHECK-LABEL: {{^}}sample_c_cd:
<<<<<<< HEAD
=======
;CHECK-NOT: s_wqm
>>>>>>> 969bfdfe
;CHECK: image_sample_c_cd {{v\[[0-9]+:[0-9]+\]}}, 15, 0, 0, 0, 0, 0, 0, 0, {{v\[[0-9]+:[0-9]+\]}}, {{s\[[0-9]+:[0-9]+\]}}, {{s\[[0-9]+:[0-9]+\]}}
define void @sample_c_cd() #0 {
main_body:
  %r = call <4 x float> @llvm.SI.image.sample.c.cd.v4i32(<4 x i32> undef, <8 x i32> undef, <4 x i32> undef, i32 15, i32 0, i32 0, i32 0, i32 0, i32 0, i32 0, i32 0)
  %r0 = extractelement <4 x float> %r, i32 0
  %r1 = extractelement <4 x float> %r, i32 1
  %r2 = extractelement <4 x float> %r, i32 2
  %r3 = extractelement <4 x float> %r, i32 3
  call void @llvm.SI.export(i32 15, i32 1, i32 1, i32 0, i32 1, float %r0, float %r1, float %r2, float %r3)
  ret void
}

;CHECK-LABEL: {{^}}sample_c_cd_cl:
<<<<<<< HEAD
=======
;CHECK-NOT: s_wqm
>>>>>>> 969bfdfe
;CHECK: image_sample_c_cd_cl {{v\[[0-9]+:[0-9]+\]}}, 15, 0, 0, 0, 0, 0, 0, 0, {{v\[[0-9]+:[0-9]+\]}}, {{s\[[0-9]+:[0-9]+\]}}, {{s\[[0-9]+:[0-9]+\]}}
define void @sample_c_cd_cl() #0 {
main_body:
  %r = call <4 x float> @llvm.SI.image.sample.c.cd.cl.v4i32(<4 x i32> undef, <8 x i32> undef, <4 x i32> undef, i32 15, i32 0, i32 0, i32 0, i32 0, i32 0, i32 0, i32 0)
  %r0 = extractelement <4 x float> %r, i32 0
  %r1 = extractelement <4 x float> %r, i32 1
  %r2 = extractelement <4 x float> %r, i32 2
  %r3 = extractelement <4 x float> %r, i32 3
  call void @llvm.SI.export(i32 15, i32 1, i32 1, i32 0, i32 1, float %r0, float %r1, float %r2, float %r3)
  ret void
}


declare <4 x float> @llvm.SI.image.sample.v4i32(<4 x i32>, <8 x i32>, <4 x i32>, i32, i32, i32, i32, i32, i32, i32, i32) #1
declare <4 x float> @llvm.SI.image.sample.cl.v4i32(<4 x i32>, <8 x i32>, <4 x i32>, i32, i32, i32, i32, i32, i32, i32, i32) #1
declare <4 x float> @llvm.SI.image.sample.d.v4i32(<4 x i32>, <8 x i32>, <4 x i32>, i32, i32, i32, i32, i32, i32, i32, i32) #1
declare <4 x float> @llvm.SI.image.sample.d.cl.v4i32(<4 x i32>, <8 x i32>, <4 x i32>, i32, i32, i32, i32, i32, i32, i32, i32) #1
declare <4 x float> @llvm.SI.image.sample.l.v4i32(<4 x i32>, <8 x i32>, <4 x i32>, i32, i32, i32, i32, i32, i32, i32, i32) #1
declare <4 x float> @llvm.SI.image.sample.b.v4i32(<4 x i32>, <8 x i32>, <4 x i32>, i32, i32, i32, i32, i32, i32, i32, i32) #1
declare <4 x float> @llvm.SI.image.sample.b.cl.v4i32(<4 x i32>, <8 x i32>, <4 x i32>, i32, i32, i32, i32, i32, i32, i32, i32) #1
declare <4 x float> @llvm.SI.image.sample.lz.v4i32(<4 x i32>, <8 x i32>, <4 x i32>, i32, i32, i32, i32, i32, i32, i32, i32) #1
declare <4 x float> @llvm.SI.image.sample.cd.v4i32(<4 x i32>, <8 x i32>, <4 x i32>, i32, i32, i32, i32, i32, i32, i32, i32) #1
declare <4 x float> @llvm.SI.image.sample.cd.cl.v4i32(<4 x i32>, <8 x i32>, <4 x i32>, i32, i32, i32, i32, i32, i32, i32, i32) #1

declare <4 x float> @llvm.SI.image.sample.c.v4i32(<4 x i32>, <8 x i32>, <4 x i32>, i32, i32, i32, i32, i32, i32, i32, i32) #1
declare <4 x float> @llvm.SI.image.sample.c.cl.v4i32(<4 x i32>, <8 x i32>, <4 x i32>, i32, i32, i32, i32, i32, i32, i32, i32) #1
declare <4 x float> @llvm.SI.image.sample.c.d.v4i32(<4 x i32>, <8 x i32>, <4 x i32>, i32, i32, i32, i32, i32, i32, i32, i32) #1
declare <4 x float> @llvm.SI.image.sample.c.d.cl.v4i32(<4 x i32>, <8 x i32>, <4 x i32>, i32, i32, i32, i32, i32, i32, i32, i32) #1
declare <4 x float> @llvm.SI.image.sample.c.l.v4i32(<4 x i32>, <8 x i32>, <4 x i32>, i32, i32, i32, i32, i32, i32, i32, i32) #1
declare <4 x float> @llvm.SI.image.sample.c.b.v4i32(<4 x i32>, <8 x i32>, <4 x i32>, i32, i32, i32, i32, i32, i32, i32, i32) #1
declare <4 x float> @llvm.SI.image.sample.c.b.cl.v4i32(<4 x i32>, <8 x i32>, <4 x i32>, i32, i32, i32, i32, i32, i32, i32, i32) #1
declare <4 x float> @llvm.SI.image.sample.c.lz.v4i32(<4 x i32>, <8 x i32>, <4 x i32>, i32, i32, i32, i32, i32, i32, i32, i32) #1
declare <4 x float> @llvm.SI.image.sample.c.cd.v4i32(<4 x i32>, <8 x i32>, <4 x i32>, i32, i32, i32, i32, i32, i32, i32, i32) #1
declare <4 x float> @llvm.SI.image.sample.c.cd.cl.v4i32(<4 x i32>, <8 x i32>, <4 x i32>, i32, i32, i32, i32, i32, i32, i32, i32) #1

declare void @llvm.SI.export(i32, i32, i32, i32, i32, float, float, float, float)

attributes #0 = { "ShaderType"="0" }
attributes #1 = { nounwind readnone }<|MERGE_RESOLUTION|>--- conflicted
+++ resolved
@@ -2,10 +2,7 @@
 ;RUN: llc < %s -march=amdgcn -mcpu=tonga -verify-machineinstrs | FileCheck %s
 
 ;CHECK-LABEL: {{^}}sample:
-<<<<<<< HEAD
-=======
-;CHECK: s_wqm
->>>>>>> 969bfdfe
+;CHECK: s_wqm
 ;CHECK: image_sample {{v\[[0-9]+:[0-9]+\]}}, 15, 0, 0, 0, 0, 0, 0, 0, {{v\[[0-9]+:[0-9]+\]}}, {{s\[[0-9]+:[0-9]+\]}}, {{s\[[0-9]+:[0-9]+\]}}
 define void @sample() #0 {
 main_body:
@@ -19,10 +16,7 @@
 }
 
 ;CHECK-LABEL: {{^}}sample_cl:
-<<<<<<< HEAD
-=======
-;CHECK: s_wqm
->>>>>>> 969bfdfe
+;CHECK: s_wqm
 ;CHECK: image_sample_cl {{v\[[0-9]+:[0-9]+\]}}, 15, 0, 0, 0, 0, 0, 0, 0, {{v\[[0-9]+:[0-9]+\]}}, {{s\[[0-9]+:[0-9]+\]}}, {{s\[[0-9]+:[0-9]+\]}}
 define void @sample_cl() #0 {
 main_body:
@@ -36,10 +30,7 @@
 }
 
 ;CHECK-LABEL: {{^}}sample_d:
-<<<<<<< HEAD
-=======
-;CHECK-NOT: s_wqm
->>>>>>> 969bfdfe
+;CHECK-NOT: s_wqm
 ;CHECK: image_sample_d {{v\[[0-9]+:[0-9]+\]}}, 15, 0, 0, 0, 0, 0, 0, 0, {{v\[[0-9]+:[0-9]+\]}}, {{s\[[0-9]+:[0-9]+\]}}, {{s\[[0-9]+:[0-9]+\]}}
 define void @sample_d() #0 {
 main_body:
@@ -53,10 +44,7 @@
 }
 
 ;CHECK-LABEL: {{^}}sample_d_cl:
-<<<<<<< HEAD
-=======
-;CHECK-NOT: s_wqm
->>>>>>> 969bfdfe
+;CHECK-NOT: s_wqm
 ;CHECK: image_sample_d_cl {{v\[[0-9]+:[0-9]+\]}}, 15, 0, 0, 0, 0, 0, 0, 0, {{v\[[0-9]+:[0-9]+\]}}, {{s\[[0-9]+:[0-9]+\]}}, {{s\[[0-9]+:[0-9]+\]}}
 define void @sample_d_cl() #0 {
 main_body:
@@ -70,10 +58,7 @@
 }
 
 ;CHECK-LABEL: {{^}}sample_l:
-<<<<<<< HEAD
-=======
-;CHECK-NOT: s_wqm
->>>>>>> 969bfdfe
+;CHECK-NOT: s_wqm
 ;CHECK: image_sample_l {{v\[[0-9]+:[0-9]+\]}}, 15, 0, 0, 0, 0, 0, 0, 0, {{v\[[0-9]+:[0-9]+\]}}, {{s\[[0-9]+:[0-9]+\]}}, {{s\[[0-9]+:[0-9]+\]}}
 define void @sample_l() #0 {
 main_body:
@@ -87,10 +72,7 @@
 }
 
 ;CHECK-LABEL: {{^}}sample_b:
-<<<<<<< HEAD
-=======
-;CHECK: s_wqm
->>>>>>> 969bfdfe
+;CHECK: s_wqm
 ;CHECK: image_sample_b {{v\[[0-9]+:[0-9]+\]}}, 15, 0, 0, 0, 0, 0, 0, 0, {{v\[[0-9]+:[0-9]+\]}}, {{s\[[0-9]+:[0-9]+\]}}, {{s\[[0-9]+:[0-9]+\]}}
 define void @sample_b() #0 {
 main_body:
@@ -104,10 +86,7 @@
 }
 
 ;CHECK-LABEL: {{^}}sample_b_cl:
-<<<<<<< HEAD
-=======
-;CHECK: s_wqm
->>>>>>> 969bfdfe
+;CHECK: s_wqm
 ;CHECK: image_sample_b_cl {{v\[[0-9]+:[0-9]+\]}}, 15, 0, 0, 0, 0, 0, 0, 0, {{v\[[0-9]+:[0-9]+\]}}, {{s\[[0-9]+:[0-9]+\]}}, {{s\[[0-9]+:[0-9]+\]}}
 define void @sample_b_cl() #0 {
 main_body:
@@ -121,10 +100,7 @@
 }
 
 ;CHECK-LABEL: {{^}}sample_lz:
-<<<<<<< HEAD
-=======
-;CHECK-NOT: s_wqm
->>>>>>> 969bfdfe
+;CHECK-NOT: s_wqm
 ;CHECK: image_sample_lz {{v\[[0-9]+:[0-9]+\]}}, 15, 0, 0, 0, 0, 0, 0, 0, {{v\[[0-9]+:[0-9]+\]}}, {{s\[[0-9]+:[0-9]+\]}}, {{s\[[0-9]+:[0-9]+\]}}
 define void @sample_lz() #0 {
 main_body:
@@ -138,10 +114,7 @@
 }
 
 ;CHECK-LABEL: {{^}}sample_cd:
-<<<<<<< HEAD
-=======
-;CHECK-NOT: s_wqm
->>>>>>> 969bfdfe
+;CHECK-NOT: s_wqm
 ;CHECK: image_sample_cd {{v\[[0-9]+:[0-9]+\]}}, 15, 0, 0, 0, 0, 0, 0, 0, {{v\[[0-9]+:[0-9]+\]}}, {{s\[[0-9]+:[0-9]+\]}}, {{s\[[0-9]+:[0-9]+\]}}
 define void @sample_cd() #0 {
 main_body:
@@ -155,10 +128,7 @@
 }
 
 ;CHECK-LABEL: {{^}}sample_cd_cl:
-<<<<<<< HEAD
-=======
-;CHECK-NOT: s_wqm
->>>>>>> 969bfdfe
+;CHECK-NOT: s_wqm
 ;CHECK: image_sample_cd_cl {{v\[[0-9]+:[0-9]+\]}}, 15, 0, 0, 0, 0, 0, 0, 0, {{v\[[0-9]+:[0-9]+\]}}, {{s\[[0-9]+:[0-9]+\]}}, {{s\[[0-9]+:[0-9]+\]}}
 define void @sample_cd_cl() #0 {
 main_body:
@@ -172,10 +142,7 @@
 }
 
 ;CHECK-LABEL: {{^}}sample_c:
-<<<<<<< HEAD
-=======
-;CHECK: s_wqm
->>>>>>> 969bfdfe
+;CHECK: s_wqm
 ;CHECK: image_sample_c {{v\[[0-9]+:[0-9]+\]}}, 15, 0, 0, 0, 0, 0, 0, 0, {{v\[[0-9]+:[0-9]+\]}}, {{s\[[0-9]+:[0-9]+\]}}, {{s\[[0-9]+:[0-9]+\]}}
 define void @sample_c() #0 {
 main_body:
@@ -189,10 +156,7 @@
 }
 
 ;CHECK-LABEL: {{^}}sample_c_cl:
-<<<<<<< HEAD
-=======
-;CHECK: s_wqm
->>>>>>> 969bfdfe
+;CHECK: s_wqm
 ;CHECK: image_sample_c_cl {{v\[[0-9]+:[0-9]+\]}}, 15, 0, 0, 0, 0, 0, 0, 0, {{v\[[0-9]+:[0-9]+\]}}, {{s\[[0-9]+:[0-9]+\]}}, {{s\[[0-9]+:[0-9]+\]}}
 define void @sample_c_cl() #0 {
 main_body:
@@ -206,10 +170,7 @@
 }
 
 ;CHECK-LABEL: {{^}}sample_c_d:
-<<<<<<< HEAD
-=======
-;CHECK-NOT: s_wqm
->>>>>>> 969bfdfe
+;CHECK-NOT: s_wqm
 ;CHECK: image_sample_c_d {{v\[[0-9]+:[0-9]+\]}}, 15, 0, 0, 0, 0, 0, 0, 0, {{v\[[0-9]+:[0-9]+\]}}, {{s\[[0-9]+:[0-9]+\]}}, {{s\[[0-9]+:[0-9]+\]}}
 define void @sample_c_d() #0 {
 main_body:
@@ -223,10 +184,7 @@
 }
 
 ;CHECK-LABEL: {{^}}sample_c_d_cl:
-<<<<<<< HEAD
-=======
-;CHECK-NOT: s_wqm
->>>>>>> 969bfdfe
+;CHECK-NOT: s_wqm
 ;CHECK: image_sample_c_d_cl {{v\[[0-9]+:[0-9]+\]}}, 15, 0, 0, 0, 0, 0, 0, 0, {{v\[[0-9]+:[0-9]+\]}}, {{s\[[0-9]+:[0-9]+\]}}, {{s\[[0-9]+:[0-9]+\]}}
 define void @sample_c_d_cl() #0 {
 main_body:
@@ -240,10 +198,7 @@
 }
 
 ;CHECK-LABEL: {{^}}sample_c_l:
-<<<<<<< HEAD
-=======
-;CHECK-NOT: s_wqm
->>>>>>> 969bfdfe
+;CHECK-NOT: s_wqm
 ;CHECK: image_sample_c_l {{v\[[0-9]+:[0-9]+\]}}, 15, 0, 0, 0, 0, 0, 0, 0, {{v\[[0-9]+:[0-9]+\]}}, {{s\[[0-9]+:[0-9]+\]}}, {{s\[[0-9]+:[0-9]+\]}}
 define void @sample_c_l() #0 {
 main_body:
@@ -257,10 +212,7 @@
 }
 
 ;CHECK-LABEL: {{^}}sample_c_b:
-<<<<<<< HEAD
-=======
-;CHECK: s_wqm
->>>>>>> 969bfdfe
+;CHECK: s_wqm
 ;CHECK: image_sample_c_b {{v\[[0-9]+:[0-9]+\]}}, 15, 0, 0, 0, 0, 0, 0, 0, {{v\[[0-9]+:[0-9]+\]}}, {{s\[[0-9]+:[0-9]+\]}}, {{s\[[0-9]+:[0-9]+\]}}
 define void @sample_c_b() #0 {
 main_body:
@@ -274,10 +226,7 @@
 }
 
 ;CHECK-LABEL: {{^}}sample_c_b_cl:
-<<<<<<< HEAD
-=======
-;CHECK: s_wqm
->>>>>>> 969bfdfe
+;CHECK: s_wqm
 ;CHECK: image_sample_c_b_cl {{v\[[0-9]+:[0-9]+\]}}, 15, 0, 0, 0, 0, 0, 0, 0, {{v\[[0-9]+:[0-9]+\]}}, {{s\[[0-9]+:[0-9]+\]}}, {{s\[[0-9]+:[0-9]+\]}}
 define void @sample_c_b_cl() #0 {
 main_body:
@@ -291,10 +240,7 @@
 }
 
 ;CHECK-LABEL: {{^}}sample_c_lz:
-<<<<<<< HEAD
-=======
-;CHECK-NOT: s_wqm
->>>>>>> 969bfdfe
+;CHECK-NOT: s_wqm
 ;CHECK: image_sample_c_lz {{v\[[0-9]+:[0-9]+\]}}, 15, 0, 0, 0, 0, 0, 0, 0, {{v\[[0-9]+:[0-9]+\]}}, {{s\[[0-9]+:[0-9]+\]}}, {{s\[[0-9]+:[0-9]+\]}}
 define void @sample_c_lz() #0 {
 main_body:
@@ -308,10 +254,7 @@
 }
 
 ;CHECK-LABEL: {{^}}sample_c_cd:
-<<<<<<< HEAD
-=======
-;CHECK-NOT: s_wqm
->>>>>>> 969bfdfe
+;CHECK-NOT: s_wqm
 ;CHECK: image_sample_c_cd {{v\[[0-9]+:[0-9]+\]}}, 15, 0, 0, 0, 0, 0, 0, 0, {{v\[[0-9]+:[0-9]+\]}}, {{s\[[0-9]+:[0-9]+\]}}, {{s\[[0-9]+:[0-9]+\]}}
 define void @sample_c_cd() #0 {
 main_body:
@@ -325,10 +268,7 @@
 }
 
 ;CHECK-LABEL: {{^}}sample_c_cd_cl:
-<<<<<<< HEAD
-=======
-;CHECK-NOT: s_wqm
->>>>>>> 969bfdfe
+;CHECK-NOT: s_wqm
 ;CHECK: image_sample_c_cd_cl {{v\[[0-9]+:[0-9]+\]}}, 15, 0, 0, 0, 0, 0, 0, 0, {{v\[[0-9]+:[0-9]+\]}}, {{s\[[0-9]+:[0-9]+\]}}, {{s\[[0-9]+:[0-9]+\]}}
 define void @sample_c_cd_cl() #0 {
 main_body:
