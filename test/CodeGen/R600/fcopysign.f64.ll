; RUN: llc -march=amdgcn -mcpu=SI -verify-machineinstrs < %s | FileCheck -check-prefix=SI -check-prefix=GCN -check-prefix=FUNC %s
; RUN: llc -march=amdgcn -mcpu=tonga -verify-machineinstrs < %s | FileCheck -check-prefix=VI -check-prefix=GCN -check-prefix=FUNC %s

declare double @llvm.copysign.f64(double, double) nounwind readnone
declare <2 x double> @llvm.copysign.v2f64(<2 x double>, <2 x double>) nounwind readnone
declare <4 x double> @llvm.copysign.v4f64(<4 x double>, <4 x double>) nounwind readnone

; FUNC-LABEL: {{^}}test_copysign_f64:
; SI-DAG: s_load_dwordx2 s{{\[}}[[SMAG_LO:[0-9]+]]:[[SMAG_HI:[0-9]+]]{{\]}}, s{{\[[0-9]+:[0-9]+\]}}, 0xb
; SI-DAG: s_load_dwordx2 s{{\[}}[[SSIGN_LO:[0-9]+]]:[[SSIGN_HI:[0-9]+]]{{\]}}, s{{\[[0-9]+:[0-9]+\]}}, 0xd
<<<<<<< HEAD
; SI-DAG: v_mov_b32_e32 v[[VSIGN_HI:[0-9]+]], s[[SSIGN_HI]]
; SI-DAG: v_mov_b32_e32 v[[VMAG_HI:[0-9]+]], s[[SMAG_HI]]
; SI-DAG: s_mov_b32 [[SCONST:s[0-9]+]], 0x7fffffff
; SI: v_bfi_b32 v[[VRESULT_HI:[0-9]+]], [[SCONST]], v[[VMAG_HI]], v[[VSIGN_HI]]
; SI: v_mov_b32_e32 v[[VMAG_LO:[0-9]+]], s[[SMAG_LO]]
; SI: buffer_store_dwordx2 v{{\[}}[[VMAG_LO]]:[[VRESULT_HI]]{{\]}}
; SI: s_endpgm
=======
; VI-DAG: s_load_dwordx2 s{{\[}}[[SMAG_LO:[0-9]+]]:[[SMAG_HI:[0-9]+]]{{\]}}, s{{\[[0-9]+:[0-9]+\]}}, 0x2c
; VI-DAG: s_load_dwordx2 s{{\[}}[[SSIGN_LO:[0-9]+]]:[[SSIGN_HI:[0-9]+]]{{\]}}, s{{\[[0-9]+:[0-9]+\]}}, 0x34
; GCN-DAG: v_mov_b32_e32 v[[VSIGN_HI:[0-9]+]], s[[SSIGN_HI]]
; GCN-DAG: v_mov_b32_e32 v[[VMAG_HI:[0-9]+]], s[[SMAG_HI]]
; GCN-DAG: s_mov_b32 [[SCONST:s[0-9]+]], 0x7fffffff
; GCN: v_bfi_b32 v[[VRESULT_HI:[0-9]+]], [[SCONST]], v[[VMAG_HI]], v[[VSIGN_HI]]
; GCN: v_mov_b32_e32 v[[VMAG_LO:[0-9]+]], s[[SMAG_LO]]
; GCN: buffer_store_dwordx2 v{{\[}}[[VMAG_LO]]:[[VRESULT_HI]]{{\]}}
; GCN: s_endpgm
>>>>>>> 969bfdfe
define void @test_copysign_f64(double addrspace(1)* %out, double %mag, double %sign) nounwind {
  %result = call double @llvm.copysign.f64(double %mag, double %sign)
  store double %result, double addrspace(1)* %out, align 8
  ret void
}

; FUNC-LABEL: {{^}}test_copysign_v2f64:
<<<<<<< HEAD
; SI: s_endpgm
=======
; GCN: s_endpgm
>>>>>>> 969bfdfe
define void @test_copysign_v2f64(<2 x double> addrspace(1)* %out, <2 x double> %mag, <2 x double> %sign) nounwind {
  %result = call <2 x double> @llvm.copysign.v2f64(<2 x double> %mag, <2 x double> %sign)
  store <2 x double> %result, <2 x double> addrspace(1)* %out, align 8
  ret void
}

; FUNC-LABEL: {{^}}test_copysign_v4f64:
<<<<<<< HEAD
; SI: s_endpgm
=======
; GCN: s_endpgm
>>>>>>> 969bfdfe
define void @test_copysign_v4f64(<4 x double> addrspace(1)* %out, <4 x double> %mag, <4 x double> %sign) nounwind {
  %result = call <4 x double> @llvm.copysign.v4f64(<4 x double> %mag, <4 x double> %sign)
  store <4 x double> %result, <4 x double> addrspace(1)* %out, align 8
  ret void
}<|MERGE_RESOLUTION|>--- conflicted
+++ resolved
@@ -8,15 +8,6 @@
 ; FUNC-LABEL: {{^}}test_copysign_f64:
 ; SI-DAG: s_load_dwordx2 s{{\[}}[[SMAG_LO:[0-9]+]]:[[SMAG_HI:[0-9]+]]{{\]}}, s{{\[[0-9]+:[0-9]+\]}}, 0xb
 ; SI-DAG: s_load_dwordx2 s{{\[}}[[SSIGN_LO:[0-9]+]]:[[SSIGN_HI:[0-9]+]]{{\]}}, s{{\[[0-9]+:[0-9]+\]}}, 0xd
-<<<<<<< HEAD
-; SI-DAG: v_mov_b32_e32 v[[VSIGN_HI:[0-9]+]], s[[SSIGN_HI]]
-; SI-DAG: v_mov_b32_e32 v[[VMAG_HI:[0-9]+]], s[[SMAG_HI]]
-; SI-DAG: s_mov_b32 [[SCONST:s[0-9]+]], 0x7fffffff
-; SI: v_bfi_b32 v[[VRESULT_HI:[0-9]+]], [[SCONST]], v[[VMAG_HI]], v[[VSIGN_HI]]
-; SI: v_mov_b32_e32 v[[VMAG_LO:[0-9]+]], s[[SMAG_LO]]
-; SI: buffer_store_dwordx2 v{{\[}}[[VMAG_LO]]:[[VRESULT_HI]]{{\]}}
-; SI: s_endpgm
-=======
 ; VI-DAG: s_load_dwordx2 s{{\[}}[[SMAG_LO:[0-9]+]]:[[SMAG_HI:[0-9]+]]{{\]}}, s{{\[[0-9]+:[0-9]+\]}}, 0x2c
 ; VI-DAG: s_load_dwordx2 s{{\[}}[[SSIGN_LO:[0-9]+]]:[[SSIGN_HI:[0-9]+]]{{\]}}, s{{\[[0-9]+:[0-9]+\]}}, 0x34
 ; GCN-DAG: v_mov_b32_e32 v[[VSIGN_HI:[0-9]+]], s[[SSIGN_HI]]
@@ -26,7 +17,6 @@
 ; GCN: v_mov_b32_e32 v[[VMAG_LO:[0-9]+]], s[[SMAG_LO]]
 ; GCN: buffer_store_dwordx2 v{{\[}}[[VMAG_LO]]:[[VRESULT_HI]]{{\]}}
 ; GCN: s_endpgm
->>>>>>> 969bfdfe
 define void @test_copysign_f64(double addrspace(1)* %out, double %mag, double %sign) nounwind {
   %result = call double @llvm.copysign.f64(double %mag, double %sign)
   store double %result, double addrspace(1)* %out, align 8
@@ -34,11 +24,7 @@
 }
 
 ; FUNC-LABEL: {{^}}test_copysign_v2f64:
-<<<<<<< HEAD
-; SI: s_endpgm
-=======
 ; GCN: s_endpgm
->>>>>>> 969bfdfe
 define void @test_copysign_v2f64(<2 x double> addrspace(1)* %out, <2 x double> %mag, <2 x double> %sign) nounwind {
   %result = call <2 x double> @llvm.copysign.v2f64(<2 x double> %mag, <2 x double> %sign)
   store <2 x double> %result, <2 x double> addrspace(1)* %out, align 8
@@ -46,11 +32,7 @@
 }
 
 ; FUNC-LABEL: {{^}}test_copysign_v4f64:
-<<<<<<< HEAD
-; SI: s_endpgm
-=======
 ; GCN: s_endpgm
->>>>>>> 969bfdfe
 define void @test_copysign_v4f64(<4 x double> addrspace(1)* %out, <4 x double> %mag, <4 x double> %sign) nounwind {
   %result = call <4 x double> @llvm.copysign.v4f64(<4 x double> %mag, <4 x double> %sign)
   store <4 x double> %result, <4 x double> addrspace(1)* %out, align 8
