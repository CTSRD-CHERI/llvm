--- conflicted
+++ resolved
@@ -1,15 +1,9 @@
 ; RUN: llc -march=amdgcn -mcpu=SI -verify-machineinstrs < %s | FileCheck -check-prefix=SI -check-prefix=FUNC %s
 ; RUN: llc -march=amdgcn -mcpu=tonga -verify-machineinstrs < %s | FileCheck -check-prefix=SI -check-prefix=FUNC %s
 
-<<<<<<< HEAD
-; CHECK: {{^}}fpext:
-; CHECK: v_cvt_f64_f32_e32
-define void @fpext(double addrspace(1)* %out, float %in) {
-=======
 ; FUNC-LABEL: {{^}}fpext_f32_to_f64:
 ; SI: v_cvt_f64_f32_e32 {{v\[[0-9]+:[0-9]+\]}}, s{{[0-9]+}}
 define void @fpext_f32_to_f64(double addrspace(1)* %out, float %in) {
->>>>>>> 969bfdfe
   %result = fpext float %in to double
   store double %result, double addrspace(1)* %out
   ret void
