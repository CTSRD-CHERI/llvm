--- conflicted
+++ resolved
@@ -5,8 +5,6 @@
 
 ; FUNC-LABEL: {{^}}rsq_clamped_f64:
 ; SI: v_rsq_clamp_f64_e32
-<<<<<<< HEAD
-=======
 
 ; VI: v_rsq_f64_e32 [[RSQ:v\[[0-9]+:[0-9]+\]]], s[2:3]
 ; TODO: this constant should be folded:
@@ -18,7 +16,6 @@
 ; VI: s_mov_b32 s[[LOW2:[0-9+]]], s[[ALLBITS]]
 ; VI: v_max_f64 v[0:1], v[0:1], s{{\[}}[[LOW2]]:[[HIGH2]]]
 
->>>>>>> 969bfdfe
 define void @rsq_clamped_f64(double addrspace(1)* %out, double %src) nounwind {
   %rsq_clamped = call double @llvm.AMDGPU.rsq.clamped.f64(double %src) nounwind readnone
   store double %rsq_clamped, double addrspace(1)* %out, align 8
