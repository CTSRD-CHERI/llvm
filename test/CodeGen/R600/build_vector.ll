; RUN: llc < %s -march=r600 -mcpu=redwood | FileCheck %s --check-prefix=R600
; RUN: llc < %s -march=amdgcn -mcpu=SI -verify-machineinstrs | FileCheck %s --check-prefix=SI
; RUN: llc < %s -march=amdgcn -mcpu=tonga -verify-machineinstrs | FileCheck %s --check-prefix=SI

<<<<<<< HEAD
; R600-CHECK: {{^}}build_vector2:
; R600-CHECK: MOV
; R600-CHECK: MOV
; R600-CHECK-NOT: MOV
; SI-CHECK: {{^}}build_vector2:
; SI-CHECK-DAG: v_mov_b32_e32 v[[X:[0-9]]], 5
; SI-CHECK-DAG: v_mov_b32_e32 v[[Y:[0-9]]], 6
; SI-CHECK: buffer_store_dwordx2 v{{\[}}[[X]]:[[Y]]{{\]}}
=======
; R600: {{^}}build_vector2:
; R600: MOV
; R600: MOV
; R600-NOT: MOV
; SI: {{^}}build_vector2:
; SI-DAG: v_mov_b32_e32 v[[X:[0-9]]], 5
; SI-DAG: v_mov_b32_e32 v[[Y:[0-9]]], 6
; SI: buffer_store_dwordx2 v{{\[}}[[X]]:[[Y]]{{\]}}
>>>>>>> 969bfdfe
define void @build_vector2 (<2 x i32> addrspace(1)* %out) {
entry:
  store <2 x i32> <i32 5, i32 6>, <2 x i32> addrspace(1)* %out
  ret void
}

<<<<<<< HEAD
; R600-CHECK: {{^}}build_vector4:
; R600-CHECK: MOV
; R600-CHECK: MOV
; R600-CHECK: MOV
; R600-CHECK: MOV
; R600-CHECK-NOT: MOV
; SI-CHECK: {{^}}build_vector4:
; SI-CHECK-DAG: v_mov_b32_e32 v[[X:[0-9]]], 5
; SI-CHECK-DAG: v_mov_b32_e32 v[[Y:[0-9]]], 6
; SI-CHECK-DAG: v_mov_b32_e32 v[[Z:[0-9]]], 7
; SI-CHECK-DAG: v_mov_b32_e32 v[[W:[0-9]]], 8
; SI-CHECK: buffer_store_dwordx4 v{{\[}}[[X]]:[[W]]{{\]}}
=======
; R600: {{^}}build_vector4:
; R600: MOV
; R600: MOV
; R600: MOV
; R600: MOV
; R600-NOT: MOV
; SI: {{^}}build_vector4:
; SI-DAG: v_mov_b32_e32 v[[X:[0-9]]], 5
; SI-DAG: v_mov_b32_e32 v[[Y:[0-9]]], 6
; SI-DAG: v_mov_b32_e32 v[[Z:[0-9]]], 7
; SI-DAG: v_mov_b32_e32 v[[W:[0-9]]], 8
; SI: buffer_store_dwordx4 v{{\[}}[[X]]:[[W]]{{\]}}
>>>>>>> 969bfdfe
define void @build_vector4 (<4 x i32> addrspace(1)* %out) {
entry:
  store <4 x i32> <i32 5, i32 6, i32 7, i32 8>, <4 x i32> addrspace(1)* %out
  ret void
}<|MERGE_RESOLUTION|>--- conflicted
+++ resolved
@@ -2,16 +2,6 @@
 ; RUN: llc < %s -march=amdgcn -mcpu=SI -verify-machineinstrs | FileCheck %s --check-prefix=SI
 ; RUN: llc < %s -march=amdgcn -mcpu=tonga -verify-machineinstrs | FileCheck %s --check-prefix=SI
 
-<<<<<<< HEAD
-; R600-CHECK: {{^}}build_vector2:
-; R600-CHECK: MOV
-; R600-CHECK: MOV
-; R600-CHECK-NOT: MOV
-; SI-CHECK: {{^}}build_vector2:
-; SI-CHECK-DAG: v_mov_b32_e32 v[[X:[0-9]]], 5
-; SI-CHECK-DAG: v_mov_b32_e32 v[[Y:[0-9]]], 6
-; SI-CHECK: buffer_store_dwordx2 v{{\[}}[[X]]:[[Y]]{{\]}}
-=======
 ; R600: {{^}}build_vector2:
 ; R600: MOV
 ; R600: MOV
@@ -20,27 +10,12 @@
 ; SI-DAG: v_mov_b32_e32 v[[X:[0-9]]], 5
 ; SI-DAG: v_mov_b32_e32 v[[Y:[0-9]]], 6
 ; SI: buffer_store_dwordx2 v{{\[}}[[X]]:[[Y]]{{\]}}
->>>>>>> 969bfdfe
 define void @build_vector2 (<2 x i32> addrspace(1)* %out) {
 entry:
   store <2 x i32> <i32 5, i32 6>, <2 x i32> addrspace(1)* %out
   ret void
 }
 
-<<<<<<< HEAD
-; R600-CHECK: {{^}}build_vector4:
-; R600-CHECK: MOV
-; R600-CHECK: MOV
-; R600-CHECK: MOV
-; R600-CHECK: MOV
-; R600-CHECK-NOT: MOV
-; SI-CHECK: {{^}}build_vector4:
-; SI-CHECK-DAG: v_mov_b32_e32 v[[X:[0-9]]], 5
-; SI-CHECK-DAG: v_mov_b32_e32 v[[Y:[0-9]]], 6
-; SI-CHECK-DAG: v_mov_b32_e32 v[[Z:[0-9]]], 7
-; SI-CHECK-DAG: v_mov_b32_e32 v[[W:[0-9]]], 8
-; SI-CHECK: buffer_store_dwordx4 v{{\[}}[[X]]:[[W]]{{\]}}
-=======
 ; R600: {{^}}build_vector4:
 ; R600: MOV
 ; R600: MOV
@@ -53,7 +28,6 @@
 ; SI-DAG: v_mov_b32_e32 v[[Z:[0-9]]], 7
 ; SI-DAG: v_mov_b32_e32 v[[W:[0-9]]], 8
 ; SI: buffer_store_dwordx4 v{{\[}}[[X]]:[[W]]{{\]}}
->>>>>>> 969bfdfe
 define void @build_vector4 (<4 x i32> addrspace(1)* %out) {
 entry:
   store <4 x i32> <i32 5, i32 6, i32 7, i32 8>, <4 x i32> addrspace(1)* %out
