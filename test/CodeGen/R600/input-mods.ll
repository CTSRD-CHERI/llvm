;RUN: llc < %s -march=r600 -mcpu=redwood | FileCheck %s --check-prefix=EG
;RUN: llc < %s -march=r600 -mcpu=cayman | FileCheck %s --check-prefix=CM

<<<<<<< HEAD
;EG-CHECK-LABEL: {{^}}test:
;EG-CHECK: EXP_IEEE *
;CM-CHECK-LABEL: {{^}}test:
;CM-CHECK: EXP_IEEE T{{[0-9]+}}.X, -|T{{[0-9]+}}.X|
;CM-CHECK: EXP_IEEE T{{[0-9]+}}.Y (MASKED), -|T{{[0-9]+}}.X|
;CM-CHECK: EXP_IEEE T{{[0-9]+}}.Z (MASKED), -|T{{[0-9]+}}.X|
;CM-CHECK: EXP_IEEE * T{{[0-9]+}}.W (MASKED), -|T{{[0-9]+}}.X|
=======
;EG-LABEL: {{^}}test:
;EG: EXP_IEEE *
;CM-LABEL: {{^}}test:
;CM: EXP_IEEE T{{[0-9]+}}.X, -|T{{[0-9]+}}.X|
;CM: EXP_IEEE T{{[0-9]+}}.Y (MASKED), -|T{{[0-9]+}}.X|
;CM: EXP_IEEE T{{[0-9]+}}.Z (MASKED), -|T{{[0-9]+}}.X|
;CM: EXP_IEEE * T{{[0-9]+}}.W (MASKED), -|T{{[0-9]+}}.X|
>>>>>>> 969bfdfe

define void @test(<4 x float> inreg %reg0) #0 {
   %r0 = extractelement <4 x float> %reg0, i32 0
   %r1 = call float @llvm.fabs.f32(float %r0)
   %r2 = fsub float -0.000000e+00, %r1
   %r3 = call float @llvm.exp2.f32(float %r2)
   %vec = insertelement <4 x float> undef, float %r3, i32 0
   call void @llvm.R600.store.swizzle(<4 x float> %vec, i32 0, i32 0)
   ret void
}

declare float @llvm.exp2.f32(float) readnone
declare float @llvm.fabs.f32(float) readnone
declare void @llvm.R600.store.swizzle(<4 x float>, i32, i32)

attributes #0 = { "ShaderType"="0" }<|MERGE_RESOLUTION|>--- conflicted
+++ resolved
@@ -1,15 +1,6 @@
 ;RUN: llc < %s -march=r600 -mcpu=redwood | FileCheck %s --check-prefix=EG
 ;RUN: llc < %s -march=r600 -mcpu=cayman | FileCheck %s --check-prefix=CM
 
-<<<<<<< HEAD
-;EG-CHECK-LABEL: {{^}}test:
-;EG-CHECK: EXP_IEEE *
-;CM-CHECK-LABEL: {{^}}test:
-;CM-CHECK: EXP_IEEE T{{[0-9]+}}.X, -|T{{[0-9]+}}.X|
-;CM-CHECK: EXP_IEEE T{{[0-9]+}}.Y (MASKED), -|T{{[0-9]+}}.X|
-;CM-CHECK: EXP_IEEE T{{[0-9]+}}.Z (MASKED), -|T{{[0-9]+}}.X|
-;CM-CHECK: EXP_IEEE * T{{[0-9]+}}.W (MASKED), -|T{{[0-9]+}}.X|
-=======
 ;EG-LABEL: {{^}}test:
 ;EG: EXP_IEEE *
 ;CM-LABEL: {{^}}test:
@@ -17,7 +8,6 @@
 ;CM: EXP_IEEE T{{[0-9]+}}.Y (MASKED), -|T{{[0-9]+}}.X|
 ;CM: EXP_IEEE T{{[0-9]+}}.Z (MASKED), -|T{{[0-9]+}}.X|
 ;CM: EXP_IEEE * T{{[0-9]+}}.W (MASKED), -|T{{[0-9]+}}.X|
->>>>>>> 969bfdfe
 
 define void @test(<4 x float> inreg %reg0) #0 {
    %r0 = extractelement <4 x float> %reg0, i32 0
