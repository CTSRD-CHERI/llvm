--- conflicted
+++ resolved
@@ -1,8 +1,4 @@
-<<<<<<< HEAD
-; RUN: llc -march=r600 -mcpu=SI -verify-machineinstrs < %s | FileCheck %s
-=======
 ; RUN: llc -march=amdgcn -mcpu=SI -verify-machineinstrs < %s | FileCheck %s
->>>>>>> 969bfdfe
 
 declare float @llvm.fmuladd.f32(float, float, float)
 declare double @llvm.fmuladd.f64(double, double, double)
@@ -37,30 +33,17 @@
 
 ; CHECK-LABEL: {{^}}fmuladd_2.0_a_b_f32
 ; CHECK-DAG: buffer_load_dword [[R1:v[0-9]+]], {{v\[[0-9]+:[0-9]+\]}}, {{s\[[0-9]+:[0-9]+\]}}, 0 addr64{{$}}
-<<<<<<< HEAD
-; CHECK-DAG: buffer_load_dword [[R2:v[0-9]+]], {{v\[[0-9]+:[0-9]+\]}}, {{s\[[0-9]+:[0-9]+\]}}, 0 addr64 offset:0x4
-=======
 ; CHECK-DAG: buffer_load_dword [[R2:v[0-9]+]], {{v\[[0-9]+:[0-9]+\]}}, {{s\[[0-9]+:[0-9]+\]}}, 0 addr64 offset:4
->>>>>>> 969bfdfe
 ; CHECK: v_mad_f32 [[RESULT:v[0-9]+]], 2.0, [[R1]], [[R2]]
 ; CHECK: buffer_store_dword [[RESULT]]
 define void @fmuladd_2.0_a_b_f32(float addrspace(1)* %out, float addrspace(1)* %in) {
   %tid = call i32 @llvm.r600.read.tidig.x() nounwind readnone
-<<<<<<< HEAD
-  %gep.0 = getelementptr float addrspace(1)* %out, i32 %tid
-  %gep.1 = getelementptr float addrspace(1)* %gep.0, i32 1
-  %gep.out = getelementptr float addrspace(1)* %out, i32 %tid
-
-  %r1 = load float addrspace(1)* %gep.0
-  %r2 = load float addrspace(1)* %gep.1
-=======
   %gep.0 = getelementptr float, float addrspace(1)* %out, i32 %tid
   %gep.1 = getelementptr float, float addrspace(1)* %gep.0, i32 1
   %gep.out = getelementptr float, float addrspace(1)* %out, i32 %tid
 
   %r1 = load float, float addrspace(1)* %gep.0
   %r2 = load float, float addrspace(1)* %gep.1
->>>>>>> 969bfdfe
 
   %r3 = tail call float @llvm.fmuladd.f32(float 2.0, float %r1, float %r2)
   store float %r3, float addrspace(1)* %gep.out
@@ -69,30 +52,17 @@
 
 ; CHECK-LABEL: {{^}}fmuladd_a_2.0_b_f32
 ; CHECK-DAG: buffer_load_dword [[R1:v[0-9]+]], {{v\[[0-9]+:[0-9]+\]}}, {{s\[[0-9]+:[0-9]+\]}}, 0 addr64{{$}}
-<<<<<<< HEAD
-; CHECK-DAG: buffer_load_dword [[R2:v[0-9]+]], {{v\[[0-9]+:[0-9]+\]}}, {{s\[[0-9]+:[0-9]+\]}}, 0 addr64 offset:0x4
-=======
 ; CHECK-DAG: buffer_load_dword [[R2:v[0-9]+]], {{v\[[0-9]+:[0-9]+\]}}, {{s\[[0-9]+:[0-9]+\]}}, 0 addr64 offset:4
->>>>>>> 969bfdfe
 ; CHECK: v_mad_f32 [[RESULT:v[0-9]+]], 2.0, [[R1]], [[R2]]
 ; CHECK: buffer_store_dword [[RESULT]]
 define void @fmuladd_a_2.0_b_f32(float addrspace(1)* %out, float addrspace(1)* %in) {
   %tid = call i32 @llvm.r600.read.tidig.x() nounwind readnone
-<<<<<<< HEAD
-  %gep.0 = getelementptr float addrspace(1)* %out, i32 %tid
-  %gep.1 = getelementptr float addrspace(1)* %gep.0, i32 1
-  %gep.out = getelementptr float addrspace(1)* %out, i32 %tid
-
-  %r1 = load float addrspace(1)* %gep.0
-  %r2 = load float addrspace(1)* %gep.1
-=======
   %gep.0 = getelementptr float, float addrspace(1)* %out, i32 %tid
   %gep.1 = getelementptr float, float addrspace(1)* %gep.0, i32 1
   %gep.out = getelementptr float, float addrspace(1)* %out, i32 %tid
 
   %r1 = load float, float addrspace(1)* %gep.0
   %r2 = load float, float addrspace(1)* %gep.1
->>>>>>> 969bfdfe
 
   %r3 = tail call float @llvm.fmuladd.f32(float %r1, float 2.0, float %r2)
   store float %r3, float addrspace(1)* %gep.out
@@ -101,32 +71,19 @@
 
 ; CHECK-LABEL: {{^}}fadd_a_a_b_f32:
 ; CHECK-DAG: buffer_load_dword [[R1:v[0-9]+]], {{v\[[0-9]+:[0-9]+\]}}, {{s\[[0-9]+:[0-9]+\]}}, 0 addr64{{$}}
-<<<<<<< HEAD
-; CHECK-DAG: buffer_load_dword [[R2:v[0-9]+]], {{v\[[0-9]+:[0-9]+\]}}, {{s\[[0-9]+:[0-9]+\]}}, 0 addr64 offset:0x4
-=======
 ; CHECK-DAG: buffer_load_dword [[R2:v[0-9]+]], {{v\[[0-9]+:[0-9]+\]}}, {{s\[[0-9]+:[0-9]+\]}}, 0 addr64 offset:4
->>>>>>> 969bfdfe
 ; CHECK: v_mad_f32 [[RESULT:v[0-9]+]], 2.0, [[R1]], [[R2]]
 ; CHECK: buffer_store_dword [[RESULT]]
 define void @fadd_a_a_b_f32(float addrspace(1)* %out,
                             float addrspace(1)* %in1,
                             float addrspace(1)* %in2) {
   %tid = call i32 @llvm.r600.read.tidig.x() nounwind readnone
-<<<<<<< HEAD
-  %gep.0 = getelementptr float addrspace(1)* %out, i32 %tid
-  %gep.1 = getelementptr float addrspace(1)* %gep.0, i32 1
-  %gep.out = getelementptr float addrspace(1)* %out, i32 %tid
-
-  %r0 = load float addrspace(1)* %gep.0
-  %r1 = load float addrspace(1)* %gep.1
-=======
   %gep.0 = getelementptr float, float addrspace(1)* %out, i32 %tid
   %gep.1 = getelementptr float, float addrspace(1)* %gep.0, i32 1
   %gep.out = getelementptr float, float addrspace(1)* %out, i32 %tid
 
   %r0 = load float, float addrspace(1)* %gep.0
   %r1 = load float, float addrspace(1)* %gep.1
->>>>>>> 969bfdfe
 
   %add.0 = fadd float %r0, %r0
   %add.1 = fadd float %add.0, %r1
@@ -136,32 +93,19 @@
 
 ; CHECK-LABEL: {{^}}fadd_b_a_a_f32:
 ; CHECK-DAG: buffer_load_dword [[R1:v[0-9]+]], {{v\[[0-9]+:[0-9]+\]}}, {{s\[[0-9]+:[0-9]+\]}}, 0 addr64{{$}}
-<<<<<<< HEAD
-; CHECK-DAG: buffer_load_dword [[R2:v[0-9]+]], {{v\[[0-9]+:[0-9]+\]}}, {{s\[[0-9]+:[0-9]+\]}}, 0 addr64 offset:0x4
-=======
 ; CHECK-DAG: buffer_load_dword [[R2:v[0-9]+]], {{v\[[0-9]+:[0-9]+\]}}, {{s\[[0-9]+:[0-9]+\]}}, 0 addr64 offset:4
->>>>>>> 969bfdfe
 ; CHECK: v_mad_f32 [[RESULT:v[0-9]+]], 2.0, [[R1]], [[R2]]
 ; CHECK: buffer_store_dword [[RESULT]]
 define void @fadd_b_a_a_f32(float addrspace(1)* %out,
                             float addrspace(1)* %in1,
                             float addrspace(1)* %in2) {
   %tid = call i32 @llvm.r600.read.tidig.x() nounwind readnone
-<<<<<<< HEAD
-  %gep.0 = getelementptr float addrspace(1)* %out, i32 %tid
-  %gep.1 = getelementptr float addrspace(1)* %gep.0, i32 1
-  %gep.out = getelementptr float addrspace(1)* %out, i32 %tid
-
-  %r0 = load float addrspace(1)* %gep.0
-  %r1 = load float addrspace(1)* %gep.1
-=======
   %gep.0 = getelementptr float, float addrspace(1)* %out, i32 %tid
   %gep.1 = getelementptr float, float addrspace(1)* %gep.0, i32 1
   %gep.out = getelementptr float, float addrspace(1)* %out, i32 %tid
 
   %r0 = load float, float addrspace(1)* %gep.0
   %r1 = load float, float addrspace(1)* %gep.1
->>>>>>> 969bfdfe
 
   %add.0 = fadd float %r0, %r0
   %add.1 = fadd float %r1, %add.0
@@ -171,19 +115,6 @@
 
 ; CHECK-LABEL: {{^}}fmuladd_neg_2.0_a_b_f32
 ; CHECK-DAG: buffer_load_dword [[R1:v[0-9]+]], {{v\[[0-9]+:[0-9]+\]}}, {{s\[[0-9]+:[0-9]+\]}}, 0 addr64{{$}}
-<<<<<<< HEAD
-; CHECK-DAG: buffer_load_dword [[R2:v[0-9]+]], {{v\[[0-9]+:[0-9]+\]}}, {{s\[[0-9]+:[0-9]+\]}}, 0 addr64 offset:0x4
-; CHECK: v_mad_f32 [[RESULT:v[0-9]+]], [[R1]], -2.0, [[R2]]
-; CHECK: buffer_store_dword [[RESULT]]
-define void @fmuladd_neg_2.0_a_b_f32(float addrspace(1)* %out, float addrspace(1)* %in) {
-  %tid = call i32 @llvm.r600.read.tidig.x() nounwind readnone
-  %gep.0 = getelementptr float addrspace(1)* %out, i32 %tid
-  %gep.1 = getelementptr float addrspace(1)* %gep.0, i32 1
-  %gep.out = getelementptr float addrspace(1)* %out, i32 %tid
-
-  %r1 = load float addrspace(1)* %gep.0
-  %r2 = load float addrspace(1)* %gep.1
-=======
 ; CHECK-DAG: buffer_load_dword [[R2:v[0-9]+]], {{v\[[0-9]+:[0-9]+\]}}, {{s\[[0-9]+:[0-9]+\]}}, 0 addr64 offset:4
 ; CHECK: v_mad_f32 [[RESULT:v[0-9]+]], -2.0, [[R1]], [[R2]]
 ; CHECK: buffer_store_dword [[RESULT]]
@@ -195,7 +126,6 @@
 
   %r1 = load float, float addrspace(1)* %gep.0
   %r2 = load float, float addrspace(1)* %gep.1
->>>>>>> 969bfdfe
 
   %r3 = tail call float @llvm.fmuladd.f32(float -2.0, float %r1, float %r2)
   store float %r3, float addrspace(1)* %gep.out
@@ -205,30 +135,17 @@
 
 ; CHECK-LABEL: {{^}}fmuladd_neg_2.0_neg_a_b_f32
 ; CHECK-DAG: buffer_load_dword [[R1:v[0-9]+]], {{v\[[0-9]+:[0-9]+\]}}, {{s\[[0-9]+:[0-9]+\]}}, 0 addr64{{$}}
-<<<<<<< HEAD
-; CHECK-DAG: buffer_load_dword [[R2:v[0-9]+]], {{v\[[0-9]+:[0-9]+\]}}, {{s\[[0-9]+:[0-9]+\]}}, 0 addr64 offset:0x4
-=======
 ; CHECK-DAG: buffer_load_dword [[R2:v[0-9]+]], {{v\[[0-9]+:[0-9]+\]}}, {{s\[[0-9]+:[0-9]+\]}}, 0 addr64 offset:4
->>>>>>> 969bfdfe
 ; CHECK: v_mad_f32 [[RESULT:v[0-9]+]], 2.0, [[R1]], [[R2]]
 ; CHECK: buffer_store_dword [[RESULT]]
 define void @fmuladd_neg_2.0_neg_a_b_f32(float addrspace(1)* %out, float addrspace(1)* %in) {
   %tid = call i32 @llvm.r600.read.tidig.x() nounwind readnone
-<<<<<<< HEAD
-  %gep.0 = getelementptr float addrspace(1)* %out, i32 %tid
-  %gep.1 = getelementptr float addrspace(1)* %gep.0, i32 1
-  %gep.out = getelementptr float addrspace(1)* %out, i32 %tid
-
-  %r1 = load float addrspace(1)* %gep.0
-  %r2 = load float addrspace(1)* %gep.1
-=======
   %gep.0 = getelementptr float, float addrspace(1)* %out, i32 %tid
   %gep.1 = getelementptr float, float addrspace(1)* %gep.0, i32 1
   %gep.out = getelementptr float, float addrspace(1)* %out, i32 %tid
 
   %r1 = load float, float addrspace(1)* %gep.0
   %r2 = load float, float addrspace(1)* %gep.1
->>>>>>> 969bfdfe
 
   %r1.fneg = fsub float -0.000000e+00, %r1
 
@@ -240,19 +157,6 @@
 
 ; CHECK-LABEL: {{^}}fmuladd_2.0_neg_a_b_f32
 ; CHECK-DAG: buffer_load_dword [[R1:v[0-9]+]], {{v\[[0-9]+:[0-9]+\]}}, {{s\[[0-9]+:[0-9]+\]}}, 0 addr64{{$}}
-<<<<<<< HEAD
-; CHECK-DAG: buffer_load_dword [[R2:v[0-9]+]], {{v\[[0-9]+:[0-9]+\]}}, {{s\[[0-9]+:[0-9]+\]}}, 0 addr64 offset:0x4
-; CHECK: v_mad_f32 [[RESULT:v[0-9]+]], [[R1]], -2.0, [[R2]]
-; CHECK: buffer_store_dword [[RESULT]]
-define void @fmuladd_2.0_neg_a_b_f32(float addrspace(1)* %out, float addrspace(1)* %in) {
-  %tid = call i32 @llvm.r600.read.tidig.x() nounwind readnone
-  %gep.0 = getelementptr float addrspace(1)* %out, i32 %tid
-  %gep.1 = getelementptr float addrspace(1)* %gep.0, i32 1
-  %gep.out = getelementptr float addrspace(1)* %out, i32 %tid
-
-  %r1 = load float addrspace(1)* %gep.0
-  %r2 = load float addrspace(1)* %gep.1
-=======
 ; CHECK-DAG: buffer_load_dword [[R2:v[0-9]+]], {{v\[[0-9]+:[0-9]+\]}}, {{s\[[0-9]+:[0-9]+\]}}, 0 addr64 offset:4
 ; CHECK: v_mad_f32 [[RESULT:v[0-9]+]], -2.0, [[R1]], [[R2]]
 ; CHECK: buffer_store_dword [[RESULT]]
@@ -264,7 +168,6 @@
 
   %r1 = load float, float addrspace(1)* %gep.0
   %r2 = load float, float addrspace(1)* %gep.1
->>>>>>> 969bfdfe
 
   %r1.fneg = fsub float -0.000000e+00, %r1
 
@@ -276,30 +179,17 @@
 
 ; CHECK-LABEL: {{^}}fmuladd_2.0_a_neg_b_f32
 ; CHECK-DAG: buffer_load_dword [[R1:v[0-9]+]], {{v\[[0-9]+:[0-9]+\]}}, {{s\[[0-9]+:[0-9]+\]}}, 0 addr64{{$}}
-<<<<<<< HEAD
-; CHECK-DAG: buffer_load_dword [[R2:v[0-9]+]], {{v\[[0-9]+:[0-9]+\]}}, {{s\[[0-9]+:[0-9]+\]}}, 0 addr64 offset:0x4
-=======
 ; CHECK-DAG: buffer_load_dword [[R2:v[0-9]+]], {{v\[[0-9]+:[0-9]+\]}}, {{s\[[0-9]+:[0-9]+\]}}, 0 addr64 offset:4
->>>>>>> 969bfdfe
 ; CHECK: v_mad_f32 [[RESULT:v[0-9]+]], 2.0, [[R1]], -[[R2]]
 ; CHECK: buffer_store_dword [[RESULT]]
 define void @fmuladd_2.0_a_neg_b_f32(float addrspace(1)* %out, float addrspace(1)* %in) {
   %tid = call i32 @llvm.r600.read.tidig.x() nounwind readnone
-<<<<<<< HEAD
-  %gep.0 = getelementptr float addrspace(1)* %out, i32 %tid
-  %gep.1 = getelementptr float addrspace(1)* %gep.0, i32 1
-  %gep.out = getelementptr float addrspace(1)* %out, i32 %tid
-
-  %r1 = load float addrspace(1)* %gep.0
-  %r2 = load float addrspace(1)* %gep.1
-=======
   %gep.0 = getelementptr float, float addrspace(1)* %out, i32 %tid
   %gep.1 = getelementptr float, float addrspace(1)* %gep.0, i32 1
   %gep.out = getelementptr float, float addrspace(1)* %out, i32 %tid
 
   %r1 = load float, float addrspace(1)* %gep.0
   %r2 = load float, float addrspace(1)* %gep.1
->>>>>>> 969bfdfe
 
   %r2.fneg = fsub float -0.000000e+00, %r2
 
