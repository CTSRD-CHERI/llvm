--- conflicted
+++ resolved
@@ -76,18 +76,11 @@
 }
 
 ; FUNC-LABEL: {{^}}sext_in_reg_i1_to_i64:
-<<<<<<< HEAD
-; SI: s_mov_b32 {{s[0-9]+}}, -1
-; SI: s_add_i32 [[VAL:s[0-9]+]],
-; SI: s_bfe_i32 s{{[0-9]+}}, s{{[0-9]+}}, 0x10000
-; SI: buffer_store_dwordx2
-=======
 ; SI: s_lshl_b64 [[VAL:s\[[0-9]+:[0-9]+\]]]
 ; SI-DAG: s_bfe_i64 s{{\[}}[[SLO:[0-9]+]]:[[SHI:[0-9]+]]{{\]}}, [[VAL]], 0x10000
 ; SI-DAG: v_mov_b32_e32 v[[VLO:[0-9]+]], s[[SLO]]
 ; SI-DAG: v_mov_b32_e32 v[[VHI:[0-9]+]], s[[SHI]]
 ; SI: buffer_store_dwordx2 v{{\[}}[[VLO]]:[[VHI]]{{\]}}
->>>>>>> 969bfdfe
 define void @sext_in_reg_i1_to_i64(i64 addrspace(1)* %out, i64 %a, i64 %b) nounwind {
   %c = shl i64 %a, %b
   %shl = shl i64 %c, 63
@@ -97,18 +90,11 @@
 }
 
 ; FUNC-LABEL: {{^}}sext_in_reg_i8_to_i64:
-<<<<<<< HEAD
-; SI: s_mov_b32 {{s[0-9]+}}, -1
-; SI: s_add_i32 [[VAL:s[0-9]+]],
-; SI: s_sext_i32_i8 [[EXTRACT:s[0-9]+]], [[VAL]]
-; SI: buffer_store_dwordx2
-=======
 ; SI: s_lshl_b64 [[VAL:s\[[0-9]+:[0-9]+\]]]
 ; SI-DAG: s_bfe_i64 s{{\[}}[[SLO:[0-9]+]]:[[SHI:[0-9]+]]{{\]}}, [[VAL]], 0x80000
 ; SI-DAG: v_mov_b32_e32 v[[VLO:[0-9]+]], s[[SLO]]
 ; SI-DAG: v_mov_b32_e32 v[[VHI:[0-9]+]], s[[SHI]]
 ; SI: buffer_store_dwordx2 v{{\[}}[[VLO]]:[[VHI]]{{\]}}
->>>>>>> 969bfdfe
 
 ; EG: MEM_{{.*}} STORE_{{.*}} [[RES_LO:T[0-9]+\.[XYZW]]], [[ADDR_LO:T[0-9]+.[XYZW]]]
 ; EG: MEM_{{.*}} STORE_{{.*}} [[RES_HI:T[0-9]+\.[XYZW]]], [[ADDR_HI:T[0-9]+.[XYZW]]]
@@ -129,18 +115,11 @@
 }
 
 ; FUNC-LABEL: {{^}}sext_in_reg_i16_to_i64:
-<<<<<<< HEAD
-; SI: s_mov_b32 {{s[0-9]+}}, -1
-; SI: s_add_i32 [[VAL:s[0-9]+]],
-; SI: s_sext_i32_i16 [[EXTRACT:s[0-9]+]], [[VAL]]
-; SI: buffer_store_dwordx2
-=======
 ; SI: s_lshl_b64 [[VAL:s\[[0-9]+:[0-9]+\]]]
 ; SI-DAG: s_bfe_i64 s{{\[}}[[SLO:[0-9]+]]:[[SHI:[0-9]+]]{{\]}}, [[VAL]], 0x100000
 ; SI-DAG: v_mov_b32_e32 v[[VLO:[0-9]+]], s[[SLO]]
 ; SI-DAG: v_mov_b32_e32 v[[VHI:[0-9]+]], s[[SHI]]
 ; SI: buffer_store_dwordx2 v{{\[}}[[VLO]]:[[VHI]]{{\]}}
->>>>>>> 969bfdfe
 
 ; EG: MEM_{{.*}} STORE_{{.*}} [[RES_LO:T[0-9]+\.[XYZW]]], [[ADDR_LO:T[0-9]+.[XYZW]]]
 ; EG: MEM_{{.*}} STORE_{{.*}} [[RES_HI:T[0-9]+\.[XYZW]]], [[ADDR_HI:T[0-9]+.[XYZW]]]
@@ -161,19 +140,11 @@
 }
 
 ; FUNC-LABEL: {{^}}sext_in_reg_i32_to_i64:
-<<<<<<< HEAD
-; SI: s_load_dword
-; SI: s_load_dword
-; SI: s_add_i32 [[ADD:s[0-9]+]],
-; SI: s_ashr_i32 s{{[0-9]+}}, [[ADD]], 31
-; SI: buffer_store_dwordx2
-=======
 ; SI: s_lshl_b64 [[VAL:s\[[0-9]+:[0-9]+\]]]
 ; SI-DAG: s_bfe_i64 s{{\[}}[[SLO:[0-9]+]]:[[SHI:[0-9]+]]{{\]}}, [[VAL]], 0x200000
 ; SI-DAG: v_mov_b32_e32 v[[VLO:[0-9]+]], s[[SLO]]
 ; SI-DAG: v_mov_b32_e32 v[[VHI:[0-9]+]], s[[SHI]]
 ; SI: buffer_store_dwordx2 v{{\[}}[[VLO]]:[[VHI]]{{\]}}
->>>>>>> 969bfdfe
 
 ; EG: MEM_{{.*}} STORE_{{.*}} [[RES_LO:T[0-9]+\.[XYZW]]], [[ADDR_LO:T[0-9]+.[XYZW]]]
 ; EG: MEM_{{.*}} STORE_{{.*}} [[RES_HI:T[0-9]+\.[XYZW]]], [[ADDR_HI:T[0-9]+.[XYZW]]]
@@ -208,8 +179,6 @@
 ;   ret void
 ; }
 
-<<<<<<< HEAD
-=======
 ; FUNC-LABEL: {{^}}v_sext_in_reg_i1_to_i64:
 ; SI: buffer_load_dwordx2
 ; SI: v_lshl_b64 v{{\[}}[[VAL_LO:[0-9]+]]:[[VAL_HI:[0-9]+]]{{\]}}
@@ -293,7 +262,6 @@
   ret void
 }
 
->>>>>>> 969bfdfe
 ; FUNC-LABEL: {{^}}sext_in_reg_i1_in_i32_other_amount:
 ; SI-NOT: {{[^@]}}bfe
 ; SI: s_lshl_b32 [[REG:s[0-9]+]], {{s[0-9]+}}, 6
@@ -586,13 +554,8 @@
   ret void
 }
 
-<<<<<<< HEAD
-; FUNC-LABEL: {{^}}sextload_i8_to_i32_bfe_0:
-; SI: .text
-=======
 ; SI: .text
 ; FUNC-LABEL: {{^}}sextload_i8_to_i32_bfe_0:{{.*$}}
->>>>>>> 969bfdfe
 ; SI-NOT: {{[^@]}}bfe
 ; SI: s_endpgm
 define void @sextload_i8_to_i32_bfe_0(i32 addrspace(1)* %out, i8 addrspace(1)* %ptr) nounwind {
