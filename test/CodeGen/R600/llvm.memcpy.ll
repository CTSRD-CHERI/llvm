--- conflicted
+++ resolved
@@ -7,117 +7,75 @@
 
 ; FUNC-LABEL: {{^}}test_small_memcpy_i64_lds_to_lds_align1:
 ; SI: ds_read_u8
-<<<<<<< HEAD
-; SI: ds_write_b8
-; SI: ds_read_u8
-; SI: ds_write_b8
-; SI: ds_read_u8
-; SI: ds_write_b8
-; SI: ds_read_u8
-; SI: ds_write_b8
-; SI: ds_read_u8
-; SI: ds_write_b8
-
-; SI: ds_read_u8
-; SI: ds_write_b8
-; SI: ds_read_u8
-; SI: ds_write_b8
-; SI: ds_read_u8
-; SI: ds_write_b8
-; SI: ds_read_u8
-; SI: ds_write_b8
-; SI: ds_read_u8
-; SI: ds_write_b8
-
-; SI: ds_read_u8
-; SI: ds_write_b8
-; SI: ds_read_u8
-; SI: ds_write_b8
-; SI: ds_read_u8
-; SI: ds_write_b8
-; SI: ds_read_u8
-; SI: ds_write_b8
-; SI: ds_read_u8
-; SI: ds_read_u8
-
-
-=======
-; SI: ds_read_u8
-; SI: ds_read_u8
-; SI: ds_read_u8
-; SI: ds_read_u8
-; SI: ds_read_u8
-; SI: ds_read_u8
-; SI: ds_read_u8
-
-; SI: ds_read_u8
-; SI: ds_read_u8
-; SI: ds_read_u8
-; SI: ds_read_u8
-; SI: ds_read_u8
-; SI: ds_read_u8
-; SI: ds_read_u8
-; SI: ds_read_u8
-
->>>>>>> 969bfdfe
-; SI: ds_read_u8
-; SI: ds_read_u8
-; SI: ds_read_u8
-; SI: ds_read_u8
-; SI: ds_read_u8
-; SI: ds_read_u8
-; SI: ds_read_u8
-; SI: ds_read_u8
-
-; SI: ds_read_u8
-; SI: ds_read_u8
-; SI: ds_read_u8
-; SI: ds_read_u8
-; SI: ds_read_u8
-; SI: ds_read_u8
-; SI: ds_read_u8
-; SI: ds_read_u8
-
-; SI: ds_write_b8
-; SI: ds_write_b8
-; SI: ds_write_b8
-; SI: ds_write_b8
-; SI: ds_write_b8
-; SI: ds_write_b8
-; SI: ds_write_b8
-; SI: ds_write_b8
-<<<<<<< HEAD
-=======
-
-; SI: ds_write_b8
-; SI: ds_write_b8
-; SI: ds_write_b8
-; SI: ds_write_b8
-; SI: ds_write_b8
-; SI: ds_write_b8
-; SI: ds_write_b8
->>>>>>> 969bfdfe
-; SI: ds_write_b8
-
-; SI: ds_write_b8
-; SI: ds_write_b8
-; SI: ds_write_b8
-; SI: ds_write_b8
-; SI: ds_write_b8
-; SI: ds_write_b8
-; SI: ds_write_b8
-; SI: ds_write_b8
-<<<<<<< HEAD
-=======
-
-; SI: ds_write_b8
-; SI: ds_write_b8
-; SI: ds_write_b8
-; SI: ds_write_b8
-; SI: ds_write_b8
-; SI: ds_write_b8
-; SI: ds_write_b8
->>>>>>> 969bfdfe
+; SI: ds_read_u8
+; SI: ds_read_u8
+; SI: ds_read_u8
+; SI: ds_read_u8
+; SI: ds_read_u8
+; SI: ds_read_u8
+; SI: ds_read_u8
+
+; SI: ds_read_u8
+; SI: ds_read_u8
+; SI: ds_read_u8
+; SI: ds_read_u8
+; SI: ds_read_u8
+; SI: ds_read_u8
+; SI: ds_read_u8
+; SI: ds_read_u8
+
+; SI: ds_read_u8
+; SI: ds_read_u8
+; SI: ds_read_u8
+; SI: ds_read_u8
+; SI: ds_read_u8
+; SI: ds_read_u8
+; SI: ds_read_u8
+; SI: ds_read_u8
+
+; SI: ds_read_u8
+; SI: ds_read_u8
+; SI: ds_read_u8
+; SI: ds_read_u8
+; SI: ds_read_u8
+; SI: ds_read_u8
+; SI: ds_read_u8
+; SI: ds_read_u8
+
+; SI: ds_write_b8
+; SI: ds_write_b8
+; SI: ds_write_b8
+; SI: ds_write_b8
+; SI: ds_write_b8
+; SI: ds_write_b8
+; SI: ds_write_b8
+; SI: ds_write_b8
+
+; SI: ds_write_b8
+; SI: ds_write_b8
+; SI: ds_write_b8
+; SI: ds_write_b8
+; SI: ds_write_b8
+; SI: ds_write_b8
+; SI: ds_write_b8
+; SI: ds_write_b8
+
+; SI: ds_write_b8
+; SI: ds_write_b8
+; SI: ds_write_b8
+; SI: ds_write_b8
+; SI: ds_write_b8
+; SI: ds_write_b8
+; SI: ds_write_b8
+; SI: ds_write_b8
+
+; SI: ds_write_b8
+; SI: ds_write_b8
+; SI: ds_write_b8
+; SI: ds_write_b8
+; SI: ds_write_b8
+; SI: ds_write_b8
+; SI: ds_write_b8
 ; SI: ds_write_b8
 
 ; SI: s_endpgm
