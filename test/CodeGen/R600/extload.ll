; RUN: llc -march=r600 -mcpu=cypress < %s | FileCheck -check-prefix=EG -check-prefix=FUNC %s
; RUN: llc -march=amdgcn -mcpu=SI -verify-machineinstrs< %s | FileCheck -check-prefix=SI -check-prefix=FUNC %s
; RUN: llc -march=amdgcn -mcpu=tonga -verify-machineinstrs< %s | FileCheck -check-prefix=SI -check-prefix=FUNC %s

; FUNC-LABEL: {{^}}anyext_load_i8:
; EG: MEM_RAT_CACHELESS STORE_RAW [[VAL:T[0-9]+.[XYZW]]],
; EG: VTX_READ_32 [[VAL]]

<<<<<<< HEAD
; FUNC-LABEL: {{^}}anyext_load_i8:
; EG: AND_INT
; EG: 255
=======
>>>>>>> 969bfdfe
define void @anyext_load_i8(i8 addrspace(1)* nocapture noalias %out, i8 addrspace(1)* nocapture noalias %src) nounwind {
  %cast = bitcast i8 addrspace(1)* %src to i32 addrspace(1)*
  %load = load i32, i32 addrspace(1)* %cast, align 1
  %x = bitcast i32 %load to <4 x i8>
  %castOut = bitcast i8 addrspace(1)* %out to <4 x i8> addrspace(1)*
  store <4 x i8> %x, <4 x i8> addrspace(1)* %castOut, align 1
  ret void
}

; FUNC-LABEL: {{^}}anyext_load_i16:
<<<<<<< HEAD
; EG: AND_INT
; EG: AND_INT
; EG-DAG: 65535
; EG-DAG: -65536
=======
; EG: MEM_RAT_CACHELESS STORE_RAW [[VAL:T[0-9]+.[XYZW]]],
; EG: VTX_READ_32 [[VAL]]

>>>>>>> 969bfdfe
define void @anyext_load_i16(i16 addrspace(1)* nocapture noalias %out, i16 addrspace(1)* nocapture noalias %src) nounwind {
  %cast = bitcast i16 addrspace(1)* %src to i32 addrspace(1)*
  %load = load i32, i32 addrspace(1)* %cast, align 1
  %x = bitcast i32 %load to <2 x i16>
  %castOut = bitcast i16 addrspace(1)* %out to <2 x i16> addrspace(1)*
  store <2 x i16> %x, <2 x i16> addrspace(1)* %castOut, align 1
  ret void
}

; FUNC-LABEL: {{^}}anyext_load_lds_i8:
<<<<<<< HEAD
; EG: AND_INT
; EG: 255
=======
; EG: LDS_READ_RET {{.*}}, [[VAL:T[0-9]+.[XYZW]]]
; EG: LDS_WRITE * [[VAL]]
>>>>>>> 969bfdfe
define void @anyext_load_lds_i8(i8 addrspace(3)* nocapture noalias %out, i8 addrspace(3)* nocapture noalias %src) nounwind {
  %cast = bitcast i8 addrspace(3)* %src to i32 addrspace(3)*
  %load = load i32, i32 addrspace(3)* %cast, align 1
  %x = bitcast i32 %load to <4 x i8>
  %castOut = bitcast i8 addrspace(3)* %out to <4 x i8> addrspace(3)*
  store <4 x i8> %x, <4 x i8> addrspace(3)* %castOut, align 1
  ret void
}

; FUNC-LABEL: {{^}}anyext_load_lds_i16:
<<<<<<< HEAD
; EG: AND_INT
; EG: AND_INT
; EG-DAG: 65535
; EG-DAG: -65536
=======
; EG: LDS_READ_RET {{.*}}, [[VAL:T[0-9]+.[XYZW]]]
; EG: LDS_WRITE * [[VAL]]
>>>>>>> 969bfdfe
define void @anyext_load_lds_i16(i16 addrspace(3)* nocapture noalias %out, i16 addrspace(3)* nocapture noalias %src) nounwind {
  %cast = bitcast i16 addrspace(3)* %src to i32 addrspace(3)*
  %load = load i32, i32 addrspace(3)* %cast, align 1
  %x = bitcast i32 %load to <2 x i16>
  %castOut = bitcast i16 addrspace(3)* %out to <2 x i16> addrspace(3)*
  store <2 x i16> %x, <2 x i16> addrspace(3)* %castOut, align 1
  ret void
<<<<<<< HEAD
}

; FUNC-LABEL: {{^}}sextload_global_i8_to_i64:
; SI: buffer_load_sbyte [[LOAD:v[0-9]+]],
; SI: v_ashrrev_i32_e32 v{{[0-9]+}}, 31, [[LOAD]]
; SI: buffer_store_dwordx2
define void @sextload_global_i8_to_i64(i64 addrspace(1)* %out, i8 addrspace(1)* %in) nounwind {
  %a = load i8 addrspace(1)* %in, align 8
  %ext = sext i8 %a to i64
  store i64 %ext, i64 addrspace(1)* %out, align 8
  ret void
}

; FUNC-LABEL: {{^}}sextload_global_i16_to_i64:
; SI: buffer_load_sshort [[LOAD:v[0-9]+]],
; SI: v_ashrrev_i32_e32 v{{[0-9]+}}, 31, [[LOAD]]
; SI: buffer_store_dwordx2
define void @sextload_global_i16_to_i64(i64 addrspace(1)* %out, i16 addrspace(1)* %in) nounwind {
  %a = load i16 addrspace(1)* %in, align 8
  %ext = sext i16 %a to i64
  store i64 %ext, i64 addrspace(1)* %out, align 8
  ret void
}

; FUNC-LABEL: {{^}}sextload_global_i32_to_i64:
; SI: buffer_load_dword [[LOAD:v[0-9]+]],
; SI: v_ashrrev_i32_e32 v{{[0-9]+}}, 31, [[LOAD]]
; SI: buffer_store_dwordx2
define void @sextload_global_i32_to_i64(i64 addrspace(1)* %out, i32 addrspace(1)* %in) nounwind {
  %a = load i32 addrspace(1)* %in, align 8
  %ext = sext i32 %a to i64
  store i64 %ext, i64 addrspace(1)* %out, align 8
  ret void
}

; FUNC-LABEL: {{^}}zextload_global_i8_to_i64:
; SI-DAG: s_mov_b32 [[ZERO:s[0-9]+]], 0{{$}}
; SI-DAG: buffer_load_ubyte [[LOAD:v[0-9]+]],
; SI: v_mov_b32_e32 {{v[0-9]+}}, [[ZERO]]
; SI: buffer_store_dwordx2
define void @zextload_global_i8_to_i64(i64 addrspace(1)* %out, i8 addrspace(1)* %in) nounwind {
  %a = load i8 addrspace(1)* %in, align 8
  %ext = zext i8 %a to i64
  store i64 %ext, i64 addrspace(1)* %out, align 8
  ret void
}

; FUNC-LABEL: {{^}}zextload_global_i16_to_i64:
; SI-DAG: s_mov_b32 [[ZERO:s[0-9]+]], 0{{$}}
; SI-DAG: buffer_load_ushort [[LOAD:v[0-9]+]],
; SI: v_mov_b32_e32 {{v[0-9]+}}, [[ZERO]]
; SI: buffer_store_dwordx2
define void @zextload_global_i16_to_i64(i64 addrspace(1)* %out, i16 addrspace(1)* %in) nounwind {
  %a = load i16 addrspace(1)* %in, align 8
  %ext = zext i16 %a to i64
  store i64 %ext, i64 addrspace(1)* %out, align 8
  ret void
}

; FUNC-LABEL: {{^}}zextload_global_i32_to_i64:
; SI-DAG: s_mov_b32 [[ZERO:s[0-9]+]], 0{{$}}
; SI-DAG: buffer_load_dword [[LOAD:v[0-9]+]],
; SI: v_mov_b32_e32 {{v[0-9]+}}, [[ZERO]]
; SI: buffer_store_dwordx2
define void @zextload_global_i32_to_i64(i64 addrspace(1)* %out, i32 addrspace(1)* %in) nounwind {
  %a = load i32 addrspace(1)* %in, align 8
  %ext = zext i32 %a to i64
  store i64 %ext, i64 addrspace(1)* %out, align 8
  ret void
=======
>>>>>>> 969bfdfe
}<|MERGE_RESOLUTION|>--- conflicted
+++ resolved
@@ -6,12 +6,6 @@
 ; EG: MEM_RAT_CACHELESS STORE_RAW [[VAL:T[0-9]+.[XYZW]]],
 ; EG: VTX_READ_32 [[VAL]]
 
-<<<<<<< HEAD
-; FUNC-LABEL: {{^}}anyext_load_i8:
-; EG: AND_INT
-; EG: 255
-=======
->>>>>>> 969bfdfe
 define void @anyext_load_i8(i8 addrspace(1)* nocapture noalias %out, i8 addrspace(1)* nocapture noalias %src) nounwind {
   %cast = bitcast i8 addrspace(1)* %src to i32 addrspace(1)*
   %load = load i32, i32 addrspace(1)* %cast, align 1
@@ -22,16 +16,9 @@
 }
 
 ; FUNC-LABEL: {{^}}anyext_load_i16:
-<<<<<<< HEAD
-; EG: AND_INT
-; EG: AND_INT
-; EG-DAG: 65535
-; EG-DAG: -65536
-=======
 ; EG: MEM_RAT_CACHELESS STORE_RAW [[VAL:T[0-9]+.[XYZW]]],
 ; EG: VTX_READ_32 [[VAL]]
 
->>>>>>> 969bfdfe
 define void @anyext_load_i16(i16 addrspace(1)* nocapture noalias %out, i16 addrspace(1)* nocapture noalias %src) nounwind {
   %cast = bitcast i16 addrspace(1)* %src to i32 addrspace(1)*
   %load = load i32, i32 addrspace(1)* %cast, align 1
@@ -42,13 +29,8 @@
 }
 
 ; FUNC-LABEL: {{^}}anyext_load_lds_i8:
-<<<<<<< HEAD
-; EG: AND_INT
-; EG: 255
-=======
 ; EG: LDS_READ_RET {{.*}}, [[VAL:T[0-9]+.[XYZW]]]
 ; EG: LDS_WRITE * [[VAL]]
->>>>>>> 969bfdfe
 define void @anyext_load_lds_i8(i8 addrspace(3)* nocapture noalias %out, i8 addrspace(3)* nocapture noalias %src) nounwind {
   %cast = bitcast i8 addrspace(3)* %src to i32 addrspace(3)*
   %load = load i32, i32 addrspace(3)* %cast, align 1
@@ -59,15 +41,8 @@
 }
 
 ; FUNC-LABEL: {{^}}anyext_load_lds_i16:
-<<<<<<< HEAD
-; EG: AND_INT
-; EG: AND_INT
-; EG-DAG: 65535
-; EG-DAG: -65536
-=======
 ; EG: LDS_READ_RET {{.*}}, [[VAL:T[0-9]+.[XYZW]]]
 ; EG: LDS_WRITE * [[VAL]]
->>>>>>> 969bfdfe
 define void @anyext_load_lds_i16(i16 addrspace(3)* nocapture noalias %out, i16 addrspace(3)* nocapture noalias %src) nounwind {
   %cast = bitcast i16 addrspace(3)* %src to i32 addrspace(3)*
   %load = load i32, i32 addrspace(3)* %cast, align 1
@@ -75,76 +50,4 @@
   %castOut = bitcast i16 addrspace(3)* %out to <2 x i16> addrspace(3)*
   store <2 x i16> %x, <2 x i16> addrspace(3)* %castOut, align 1
   ret void
-<<<<<<< HEAD
-}
-
-; FUNC-LABEL: {{^}}sextload_global_i8_to_i64:
-; SI: buffer_load_sbyte [[LOAD:v[0-9]+]],
-; SI: v_ashrrev_i32_e32 v{{[0-9]+}}, 31, [[LOAD]]
-; SI: buffer_store_dwordx2
-define void @sextload_global_i8_to_i64(i64 addrspace(1)* %out, i8 addrspace(1)* %in) nounwind {
-  %a = load i8 addrspace(1)* %in, align 8
-  %ext = sext i8 %a to i64
-  store i64 %ext, i64 addrspace(1)* %out, align 8
-  ret void
-}
-
-; FUNC-LABEL: {{^}}sextload_global_i16_to_i64:
-; SI: buffer_load_sshort [[LOAD:v[0-9]+]],
-; SI: v_ashrrev_i32_e32 v{{[0-9]+}}, 31, [[LOAD]]
-; SI: buffer_store_dwordx2
-define void @sextload_global_i16_to_i64(i64 addrspace(1)* %out, i16 addrspace(1)* %in) nounwind {
-  %a = load i16 addrspace(1)* %in, align 8
-  %ext = sext i16 %a to i64
-  store i64 %ext, i64 addrspace(1)* %out, align 8
-  ret void
-}
-
-; FUNC-LABEL: {{^}}sextload_global_i32_to_i64:
-; SI: buffer_load_dword [[LOAD:v[0-9]+]],
-; SI: v_ashrrev_i32_e32 v{{[0-9]+}}, 31, [[LOAD]]
-; SI: buffer_store_dwordx2
-define void @sextload_global_i32_to_i64(i64 addrspace(1)* %out, i32 addrspace(1)* %in) nounwind {
-  %a = load i32 addrspace(1)* %in, align 8
-  %ext = sext i32 %a to i64
-  store i64 %ext, i64 addrspace(1)* %out, align 8
-  ret void
-}
-
-; FUNC-LABEL: {{^}}zextload_global_i8_to_i64:
-; SI-DAG: s_mov_b32 [[ZERO:s[0-9]+]], 0{{$}}
-; SI-DAG: buffer_load_ubyte [[LOAD:v[0-9]+]],
-; SI: v_mov_b32_e32 {{v[0-9]+}}, [[ZERO]]
-; SI: buffer_store_dwordx2
-define void @zextload_global_i8_to_i64(i64 addrspace(1)* %out, i8 addrspace(1)* %in) nounwind {
-  %a = load i8 addrspace(1)* %in, align 8
-  %ext = zext i8 %a to i64
-  store i64 %ext, i64 addrspace(1)* %out, align 8
-  ret void
-}
-
-; FUNC-LABEL: {{^}}zextload_global_i16_to_i64:
-; SI-DAG: s_mov_b32 [[ZERO:s[0-9]+]], 0{{$}}
-; SI-DAG: buffer_load_ushort [[LOAD:v[0-9]+]],
-; SI: v_mov_b32_e32 {{v[0-9]+}}, [[ZERO]]
-; SI: buffer_store_dwordx2
-define void @zextload_global_i16_to_i64(i64 addrspace(1)* %out, i16 addrspace(1)* %in) nounwind {
-  %a = load i16 addrspace(1)* %in, align 8
-  %ext = zext i16 %a to i64
-  store i64 %ext, i64 addrspace(1)* %out, align 8
-  ret void
-}
-
-; FUNC-LABEL: {{^}}zextload_global_i32_to_i64:
-; SI-DAG: s_mov_b32 [[ZERO:s[0-9]+]], 0{{$}}
-; SI-DAG: buffer_load_dword [[LOAD:v[0-9]+]],
-; SI: v_mov_b32_e32 {{v[0-9]+}}, [[ZERO]]
-; SI: buffer_store_dwordx2
-define void @zextload_global_i32_to_i64(i64 addrspace(1)* %out, i32 addrspace(1)* %in) nounwind {
-  %a = load i32 addrspace(1)* %in, align 8
-  %ext = zext i32 %a to i64
-  store i64 %ext, i64 addrspace(1)* %out, align 8
-  ret void
-=======
->>>>>>> 969bfdfe
 }