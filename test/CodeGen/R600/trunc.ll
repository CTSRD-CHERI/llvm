--- conflicted
+++ resolved
@@ -36,11 +36,8 @@
 ; SI: s_lshl_b64 s{{\[}}[[LO_SHL:[0-9]+]]:{{[0-9]+\]}}, s{{\[}}[[LO_SREG]]:{{[0-9]+\]}}, 2
 ; SI: s_add_u32 s[[LO_SREG2:[0-9]+]], s[[LO_SHL]],
 ; SI: s_addc_u32
-<<<<<<< HEAD
-=======
 ; SI: v_mov_b32_e32
 ; SI: v_mov_b32_e32
->>>>>>> 969bfdfe
 ; SI: v_mov_b32_e32 v[[LO_VREG:[0-9]+]], s[[LO_SREG2]]
 ; SI: buffer_store_dword v[[LO_VREG]],
 define void @trunc_shl_i64(i64 addrspace(1)* %out2, i32 addrspace(1)* %out, i64 %a) {
@@ -56,11 +53,7 @@
 ; SI: v_and_b32_e32 v{{[0-9]+}}, 1, v{{[0-9]+}}
 ; SI: v_cmp_eq_i32
 define void @trunc_i32_to_i1(i32 addrspace(1)* %out, i32 addrspace(1)* %ptr) {
-<<<<<<< HEAD
-  %a = load i32 addrspace(1)* %ptr, align 4
-=======
   %a = load i32, i32 addrspace(1)* %ptr, align 4
->>>>>>> 969bfdfe
   %trunc = trunc i32 %a to i1
   %result = select i1 %trunc, i32 1, i32 0
   store i32 %result, i32 addrspace(1)* %out, align 4
