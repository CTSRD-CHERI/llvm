; RUN: llc -march=amdgcn -mcpu=verde -verify-machineinstrs < %s | FileCheck -check-prefix=SI -check-prefix=FUNC %s
; RUN: llc -march=amdgcn -mcpu=tonga -verify-machineinstrs < %s | FileCheck -check-prefix=SI -check-prefix=FUNC %s
; RUN: llc -march=r600 -mcpu=redwood < %s | FileCheck -check-prefix=EG -check-prefix=FUNC %s
; RUN: llc -march=r600 -mcpu=cayman < %s | FileCheck -check-prefix=CM -check-prefix=FUNC %s

;===------------------------------------------------------------------------===;
; Global Address Space
;===------------------------------------------------------------------------===;
; FUNC-LABEL: {{^}}store_i1:
<<<<<<< HEAD
; EG-CHECK: MEM_RAT MSKOR
; SI-CHECK: buffer_store_byte
=======
; EG: MEM_RAT MSKOR
; SI: buffer_store_byte
>>>>>>> 969bfdfe
define void @store_i1(i1 addrspace(1)* %out) {
entry:
  store i1 true, i1 addrspace(1)* %out
  ret void
}

; i8 store
<<<<<<< HEAD
; EG-CHECK-LABEL: {{^}}store_i8:
; EG-CHECK: MEM_RAT MSKOR T[[RW_GPR:[0-9]]].XW, T{{[0-9]}}.X
; EG-CHECK: VTX_READ_8 [[VAL:T[0-9]\.X]], [[VAL]]
=======
; FUNC-LABEL: {{^}}store_i8:
; EG: MEM_RAT MSKOR T[[RW_GPR:[0-9]]].XW, T{{[0-9]}}.X

>>>>>>> 969bfdfe
; IG 0: Get the byte index and truncate the value
; EG: AND_INT * T{{[0-9]}}.[[BI_CHAN:[XYZW]]], KC0[2].Y, literal.x
; EG: LSHL T{{[0-9]}}.[[SHIFT_CHAN:[XYZW]]], PV.[[BI_CHAN]], literal.x
; EG: AND_INT * T{{[0-9]}}.[[TRUNC_CHAN:[XYZW]]], KC0[2].Z, literal.y
; EG-NEXT: 3(4.203895e-45), 255(3.573311e-43)


; IG 1: Truncate the calculated the shift amount for the mask

; IG 2: Shift the value and the mask
; EG: LSHL T[[RW_GPR]].X, PS, PV.[[SHIFT_CHAN]]
; EG: LSHL * T[[RW_GPR]].W, literal.x, PV.[[SHIFT_CHAN]]
; EG-NEXT: 255
; IG 3: Initialize the Y and Z channels to zero
;       XXX: An optimal scheduler should merge this into one of the prevous IGs.
; EG: MOV T[[RW_GPR]].Y, 0.0
; EG: MOV * T[[RW_GPR]].Z, 0.0

<<<<<<< HEAD
; SI-CHECK-LABEL: {{^}}store_i8:
; SI-CHECK: buffer_store_byte
=======
; SI: buffer_store_byte
>>>>>>> 969bfdfe

define void @store_i8(i8 addrspace(1)* %out, i8 %in) {
entry:
  store i8 %in, i8 addrspace(1)* %out
  ret void
}

; i16 store
<<<<<<< HEAD
; EG-CHECK-LABEL: {{^}}store_i16:
; EG-CHECK: MEM_RAT MSKOR T[[RW_GPR:[0-9]]].XW, T{{[0-9]}}.X
; EG-CHECK: VTX_READ_16 [[VAL:T[0-9]\.X]], [[VAL]]
=======
; FUNC-LABEL: {{^}}store_i16:
; EG: MEM_RAT MSKOR T[[RW_GPR:[0-9]]].XW, T{{[0-9]}}.X

>>>>>>> 969bfdfe
; IG 0: Get the byte index and truncate the value


; EG: AND_INT * T{{[0-9]}}.[[BI_CHAN:[XYZW]]], KC0[2].Y, literal.x
; EG-NEXT: 3(4.203895e-45),

; EG: LSHL T{{[0-9]}}.[[SHIFT_CHAN:[XYZW]]], PV.[[BI_CHAN]], literal.x
; EG: AND_INT * T{{[0-9]}}.[[TRUNC_CHAN:[XYZW]]], KC0[2].Z, literal.y

; EG-NEXT: 3(4.203895e-45), 65535(9.183409e-41)
; IG 1: Truncate the calculated the shift amount for the mask

; IG 2: Shift the value and the mask
; EG: LSHL T[[RW_GPR]].X, PS, PV.[[SHIFT_CHAN]]
; EG: LSHL * T[[RW_GPR]].W, literal.x, PV.[[SHIFT_CHAN]]
; EG-NEXT: 65535
; IG 3: Initialize the Y and Z channels to zero
;       XXX: An optimal scheduler should merge this into one of the prevous IGs.
; EG: MOV T[[RW_GPR]].Y, 0.0
; EG: MOV * T[[RW_GPR]].Z, 0.0

<<<<<<< HEAD
; SI-CHECK-LABEL: {{^}}store_i16:
; SI-CHECK: buffer_store_short
=======
; SI: buffer_store_short
>>>>>>> 969bfdfe
define void @store_i16(i16 addrspace(1)* %out, i16 %in) {
entry:
  store i16 %in, i16 addrspace(1)* %out
  ret void
}

<<<<<<< HEAD
; EG-CHECK-LABEL: {{^}}store_v2i8:
; EG-CHECK: MEM_RAT MSKOR
; EG-CHECK-NOT: MEM_RAT MSKOR
; SI-CHECK-LABEL: {{^}}store_v2i8:
; SI-CHECK: buffer_store_byte
; SI-CHECK: buffer_store_byte
=======
; FUNC-LABEL: {{^}}store_v2i8:
; EG: MEM_RAT MSKOR
; EG-NOT: MEM_RAT MSKOR

; SI: buffer_store_byte
; SI: buffer_store_byte
>>>>>>> 969bfdfe
define void @store_v2i8(<2 x i8> addrspace(1)* %out, <2 x i32> %in) {
entry:
  %0 = trunc <2 x i32> %in to <2 x i8>
  store <2 x i8> %0, <2 x i8> addrspace(1)* %out
  ret void
}


<<<<<<< HEAD
; EG-CHECK-LABEL: {{^}}store_v2i16:
; EG-CHECK: MEM_RAT_CACHELESS STORE_RAW
; CM-CHECK-LABEL: {{^}}store_v2i16:
; CM-CHECK: MEM_RAT_CACHELESS STORE_DWORD
; SI-CHECK-LABEL: {{^}}store_v2i16:
; SI-CHECK: buffer_store_short
; SI-CHECK: buffer_store_short
=======
; FUNC-LABEL: {{^}}store_v2i16:
; EG: MEM_RAT_CACHELESS STORE_RAW

; CM: MEM_RAT_CACHELESS STORE_DWORD

; SI: buffer_store_short
; SI: buffer_store_short
>>>>>>> 969bfdfe
define void @store_v2i16(<2 x i16> addrspace(1)* %out, <2 x i32> %in) {
entry:
  %0 = trunc <2 x i32> %in to <2 x i16>
  store <2 x i16> %0, <2 x i16> addrspace(1)* %out
  ret void
}

<<<<<<< HEAD
; EG-CHECK-LABEL: {{^}}store_v4i8:
; EG-CHECK: MEM_RAT_CACHELESS STORE_RAW
; CM-CHECK-LABEL: {{^}}store_v4i8:
; CM-CHECK: MEM_RAT_CACHELESS STORE_DWORD
; SI-CHECK-LABEL: {{^}}store_v4i8:
; SI-CHECK: buffer_store_byte
; SI-CHECK: buffer_store_byte
; SI-CHECK: buffer_store_byte
; SI-CHECK: buffer_store_byte
=======
; FUNC-LABEL: {{^}}store_v4i8:
; EG: MEM_RAT_CACHELESS STORE_RAW

; CM: MEM_RAT_CACHELESS STORE_DWORD

; SI: buffer_store_byte
; SI: buffer_store_byte
; SI: buffer_store_byte
; SI: buffer_store_byte
>>>>>>> 969bfdfe
define void @store_v4i8(<4 x i8> addrspace(1)* %out, <4 x i32> %in) {
entry:
  %0 = trunc <4 x i32> %in to <4 x i8>
  store <4 x i8> %0, <4 x i8> addrspace(1)* %out
  ret void
}

; floating-point store
<<<<<<< HEAD
; EG-CHECK-LABEL: {{^}}store_f32:
; EG-CHECK: MEM_RAT_CACHELESS STORE_RAW T{{[0-9]+\.X, T[0-9]+\.X}}, 1
; CM-CHECK-LABEL: {{^}}store_f32:
; CM-CHECK: MEM_RAT_CACHELESS STORE_DWORD T{{[0-9]+\.X, T[0-9]+\.X}}
; SI-CHECK-LABEL: {{^}}store_f32:
; SI-CHECK: buffer_store_dword
=======
; FUNC-LABEL: {{^}}store_f32:
; EG: MEM_RAT_CACHELESS STORE_RAW T{{[0-9]+\.X, T[0-9]+\.X}}, 1

; CM: MEM_RAT_CACHELESS STORE_DWORD T{{[0-9]+\.X, T[0-9]+\.X}}

; SI: buffer_store_dword
>>>>>>> 969bfdfe

define void @store_f32(float addrspace(1)* %out, float %in) {
  store float %in, float addrspace(1)* %out
  ret void
}

<<<<<<< HEAD
; EG-CHECK-LABEL: {{^}}store_v4i16:
; EG-CHECK: MEM_RAT MSKOR
; EG-CHECK: MEM_RAT MSKOR
; EG-CHECK: MEM_RAT MSKOR
; EG-CHECK: MEM_RAT MSKOR
; EG-CHECK-NOT: MEM_RAT MSKOR
; SI-CHECK-LABEL: {{^}}store_v4i16:
; SI-CHECK: buffer_store_short
; SI-CHECK: buffer_store_short
; SI-CHECK: buffer_store_short
; SI-CHECK: buffer_store_short
; SI-CHECK-NOT: buffer_store_byte
=======
; FUNC-LABEL: {{^}}store_v4i16:
; EG: MEM_RAT MSKOR
; EG: MEM_RAT MSKOR
; EG: MEM_RAT MSKOR
; EG: MEM_RAT MSKOR
; EG-NOT: MEM_RAT MSKOR

; SI: buffer_store_short
; SI: buffer_store_short
; SI: buffer_store_short
; SI: buffer_store_short
; SI-NOT: buffer_store_byte
>>>>>>> 969bfdfe
define void @store_v4i16(<4 x i16> addrspace(1)* %out, <4 x i32> %in) {
entry:
  %0 = trunc <4 x i32> %in to <4 x i16>
  store <4 x i16> %0, <4 x i16> addrspace(1)* %out
  ret void
}

; vec2 floating-point stores
<<<<<<< HEAD
; EG-CHECK-LABEL: {{^}}store_v2f32:
; EG-CHECK: MEM_RAT_CACHELESS STORE_RAW
; CM-CHECK-LABEL: {{^}}store_v2f32:
; CM-CHECK: MEM_RAT_CACHELESS STORE_DWORD
; SI-CHECK-LABEL: {{^}}store_v2f32:
; SI-CHECK: buffer_store_dwordx2
=======
; FUNC-LABEL: {{^}}store_v2f32:
; EG: MEM_RAT_CACHELESS STORE_RAW

; CM: MEM_RAT_CACHELESS STORE_DWORD

; SI: buffer_store_dwordx2
>>>>>>> 969bfdfe

define void @store_v2f32(<2 x float> addrspace(1)* %out, float %a, float %b) {
entry:
  %0 = insertelement <2 x float> <float 0.0, float 0.0>, float %a, i32 0
  %1 = insertelement <2 x float> %0, float %b, i32 1
  store <2 x float> %1, <2 x float> addrspace(1)* %out
  ret void
}

<<<<<<< HEAD
; EG-CHECK-LABEL: {{^}}store_v4i32:
; EG-CHECK: MEM_RAT_CACHELESS STORE_RAW
; EG-CHECK-NOT: MEM_RAT_CACHELESS STORE_RAW
; CM-CHECK-LABEL: {{^}}store_v4i32:
; CM-CHECK: MEM_RAT_CACHELESS STORE_DWORD
; CM-CHECK-NOT: MEM_RAT_CACHELESS STORE_DWORD
; SI-CHECK-LABEL: {{^}}store_v4i32:
; SI-CHECK: buffer_store_dwordx4
=======
; FUNC-LABEL: {{^}}store_v4i32:
; EG: MEM_RAT_CACHELESS STORE_RAW
; EG-NOT: MEM_RAT_CACHELESS STORE_RAW

; CM: MEM_RAT_CACHELESS STORE_DWORD
; CM-NOT: MEM_RAT_CACHELESS STORE_DWORD

; SI: buffer_store_dwordx4
>>>>>>> 969bfdfe
define void @store_v4i32(<4 x i32> addrspace(1)* %out, <4 x i32> %in) {
entry:
  store <4 x i32> %in, <4 x i32> addrspace(1)* %out
  ret void
}

; FUNC-LABEL: {{^}}store_i64_i8:
<<<<<<< HEAD
; EG-CHECK: MEM_RAT MSKOR
; SI-CHECK: buffer_store_byte
=======
; EG: MEM_RAT MSKOR
; SI: buffer_store_byte
>>>>>>> 969bfdfe
define void @store_i64_i8(i8 addrspace(1)* %out, i64 %in) {
entry:
  %0 = trunc i64 %in to i8
  store i8 %0, i8 addrspace(1)* %out
  ret void
}

; FUNC-LABEL: {{^}}store_i64_i16:
<<<<<<< HEAD
; EG-CHECK: MEM_RAT MSKOR
; SI-CHECK: buffer_store_short
=======
; EG: MEM_RAT MSKOR
; SI: buffer_store_short
>>>>>>> 969bfdfe
define void @store_i64_i16(i16 addrspace(1)* %out, i64 %in) {
entry:
  %0 = trunc i64 %in to i16
  store i16 %0, i16 addrspace(1)* %out
  ret void
}

;===------------------------------------------------------------------------===;
; Local Address Space
;===------------------------------------------------------------------------===;

; FUNC-LABEL: {{^}}store_local_i1:
<<<<<<< HEAD
; EG-CHECK: LDS_BYTE_WRITE
; SI-CHECK: ds_write_b8
=======
; EG: LDS_BYTE_WRITE
; SI: ds_write_b8
>>>>>>> 969bfdfe
define void @store_local_i1(i1 addrspace(3)* %out) {
entry:
  store i1 true, i1 addrspace(3)* %out
  ret void
}

<<<<<<< HEAD
; EG-CHECK-LABEL: {{^}}store_local_i8:
; EG-CHECK: LDS_BYTE_WRITE
; SI-CHECK-LABEL: {{^}}store_local_i8:
; SI-CHECK: ds_write_b8
=======
; FUNC-LABEL: {{^}}store_local_i8:
; EG: LDS_BYTE_WRITE

; SI: ds_write_b8
>>>>>>> 969bfdfe
define void @store_local_i8(i8 addrspace(3)* %out, i8 %in) {
  store i8 %in, i8 addrspace(3)* %out
  ret void
}

<<<<<<< HEAD
; EG-CHECK-LABEL: {{^}}store_local_i16:
; EG-CHECK: LDS_SHORT_WRITE
; SI-CHECK-LABEL: {{^}}store_local_i16:
; SI-CHECK: ds_write_b16
=======
; FUNC-LABEL: {{^}}store_local_i16:
; EG: LDS_SHORT_WRITE

; SI: ds_write_b16
>>>>>>> 969bfdfe
define void @store_local_i16(i16 addrspace(3)* %out, i16 %in) {
  store i16 %in, i16 addrspace(3)* %out
  ret void
}

<<<<<<< HEAD
; EG-CHECK-LABEL: {{^}}store_local_v2i16:
; EG-CHECK: LDS_WRITE
; CM-CHECK-LABEL: {{^}}store_local_v2i16:
; CM-CHECK: LDS_WRITE
; SI-CHECK-LABEL: {{^}}store_local_v2i16:
; SI-CHECK: ds_write_b16
; SI-CHECK: ds_write_b16
=======
; FUNC-LABEL: {{^}}store_local_v2i16:
; EG: LDS_WRITE

; CM: LDS_WRITE

; SI: ds_write_b16
; SI: ds_write_b16
>>>>>>> 969bfdfe
define void @store_local_v2i16(<2 x i16> addrspace(3)* %out, <2 x i16> %in) {
entry:
  store <2 x i16> %in, <2 x i16> addrspace(3)* %out
  ret void
}

<<<<<<< HEAD
; EG-CHECK-LABEL: {{^}}store_local_v4i8:
; EG-CHECK: LDS_WRITE
; CM-CHECK-LABEL: {{^}}store_local_v4i8:
; CM-CHECK: LDS_WRITE
; SI-CHECK-LABEL: {{^}}store_local_v4i8:
; SI-CHECK: ds_write_b8
; SI-CHECK: ds_write_b8
; SI-CHECK: ds_write_b8
; SI-CHECK: ds_write_b8
=======
; FUNC-LABEL: {{^}}store_local_v4i8:
; EG: LDS_WRITE

; CM: LDS_WRITE

; SI: ds_write_b8
; SI: ds_write_b8
; SI: ds_write_b8
; SI: ds_write_b8
>>>>>>> 969bfdfe
define void @store_local_v4i8(<4 x i8> addrspace(3)* %out, <4 x i8> %in) {
entry:
  store <4 x i8> %in, <4 x i8> addrspace(3)* %out
  ret void
}

<<<<<<< HEAD
; EG-CHECK-LABEL: {{^}}store_local_v2i32:
; EG-CHECK: LDS_WRITE
; EG-CHECK: LDS_WRITE
; CM-CHECK-LABEL: {{^}}store_local_v2i32:
; CM-CHECK: LDS_WRITE
; CM-CHECK: LDS_WRITE
; SI-CHECK-LABEL: {{^}}store_local_v2i32:
; SI-CHECK: ds_write_b64
=======
; FUNC-LABEL: {{^}}store_local_v2i32:
; EG: LDS_WRITE
; EG: LDS_WRITE

; CM: LDS_WRITE
; CM: LDS_WRITE

; SI: ds_write_b64
>>>>>>> 969bfdfe
define void @store_local_v2i32(<2 x i32> addrspace(3)* %out, <2 x i32> %in) {
entry:
  store <2 x i32> %in, <2 x i32> addrspace(3)* %out
  ret void
}

<<<<<<< HEAD
; EG-CHECK-LABEL: {{^}}store_local_v4i32:
; EG-CHECK: LDS_WRITE
; EG-CHECK: LDS_WRITE
; EG-CHECK: LDS_WRITE
; EG-CHECK: LDS_WRITE
; CM-CHECK-LABEL: {{^}}store_local_v4i32:
; CM-CHECK: LDS_WRITE
; CM-CHECK: LDS_WRITE
; CM-CHECK: LDS_WRITE
; CM-CHECK: LDS_WRITE
; SI-CHECK-LABEL: {{^}}store_local_v4i32:
; SI-CHECK: ds_write_b32
; SI-CHECK: ds_write_b32
; SI-CHECK: ds_write_b32
; SI-CHECK: ds_write_b32
=======
; FUNC-LABEL: {{^}}store_local_v4i32:
; EG: LDS_WRITE
; EG: LDS_WRITE
; EG: LDS_WRITE
; EG: LDS_WRITE

; CM: LDS_WRITE
; CM: LDS_WRITE
; CM: LDS_WRITE
; CM: LDS_WRITE

; SI: ds_write_b32
; SI: ds_write_b32
; SI: ds_write_b32
; SI: ds_write_b32
>>>>>>> 969bfdfe
define void @store_local_v4i32(<4 x i32> addrspace(3)* %out, <4 x i32> %in) {
entry:
  store <4 x i32> %in, <4 x i32> addrspace(3)* %out
  ret void
}

; FUNC-LABEL: {{^}}store_local_i64_i8:
<<<<<<< HEAD
; EG-CHECK: LDS_BYTE_WRITE
; SI-CHECK: ds_write_b8
=======
; EG: LDS_BYTE_WRITE
; SI: ds_write_b8
>>>>>>> 969bfdfe
define void @store_local_i64_i8(i8 addrspace(3)* %out, i64 %in) {
entry:
  %0 = trunc i64 %in to i8
  store i8 %0, i8 addrspace(3)* %out
  ret void
}

; FUNC-LABEL: {{^}}store_local_i64_i16:
<<<<<<< HEAD
; EG-CHECK: LDS_SHORT_WRITE
; SI-CHECK: ds_write_b16
=======
; EG: LDS_SHORT_WRITE
; SI: ds_write_b16
>>>>>>> 969bfdfe
define void @store_local_i64_i16(i16 addrspace(3)* %out, i64 %in) {
entry:
  %0 = trunc i64 %in to i16
  store i16 %0, i16 addrspace(3)* %out
  ret void
}

; The stores in this function are combined by the optimizer to create a
; 64-bit store with 32-bit alignment.  This is legal for SI and the legalizer
; should not try to split the 64-bit store back into 2 32-bit stores.
;
; Evergreen / Northern Islands don't support 64-bit stores yet, so there should
; be two 32-bit stores.

<<<<<<< HEAD
; EG-CHECK-LABEL: {{^}}vecload2:
; EG-CHECK: MEM_RAT_CACHELESS STORE_RAW
; CM-CHECK-LABEL: {{^}}vecload2:
; CM-CHECK: MEM_RAT_CACHELESS STORE_DWORD
; SI-CHECK-LABEL: {{^}}vecload2:
; SI-CHECK: buffer_store_dwordx2
=======
; FUNC-LABEL: {{^}}vecload2:
; EG: MEM_RAT_CACHELESS STORE_RAW

; CM: MEM_RAT_CACHELESS STORE_DWORD

; SI: buffer_store_dwordx2
>>>>>>> 969bfdfe
define void @vecload2(i32 addrspace(1)* nocapture %out, i32 addrspace(2)* nocapture %mem) #0 {
entry:
  %0 = load i32, i32 addrspace(2)* %mem, align 4
  %arrayidx1.i = getelementptr inbounds i32, i32 addrspace(2)* %mem, i64 1
  %1 = load i32, i32 addrspace(2)* %arrayidx1.i, align 4
  store i32 %0, i32 addrspace(1)* %out, align 4
  %arrayidx1 = getelementptr inbounds i32, i32 addrspace(1)* %out, i64 1
  store i32 %1, i32 addrspace(1)* %arrayidx1, align 4
  ret void
}

attributes #0 = { nounwind "less-precise-fpmad"="false" "no-frame-pointer-elim"="false" "no-infs-fp-math"="false" "no-nans-fp-math"="false" "unsafe-fp-math"="false" "use-soft-float"="false" }

; When i128 was a legal type this program generated cannot select errors:

; FUNC-LABEL: {{^}}"i128-const-store":
; FIXME: We should be able to to this with one store instruction
<<<<<<< HEAD
; EG-CHECK: STORE_RAW
; EG-CHECK: STORE_RAW
; EG-CHECK: STORE_RAW
; EG-CHECK: STORE_RAW
; CM-CHECK: STORE_DWORD
; CM-CHECK: STORE_DWORD
; CM-CHECK: STORE_DWORD
; CM-CHECK: STORE_DWORD
=======
; EG: STORE_RAW
; EG: STORE_RAW
; EG: STORE_RAW
; EG: STORE_RAW
; CM: STORE_DWORD
; CM: STORE_DWORD
; CM: STORE_DWORD
; CM: STORE_DWORD
>>>>>>> 969bfdfe
; SI: buffer_store_dwordx2
; SI: buffer_store_dwordx2
define void @i128-const-store(i32 addrspace(1)* %out) {
entry:
  store i32 1, i32 addrspace(1)* %out, align 4
  %arrayidx2 = getelementptr inbounds i32, i32 addrspace(1)* %out, i64 1
  store i32 1, i32 addrspace(1)* %arrayidx2, align 4
  %arrayidx4 = getelementptr inbounds i32, i32 addrspace(1)* %out, i64 2
  store i32 2, i32 addrspace(1)* %arrayidx4, align 4
  %arrayidx6 = getelementptr inbounds i32, i32 addrspace(1)* %out, i64 3
  store i32 2, i32 addrspace(1)* %arrayidx6, align 4
  ret void
}<|MERGE_RESOLUTION|>--- conflicted
+++ resolved
@@ -7,13 +7,8 @@
 ; Global Address Space
 ;===------------------------------------------------------------------------===;
 ; FUNC-LABEL: {{^}}store_i1:
-<<<<<<< HEAD
-; EG-CHECK: MEM_RAT MSKOR
-; SI-CHECK: buffer_store_byte
-=======
-; EG: MEM_RAT MSKOR
-; SI: buffer_store_byte
->>>>>>> 969bfdfe
+; EG: MEM_RAT MSKOR
+; SI: buffer_store_byte
 define void @store_i1(i1 addrspace(1)* %out) {
 entry:
   store i1 true, i1 addrspace(1)* %out
@@ -21,15 +16,9 @@
 }
 
 ; i8 store
-<<<<<<< HEAD
-; EG-CHECK-LABEL: {{^}}store_i8:
-; EG-CHECK: MEM_RAT MSKOR T[[RW_GPR:[0-9]]].XW, T{{[0-9]}}.X
-; EG-CHECK: VTX_READ_8 [[VAL:T[0-9]\.X]], [[VAL]]
-=======
 ; FUNC-LABEL: {{^}}store_i8:
 ; EG: MEM_RAT MSKOR T[[RW_GPR:[0-9]]].XW, T{{[0-9]}}.X
 
->>>>>>> 969bfdfe
 ; IG 0: Get the byte index and truncate the value
 ; EG: AND_INT * T{{[0-9]}}.[[BI_CHAN:[XYZW]]], KC0[2].Y, literal.x
 ; EG: LSHL T{{[0-9]}}.[[SHIFT_CHAN:[XYZW]]], PV.[[BI_CHAN]], literal.x
@@ -48,12 +37,7 @@
 ; EG: MOV T[[RW_GPR]].Y, 0.0
 ; EG: MOV * T[[RW_GPR]].Z, 0.0
 
-<<<<<<< HEAD
-; SI-CHECK-LABEL: {{^}}store_i8:
-; SI-CHECK: buffer_store_byte
-=======
-; SI: buffer_store_byte
->>>>>>> 969bfdfe
+; SI: buffer_store_byte
 
 define void @store_i8(i8 addrspace(1)* %out, i8 %in) {
 entry:
@@ -62,15 +46,9 @@
 }
 
 ; i16 store
-<<<<<<< HEAD
-; EG-CHECK-LABEL: {{^}}store_i16:
-; EG-CHECK: MEM_RAT MSKOR T[[RW_GPR:[0-9]]].XW, T{{[0-9]}}.X
-; EG-CHECK: VTX_READ_16 [[VAL:T[0-9]\.X]], [[VAL]]
-=======
 ; FUNC-LABEL: {{^}}store_i16:
 ; EG: MEM_RAT MSKOR T[[RW_GPR:[0-9]]].XW, T{{[0-9]}}.X
 
->>>>>>> 969bfdfe
 ; IG 0: Get the byte index and truncate the value
 
 
@@ -92,33 +70,19 @@
 ; EG: MOV T[[RW_GPR]].Y, 0.0
 ; EG: MOV * T[[RW_GPR]].Z, 0.0
 
-<<<<<<< HEAD
-; SI-CHECK-LABEL: {{^}}store_i16:
-; SI-CHECK: buffer_store_short
-=======
-; SI: buffer_store_short
->>>>>>> 969bfdfe
+; SI: buffer_store_short
 define void @store_i16(i16 addrspace(1)* %out, i16 %in) {
 entry:
   store i16 %in, i16 addrspace(1)* %out
   ret void
 }
 
-<<<<<<< HEAD
-; EG-CHECK-LABEL: {{^}}store_v2i8:
-; EG-CHECK: MEM_RAT MSKOR
-; EG-CHECK-NOT: MEM_RAT MSKOR
-; SI-CHECK-LABEL: {{^}}store_v2i8:
-; SI-CHECK: buffer_store_byte
-; SI-CHECK: buffer_store_byte
-=======
 ; FUNC-LABEL: {{^}}store_v2i8:
 ; EG: MEM_RAT MSKOR
 ; EG-NOT: MEM_RAT MSKOR
 
 ; SI: buffer_store_byte
 ; SI: buffer_store_byte
->>>>>>> 969bfdfe
 define void @store_v2i8(<2 x i8> addrspace(1)* %out, <2 x i32> %in) {
 entry:
   %0 = trunc <2 x i32> %in to <2 x i8>
@@ -127,15 +91,6 @@
 }
 
 
-<<<<<<< HEAD
-; EG-CHECK-LABEL: {{^}}store_v2i16:
-; EG-CHECK: MEM_RAT_CACHELESS STORE_RAW
-; CM-CHECK-LABEL: {{^}}store_v2i16:
-; CM-CHECK: MEM_RAT_CACHELESS STORE_DWORD
-; SI-CHECK-LABEL: {{^}}store_v2i16:
-; SI-CHECK: buffer_store_short
-; SI-CHECK: buffer_store_short
-=======
 ; FUNC-LABEL: {{^}}store_v2i16:
 ; EG: MEM_RAT_CACHELESS STORE_RAW
 
@@ -143,7 +98,6 @@
 
 ; SI: buffer_store_short
 ; SI: buffer_store_short
->>>>>>> 969bfdfe
 define void @store_v2i16(<2 x i16> addrspace(1)* %out, <2 x i32> %in) {
 entry:
   %0 = trunc <2 x i32> %in to <2 x i16>
@@ -151,17 +105,6 @@
   ret void
 }
 
-<<<<<<< HEAD
-; EG-CHECK-LABEL: {{^}}store_v4i8:
-; EG-CHECK: MEM_RAT_CACHELESS STORE_RAW
-; CM-CHECK-LABEL: {{^}}store_v4i8:
-; CM-CHECK: MEM_RAT_CACHELESS STORE_DWORD
-; SI-CHECK-LABEL: {{^}}store_v4i8:
-; SI-CHECK: buffer_store_byte
-; SI-CHECK: buffer_store_byte
-; SI-CHECK: buffer_store_byte
-; SI-CHECK: buffer_store_byte
-=======
 ; FUNC-LABEL: {{^}}store_v4i8:
 ; EG: MEM_RAT_CACHELESS STORE_RAW
 
@@ -171,7 +114,6 @@
 ; SI: buffer_store_byte
 ; SI: buffer_store_byte
 ; SI: buffer_store_byte
->>>>>>> 969bfdfe
 define void @store_v4i8(<4 x i8> addrspace(1)* %out, <4 x i32> %in) {
 entry:
   %0 = trunc <4 x i32> %in to <4 x i8>
@@ -180,41 +122,18 @@
 }
 
 ; floating-point store
-<<<<<<< HEAD
-; EG-CHECK-LABEL: {{^}}store_f32:
-; EG-CHECK: MEM_RAT_CACHELESS STORE_RAW T{{[0-9]+\.X, T[0-9]+\.X}}, 1
-; CM-CHECK-LABEL: {{^}}store_f32:
-; CM-CHECK: MEM_RAT_CACHELESS STORE_DWORD T{{[0-9]+\.X, T[0-9]+\.X}}
-; SI-CHECK-LABEL: {{^}}store_f32:
-; SI-CHECK: buffer_store_dword
-=======
 ; FUNC-LABEL: {{^}}store_f32:
 ; EG: MEM_RAT_CACHELESS STORE_RAW T{{[0-9]+\.X, T[0-9]+\.X}}, 1
 
 ; CM: MEM_RAT_CACHELESS STORE_DWORD T{{[0-9]+\.X, T[0-9]+\.X}}
 
 ; SI: buffer_store_dword
->>>>>>> 969bfdfe
 
 define void @store_f32(float addrspace(1)* %out, float %in) {
   store float %in, float addrspace(1)* %out
   ret void
 }
 
-<<<<<<< HEAD
-; EG-CHECK-LABEL: {{^}}store_v4i16:
-; EG-CHECK: MEM_RAT MSKOR
-; EG-CHECK: MEM_RAT MSKOR
-; EG-CHECK: MEM_RAT MSKOR
-; EG-CHECK: MEM_RAT MSKOR
-; EG-CHECK-NOT: MEM_RAT MSKOR
-; SI-CHECK-LABEL: {{^}}store_v4i16:
-; SI-CHECK: buffer_store_short
-; SI-CHECK: buffer_store_short
-; SI-CHECK: buffer_store_short
-; SI-CHECK: buffer_store_short
-; SI-CHECK-NOT: buffer_store_byte
-=======
 ; FUNC-LABEL: {{^}}store_v4i16:
 ; EG: MEM_RAT MSKOR
 ; EG: MEM_RAT MSKOR
@@ -227,7 +146,6 @@
 ; SI: buffer_store_short
 ; SI: buffer_store_short
 ; SI-NOT: buffer_store_byte
->>>>>>> 969bfdfe
 define void @store_v4i16(<4 x i16> addrspace(1)* %out, <4 x i32> %in) {
 entry:
   %0 = trunc <4 x i32> %in to <4 x i16>
@@ -236,21 +154,12 @@
 }
 
 ; vec2 floating-point stores
-<<<<<<< HEAD
-; EG-CHECK-LABEL: {{^}}store_v2f32:
-; EG-CHECK: MEM_RAT_CACHELESS STORE_RAW
-; CM-CHECK-LABEL: {{^}}store_v2f32:
-; CM-CHECK: MEM_RAT_CACHELESS STORE_DWORD
-; SI-CHECK-LABEL: {{^}}store_v2f32:
-; SI-CHECK: buffer_store_dwordx2
-=======
 ; FUNC-LABEL: {{^}}store_v2f32:
 ; EG: MEM_RAT_CACHELESS STORE_RAW
 
 ; CM: MEM_RAT_CACHELESS STORE_DWORD
 
 ; SI: buffer_store_dwordx2
->>>>>>> 969bfdfe
 
 define void @store_v2f32(<2 x float> addrspace(1)* %out, float %a, float %b) {
 entry:
@@ -260,16 +169,6 @@
   ret void
 }
 
-<<<<<<< HEAD
-; EG-CHECK-LABEL: {{^}}store_v4i32:
-; EG-CHECK: MEM_RAT_CACHELESS STORE_RAW
-; EG-CHECK-NOT: MEM_RAT_CACHELESS STORE_RAW
-; CM-CHECK-LABEL: {{^}}store_v4i32:
-; CM-CHECK: MEM_RAT_CACHELESS STORE_DWORD
-; CM-CHECK-NOT: MEM_RAT_CACHELESS STORE_DWORD
-; SI-CHECK-LABEL: {{^}}store_v4i32:
-; SI-CHECK: buffer_store_dwordx4
-=======
 ; FUNC-LABEL: {{^}}store_v4i32:
 ; EG: MEM_RAT_CACHELESS STORE_RAW
 ; EG-NOT: MEM_RAT_CACHELESS STORE_RAW
@@ -278,7 +177,6 @@
 ; CM-NOT: MEM_RAT_CACHELESS STORE_DWORD
 
 ; SI: buffer_store_dwordx4
->>>>>>> 969bfdfe
 define void @store_v4i32(<4 x i32> addrspace(1)* %out, <4 x i32> %in) {
 entry:
   store <4 x i32> %in, <4 x i32> addrspace(1)* %out
@@ -286,13 +184,8 @@
 }
 
 ; FUNC-LABEL: {{^}}store_i64_i8:
-<<<<<<< HEAD
-; EG-CHECK: MEM_RAT MSKOR
-; SI-CHECK: buffer_store_byte
-=======
-; EG: MEM_RAT MSKOR
-; SI: buffer_store_byte
->>>>>>> 969bfdfe
+; EG: MEM_RAT MSKOR
+; SI: buffer_store_byte
 define void @store_i64_i8(i8 addrspace(1)* %out, i64 %in) {
 entry:
   %0 = trunc i64 %in to i8
@@ -301,13 +194,8 @@
 }
 
 ; FUNC-LABEL: {{^}}store_i64_i16:
-<<<<<<< HEAD
-; EG-CHECK: MEM_RAT MSKOR
-; SI-CHECK: buffer_store_short
-=======
-; EG: MEM_RAT MSKOR
-; SI: buffer_store_short
->>>>>>> 969bfdfe
+; EG: MEM_RAT MSKOR
+; SI: buffer_store_short
 define void @store_i64_i16(i16 addrspace(1)* %out, i64 %in) {
 entry:
   %0 = trunc i64 %in to i16
@@ -320,60 +208,32 @@
 ;===------------------------------------------------------------------------===;
 
 ; FUNC-LABEL: {{^}}store_local_i1:
-<<<<<<< HEAD
-; EG-CHECK: LDS_BYTE_WRITE
-; SI-CHECK: ds_write_b8
-=======
 ; EG: LDS_BYTE_WRITE
 ; SI: ds_write_b8
->>>>>>> 969bfdfe
 define void @store_local_i1(i1 addrspace(3)* %out) {
 entry:
   store i1 true, i1 addrspace(3)* %out
   ret void
 }
 
-<<<<<<< HEAD
-; EG-CHECK-LABEL: {{^}}store_local_i8:
-; EG-CHECK: LDS_BYTE_WRITE
-; SI-CHECK-LABEL: {{^}}store_local_i8:
-; SI-CHECK: ds_write_b8
-=======
 ; FUNC-LABEL: {{^}}store_local_i8:
 ; EG: LDS_BYTE_WRITE
 
 ; SI: ds_write_b8
->>>>>>> 969bfdfe
 define void @store_local_i8(i8 addrspace(3)* %out, i8 %in) {
   store i8 %in, i8 addrspace(3)* %out
   ret void
 }
 
-<<<<<<< HEAD
-; EG-CHECK-LABEL: {{^}}store_local_i16:
-; EG-CHECK: LDS_SHORT_WRITE
-; SI-CHECK-LABEL: {{^}}store_local_i16:
-; SI-CHECK: ds_write_b16
-=======
 ; FUNC-LABEL: {{^}}store_local_i16:
 ; EG: LDS_SHORT_WRITE
 
 ; SI: ds_write_b16
->>>>>>> 969bfdfe
 define void @store_local_i16(i16 addrspace(3)* %out, i16 %in) {
   store i16 %in, i16 addrspace(3)* %out
   ret void
 }
 
-<<<<<<< HEAD
-; EG-CHECK-LABEL: {{^}}store_local_v2i16:
-; EG-CHECK: LDS_WRITE
-; CM-CHECK-LABEL: {{^}}store_local_v2i16:
-; CM-CHECK: LDS_WRITE
-; SI-CHECK-LABEL: {{^}}store_local_v2i16:
-; SI-CHECK: ds_write_b16
-; SI-CHECK: ds_write_b16
-=======
 ; FUNC-LABEL: {{^}}store_local_v2i16:
 ; EG: LDS_WRITE
 
@@ -381,24 +241,12 @@
 
 ; SI: ds_write_b16
 ; SI: ds_write_b16
->>>>>>> 969bfdfe
 define void @store_local_v2i16(<2 x i16> addrspace(3)* %out, <2 x i16> %in) {
 entry:
   store <2 x i16> %in, <2 x i16> addrspace(3)* %out
   ret void
 }
 
-<<<<<<< HEAD
-; EG-CHECK-LABEL: {{^}}store_local_v4i8:
-; EG-CHECK: LDS_WRITE
-; CM-CHECK-LABEL: {{^}}store_local_v4i8:
-; CM-CHECK: LDS_WRITE
-; SI-CHECK-LABEL: {{^}}store_local_v4i8:
-; SI-CHECK: ds_write_b8
-; SI-CHECK: ds_write_b8
-; SI-CHECK: ds_write_b8
-; SI-CHECK: ds_write_b8
-=======
 ; FUNC-LABEL: {{^}}store_local_v4i8:
 ; EG: LDS_WRITE
 
@@ -408,23 +256,12 @@
 ; SI: ds_write_b8
 ; SI: ds_write_b8
 ; SI: ds_write_b8
->>>>>>> 969bfdfe
 define void @store_local_v4i8(<4 x i8> addrspace(3)* %out, <4 x i8> %in) {
 entry:
   store <4 x i8> %in, <4 x i8> addrspace(3)* %out
   ret void
 }
 
-<<<<<<< HEAD
-; EG-CHECK-LABEL: {{^}}store_local_v2i32:
-; EG-CHECK: LDS_WRITE
-; EG-CHECK: LDS_WRITE
-; CM-CHECK-LABEL: {{^}}store_local_v2i32:
-; CM-CHECK: LDS_WRITE
-; CM-CHECK: LDS_WRITE
-; SI-CHECK-LABEL: {{^}}store_local_v2i32:
-; SI-CHECK: ds_write_b64
-=======
 ; FUNC-LABEL: {{^}}store_local_v2i32:
 ; EG: LDS_WRITE
 ; EG: LDS_WRITE
@@ -433,30 +270,12 @@
 ; CM: LDS_WRITE
 
 ; SI: ds_write_b64
->>>>>>> 969bfdfe
 define void @store_local_v2i32(<2 x i32> addrspace(3)* %out, <2 x i32> %in) {
 entry:
   store <2 x i32> %in, <2 x i32> addrspace(3)* %out
   ret void
 }
 
-<<<<<<< HEAD
-; EG-CHECK-LABEL: {{^}}store_local_v4i32:
-; EG-CHECK: LDS_WRITE
-; EG-CHECK: LDS_WRITE
-; EG-CHECK: LDS_WRITE
-; EG-CHECK: LDS_WRITE
-; CM-CHECK-LABEL: {{^}}store_local_v4i32:
-; CM-CHECK: LDS_WRITE
-; CM-CHECK: LDS_WRITE
-; CM-CHECK: LDS_WRITE
-; CM-CHECK: LDS_WRITE
-; SI-CHECK-LABEL: {{^}}store_local_v4i32:
-; SI-CHECK: ds_write_b32
-; SI-CHECK: ds_write_b32
-; SI-CHECK: ds_write_b32
-; SI-CHECK: ds_write_b32
-=======
 ; FUNC-LABEL: {{^}}store_local_v4i32:
 ; EG: LDS_WRITE
 ; EG: LDS_WRITE
@@ -472,7 +291,6 @@
 ; SI: ds_write_b32
 ; SI: ds_write_b32
 ; SI: ds_write_b32
->>>>>>> 969bfdfe
 define void @store_local_v4i32(<4 x i32> addrspace(3)* %out, <4 x i32> %in) {
 entry:
   store <4 x i32> %in, <4 x i32> addrspace(3)* %out
@@ -480,13 +298,8 @@
 }
 
 ; FUNC-LABEL: {{^}}store_local_i64_i8:
-<<<<<<< HEAD
-; EG-CHECK: LDS_BYTE_WRITE
-; SI-CHECK: ds_write_b8
-=======
 ; EG: LDS_BYTE_WRITE
 ; SI: ds_write_b8
->>>>>>> 969bfdfe
 define void @store_local_i64_i8(i8 addrspace(3)* %out, i64 %in) {
 entry:
   %0 = trunc i64 %in to i8
@@ -495,13 +308,8 @@
 }
 
 ; FUNC-LABEL: {{^}}store_local_i64_i16:
-<<<<<<< HEAD
-; EG-CHECK: LDS_SHORT_WRITE
-; SI-CHECK: ds_write_b16
-=======
 ; EG: LDS_SHORT_WRITE
 ; SI: ds_write_b16
->>>>>>> 969bfdfe
 define void @store_local_i64_i16(i16 addrspace(3)* %out, i64 %in) {
 entry:
   %0 = trunc i64 %in to i16
@@ -516,21 +324,12 @@
 ; Evergreen / Northern Islands don't support 64-bit stores yet, so there should
 ; be two 32-bit stores.
 
-<<<<<<< HEAD
-; EG-CHECK-LABEL: {{^}}vecload2:
-; EG-CHECK: MEM_RAT_CACHELESS STORE_RAW
-; CM-CHECK-LABEL: {{^}}vecload2:
-; CM-CHECK: MEM_RAT_CACHELESS STORE_DWORD
-; SI-CHECK-LABEL: {{^}}vecload2:
-; SI-CHECK: buffer_store_dwordx2
-=======
 ; FUNC-LABEL: {{^}}vecload2:
 ; EG: MEM_RAT_CACHELESS STORE_RAW
 
 ; CM: MEM_RAT_CACHELESS STORE_DWORD
 
 ; SI: buffer_store_dwordx2
->>>>>>> 969bfdfe
 define void @vecload2(i32 addrspace(1)* nocapture %out, i32 addrspace(2)* nocapture %mem) #0 {
 entry:
   %0 = load i32, i32 addrspace(2)* %mem, align 4
@@ -548,16 +347,6 @@
 
 ; FUNC-LABEL: {{^}}"i128-const-store":
 ; FIXME: We should be able to to this with one store instruction
-<<<<<<< HEAD
-; EG-CHECK: STORE_RAW
-; EG-CHECK: STORE_RAW
-; EG-CHECK: STORE_RAW
-; EG-CHECK: STORE_RAW
-; CM-CHECK: STORE_DWORD
-; CM-CHECK: STORE_DWORD
-; CM-CHECK: STORE_DWORD
-; CM-CHECK: STORE_DWORD
-=======
 ; EG: STORE_RAW
 ; EG: STORE_RAW
 ; EG: STORE_RAW
@@ -566,7 +355,6 @@
 ; CM: STORE_DWORD
 ; CM: STORE_DWORD
 ; CM: STORE_DWORD
->>>>>>> 969bfdfe
 ; SI: buffer_store_dwordx2
 ; SI: buffer_store_dwordx2
 define void @i128-const-store(i32 addrspace(1)* %out) {
