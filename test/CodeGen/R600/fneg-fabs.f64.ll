; RUN: llc -march=amdgcn -mcpu=SI -verify-machineinstrs < %s | FileCheck -check-prefix=SI -check-prefix=FUNC %s
; RUN: llc -march=amdgcn -mcpu=tonga -verify-machineinstrs < %s | FileCheck -check-prefix=SI -check-prefix=FUNC %s

; FIXME: Check something here. Currently it seems fabs + fneg aren't
; into 2 modifiers, although theoretically that should work.

; FUNC-LABEL: {{^}}fneg_fabs_fadd_f64:
<<<<<<< HEAD
; SI: v_mov_b32_e32 [[IMMREG:v[0-9]+]], 0x7fffffff
; SI: v_and_b32_e32 v[[FABS:[0-9]+]], {{s[0-9]+}}, [[IMMREG]]
; SI: v_add_f64 {{v\[[0-9]+:[0-9]+\]}}, {{v\[[0-9]+:[0-9]+\]}}, -v{{\[[0-9]+}}:[[FABS]]{{\]}}
=======
; SI: v_add_f64 {{v\[[0-9]+:[0-9]+\]}}, {{s\[[0-9]+:[0-9]+\]}}, -|v{{\[[0-9]+:[0-9]+\]}}|
>>>>>>> 969bfdfe
define void @fneg_fabs_fadd_f64(double addrspace(1)* %out, double %x, double %y) {
  %fabs = call double @llvm.fabs.f64(double %x)
  %fsub = fsub double -0.000000e+00, %fabs
  %fadd = fadd double %y, %fsub
  store double %fadd, double addrspace(1)* %out, align 8
  ret void
}

define void @v_fneg_fabs_fadd_f64(double addrspace(1)* %out, double addrspace(1)* %xptr, double addrspace(1)* %yptr) {
  %x = load double, double addrspace(1)* %xptr, align 8
  %y = load double, double addrspace(1)* %xptr, align 8
  %fabs = call double @llvm.fabs.f64(double %x)
  %fsub = fsub double -0.000000e+00, %fabs
  %fadd = fadd double %y, %fsub
  store double %fadd, double addrspace(1)* %out, align 8
  ret void
}

; FUNC-LABEL: {{^}}fneg_fabs_fmul_f64:
; SI: v_mul_f64 {{v\[[0-9]+:[0-9]+\]}}, {{s\[[0-9]+:[0-9]+\]}}, -|{{v\[[0-9]+:[0-9]+\]}}|
define void @fneg_fabs_fmul_f64(double addrspace(1)* %out, double %x, double %y) {
  %fabs = call double @llvm.fabs.f64(double %x)
  %fsub = fsub double -0.000000e+00, %fabs
  %fmul = fmul double %y, %fsub
  store double %fmul, double addrspace(1)* %out, align 8
  ret void
}

; FUNC-LABEL: {{^}}fneg_fabs_free_f64:
define void @fneg_fabs_free_f64(double addrspace(1)* %out, i64 %in) {
  %bc = bitcast i64 %in to double
  %fabs = call double @llvm.fabs.f64(double %bc)
  %fsub = fsub double -0.000000e+00, %fabs
  store double %fsub, double addrspace(1)* %out
  ret void
}

; FUNC-LABEL: {{^}}fneg_fabs_fn_free_f64:
; SI: v_mov_b32_e32 [[IMMREG:v[0-9]+]], 0x80000000
; SI: v_or_b32_e32 v{{[0-9]+}}, s{{[0-9]+}}, [[IMMREG]]
define void @fneg_fabs_fn_free_f64(double addrspace(1)* %out, i64 %in) {
  %bc = bitcast i64 %in to double
  %fabs = call double @fabs(double %bc)
  %fsub = fsub double -0.000000e+00, %fabs
  store double %fsub, double addrspace(1)* %out
  ret void
}

; FUNC-LABEL: {{^}}fneg_fabs_f64:
<<<<<<< HEAD
; SI: s_load_dwordx2
; SI: s_load_dwordx2 s{{\[}}[[LO_X:[0-9]+]]:[[HI_X:[0-9]+]]{{\]}}
=======
; SI: s_load_dwordx2 s{{\[}}[[LO_X:[0-9]+]]:[[HI_X:[0-9]+]]{{\]}}
; SI: s_load_dwordx2
>>>>>>> 969bfdfe
; SI: v_mov_b32_e32 [[IMMREG:v[0-9]+]], 0x80000000
; SI-DAG: v_or_b32_e32 v[[HI_V:[0-9]+]], s[[HI_X]], [[IMMREG]]
; SI-DAG: v_mov_b32_e32 v[[LO_V:[0-9]+]], s[[LO_X]]
; SI: buffer_store_dwordx2 v{{\[}}[[LO_V]]:[[HI_V]]{{\]}}
define void @fneg_fabs_f64(double addrspace(1)* %out, double %in) {
  %fabs = call double @llvm.fabs.f64(double %in)
  %fsub = fsub double -0.000000e+00, %fabs
  store double %fsub, double addrspace(1)* %out, align 8
  ret void
}

; FUNC-LABEL: {{^}}fneg_fabs_v2f64:
; SI: v_mov_b32_e32 [[IMMREG:v[0-9]+]], 0x80000000
; SI-NOT: 0x80000000
; SI: v_or_b32_e32 v{{[0-9]+}}, s{{[0-9]+}}, [[IMMREG]]
; SI: v_or_b32_e32 v{{[0-9]+}}, s{{[0-9]+}}, [[IMMREG]]
define void @fneg_fabs_v2f64(<2 x double> addrspace(1)* %out, <2 x double> %in) {
  %fabs = call <2 x double> @llvm.fabs.v2f64(<2 x double> %in)
  %fsub = fsub <2 x double> <double -0.000000e+00, double -0.000000e+00>, %fabs
  store <2 x double> %fsub, <2 x double> addrspace(1)* %out
  ret void
}

; FUNC-LABEL: {{^}}fneg_fabs_v4f64:
; SI: v_mov_b32_e32 [[IMMREG:v[0-9]+]], 0x80000000
; SI-NOT: 0x80000000
; SI: v_or_b32_e32 v{{[0-9]+}}, s{{[0-9]+}}, [[IMMREG]]
; SI: v_or_b32_e32 v{{[0-9]+}}, s{{[0-9]+}}, [[IMMREG]]
; SI: v_or_b32_e32 v{{[0-9]+}}, s{{[0-9]+}}, [[IMMREG]]
; SI: v_or_b32_e32 v{{[0-9]+}}, s{{[0-9]+}}, [[IMMREG]]
define void @fneg_fabs_v4f64(<4 x double> addrspace(1)* %out, <4 x double> %in) {
  %fabs = call <4 x double> @llvm.fabs.v4f64(<4 x double> %in)
  %fsub = fsub <4 x double> <double -0.000000e+00, double -0.000000e+00, double -0.000000e+00, double -0.000000e+00>, %fabs
  store <4 x double> %fsub, <4 x double> addrspace(1)* %out
  ret void
}

declare double @fabs(double) readnone
declare double @llvm.fabs.f64(double) readnone
declare <2 x double> @llvm.fabs.v2f64(<2 x double>) readnone
declare <4 x double> @llvm.fabs.v4f64(<4 x double>) readnone<|MERGE_RESOLUTION|>--- conflicted
+++ resolved
@@ -5,13 +5,7 @@
 ; into 2 modifiers, although theoretically that should work.
 
 ; FUNC-LABEL: {{^}}fneg_fabs_fadd_f64:
-<<<<<<< HEAD
-; SI: v_mov_b32_e32 [[IMMREG:v[0-9]+]], 0x7fffffff
-; SI: v_and_b32_e32 v[[FABS:[0-9]+]], {{s[0-9]+}}, [[IMMREG]]
-; SI: v_add_f64 {{v\[[0-9]+:[0-9]+\]}}, {{v\[[0-9]+:[0-9]+\]}}, -v{{\[[0-9]+}}:[[FABS]]{{\]}}
-=======
 ; SI: v_add_f64 {{v\[[0-9]+:[0-9]+\]}}, {{s\[[0-9]+:[0-9]+\]}}, -|v{{\[[0-9]+:[0-9]+\]}}|
->>>>>>> 969bfdfe
 define void @fneg_fabs_fadd_f64(double addrspace(1)* %out, double %x, double %y) {
   %fabs = call double @llvm.fabs.f64(double %x)
   %fsub = fsub double -0.000000e+00, %fabs
@@ -61,13 +55,8 @@
 }
 
 ; FUNC-LABEL: {{^}}fneg_fabs_f64:
-<<<<<<< HEAD
-; SI: s_load_dwordx2
-; SI: s_load_dwordx2 s{{\[}}[[LO_X:[0-9]+]]:[[HI_X:[0-9]+]]{{\]}}
-=======
 ; SI: s_load_dwordx2 s{{\[}}[[LO_X:[0-9]+]]:[[HI_X:[0-9]+]]{{\]}}
 ; SI: s_load_dwordx2
->>>>>>> 969bfdfe
 ; SI: v_mov_b32_e32 [[IMMREG:v[0-9]+]], 0x80000000
 ; SI-DAG: v_or_b32_e32 v[[HI_V:[0-9]+]], s[[HI_X]], [[IMMREG]]
 ; SI-DAG: v_mov_b32_e32 v[[LO_V:[0-9]+]], s[[LO_X]]
