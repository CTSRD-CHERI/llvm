--- conflicted
+++ resolved
@@ -95,15 +95,9 @@
 define void @s_load_imm_v8i32(<8 x i32> addrspace(1)* %out, i32 addrspace(2)* nocapture readonly %in) {
 entry:
   %tmp0 = tail call i32 @llvm.r600.read.tidig.x() #1
-<<<<<<< HEAD
-  %tmp1 = getelementptr inbounds i32 addrspace(2)* %in, i32 %tmp0
-  %tmp2 = bitcast i32 addrspace(2)* %tmp1 to <8 x i32> addrspace(2)*
-  %tmp3 = load <8 x i32> addrspace(2)* %tmp2, align 4
-=======
   %tmp1 = getelementptr inbounds i32, i32 addrspace(2)* %in, i32 %tmp0
   %tmp2 = bitcast i32 addrspace(2)* %tmp1 to <8 x i32> addrspace(2)*
   %tmp3 = load <8 x i32>, <8 x i32> addrspace(2)* %tmp2, align 4
->>>>>>> 969bfdfe
   store <8 x i32> %tmp3, <8 x i32> addrspace(1)* %out, align 32
   ret void
 }
@@ -116,15 +110,9 @@
 define void @s_load_imm_v16i32(<16 x i32> addrspace(1)* %out, i32 addrspace(2)* nocapture readonly %in) {
 entry:
   %tmp0 = tail call i32 @llvm.r600.read.tidig.x() #1
-<<<<<<< HEAD
-  %tmp1 = getelementptr inbounds i32 addrspace(2)* %in, i32 %tmp0
-  %tmp2 = bitcast i32 addrspace(2)* %tmp1 to <16 x i32> addrspace(2)*
-  %tmp3 = load <16 x i32> addrspace(2)* %tmp2, align 4
-=======
   %tmp1 = getelementptr inbounds i32, i32 addrspace(2)* %in, i32 %tmp0
   %tmp2 = bitcast i32 addrspace(2)* %tmp1 to <16 x i32> addrspace(2)*
   %tmp3 = load <16 x i32>, <16 x i32> addrspace(2)* %tmp2, align 4
->>>>>>> 969bfdfe
   store <16 x i32> %tmp3, <16 x i32> addrspace(1)* %out, align 32
   ret void
 }