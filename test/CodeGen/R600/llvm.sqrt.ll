; RUN: llc < %s -march=r600 --mcpu=redwood | FileCheck %s --check-prefix=R600
; RUN: llc < %s -march=amdgcn --mcpu=SI -verify-machineinstrs| FileCheck %s --check-prefix=SI
; RUN: llc < %s -march=amdgcn --mcpu=tonga -verify-machineinstrs| FileCheck %s --check-prefix=SI

<<<<<<< HEAD
; R600-CHECK-LABEL: {{^}}sqrt_f32:
; R600-CHECK: RECIPSQRT_CLAMPED * T{{[0-9]\.[XYZW]}}, KC0[2].Z
; R600-CHECK: MUL NON-IEEE T{{[0-9]\.[XYZW]}}, KC0[2].Z, PS
; SI-CHECK-LABEL: {{^}}sqrt_f32:
; SI-CHECK: v_sqrt_f32_e32
=======
; R600-LABEL: {{^}}sqrt_f32:
; R600: RECIPSQRT_CLAMPED * T{{[0-9]\.[XYZW]}}, KC0[2].Z
; R600: MUL NON-IEEE T{{[0-9]\.[XYZW]}}, KC0[2].Z, PS
; SI-LABEL: {{^}}sqrt_f32:
; SI: v_sqrt_f32_e32
>>>>>>> 969bfdfe
define void @sqrt_f32(float addrspace(1)* %out, float %in) {
entry:
  %0 = call float @llvm.sqrt.f32(float %in)
  store float %0, float addrspace(1)* %out
  ret void
}

<<<<<<< HEAD
; R600-CHECK-LABEL: {{^}}sqrt_v2f32:
; R600-CHECK-DAG: RECIPSQRT_CLAMPED * T{{[0-9]\.[XYZW]}}, KC0[2].W
; R600-CHECK-DAG: MUL NON-IEEE T{{[0-9]\.[XYZW]}}, KC0[2].W, PS
; R600-CHECK-DAG: RECIPSQRT_CLAMPED * T{{[0-9]\.[XYZW]}}, KC0[3].X
; R600-CHECK-DAG: MUL NON-IEEE T{{[0-9]\.[XYZW]}}, KC0[3].X, PS
; SI-CHECK-LABEL: {{^}}sqrt_v2f32:
; SI-CHECK: v_sqrt_f32_e32
; SI-CHECK: v_sqrt_f32_e32
=======
; R600-LABEL: {{^}}sqrt_v2f32:
; R600-DAG: RECIPSQRT_CLAMPED * T{{[0-9]\.[XYZW]}}, KC0[2].W
; R600-DAG: MUL NON-IEEE T{{[0-9]\.[XYZW]}}, KC0[2].W, PS
; R600-DAG: RECIPSQRT_CLAMPED * T{{[0-9]\.[XYZW]}}, KC0[3].X
; R600-DAG: MUL NON-IEEE T{{[0-9]\.[XYZW]}}, KC0[3].X, PS
; SI-LABEL: {{^}}sqrt_v2f32:
; SI: v_sqrt_f32_e32
; SI: v_sqrt_f32_e32
>>>>>>> 969bfdfe
define void @sqrt_v2f32(<2 x float> addrspace(1)* %out, <2 x float> %in) {
entry:
  %0 = call <2 x float> @llvm.sqrt.v2f32(<2 x float> %in)
  store <2 x float> %0, <2 x float> addrspace(1)* %out
  ret void
}

<<<<<<< HEAD
; R600-CHECK-LABEL: {{^}}sqrt_v4f32:
; R600-CHECK-DAG: RECIPSQRT_CLAMPED * T{{[0-9]\.[XYZW]}}, KC0[3].Y
; R600-CHECK-DAG: MUL NON-IEEE T{{[0-9]\.[XYZW]}}, KC0[3].Y, PS
; R600-CHECK-DAG: RECIPSQRT_CLAMPED * T{{[0-9]\.[XYZW]}}, KC0[3].Z
; R600-CHECK-DAG: MUL NON-IEEE T{{[0-9]\.[XYZW]}}, KC0[3].Z, PS
; R600-CHECK-DAG: RECIPSQRT_CLAMPED * T{{[0-9]\.[XYZW]}}, KC0[3].W
; R600-CHECK-DAG: MUL NON-IEEE T{{[0-9]\.[XYZW]}}, KC0[3].W, PS
; R600-CHECK-DAG: RECIPSQRT_CLAMPED * T{{[0-9]\.[XYZW]}}, KC0[4].X
; R600-CHECK-DAG: MUL NON-IEEE T{{[0-9]\.[XYZW]}}, KC0[4].X, PS
; SI-CHECK-LABEL: {{^}}sqrt_v4f32:
; SI-CHECK: v_sqrt_f32_e32
; SI-CHECK: v_sqrt_f32_e32
; SI-CHECK: v_sqrt_f32_e32
; SI-CHECK: v_sqrt_f32_e32
=======
; R600-LABEL: {{^}}sqrt_v4f32:
; R600-DAG: RECIPSQRT_CLAMPED * T{{[0-9]\.[XYZW]}}, KC0[3].Y
; R600-DAG: MUL NON-IEEE T{{[0-9]\.[XYZW]}}, KC0[3].Y, PS
; R600-DAG: RECIPSQRT_CLAMPED * T{{[0-9]\.[XYZW]}}, KC0[3].Z
; R600-DAG: MUL NON-IEEE T{{[0-9]\.[XYZW]}}, KC0[3].Z, PS
; R600-DAG: RECIPSQRT_CLAMPED * T{{[0-9]\.[XYZW]}}, KC0[3].W
; R600-DAG: MUL NON-IEEE T{{[0-9]\.[XYZW]}}, KC0[3].W, PS
; R600-DAG: RECIPSQRT_CLAMPED * T{{[0-9]\.[XYZW]}}, KC0[4].X
; R600-DAG: MUL NON-IEEE T{{[0-9]\.[XYZW]}}, KC0[4].X, PS
; SI-LABEL: {{^}}sqrt_v4f32:
; SI: v_sqrt_f32_e32
; SI: v_sqrt_f32_e32
; SI: v_sqrt_f32_e32
; SI: v_sqrt_f32_e32
>>>>>>> 969bfdfe
define void @sqrt_v4f32(<4 x float> addrspace(1)* %out, <4 x float> %in) {
entry:
  %0 = call <4 x float> @llvm.sqrt.v4f32(<4 x float> %in)
  store <4 x float> %0, <4 x float> addrspace(1)* %out
  ret void
}

declare float @llvm.sqrt.f32(float %in)
declare <2 x float> @llvm.sqrt.v2f32(<2 x float> %in)
declare <4 x float> @llvm.sqrt.v4f32(<4 x float> %in)<|MERGE_RESOLUTION|>--- conflicted
+++ resolved
@@ -2,19 +2,11 @@
 ; RUN: llc < %s -march=amdgcn --mcpu=SI -verify-machineinstrs| FileCheck %s --check-prefix=SI
 ; RUN: llc < %s -march=amdgcn --mcpu=tonga -verify-machineinstrs| FileCheck %s --check-prefix=SI
 
-<<<<<<< HEAD
-; R600-CHECK-LABEL: {{^}}sqrt_f32:
-; R600-CHECK: RECIPSQRT_CLAMPED * T{{[0-9]\.[XYZW]}}, KC0[2].Z
-; R600-CHECK: MUL NON-IEEE T{{[0-9]\.[XYZW]}}, KC0[2].Z, PS
-; SI-CHECK-LABEL: {{^}}sqrt_f32:
-; SI-CHECK: v_sqrt_f32_e32
-=======
 ; R600-LABEL: {{^}}sqrt_f32:
 ; R600: RECIPSQRT_CLAMPED * T{{[0-9]\.[XYZW]}}, KC0[2].Z
 ; R600: MUL NON-IEEE T{{[0-9]\.[XYZW]}}, KC0[2].Z, PS
 ; SI-LABEL: {{^}}sqrt_f32:
 ; SI: v_sqrt_f32_e32
->>>>>>> 969bfdfe
 define void @sqrt_f32(float addrspace(1)* %out, float %in) {
 entry:
   %0 = call float @llvm.sqrt.f32(float %in)
@@ -22,16 +14,6 @@
   ret void
 }
 
-<<<<<<< HEAD
-; R600-CHECK-LABEL: {{^}}sqrt_v2f32:
-; R600-CHECK-DAG: RECIPSQRT_CLAMPED * T{{[0-9]\.[XYZW]}}, KC0[2].W
-; R600-CHECK-DAG: MUL NON-IEEE T{{[0-9]\.[XYZW]}}, KC0[2].W, PS
-; R600-CHECK-DAG: RECIPSQRT_CLAMPED * T{{[0-9]\.[XYZW]}}, KC0[3].X
-; R600-CHECK-DAG: MUL NON-IEEE T{{[0-9]\.[XYZW]}}, KC0[3].X, PS
-; SI-CHECK-LABEL: {{^}}sqrt_v2f32:
-; SI-CHECK: v_sqrt_f32_e32
-; SI-CHECK: v_sqrt_f32_e32
-=======
 ; R600-LABEL: {{^}}sqrt_v2f32:
 ; R600-DAG: RECIPSQRT_CLAMPED * T{{[0-9]\.[XYZW]}}, KC0[2].W
 ; R600-DAG: MUL NON-IEEE T{{[0-9]\.[XYZW]}}, KC0[2].W, PS
@@ -40,7 +22,6 @@
 ; SI-LABEL: {{^}}sqrt_v2f32:
 ; SI: v_sqrt_f32_e32
 ; SI: v_sqrt_f32_e32
->>>>>>> 969bfdfe
 define void @sqrt_v2f32(<2 x float> addrspace(1)* %out, <2 x float> %in) {
 entry:
   %0 = call <2 x float> @llvm.sqrt.v2f32(<2 x float> %in)
@@ -48,22 +29,6 @@
   ret void
 }
 
-<<<<<<< HEAD
-; R600-CHECK-LABEL: {{^}}sqrt_v4f32:
-; R600-CHECK-DAG: RECIPSQRT_CLAMPED * T{{[0-9]\.[XYZW]}}, KC0[3].Y
-; R600-CHECK-DAG: MUL NON-IEEE T{{[0-9]\.[XYZW]}}, KC0[3].Y, PS
-; R600-CHECK-DAG: RECIPSQRT_CLAMPED * T{{[0-9]\.[XYZW]}}, KC0[3].Z
-; R600-CHECK-DAG: MUL NON-IEEE T{{[0-9]\.[XYZW]}}, KC0[3].Z, PS
-; R600-CHECK-DAG: RECIPSQRT_CLAMPED * T{{[0-9]\.[XYZW]}}, KC0[3].W
-; R600-CHECK-DAG: MUL NON-IEEE T{{[0-9]\.[XYZW]}}, KC0[3].W, PS
-; R600-CHECK-DAG: RECIPSQRT_CLAMPED * T{{[0-9]\.[XYZW]}}, KC0[4].X
-; R600-CHECK-DAG: MUL NON-IEEE T{{[0-9]\.[XYZW]}}, KC0[4].X, PS
-; SI-CHECK-LABEL: {{^}}sqrt_v4f32:
-; SI-CHECK: v_sqrt_f32_e32
-; SI-CHECK: v_sqrt_f32_e32
-; SI-CHECK: v_sqrt_f32_e32
-; SI-CHECK: v_sqrt_f32_e32
-=======
 ; R600-LABEL: {{^}}sqrt_v4f32:
 ; R600-DAG: RECIPSQRT_CLAMPED * T{{[0-9]\.[XYZW]}}, KC0[3].Y
 ; R600-DAG: MUL NON-IEEE T{{[0-9]\.[XYZW]}}, KC0[3].Y, PS
@@ -78,7 +43,6 @@
 ; SI: v_sqrt_f32_e32
 ; SI: v_sqrt_f32_e32
 ; SI: v_sqrt_f32_e32
->>>>>>> 969bfdfe
 define void @sqrt_v4f32(<4 x float> addrspace(1)* %out, <4 x float> %in) {
 entry:
   %0 = call <4 x float> @llvm.sqrt.v4f32(<4 x float> %in)
