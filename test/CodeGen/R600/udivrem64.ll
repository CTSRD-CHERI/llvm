--- conflicted
+++ resolved
@@ -35,45 +35,41 @@
 ;EG: BFE_UINT
 ;EG: BFE_UINT
 ;EG: BFE_UINT
-<<<<<<< HEAD
-;SI: s_endpgm
-=======
-
-;GCN: s_bfe_u32
-;GCN: s_bfe_u32
-;GCN: s_bfe_u32
-;GCN: s_bfe_u32
-;GCN: s_bfe_u32
-;GCN: s_bfe_u32
-;GCN: s_bfe_u32
-;GCN: s_bfe_u32
-;GCN: s_bfe_u32
-;GCN: s_bfe_u32
-;GCN: s_bfe_u32
-;GCN: s_bfe_u32
-;GCN: s_bfe_u32
-;GCN: s_bfe_u32
-;GCN: s_bfe_u32
-;GCN: s_bfe_u32
-;GCN: s_bfe_u32
-;GCN: s_bfe_u32
-;GCN: s_bfe_u32
-;GCN: s_bfe_u32
-;GCN: s_bfe_u32
-;GCN: s_bfe_u32
-;GCN: s_bfe_u32
-;GCN: s_bfe_u32
-;GCN: s_bfe_u32
-;GCN: s_bfe_u32
-;GCN: s_bfe_u32
-;GCN: s_bfe_u32
-;GCN: s_bfe_u32
-;GCN: s_bfe_u32
-;GCN-NOT: v_mad_f32
-;SI-NOT: v_lshr_b64
-;VI-NOT: v_lshrrev_b64
-;GCN: s_endpgm
->>>>>>> 969bfdfe
+
+;GCN: s_bfe_u32
+;GCN: s_bfe_u32
+;GCN: s_bfe_u32
+;GCN: s_bfe_u32
+;GCN: s_bfe_u32
+;GCN: s_bfe_u32
+;GCN: s_bfe_u32
+;GCN: s_bfe_u32
+;GCN: s_bfe_u32
+;GCN: s_bfe_u32
+;GCN: s_bfe_u32
+;GCN: s_bfe_u32
+;GCN: s_bfe_u32
+;GCN: s_bfe_u32
+;GCN: s_bfe_u32
+;GCN: s_bfe_u32
+;GCN: s_bfe_u32
+;GCN: s_bfe_u32
+;GCN: s_bfe_u32
+;GCN: s_bfe_u32
+;GCN: s_bfe_u32
+;GCN: s_bfe_u32
+;GCN: s_bfe_u32
+;GCN: s_bfe_u32
+;GCN: s_bfe_u32
+;GCN: s_bfe_u32
+;GCN: s_bfe_u32
+;GCN: s_bfe_u32
+;GCN: s_bfe_u32
+;GCN: s_bfe_u32
+;GCN-NOT: v_mad_f32
+;SI-NOT: v_lshr_b64
+;VI-NOT: v_lshrrev_b64
+;GCN: s_endpgm
 define void @test_udiv(i64 addrspace(1)* %out, i64 %x, i64 %y) {
   %result = udiv i64 %x, %y
   store i64 %result, i64 addrspace(1)* %out
@@ -113,45 +109,41 @@
 ;EG: BFE_UINT
 ;EG: BFE_UINT
 ;EG: AND_INT {{.*}}, 1,
-<<<<<<< HEAD
-;SI: s_endpgm
-=======
-
-;GCN: s_bfe_u32
-;GCN: s_bfe_u32
-;GCN: s_bfe_u32
-;GCN: s_bfe_u32
-;GCN: s_bfe_u32
-;GCN: s_bfe_u32
-;GCN: s_bfe_u32
-;GCN: s_bfe_u32
-;GCN: s_bfe_u32
-;GCN: s_bfe_u32
-;GCN: s_bfe_u32
-;GCN: s_bfe_u32
-;GCN: s_bfe_u32
-;GCN: s_bfe_u32
-;GCN: s_bfe_u32
-;GCN: s_bfe_u32
-;GCN: s_bfe_u32
-;GCN: s_bfe_u32
-;GCN: s_bfe_u32
-;GCN: s_bfe_u32
-;GCN: s_bfe_u32
-;GCN: s_bfe_u32
-;GCN: s_bfe_u32
-;GCN: s_bfe_u32
-;GCN: s_bfe_u32
-;GCN: s_bfe_u32
-;GCN: s_bfe_u32
-;GCN: s_bfe_u32
-;GCN: s_bfe_u32
-;GCN: s_bfe_u32
-;GCN-NOT: v_mad_f32
-;SI-NOT: v_lshr_b64
-;VI-NOT: v_lshrrev_b64
-;GCN: s_endpgm
->>>>>>> 969bfdfe
+
+;GCN: s_bfe_u32
+;GCN: s_bfe_u32
+;GCN: s_bfe_u32
+;GCN: s_bfe_u32
+;GCN: s_bfe_u32
+;GCN: s_bfe_u32
+;GCN: s_bfe_u32
+;GCN: s_bfe_u32
+;GCN: s_bfe_u32
+;GCN: s_bfe_u32
+;GCN: s_bfe_u32
+;GCN: s_bfe_u32
+;GCN: s_bfe_u32
+;GCN: s_bfe_u32
+;GCN: s_bfe_u32
+;GCN: s_bfe_u32
+;GCN: s_bfe_u32
+;GCN: s_bfe_u32
+;GCN: s_bfe_u32
+;GCN: s_bfe_u32
+;GCN: s_bfe_u32
+;GCN: s_bfe_u32
+;GCN: s_bfe_u32
+;GCN: s_bfe_u32
+;GCN: s_bfe_u32
+;GCN: s_bfe_u32
+;GCN: s_bfe_u32
+;GCN: s_bfe_u32
+;GCN: s_bfe_u32
+;GCN: s_bfe_u32
+;GCN-NOT: v_mad_f32
+;SI-NOT: v_lshr_b64
+;VI-NOT: v_lshrrev_b64
+;GCN: s_endpgm
 define void @test_urem(i64 addrspace(1)* %out, i64 %x, i64 %y) {
   %result = urem i64 %x, %y
   store i64 %result, i64 addrspace(1)* %out
