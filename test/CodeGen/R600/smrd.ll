--- conflicted
+++ resolved
@@ -2,14 +2,9 @@
 ; RUN: llc < %s -march=amdgcn -mcpu=tonga -show-mc-encoding -verify-machineinstrs | FileCheck --check-prefix=VI --check-prefix=GCN %s
 
 ; SMRD load with an immediate offset.
-<<<<<<< HEAD
-; CHECK-LABEL: {{^}}smrd0:
-; CHECK: s_load_dword s{{[0-9]}}, s[{{[0-9]:[0-9]}}], 0x1 ; encoding: [0x01
-=======
 ; GCN-LABEL: {{^}}smrd0:
 ; SI: s_load_dword s{{[0-9]}}, s[{{[0-9]:[0-9]}}], 0x1 ; encoding: [0x01
 ; VI: s_load_dword s{{[0-9]}}, s[{{[0-9]:[0-9]}}], 0x4
->>>>>>> 969bfdfe
 define void @smrd0(i32 addrspace(1)* %out, i32 addrspace(2)* %ptr) {
 entry:
   %0 = getelementptr i32, i32 addrspace(2)* %ptr, i64 1
@@ -19,14 +14,9 @@
 }
 
 ; SMRD load with the largest possible immediate offset.
-<<<<<<< HEAD
-; CHECK-LABEL: {{^}}smrd1:
-; CHECK: s_load_dword s{{[0-9]}}, s[{{[0-9]:[0-9]}}], 0xff ; encoding: [0xff
-=======
 ; GCN-LABEL: {{^}}smrd1:
 ; SI: s_load_dword s{{[0-9]}}, s[{{[0-9]:[0-9]}}], 0xff ; encoding: [0xff
 ; VI: s_load_dword s{{[0-9]}}, s[{{[0-9]:[0-9]}}], 0x3fc
->>>>>>> 969bfdfe
 define void @smrd1(i32 addrspace(1)* %out, i32 addrspace(2)* %ptr) {
 entry:
   %0 = getelementptr i32, i32 addrspace(2)* %ptr, i64 255
@@ -36,18 +26,11 @@
 }
 
 ; SMRD load with an offset greater than the largest possible immediate.
-<<<<<<< HEAD
-; CHECK-LABEL: {{^}}smrd2:
-; CHECK: s_mov_b32 s[[OFFSET:[0-9]]], 0x400
-; CHECK: s_load_dword s{{[0-9]}}, s[{{[0-9]:[0-9]}}], s[[OFFSET]] ; encoding: [0x0[[OFFSET]]
-; CHECK: s_endpgm
-=======
 ; GCN-LABEL: {{^}}smrd2:
 ; SI: s_movk_i32 s[[OFFSET:[0-9]]], 0x400
 ; SI: s_load_dword s{{[0-9]}}, s[{{[0-9]:[0-9]}}], s[[OFFSET]] ; encoding: [0x0[[OFFSET]]
 ; VI: s_load_dword s{{[0-9]}}, s[{{[0-9]:[0-9]}}], 0x400
 ; GCN: s_endpgm
->>>>>>> 969bfdfe
 define void @smrd2(i32 addrspace(1)* %out, i32 addrspace(2)* %ptr) {
 entry:
   %0 = getelementptr i32, i32 addrspace(2)* %ptr, i64 256
@@ -57,17 +40,6 @@
 }
 
 ; SMRD load with a 64-bit offset
-<<<<<<< HEAD
-; CHECK-LABEL: {{^}}smrd3:
-; CHECK-DAG: s_mov_b32 s[[SHI:[0-9]+]], 4
-; CHECK-DAG: s_mov_b32 s[[SLO:[0-9]+]], 0 ;
-; FIXME: We don't need to copy these values to VGPRs
-; CHECK-DAG: v_mov_b32_e32 v[[VLO:[0-9]+]], s[[SLO]]
-; CHECK-DAG: v_mov_b32_e32 v[[VHI:[0-9]+]], s[[SHI]]
-; FIXME: We should be able to use s_load_dword here
-; CHECK: buffer_load_dword v{{[0-9]+}}, v{{\[}}[[VLO]]:[[VHI]]{{\]}}, s[{{[0-9]+:[0-9]+}}], 0 addr64
-; CHECK: s_endpgm
-=======
 ; GCN-LABEL: {{^}}smrd3:
 ; FIXME: There are too many copies here because we don't fold immediates
 ;        through REG_SEQUENCE
@@ -80,7 +52,6 @@
 ; SI: buffer_load_dword v{{[0-9]+}}, v{{\[}}[[VLO]]:[[VHI]]{{\]}}, s[{{[0-9]+:[0-9]+}}], 0 addr64
 ; TODO: Add VI checks
 ; GCN: s_endpgm
->>>>>>> 969bfdfe
 define void @smrd3(i32 addrspace(1)* %out, i32 addrspace(2)* %ptr) {
 entry:
   %0 = getelementptr i32, i32 addrspace(2)* %ptr, i64 4294967296 ; 2 ^ 32
@@ -90,14 +61,9 @@
 }
 
 ; SMRD load using the load.const intrinsic with an immediate offset
-<<<<<<< HEAD
-; CHECK-LABEL: {{^}}smrd_load_const0:
-; CHECK: s_buffer_load_dword s{{[0-9]}}, s[{{[0-9]:[0-9]}}], 0x4 ; encoding: [0x04
-=======
 ; GCN-LABEL: {{^}}smrd_load_const0:
 ; SI: s_buffer_load_dword s{{[0-9]}}, s[{{[0-9]:[0-9]}}], 0x4 ; encoding: [0x04
 ; VI: s_buffer_load_dword s{{[0-9]}}, s[{{[0-9]:[0-9]}}], 0x10
->>>>>>> 969bfdfe
 define void @smrd_load_const0(<16 x i8> addrspace(2)* inreg, <16 x i8> addrspace(2)* inreg, <32 x i8> addrspace(2)* inreg, i32 inreg, <2 x i32>, <2 x i32>, <2 x i32>, <3 x i32>, <2 x i32>, <2 x i32>, <2 x i32>, float, float, float, float, float, float, float, float, float) #0 {
 main_body:
   %20 = getelementptr <16 x i8>, <16 x i8> addrspace(2)* %0, i32 0
@@ -109,14 +75,9 @@
 
 ; SMRD load using the load.const intrinsic with the largest possible immediate
 ; offset.
-<<<<<<< HEAD
-; CHECK-LABEL: {{^}}smrd_load_const1:
-; CHECK: s_buffer_load_dword s{{[0-9]}}, s[{{[0-9]:[0-9]}}], 0xff ; encoding: [0xff
-=======
 ; GCN-LABEL: {{^}}smrd_load_const1:
 ; SI: s_buffer_load_dword s{{[0-9]}}, s[{{[0-9]:[0-9]}}], 0xff ; encoding: [0xff
 ; VI: s_buffer_load_dword s{{[0-9]}}, s[{{[0-9]:[0-9]}}], 0x3fc
->>>>>>> 969bfdfe
 define void @smrd_load_const1(<16 x i8> addrspace(2)* inreg, <16 x i8> addrspace(2)* inreg, <32 x i8> addrspace(2)* inreg, i32 inreg, <2 x i32>, <2 x i32>, <2 x i32>, <3 x i32>, <2 x i32>, <2 x i32>, <2 x i32>, float, float, float, float, float, float, float, float, float) #0 {
 main_body:
   %20 = getelementptr <16 x i8>, <16 x i8> addrspace(2)* %0, i32 0
@@ -128,16 +89,10 @@
 ; SMRD load using the load.const intrinsic with an offset greater than the
 ; largets possible immediate.
 ; immediate offset.
-<<<<<<< HEAD
-; CHECK-LABEL: {{^}}smrd_load_const2:
-; CHECK: s_mov_b32 s[[OFFSET:[0-9]]], 0x400
-; CHECK: s_buffer_load_dword s{{[0-9]}}, s[{{[0-9]:[0-9]}}], s[[OFFSET]] ; encoding: [0x0[[OFFSET]]
-=======
 ; GCN-LABEL: {{^}}smrd_load_const2:
 ; SI: s_movk_i32 s[[OFFSET:[0-9]]], 0x400
 ; SI: s_buffer_load_dword s{{[0-9]}}, s[{{[0-9]:[0-9]}}], s[[OFFSET]] ; encoding: [0x0[[OFFSET]]
 ; VI: s_buffer_load_dword s{{[0-9]}}, s[{{[0-9]:[0-9]}}], 0x400
->>>>>>> 969bfdfe
 define void @smrd_load_const2(<16 x i8> addrspace(2)* inreg, <16 x i8> addrspace(2)* inreg, <32 x i8> addrspace(2)* inreg, i32 inreg, <2 x i32>, <2 x i32>, <2 x i32>, <3 x i32>, <2 x i32>, <2 x i32>, <2 x i32>, float, float, float, float, float, float, float, float, float) #0 {
 main_body:
   %20 = getelementptr <16 x i8>, <16 x i8> addrspace(2)* %0, i32 0
