--- conflicted
+++ resolved
@@ -1,9 +1,5 @@
-<<<<<<< HEAD
-; RUN: llc -march=r600 -mcpu=SI -verify-machineinstrs< %s
-=======
 ; RUN: llc -march=amdgcn -mcpu=SI -verify-machineinstrs< %s
 ; RUN: llc -march=amdgcn -mcpu=tonga -verify-machineinstrs< %s
->>>>>>> 969bfdfe
 
 ; This tests for a bug that caused a crash in
 ; AMDGPUDAGToDAGISel::SelectMUBUFScratch() which is used for selecting
