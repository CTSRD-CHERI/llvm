--- conflicted
+++ resolved
@@ -1,14 +1,9 @@
 ;RUN: llc < %s -march=amdgcn -mcpu=verde -verify-machineinstrs | FileCheck --check-prefix=SI --check-prefix=GCN %s
 ;RUN: llc < %s -march=amdgcn -mcpu=tonga -verify-machineinstrs | FileCheck --check-prefix=VI --check-prefix=GCN %s
 
-<<<<<<< HEAD
-;CHECK: v_mbcnt_lo_u32_b32_e64
-;CHECK: v_mbcnt_hi_u32_b32_e32
-=======
 ;GCN: v_mbcnt_lo_u32_b32_e64
 ;SI: v_mbcnt_hi_u32_b32_e32
 ;VI: v_mbcnt_hi_u32_b32_e64
->>>>>>> 969bfdfe
 
 define void @main(<16 x i8> addrspace(2)* inreg, <16 x i8> addrspace(2)* inreg, <32 x i8> addrspace(2)* inreg, i32 inreg) "ShaderType"="0" {
 main_body:
