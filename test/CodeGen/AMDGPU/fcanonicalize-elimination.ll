--- conflicted
+++ resolved
@@ -519,15 +519,9 @@
   ret void
 }
 
-<<<<<<< HEAD
-; Avoid failing the test on FreeBSD11.0 which prints will match the GCN-NOT: 1.0
-; in the .amd_amdgpu_isa "amdgcn-unknown-freebsd11.0--gfx802" directive
-; GCN: .amd_amdgpu_isa
-=======
 ; Avoid failing the test on FreeBSD11.0 which will match the GCN-NOT: 1.0
 ; in the .amd_amdgpu_isa "amdgcn-unknown-freebsd11.0--gfx802" directive
 ; CHECK: .amd_amdgpu_isa
->>>>>>> 2471073a
 
 declare float @llvm.canonicalize.f32(float) #0
 declare double @llvm.canonicalize.f64(double) #0
