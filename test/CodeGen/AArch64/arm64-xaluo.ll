; RUN: llc -march=arm64 -aarch64-atomic-cfg-tidy=0                             -verify-machineinstrs < %s | FileCheck %s
<<<<<<< HEAD
; RUN: llc -march=arm64 -aarch64-atomic-cfg-tidy=0 -fast-isel -fast-isel-abort -verify-machineinstrs < %s | FileCheck %s
=======
; RUN: llc -march=arm64 -aarch64-atomic-cfg-tidy=0 -fast-isel -fast-isel-abort=1 -verify-machineinstrs < %s | FileCheck %s
>>>>>>> 969bfdfe

;
; Get the actual value of the overflow bit.
;
define zeroext i1 @saddo1.i32(i32 %v1, i32 %v2, i32* %res) {
entry:
; CHECK-LABEL:  saddo1.i32
; CHECK:        adds {{w[0-9]+}}, w0, w1
; CHECK-NEXT:   cset {{w[0-9]+}}, vs
  %t = call {i32, i1} @llvm.sadd.with.overflow.i32(i32 %v1, i32 %v2)
  %val = extractvalue {i32, i1} %t, 0
  %obit = extractvalue {i32, i1} %t, 1
  store i32 %val, i32* %res
  ret i1 %obit
}

; Test the immediate version.
define zeroext i1 @saddo2.i32(i32 %v1, i32* %res) {
entry:
; CHECK-LABEL:  saddo2.i32
; CHECK:        adds {{w[0-9]+}}, w0, #4
; CHECK-NEXT:   cset {{w[0-9]+}}, vs
  %t = call {i32, i1} @llvm.sadd.with.overflow.i32(i32 %v1, i32 4)
  %val = extractvalue {i32, i1} %t, 0
  %obit = extractvalue {i32, i1} %t, 1
  store i32 %val, i32* %res
  ret i1 %obit
}

; Test negative immediates.
define zeroext i1 @saddo3.i32(i32 %v1, i32* %res) {
entry:
; CHECK-LABEL:  saddo3.i32
; CHECK:        subs {{w[0-9]+}}, w0, #4
; CHECK-NEXT:   cset {{w[0-9]+}}, vs
  %t = call {i32, i1} @llvm.sadd.with.overflow.i32(i32 %v1, i32 -4)
  %val = extractvalue {i32, i1} %t, 0
  %obit = extractvalue {i32, i1} %t, 1
  store i32 %val, i32* %res
  ret i1 %obit
}

; Test immediates that are too large to be encoded.
define zeroext i1 @saddo4.i32(i32 %v1, i32* %res) {
entry:
; CHECK-LABEL:  saddo4.i32
; CHECK:        adds {{w[0-9]+}}, w0, {{w[0-9]+}}
; CHECK-NEXT:   cset {{w[0-9]+}}, vs
  %t = call {i32, i1} @llvm.sadd.with.overflow.i32(i32 %v1, i32 16777215)
  %val = extractvalue {i32, i1} %t, 0
  %obit = extractvalue {i32, i1} %t, 1
  store i32 %val, i32* %res
  ret i1 %obit
}

; Test shift folding.
define zeroext i1 @saddo5.i32(i32 %v1, i32 %v2, i32* %res) {
entry:
; CHECK-LABEL:  saddo5.i32
; CHECK:        adds {{w[0-9]+}}, w0, w1
; CHECK-NEXT:   cset {{w[0-9]+}}, vs
  %lsl = shl i32 %v2, 16
  %t = call {i32, i1} @llvm.sadd.with.overflow.i32(i32 %v1, i32 %lsl)
  %val = extractvalue {i32, i1} %t, 0
  %obit = extractvalue {i32, i1} %t, 1
  store i32 %val, i32* %res
  ret i1 %obit
}

define zeroext i1 @saddo1.i64(i64 %v1, i64 %v2, i64* %res) {
entry:
; CHECK-LABEL:  saddo1.i64
; CHECK:        adds {{x[0-9]+}}, x0, x1
; CHECK-NEXT:   cset {{w[0-9]+}}, vs
  %t = call {i64, i1} @llvm.sadd.with.overflow.i64(i64 %v1, i64 %v2)
  %val = extractvalue {i64, i1} %t, 0
  %obit = extractvalue {i64, i1} %t, 1
  store i64 %val, i64* %res
  ret i1 %obit
}

define zeroext i1 @saddo2.i64(i64 %v1, i64* %res) {
entry:
; CHECK-LABEL:  saddo2.i64
; CHECK:        adds {{x[0-9]+}}, x0, #4
; CHECK-NEXT:   cset {{w[0-9]+}}, vs
  %t = call {i64, i1} @llvm.sadd.with.overflow.i64(i64 %v1, i64 4)
  %val = extractvalue {i64, i1} %t, 0
  %obit = extractvalue {i64, i1} %t, 1
  store i64 %val, i64* %res
  ret i1 %obit
}

define zeroext i1 @saddo3.i64(i64 %v1, i64* %res) {
entry:
; CHECK-LABEL:  saddo3.i64
; CHECK:        subs {{x[0-9]+}}, x0, #4
; CHECK-NEXT:   cset {{w[0-9]+}}, vs
  %t = call {i64, i1} @llvm.sadd.with.overflow.i64(i64 %v1, i64 -4)
  %val = extractvalue {i64, i1} %t, 0
  %obit = extractvalue {i64, i1} %t, 1
  store i64 %val, i64* %res
  ret i1 %obit
}

define zeroext i1 @uaddo.i32(i32 %v1, i32 %v2, i32* %res) {
entry:
; CHECK-LABEL:  uaddo.i32
; CHECK:        adds {{w[0-9]+}}, w0, w1
; CHECK-NEXT:   cset {{w[0-9]+}}, hs
  %t = call {i32, i1} @llvm.uadd.with.overflow.i32(i32 %v1, i32 %v2)
  %val = extractvalue {i32, i1} %t, 0
  %obit = extractvalue {i32, i1} %t, 1
  store i32 %val, i32* %res
  ret i1 %obit
}

define zeroext i1 @uaddo.i64(i64 %v1, i64 %v2, i64* %res) {
entry:
; CHECK-LABEL:  uaddo.i64
; CHECK:        adds {{x[0-9]+}}, x0, x1
; CHECK-NEXT:   cset {{w[0-9]+}}, hs
  %t = call {i64, i1} @llvm.uadd.with.overflow.i64(i64 %v1, i64 %v2)
  %val = extractvalue {i64, i1} %t, 0
  %obit = extractvalue {i64, i1} %t, 1
  store i64 %val, i64* %res
  ret i1 %obit
}

define zeroext i1 @ssubo1.i32(i32 %v1, i32 %v2, i32* %res) {
entry:
; CHECK-LABEL:  ssubo1.i32
; CHECK:        subs {{w[0-9]+}}, w0, w1
; CHECK-NEXT:   cset {{w[0-9]+}}, vs
  %t = call {i32, i1} @llvm.ssub.with.overflow.i32(i32 %v1, i32 %v2)
  %val = extractvalue {i32, i1} %t, 0
  %obit = extractvalue {i32, i1} %t, 1
  store i32 %val, i32* %res
  ret i1 %obit
}

define zeroext i1 @ssubo2.i32(i32 %v1, i32* %res) {
entry:
; CHECK-LABEL:  ssubo2.i32
; CHECK:        adds {{w[0-9]+}}, w0, #4
; CHECK-NEXT:   cset {{w[0-9]+}}, vs
  %t = call {i32, i1} @llvm.ssub.with.overflow.i32(i32 %v1, i32 -4)
  %val = extractvalue {i32, i1} %t, 0
  %obit = extractvalue {i32, i1} %t, 1
  store i32 %val, i32* %res
  ret i1 %obit
}

define zeroext i1 @ssubo.i64(i64 %v1, i64 %v2, i64* %res) {
entry:
; CHECK-LABEL:  ssubo.i64
; CHECK:        subs {{x[0-9]+}}, x0, x1
; CHECK-NEXT:   cset {{w[0-9]+}}, vs
  %t = call {i64, i1} @llvm.ssub.with.overflow.i64(i64 %v1, i64 %v2)
  %val = extractvalue {i64, i1} %t, 0
  %obit = extractvalue {i64, i1} %t, 1
  store i64 %val, i64* %res
  ret i1 %obit
}

define zeroext i1 @usubo.i32(i32 %v1, i32 %v2, i32* %res) {
entry:
; CHECK-LABEL:  usubo.i32
; CHECK:        subs {{w[0-9]+}}, w0, w1
; CHECK-NEXT:   cset {{w[0-9]+}}, lo
  %t = call {i32, i1} @llvm.usub.with.overflow.i32(i32 %v1, i32 %v2)
  %val = extractvalue {i32, i1} %t, 0
  %obit = extractvalue {i32, i1} %t, 1
  store i32 %val, i32* %res
  ret i1 %obit
}

define zeroext i1 @usubo.i64(i64 %v1, i64 %v2, i64* %res) {
entry:
; CHECK-LABEL:  usubo.i64
; CHECK:        subs {{x[0-9]+}}, x0, x1
; CHECK-NEXT:   cset {{w[0-9]+}}, lo
  %t = call {i64, i1} @llvm.usub.with.overflow.i64(i64 %v1, i64 %v2)
  %val = extractvalue {i64, i1} %t, 0
  %obit = extractvalue {i64, i1} %t, 1
  store i64 %val, i64* %res
  ret i1 %obit
}

define zeroext i1 @smulo.i32(i32 %v1, i32 %v2, i32* %res) {
entry:
; CHECK-LABEL:  smulo.i32
; CHECK:        smull x[[MREG:[0-9]+]], w0, w1
; CHECK-NEXT:   lsr x[[SREG:[0-9]+]], x[[MREG]], #32
; CHECK-NEXT:   cmp w[[SREG]], w[[MREG]], asr #31
; CHECK-NEXT:   cset {{w[0-9]+}}, ne
  %t = call {i32, i1} @llvm.smul.with.overflow.i32(i32 %v1, i32 %v2)
  %val = extractvalue {i32, i1} %t, 0
  %obit = extractvalue {i32, i1} %t, 1
  store i32 %val, i32* %res
  ret i1 %obit
}

define zeroext i1 @smulo.i64(i64 %v1, i64 %v2, i64* %res) {
entry:
; CHECK-LABEL:  smulo.i64
; CHECK:        mul [[MREG:x[0-9]+]], x0, x1
; CHECK-NEXT:   smulh [[HREG:x[0-9]+]], x0, x1
; CHECK-NEXT:   cmp [[HREG]], [[MREG]], asr #63
; CHECK-NEXT:   cset {{w[0-9]+}}, ne
  %t = call {i64, i1} @llvm.smul.with.overflow.i64(i64 %v1, i64 %v2)
  %val = extractvalue {i64, i1} %t, 0
  %obit = extractvalue {i64, i1} %t, 1
  store i64 %val, i64* %res
  ret i1 %obit
}

define zeroext i1 @smulo2.i64(i64 %v1, i64* %res) {
entry:
; CHECK-LABEL:  smulo2.i64
; CHECK:        adds [[MREG:x[0-9]+]], x0, x0
; CHECK-NEXT:   cset {{w[0-9]+}}, vs
  %t = call {i64, i1} @llvm.smul.with.overflow.i64(i64 %v1, i64 2)
  %val = extractvalue {i64, i1} %t, 0
  %obit = extractvalue {i64, i1} %t, 1
  store i64 %val, i64* %res
  ret i1 %obit
}

define zeroext i1 @umulo.i32(i32 %v1, i32 %v2, i32* %res) {
entry:
; CHECK-LABEL:  umulo.i32
; CHECK:        umull [[MREG:x[0-9]+]], w0, w1
; CHECK-NEXT:   cmp xzr, [[MREG]], lsr #32
; CHECK-NEXT:   cset {{w[0-9]+}}, ne
  %t = call {i32, i1} @llvm.umul.with.overflow.i32(i32 %v1, i32 %v2)
  %val = extractvalue {i32, i1} %t, 0
  %obit = extractvalue {i32, i1} %t, 1
  store i32 %val, i32* %res
  ret i1 %obit
}

define zeroext i1 @umulo.i64(i64 %v1, i64 %v2, i64* %res) {
entry:
; CHECK-LABEL:  umulo.i64
; CHECK:        umulh [[MREG:x[0-9]+]], x0, x1
; CHECK-NEXT:   cmp xzr, [[MREG]]
; CHECK-NEXT:   cset {{w[0-9]+}}, ne
  %t = call {i64, i1} @llvm.umul.with.overflow.i64(i64 %v1, i64 %v2)
  %val = extractvalue {i64, i1} %t, 0
  %obit = extractvalue {i64, i1} %t, 1
  store i64 %val, i64* %res
  ret i1 %obit
}

define zeroext i1 @umulo2.i64(i64 %v1, i64* %res) {
entry:
; CHECK-LABEL:  umulo2.i64
; CHECK:        adds [[MREG:x[0-9]+]], x0, x0
; CHECK-NEXT:   cset {{w[0-9]+}}, hs
  %t = call {i64, i1} @llvm.umul.with.overflow.i64(i64 %v1, i64 2)
  %val = extractvalue {i64, i1} %t, 0
  %obit = extractvalue {i64, i1} %t, 1
  store i64 %val, i64* %res
  ret i1 %obit
}


;
; Check the use of the overflow bit in combination with a select instruction.
;
define i32 @saddo.select.i32(i32 %v1, i32 %v2) {
entry:
; CHECK-LABEL:  saddo.select.i32
; CHECK:        cmn w0, w1
; CHECK-NEXT:   csel w0, w0, w1, vs
  %t = call {i32, i1} @llvm.sadd.with.overflow.i32(i32 %v1, i32 %v2)
  %obit = extractvalue {i32, i1} %t, 1
  %ret = select i1 %obit, i32 %v1, i32 %v2
  ret i32 %ret
}

define i64 @saddo.select.i64(i64 %v1, i64 %v2) {
entry:
; CHECK-LABEL:  saddo.select.i64
; CHECK:        cmn x0, x1
; CHECK-NEXT:   csel x0, x0, x1, vs
  %t = call {i64, i1} @llvm.sadd.with.overflow.i64(i64 %v1, i64 %v2)
  %obit = extractvalue {i64, i1} %t, 1
  %ret = select i1 %obit, i64 %v1, i64 %v2
  ret i64 %ret
}

define i32 @uaddo.select.i32(i32 %v1, i32 %v2) {
entry:
; CHECK-LABEL:  uaddo.select.i32
; CHECK:        cmn w0, w1
; CHECK-NEXT:   csel w0, w0, w1, hs
  %t = call {i32, i1} @llvm.uadd.with.overflow.i32(i32 %v1, i32 %v2)
  %obit = extractvalue {i32, i1} %t, 1
  %ret = select i1 %obit, i32 %v1, i32 %v2
  ret i32 %ret
}

define i64 @uaddo.select.i64(i64 %v1, i64 %v2) {
entry:
; CHECK-LABEL:  uaddo.select.i64
; CHECK:        cmn x0, x1
; CHECK-NEXT:   csel x0, x0, x1, hs
  %t = call {i64, i1} @llvm.uadd.with.overflow.i64(i64 %v1, i64 %v2)
  %obit = extractvalue {i64, i1} %t, 1
  %ret = select i1 %obit, i64 %v1, i64 %v2
  ret i64 %ret
}

define i32 @ssubo.select.i32(i32 %v1, i32 %v2) {
entry:
; CHECK-LABEL:  ssubo.select.i32
; CHECK:        cmp w0, w1
; CHECK-NEXT:   csel w0, w0, w1, vs
  %t = call {i32, i1} @llvm.ssub.with.overflow.i32(i32 %v1, i32 %v2)
  %obit = extractvalue {i32, i1} %t, 1
  %ret = select i1 %obit, i32 %v1, i32 %v2
  ret i32 %ret
}

define i64 @ssubo.select.i64(i64 %v1, i64 %v2) {
entry:
; CHECK-LABEL:  ssubo.select.i64
; CHECK:        cmp x0, x1
; CHECK-NEXT:   csel x0, x0, x1, vs
  %t = call {i64, i1} @llvm.ssub.with.overflow.i64(i64 %v1, i64 %v2)
  %obit = extractvalue {i64, i1} %t, 1
  %ret = select i1 %obit, i64 %v1, i64 %v2
  ret i64 %ret
}

define i32 @usubo.select.i32(i32 %v1, i32 %v2) {
entry:
; CHECK-LABEL:  usubo.select.i32
; CHECK:        cmp w0, w1
; CHECK-NEXT:   csel w0, w0, w1, lo
  %t = call {i32, i1} @llvm.usub.with.overflow.i32(i32 %v1, i32 %v2)
  %obit = extractvalue {i32, i1} %t, 1
  %ret = select i1 %obit, i32 %v1, i32 %v2
  ret i32 %ret
}

define i64 @usubo.select.i64(i64 %v1, i64 %v2) {
entry:
; CHECK-LABEL:  usubo.select.i64
; CHECK:        cmp x0, x1
; CHECK-NEXT:   csel x0, x0, x1, lo
  %t = call {i64, i1} @llvm.usub.with.overflow.i64(i64 %v1, i64 %v2)
  %obit = extractvalue {i64, i1} %t, 1
  %ret = select i1 %obit, i64 %v1, i64 %v2
  ret i64 %ret
}

define i32 @smulo.select.i32(i32 %v1, i32 %v2) {
entry:
; CHECK-LABEL:  smulo.select.i32
; CHECK:        smull   x[[MREG:[0-9]+]], w0, w1
; CHECK-NEXT:   lsr     x[[SREG:[0-9]+]], x[[MREG]], #32
; CHECK-NEXT:   cmp     w[[SREG]], w[[MREG]], asr #31
; CHECK-NEXT:   csel    w0, w0, w1, ne
  %t = call {i32, i1} @llvm.smul.with.overflow.i32(i32 %v1, i32 %v2)
  %obit = extractvalue {i32, i1} %t, 1
  %ret = select i1 %obit, i32 %v1, i32 %v2
  ret i32 %ret
}

define i64 @smulo.select.i64(i64 %v1, i64 %v2) {
entry:
; CHECK-LABEL:  smulo.select.i64
; CHECK:        mul     [[MREG:x[0-9]+]], x0, x1
; CHECK-NEXT:   smulh   [[HREG:x[0-9]+]], x0, x1
; CHECK-NEXT:   cmp     [[HREG]], [[MREG]], asr #63
; CHECK-NEXT:   csel    x0, x0, x1, ne
  %t = call {i64, i1} @llvm.smul.with.overflow.i64(i64 %v1, i64 %v2)
  %obit = extractvalue {i64, i1} %t, 1
  %ret = select i1 %obit, i64 %v1, i64 %v2
  ret i64 %ret
}

define i32 @umulo.select.i32(i32 %v1, i32 %v2) {
entry:
; CHECK-LABEL:  umulo.select.i32
; CHECK:        umull   [[MREG:x[0-9]+]], w0, w1
; CHECK-NEXT:   cmp     xzr, [[MREG]], lsr #32
; CHECK-NEXT:   csel    w0, w0, w1, ne
  %t = call {i32, i1} @llvm.umul.with.overflow.i32(i32 %v1, i32 %v2)
  %obit = extractvalue {i32, i1} %t, 1
  %ret = select i1 %obit, i32 %v1, i32 %v2
  ret i32 %ret
}

define i64 @umulo.select.i64(i64 %v1, i64 %v2) {
entry:
; CHECK-LABEL:  umulo.select.i64
; CHECK:        umulh   [[MREG:x[0-9]+]], x0, x1
; CHECK-NEXT:   cmp     xzr, [[MREG]]
; CHECK-NEXT:   csel    x0, x0, x1, ne
  %t = call {i64, i1} @llvm.umul.with.overflow.i64(i64 %v1, i64 %v2)
  %obit = extractvalue {i64, i1} %t, 1
  %ret = select i1 %obit, i64 %v1, i64 %v2
  ret i64 %ret
}


;
; Check the use of the overflow bit in combination with a branch instruction.
;
define zeroext i1 @saddo.br.i32(i32 %v1, i32 %v2) {
entry:
; CHECK-LABEL:  saddo.br.i32
; CHECK:        cmn w0, w1
; CHECK-NEXT:   b.vc
  %t = call {i32, i1} @llvm.sadd.with.overflow.i32(i32 %v1, i32 %v2)
  %val = extractvalue {i32, i1} %t, 0
  %obit = extractvalue {i32, i1} %t, 1
  br i1 %obit, label %overflow, label %continue

overflow:
  ret i1 false

continue:
  ret i1 true
}

define zeroext i1 @saddo.br.i64(i64 %v1, i64 %v2) {
entry:
; CHECK-LABEL:  saddo.br.i64
; CHECK:        cmn x0, x1
; CHECK-NEXT:   b.vc
  %t = call {i64, i1} @llvm.sadd.with.overflow.i64(i64 %v1, i64 %v2)
  %val = extractvalue {i64, i1} %t, 0
  %obit = extractvalue {i64, i1} %t, 1
  br i1 %obit, label %overflow, label %continue

overflow:
  ret i1 false

continue:
  ret i1 true
}

define zeroext i1 @uaddo.br.i32(i32 %v1, i32 %v2) {
entry:
; CHECK-LABEL:  uaddo.br.i32
; CHECK:        cmn w0, w1
; CHECK-NEXT:   b.lo
  %t = call {i32, i1} @llvm.uadd.with.overflow.i32(i32 %v1, i32 %v2)
  %val = extractvalue {i32, i1} %t, 0
  %obit = extractvalue {i32, i1} %t, 1
  br i1 %obit, label %overflow, label %continue

overflow:
  ret i1 false

continue:
  ret i1 true
}

define zeroext i1 @uaddo.br.i64(i64 %v1, i64 %v2) {
entry:
; CHECK-LABEL:  uaddo.br.i64
; CHECK:        cmn x0, x1
; CHECK-NEXT:   b.lo
  %t = call {i64, i1} @llvm.uadd.with.overflow.i64(i64 %v1, i64 %v2)
  %val = extractvalue {i64, i1} %t, 0
  %obit = extractvalue {i64, i1} %t, 1
  br i1 %obit, label %overflow, label %continue

overflow:
  ret i1 false

continue:
  ret i1 true
}

define zeroext i1 @ssubo.br.i32(i32 %v1, i32 %v2) {
entry:
; CHECK-LABEL:  ssubo.br.i32
; CHECK:        cmp w0, w1
; CHECK-NEXT:   b.vc
  %t = call {i32, i1} @llvm.ssub.with.overflow.i32(i32 %v1, i32 %v2)
  %val = extractvalue {i32, i1} %t, 0
  %obit = extractvalue {i32, i1} %t, 1
  br i1 %obit, label %overflow, label %continue

overflow:
  ret i1 false

continue:
  ret i1 true
}

define zeroext i1 @ssubo.br.i64(i64 %v1, i64 %v2) {
entry:
; CHECK-LABEL:  ssubo.br.i64
; CHECK:        cmp x0, x1
; CHECK-NEXT:   b.vc
  %t = call {i64, i1} @llvm.ssub.with.overflow.i64(i64 %v1, i64 %v2)
  %val = extractvalue {i64, i1} %t, 0
  %obit = extractvalue {i64, i1} %t, 1
  br i1 %obit, label %overflow, label %continue

overflow:
  ret i1 false

continue:
  ret i1 true
}

define zeroext i1 @usubo.br.i32(i32 %v1, i32 %v2) {
entry:
; CHECK-LABEL:  usubo.br.i32
; CHECK:        cmp w0, w1
; CHECK-NEXT:   b.hs
  %t = call {i32, i1} @llvm.usub.with.overflow.i32(i32 %v1, i32 %v2)
  %val = extractvalue {i32, i1} %t, 0
  %obit = extractvalue {i32, i1} %t, 1
  br i1 %obit, label %overflow, label %continue

overflow:
  ret i1 false

continue:
  ret i1 true
}

define zeroext i1 @usubo.br.i64(i64 %v1, i64 %v2) {
entry:
; CHECK-LABEL:  usubo.br.i64
; CHECK:        cmp x0, x1
; CHECK-NEXT:   b.hs
  %t = call {i64, i1} @llvm.usub.with.overflow.i64(i64 %v1, i64 %v2)
  %val = extractvalue {i64, i1} %t, 0
  %obit = extractvalue {i64, i1} %t, 1
  br i1 %obit, label %overflow, label %continue

overflow:
  ret i1 false

continue:
  ret i1 true
}

define zeroext i1 @smulo.br.i32(i32 %v1, i32 %v2) {
entry:
; CHECK-LABEL:  smulo.br.i32
; CHECK:        smull   x[[MREG:[0-9]+]], w0, w1
; CHECK-NEXT:   lsr     x[[SREG:[0-9]+]], x8, #32
; CHECK-NEXT:   cmp     w[[SREG]], w[[MREG]], asr #31
; CHECK-NEXT:   b.eq
  %t = call {i32, i1} @llvm.smul.with.overflow.i32(i32 %v1, i32 %v2)
  %val = extractvalue {i32, i1} %t, 0
  %obit = extractvalue {i32, i1} %t, 1
  br i1 %obit, label %overflow, label %continue

overflow:
  ret i1 false

continue:
  ret i1 true
}

define zeroext i1 @smulo.br.i64(i64 %v1, i64 %v2) {
entry:
; CHECK-LABEL:  smulo.br.i64
; CHECK:        mul     [[MREG:x[0-9]+]], x0, x1
; CHECK-NEXT:   smulh   [[HREG:x[0-9]+]], x0, x1
; CHECK-NEXT:   cmp     [[HREG]], [[MREG]], asr #63
; CHECK-NEXT:   b.eq
  %t = call {i64, i1} @llvm.smul.with.overflow.i64(i64 %v1, i64 %v2)
  %val = extractvalue {i64, i1} %t, 0
  %obit = extractvalue {i64, i1} %t, 1
  br i1 %obit, label %overflow, label %continue

overflow:
  ret i1 false

continue:
  ret i1 true
}

define zeroext i1 @smulo2.br.i64(i64 %v1) {
entry:
; CHECK-LABEL:  smulo2.br.i64
; CHECK:        cmn  x0, x0
; CHECK-NEXT:   b.vc
  %t = call {i64, i1} @llvm.smul.with.overflow.i64(i64 %v1, i64 2)
  %val = extractvalue {i64, i1} %t, 0
  %obit = extractvalue {i64, i1} %t, 1
  br i1 %obit, label %overflow, label %continue

overflow:
  ret i1 false

continue:
  ret i1 true
}

define zeroext i1 @umulo.br.i32(i32 %v1, i32 %v2) {
entry:
; CHECK-LABEL:  umulo.br.i32
; CHECK:        umull   [[MREG:x[0-9]+]], w0, w1
; CHECK-NEXT:   cmp     xzr, [[MREG]], lsr #32
; CHECK-NEXT:   b.eq
  %t = call {i32, i1} @llvm.umul.with.overflow.i32(i32 %v1, i32 %v2)
  %val = extractvalue {i32, i1} %t, 0
  %obit = extractvalue {i32, i1} %t, 1
  br i1 %obit, label %overflow, label %continue

overflow:
  ret i1 false

continue:
  ret i1 true
}

define zeroext i1 @umulo.br.i64(i64 %v1, i64 %v2) {
entry:
; CHECK-LABEL:  umulo.br.i64
; CHECK:        umulh   [[REG:x[0-9]+]], x0, x1
; CHECK-NEXT:   {{cbz|cmp}}
  %t = call {i64, i1} @llvm.umul.with.overflow.i64(i64 %v1, i64 %v2)
  %val = extractvalue {i64, i1} %t, 0
  %obit = extractvalue {i64, i1} %t, 1
  br i1 %obit, label %overflow, label %continue

overflow:
  ret i1 false

continue:
  ret i1 true
}

define zeroext i1 @umulo2.br.i64(i64 %v1) {
entry:
; CHECK-LABEL:  umulo2.br.i64
; CHECK:        cmn  x0, x0
; CHECK-NEXT:   b.lo
  %t = call {i64, i1} @llvm.umul.with.overflow.i64(i64 %v1, i64 2)
  %val = extractvalue {i64, i1} %t, 0
  %obit = extractvalue {i64, i1} %t, 1
  br i1 %obit, label %overflow, label %continue

overflow:
  ret i1 false

continue:
  ret i1 true
}

declare {i32, i1} @llvm.sadd.with.overflow.i32(i32, i32) nounwind readnone
declare {i64, i1} @llvm.sadd.with.overflow.i64(i64, i64) nounwind readnone
declare {i32, i1} @llvm.uadd.with.overflow.i32(i32, i32) nounwind readnone
declare {i64, i1} @llvm.uadd.with.overflow.i64(i64, i64) nounwind readnone
declare {i32, i1} @llvm.ssub.with.overflow.i32(i32, i32) nounwind readnone
declare {i64, i1} @llvm.ssub.with.overflow.i64(i64, i64) nounwind readnone
declare {i32, i1} @llvm.usub.with.overflow.i32(i32, i32) nounwind readnone
declare {i64, i1} @llvm.usub.with.overflow.i64(i64, i64) nounwind readnone
declare {i32, i1} @llvm.smul.with.overflow.i32(i32, i32) nounwind readnone
declare {i64, i1} @llvm.smul.with.overflow.i64(i64, i64) nounwind readnone
declare {i32, i1} @llvm.umul.with.overflow.i32(i32, i32) nounwind readnone
declare {i64, i1} @llvm.umul.with.overflow.i64(i64, i64) nounwind readnone
<|MERGE_RESOLUTION|>--- conflicted
+++ resolved
@@ -1,9 +1,5 @@
 ; RUN: llc -march=arm64 -aarch64-atomic-cfg-tidy=0                             -verify-machineinstrs < %s | FileCheck %s
-<<<<<<< HEAD
-; RUN: llc -march=arm64 -aarch64-atomic-cfg-tidy=0 -fast-isel -fast-isel-abort -verify-machineinstrs < %s | FileCheck %s
-=======
 ; RUN: llc -march=arm64 -aarch64-atomic-cfg-tidy=0 -fast-isel -fast-isel-abort=1 -verify-machineinstrs < %s | FileCheck %s
->>>>>>> 969bfdfe
 
 ;
 ; Get the actual value of the overflow bit.
