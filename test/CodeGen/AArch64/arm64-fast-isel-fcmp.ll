--- conflicted
+++ resolved
@@ -1,8 +1,4 @@
-<<<<<<< HEAD
-; RUN: llc -O0 -fast-isel-abort -verify-machineinstrs -mtriple=arm64-apple-darwin < %s | FileCheck %s
-=======
 ; RUN: llc -O0 -fast-isel-abort=1 -verify-machineinstrs -mtriple=arm64-apple-darwin < %s | FileCheck %s
->>>>>>> 969bfdfe
 
 define zeroext i1 @fcmp_float1(float %a) {
 ; CHECK-LABEL: fcmp_float1
