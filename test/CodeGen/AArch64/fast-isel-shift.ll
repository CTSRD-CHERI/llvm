<<<<<<< HEAD
; RUN: llc -fast-isel -fast-isel-abort -mtriple=arm64-apple-darwin -verify-machineinstrs < %s | FileCheck %s
=======
; RUN: llc -fast-isel -fast-isel-abort=1 -mtriple=aarch64-apple-darwin -verify-machineinstrs < %s | FileCheck %s

; CHECK-LABEL: asr_zext_i1_i16
; CHECK:       uxth {{w[0-9]*}}, wzr
define zeroext i16 @asr_zext_i1_i16(i1 %b) {
  %1 = zext i1 %b to i16
  %2 = ashr i16 %1, 1
  ret i16 %2
}

; CHECK-LABEL: asr_sext_i1_i16
; CHECK:       sbfx [[REG1:w[0-9]+]], {{w[0-9]*}}, #0, #1
; CHECK-NEXT:  sxth {{w[0-9]*}}, [[REG1]]
define signext i16 @asr_sext_i1_i16(i1 %b) {
  %1 = sext i1 %b to i16
  %2 = ashr i16 %1, 1
  ret i16 %2
}

; CHECK-LABEL: asr_zext_i1_i32
; CHECK:       mov {{w[0-9]*}}, wzr
define i32 @asr_zext_i1_i32(i1 %b) {
  %1 = zext i1 %b to i32
  %2 = ashr i32 %1, 1
  ret i32 %2
}

; CHECK-LABEL: asr_sext_i1_i32
; CHECK:       sbfx  {{w[0-9]*}}, {{w[0-9]*}}, #0, #1
define i32 @asr_sext_i1_i32(i1 %b) {
  %1 = sext i1 %b to i32
  %2 = ashr i32 %1, 1
  ret i32 %2
}

; CHECK-LABEL: asr_zext_i1_i64
; CHECK:       mov {{x[0-9]*}}, xzr
define i64 @asr_zext_i1_i64(i1 %b) {
  %1 = zext i1 %b to i64
  %2 = ashr i64 %1, 1
  ret i64 %2
}

; CHECK-LABEL: asr_sext_i1_i64
; CHECK:       sbfx {{x[0-9]*}}, {{x[0-9]*}}, #0, #1
define i64 @asr_sext_i1_i64(i1 %b) {
  %1 = sext i1 %b to i64
  %2 = ashr i64 %1, 1
  ret i64 %2
}

; CHECK-LABEL: lsr_zext_i1_i16
; CHECK:       uxth {{w[0-9]*}}, wzr
define zeroext i16 @lsr_zext_i1_i16(i1 %b) {
  %1 = zext i1 %b to i16
  %2 = lshr i16 %1, 1
  ret i16 %2
}

; CHECK-LABEL: lsr_sext_i1_i16
; CHECK:       sbfx [[REG1:w[0-9]+]], {{w[0-9]*}}, #0, #1
; CHECK-NEXT:  ubfx [[REG2:w[0-9]+]], [[REG1]], #1, #15
; CHECK-NEXT:  sxth {{w[0-9]*}}, [[REG2]]
define signext i16 @lsr_sext_i1_i16(i1 %b) {
  %1 = sext i1 %b to i16
  %2 = lshr i16 %1, 1
  ret i16 %2
}

; CHECK-LABEL: lsr_zext_i1_i32
; CHECK:       mov {{w[0-9]*}}, wzr
define i32 @lsr_zext_i1_i32(i1 %b) {
  %1 = zext i1 %b to i32
  %2 = lshr i32 %1, 1
  ret i32 %2
}

; CHECK-LABEL: lsr_sext_i1_i32
; CHECK:       sbfx [[REG1:w[0-9]+]], {{w[0-9]*}}, #0, #1
; CHECK-NEXT:  lsr {{w[0-9]*}}, [[REG1:w[0-9]+]], #1
define i32 @lsr_sext_i1_i32(i1 %b) {
  %1 = sext i1 %b to i32
  %2 = lshr i32 %1, 1
  ret i32 %2
}

; CHECK-LABEL: lsr_zext_i1_i64
; CHECK:       mov {{x[0-9]*}}, xzr
define i64 @lsr_zext_i1_i64(i1 %b) {
  %1 = zext i1 %b to i64
  %2 = lshr i64 %1, 1
  ret i64 %2
}
>>>>>>> 969bfdfe

; CHECK-LABEL: lsl_zext_i1_i16
; CHECK:       ubfiz {{w[0-9]*}}, {{w[0-9]*}}, #4, #1
define zeroext i16 @lsl_zext_i1_i16(i1 %b) {
  %1 = zext i1 %b to i16
  %2 = shl i16 %1, 4
  ret i16 %2
}

; CHECK-LABEL: lsl_sext_i1_i16
; CHECK:       sbfiz {{w[0-9]*}}, {{w[0-9]*}}, #4, #1
define signext i16 @lsl_sext_i1_i16(i1 %b) {
  %1 = sext i1 %b to i16
  %2 = shl i16 %1, 4
  ret i16 %2
}

; CHECK-LABEL: lsl_zext_i1_i32
; CHECK:       ubfiz {{w[0-9]*}}, {{w[0-9]*}}, #4, #1
define i32 @lsl_zext_i1_i32(i1 %b) {
  %1 = zext i1 %b to i32
  %2 = shl i32 %1, 4
  ret i32 %2
}

; CHECK-LABEL: lsl_sext_i1_i32
; CHECK:       sbfiz {{w[0-9]*}}, {{w[0-9]*}}, #4, #1
define i32 @lsl_sext_i1_i32(i1 %b) {
  %1 = sext i1 %b to i32
  %2 = shl i32 %1, 4
  ret i32 %2
}

; CHECK-LABEL: lsl_zext_i1_i64
; CHECK:       ubfiz {{x[0-9]*}}, {{x[0-9]*}}, #4, #1
define i64 @lsl_zext_i1_i64(i1 %b) {
  %1 = zext i1 %b to i64
  %2 = shl i64 %1, 4
  ret i64 %2
}

; CHECK-LABEL: lsl_sext_i1_i64
; CHECK:       sbfiz {{x[0-9]*}}, {{x[0-9]*}}, #4, #1
define i64 @lsl_sext_i1_i64(i1 %b) {
  %1 = sext i1 %b to i64
  %2 = shl i64 %1, 4
  ret i64 %2
}

; CHECK-LABEL: lslv_i8
; CHECK:       and [[REG1:w[0-9]+]], w1, #0xff
; CHECK-NEXT:  lsl [[REG2:w[0-9]+]], w0, [[REG1]]
; CHECK-NEXT:  and {{w[0-9]+}}, [[REG2]], #0xff
define zeroext i8 @lslv_i8(i8 %a, i8 %b) {
  %1 = shl i8 %a, %b
  ret i8 %1
}

; CHECK-LABEL: lsl_i8
; CHECK:       ubfiz {{w[0-9]*}}, {{w[0-9]*}}, #4, #4
define zeroext i8 @lsl_i8(i8 %a) {
  %1 = shl i8 %a, 4
  ret i8 %1
}

; CHECK-LABEL: lsl_zext_i8_i16
; CHECK:       ubfiz {{w[0-9]*}}, {{w[0-9]*}}, #4, #8
define zeroext i16 @lsl_zext_i8_i16(i8 %b) {
  %1 = zext i8 %b to i16
  %2 = shl i16 %1, 4
  ret i16 %2
}

; CHECK-LABEL: lsl_sext_i8_i16
; CHECK:       sbfiz {{w[0-9]*}}, {{w[0-9]*}}, #4, #8
define signext i16 @lsl_sext_i8_i16(i8 %b) {
  %1 = sext i8 %b to i16
  %2 = shl i16 %1, 4
  ret i16 %2
}

; CHECK-LABEL: lsl_zext_i8_i32
; CHECK:       ubfiz {{w[0-9]*}}, {{w[0-9]*}}, #4, #8
define i32 @lsl_zext_i8_i32(i8 %b) {
  %1 = zext i8 %b to i32
  %2 = shl i32 %1, 4
  ret i32 %2
}

; CHECK-LABEL: lsl_sext_i8_i32
; CHECK:       sbfiz {{w[0-9]*}}, {{w[0-9]*}}, #4, #8
define i32 @lsl_sext_i8_i32(i8 %b) {
  %1 = sext i8 %b to i32
  %2 = shl i32 %1, 4
  ret i32 %2
}

; CHECK-LABEL: lsl_zext_i8_i64
; CHECK:       ubfiz {{x[0-9]*}}, {{x[0-9]*}}, #4, #8
define i64 @lsl_zext_i8_i64(i8 %b) {
  %1 = zext i8 %b to i64
  %2 = shl i64 %1, 4
  ret i64 %2
}

; CHECK-LABEL: lsl_sext_i8_i64
; CHECK:       sbfiz {{x[0-9]*}}, {{x[0-9]*}}, #4, #8
define i64 @lsl_sext_i8_i64(i8 %b) {
  %1 = sext i8 %b to i64
  %2 = shl i64 %1, 4
  ret i64 %2
}

; CHECK-LABEL: lslv_i16
; CHECK:       and [[REG1:w[0-9]+]], w1, #0xffff
; CHECK-NEXT:  lsl [[REG2:w[0-9]+]], w0, [[REG1]]
; CHECK-NEXT:  and {{w[0-9]+}}, [[REG2]], #0xffff
define zeroext i16 @lslv_i16(i16 %a, i16 %b) {
  %1 = shl i16 %a, %b
  ret i16 %1
}

; CHECK-LABEL: lsl_i16
; CHECK:       ubfiz {{w[0-9]*}}, {{w[0-9]*}}, #8, #8
define zeroext i16 @lsl_i16(i16 %a) {
  %1 = shl i16 %a, 8
  ret i16 %1
}

; CHECK-LABEL: lsl_zext_i16_i32
; CHECK:       ubfiz {{w[0-9]*}}, {{w[0-9]*}}, #8, #16
define i32 @lsl_zext_i16_i32(i16 %b) {
  %1 = zext i16 %b to i32
  %2 = shl i32 %1, 8
  ret i32 %2
}

; CHECK-LABEL: lsl_sext_i16_i32
; CHECK:       sbfiz {{w[0-9]*}}, {{w[0-9]*}}, #8, #16
define i32 @lsl_sext_i16_i32(i16 %b) {
  %1 = sext i16 %b to i32
  %2 = shl i32 %1, 8
  ret i32 %2
}

; CHECK-LABEL: lsl_zext_i16_i64
; CHECK:       ubfiz {{x[0-9]*}}, {{x[0-9]*}}, #8, #16
define i64 @lsl_zext_i16_i64(i16 %b) {
  %1 = zext i16 %b to i64
  %2 = shl i64 %1, 8
  ret i64 %2
}

; CHECK-LABEL: lsl_sext_i16_i64
; CHECK:       sbfiz {{x[0-9]*}}, {{x[0-9]*}}, #8, #16
define i64 @lsl_sext_i16_i64(i16 %b) {
  %1 = sext i16 %b to i64
  %2 = shl i64 %1, 8
  ret i64 %2
}

; CHECK-LABEL: lslv_i32
; CHECK:       lsl {{w[0-9]*}}, w0, w1
define zeroext i32 @lslv_i32(i32 %a, i32 %b) {
  %1 = shl i32 %a, %b
  ret i32 %1
}

; CHECK-LABEL: lsl_i32
; CHECK:       lsl {{w[0-9]*}}, {{w[0-9]*}}, #16
define zeroext i32 @lsl_i32(i32 %a) {
  %1 = shl i32 %a, 16
  ret i32 %1
}

; CHECK-LABEL: lsl_zext_i32_i64
; CHECK:       ubfiz {{x[0-9]+}}, {{x[0-9]+}}, #16, #32
define i64 @lsl_zext_i32_i64(i32 %b) {
  %1 = zext i32 %b to i64
  %2 = shl i64 %1, 16
  ret i64 %2
}

; CHECK-LABEL: lsl_sext_i32_i64
; CHECK:       sbfiz {{x[0-9]+}}, {{x[0-9]+}}, #16, #32
define i64 @lsl_sext_i32_i64(i32 %b) {
  %1 = sext i32 %b to i64
  %2 = shl i64 %1, 16
  ret i64 %2
}

; CHECK-LABEL: lslv_i64
; CHECK:       lsl {{x[0-9]*}}, x0, x1
define i64 @lslv_i64(i64 %a, i64 %b) {
  %1 = shl i64 %a, %b
  ret i64 %1
}

; CHECK-LABEL: lsl_i64
; CHECK:       lsl {{x[0-9]*}}, {{x[0-9]*}}, #32
define i64 @lsl_i64(i64 %a) {
  %1 = shl i64 %a, 32
  ret i64 %1
}

; CHECK-LABEL: lsrv_i8
; CHECK:       and [[REG1:w[0-9]+]], w0, #0xff
; CHECK-NEXT:  and [[REG2:w[0-9]+]], w1, #0xff
; CHECK-NEXT:  lsr [[REG3:w[0-9]+]], [[REG1]], [[REG2]]
; CHECK-NEXT:  and {{w[0-9]+}}, [[REG3]], #0xff
define zeroext i8 @lsrv_i8(i8 %a, i8 %b) {
  %1 = lshr i8 %a, %b
  ret i8 %1
}

; CHECK-LABEL: lsr_i8
; CHECK:       ubfx {{w[0-9]*}}, {{w[0-9]*}}, #4, #4
define zeroext i8 @lsr_i8(i8 %a) {
  %1 = lshr i8 %a, 4
  ret i8 %1
}

; CHECK-LABEL: lsr_zext_i8_i16
; CHECK:       ubfx {{w[0-9]*}}, {{w[0-9]*}}, #4, #4
define zeroext i16 @lsr_zext_i8_i16(i8 %b) {
  %1 = zext i8 %b to i16
  %2 = lshr i16 %1, 4
  ret i16 %2
}

; CHECK-LABEL: lsr_sext_i8_i16
; CHECK:       sxtb [[REG:w[0-9]+]], w0
; CHECK-NEXT:  ubfx {{w[0-9]*}}, [[REG]], #4, #12
define signext i16 @lsr_sext_i8_i16(i8 %b) {
  %1 = sext i8 %b to i16
  %2 = lshr i16 %1, 4
  ret i16 %2
}

; CHECK-LABEL: lsr_zext_i8_i32
; CHECK:       ubfx {{w[0-9]*}}, {{w[0-9]*}}, #4, #4
define i32 @lsr_zext_i8_i32(i8 %b) {
  %1 = zext i8 %b to i32
  %2 = lshr i32 %1, 4
  ret i32 %2
}

; CHECK-LABEL: lsr_sext_i8_i32
; CHECK:       sxtb [[REG:w[0-9]+]], w0
; CHECK-NEXT:  lsr {{w[0-9]*}}, [[REG]], #4
define i32 @lsr_sext_i8_i32(i8 %b) {
  %1 = sext i8 %b to i32
  %2 = lshr i32 %1, 4
  ret i32 %2
}

; CHECK-LABEL: lsrv_i16
; CHECK:       and [[REG1:w[0-9]+]], w0, #0xffff
; CHECK-NEXT:  and [[REG2:w[0-9]+]], w1, #0xffff
; CHECK-NEXT:  lsr [[REG3:w[0-9]+]], [[REG1]], [[REG2]]
; CHECK-NEXT:  and {{w[0-9]+}}, [[REG3]], #0xffff
define zeroext i16 @lsrv_i16(i16 %a, i16 %b) {
  %1 = lshr i16 %a, %b
  ret i16 %1
}

; CHECK-LABEL: lsr_i16
; CHECK:       ubfx {{w[0-9]*}}, {{w[0-9]*}}, #8, #8
define zeroext i16 @lsr_i16(i16 %a) {
  %1 = lshr i16 %a, 8
  ret i16 %1
}

; CHECK-LABEL: lsrv_i32
; CHECK:       lsr {{w[0-9]*}}, w0, w1
define zeroext i32 @lsrv_i32(i32 %a, i32 %b) {
  %1 = lshr i32 %a, %b
  ret i32 %1
}

; CHECK-LABEL: lsr_i32
; CHECK:       lsr {{w[0-9]*}}, {{w[0-9]*}}, #16
define zeroext i32 @lsr_i32(i32 %a) {
  %1 = lshr i32 %a, 16
  ret i32 %1
}

; CHECK-LABEL: lsrv_i64
; CHECK:       lsr {{x[0-9]*}}, x0, x1
define i64 @lsrv_i64(i64 %a, i64 %b) {
  %1 = lshr i64 %a, %b
  ret i64 %1
}

; CHECK-LABEL: lsr_i64
; CHECK:       lsr {{x[0-9]*}}, {{x[0-9]*}}, #32
define i64 @lsr_i64(i64 %a) {
  %1 = lshr i64 %a, 32
  ret i64 %1
}

; CHECK-LABEL: asrv_i8
; CHECK:       sxtb [[REG1:w[0-9]+]], w0
; CHECK-NEXT:  and  [[REG2:w[0-9]+]], w1, #0xff
; CHECK-NEXT:  asr  [[REG3:w[0-9]+]], [[REG1]], [[REG2]]
; CHECK-NEXT:  and  {{w[0-9]+}}, [[REG3]], #0xff
define zeroext i8 @asrv_i8(i8 %a, i8 %b) {
  %1 = ashr i8 %a, %b
  ret i8 %1
}

; CHECK-LABEL: asr_i8
; CHECK:       sbfx {{w[0-9]*}}, {{w[0-9]*}}, #4, #4
define zeroext i8 @asr_i8(i8 %a) {
  %1 = ashr i8 %a, 4
  ret i8 %1
}

; CHECK-LABEL: asr_zext_i8_i16
; CHECK:       ubfx {{w[0-9]*}}, {{w[0-9]*}}, #4, #4
define zeroext i16 @asr_zext_i8_i16(i8 %b) {
  %1 = zext i8 %b to i16
  %2 = ashr i16 %1, 4
  ret i16 %2
}

; CHECK-LABEL: asr_sext_i8_i16
; CHECK:       sbfx {{w[0-9]*}}, {{w[0-9]*}}, #4, #4
define signext i16 @asr_sext_i8_i16(i8 %b) {
  %1 = sext i8 %b to i16
  %2 = ashr i16 %1, 4
  ret i16 %2
}

; CHECK-LABEL: asr_zext_i8_i32
; CHECK:       ubfx {{w[0-9]*}}, {{w[0-9]*}}, #4, #4
define i32 @asr_zext_i8_i32(i8 %b) {
  %1 = zext i8 %b to i32
  %2 = ashr i32 %1, 4
  ret i32 %2
}

; CHECK-LABEL: asr_sext_i8_i32
; CHECK:       sbfx {{w[0-9]*}}, {{w[0-9]*}}, #4, #4
define i32 @asr_sext_i8_i32(i8 %b) {
  %1 = sext i8 %b to i32
  %2 = ashr i32 %1, 4
  ret i32 %2
}

; CHECK-LABEL: asrv_i16
; CHECK:       sxth [[REG1:w[0-9]+]], w0
; CHECK-NEXT:  and  [[REG2:w[0-9]+]], w1, #0xffff
; CHECK-NEXT:  asr  [[REG3:w[0-9]+]], [[REG1]], [[REG2]]
; CHECK-NEXT:  and  {{w[0-9]+}}, [[REG3]], #0xffff
define zeroext i16 @asrv_i16(i16 %a, i16 %b) {
  %1 = ashr i16 %a, %b
  ret i16 %1
}

; CHECK-LABEL: asr_i16
; CHECK:       sbfx {{w[0-9]*}}, {{w[0-9]*}}, #8, #8
define zeroext i16 @asr_i16(i16 %a) {
  %1 = ashr i16 %a, 8
  ret i16 %1
}

; CHECK-LABEL: asrv_i32
; CHECK:       asr {{w[0-9]*}}, w0, w1
define zeroext i32 @asrv_i32(i32 %a, i32 %b) {
  %1 = ashr i32 %a, %b
  ret i32 %1
}

; CHECK-LABEL: asr_i32
; CHECK:       asr {{w[0-9]*}}, {{w[0-9]*}}, #16
define zeroext i32 @asr_i32(i32 %a) {
  %1 = ashr i32 %a, 16
  ret i32 %1
}

; CHECK-LABEL: asrv_i64
; CHECK:       asr {{x[0-9]*}}, x0, x1
define i64 @asrv_i64(i64 %a, i64 %b) {
  %1 = ashr i64 %a, %b
  ret i64 %1
}

; CHECK-LABEL: asr_i64
; CHECK:       asr {{x[0-9]*}}, {{x[0-9]*}}, #32
define i64 @asr_i64(i64 %a) {
  %1 = ashr i64 %a, 32
  ret i64 %1
}

; CHECK-LABEL: shift_test1
; CHECK:       ubfiz {{w[0-9]*}}, {{w[0-9]*}}, #4, #4
; CHECK-NEXT:  sbfx  {{w[0-9]*}}, {{w[0-9]*}}, #4, #4
define i32 @shift_test1(i8 %a) {
  %1 = shl i8 %a, 4
  %2 = ashr i8 %1, 4
  %3 = sext i8 %2 to i32
  ret i32 %3
}

; Test zero shifts

; CHECK-LABEL: shl_zero
; CHECK-NOT:   lsl
define i32 @shl_zero(i32 %a) {
  %1 = shl i32 %a, 0
  ret i32 %1
}

; CHECK-LABEL: lshr_zero
; CHECK-NOT:   lsr
define i32 @lshr_zero(i32 %a) {
  %1 = lshr i32 %a, 0
  ret i32 %1
}

; CHECK-LABEL: ashr_zero
; CHECK-NOT:   asr
define i32 @ashr_zero(i32 %a) {
  %1 = ashr i32 %a, 0
  ret i32 %1
}

; CHECK-LABEL: shl_zext_zero
; CHECK:       ubfx x0, x0, #0, #32
define i64 @shl_zext_zero(i32 %a) {
  %1 = zext i32 %a to i64
  %2 = shl i64 %1, 0
  ret i64 %2
}

; CHECK-LABEL: lshr_zext_zero
; CHECK:       ubfx x0, x0, #0, #32
define i64 @lshr_zext_zero(i32 %a) {
  %1 = zext i32 %a to i64
  %2 = lshr i64 %1, 0
  ret i64 %2
}

; CHECK-LABEL: ashr_zext_zero
; CHECK:       ubfx x0, x0, #0, #32
define i64 @ashr_zext_zero(i32 %a) {
  %1 = zext i32 %a to i64
  %2 = ashr i64 %1, 0
  ret i64 %2
}
<|MERGE_RESOLUTION|>--- conflicted
+++ resolved
@@ -1,6 +1,3 @@
-<<<<<<< HEAD
-; RUN: llc -fast-isel -fast-isel-abort -mtriple=arm64-apple-darwin -verify-machineinstrs < %s | FileCheck %s
-=======
 ; RUN: llc -fast-isel -fast-isel-abort=1 -mtriple=aarch64-apple-darwin -verify-machineinstrs < %s | FileCheck %s
 
 ; CHECK-LABEL: asr_zext_i1_i16
@@ -94,7 +91,6 @@
   %2 = lshr i64 %1, 1
   ret i64 %2
 }
->>>>>>> 969bfdfe
 
 ; CHECK-LABEL: lsl_zext_i1_i16
 ; CHECK:       ubfiz {{w[0-9]*}}, {{w[0-9]*}}, #4, #1
