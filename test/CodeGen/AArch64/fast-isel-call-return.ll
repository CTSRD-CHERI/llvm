--- conflicted
+++ resolved
@@ -1,8 +1,4 @@
-<<<<<<< HEAD
-; RUN: llc -fast-isel -fast-isel-abort -verify-machineinstrs < %s | FileCheck %s
-=======
 ; RUN: llc -fast-isel -fast-isel-abort=1 -verify-machineinstrs < %s | FileCheck %s
->>>>>>> 969bfdfe
 target datalayout = "e-m:e-i64:64-i128:128-n32:64-S128"
 target triple = "aarch64-linux-gnu"
 
