--- conflicted
+++ resolved
@@ -52,11 +52,7 @@
 entry:
 ; CHECK-LABEL: load_h:
 ; CHECK: ldr h0, [x0]
-<<<<<<< HEAD
-  %0 = load half* %a, align 4
-=======
   %0 = load half, half* %a, align 4
->>>>>>> 969bfdfe
   ret half %0
 }
 
