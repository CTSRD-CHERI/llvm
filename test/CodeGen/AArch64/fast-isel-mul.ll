<<<<<<< HEAD
; RUN: llc -fast-isel -fast-isel-abort -verify-machineinstrs -mtriple=aarch64-apple-darwin < %s | FileCheck %s
=======
; RUN: llc -fast-isel -fast-isel-abort=1 -verify-machineinstrs -mtriple=aarch64-apple-darwin < %s | FileCheck %s
>>>>>>> 969bfdfe

define zeroext i8 @test_mul8(i8 %lhs, i8 %rhs) {
; CHECK-LABEL: test_mul8:
; CHECK:       mul {{w[0-9]+}}, w0, w1
  %1 = mul i8 %lhs, %rhs
  ret i8 %1
}

define zeroext i16 @test_mul16(i16 %lhs, i16 %rhs) {
; CHECK-LABEL: test_mul16:
; CHECK:       mul {{w[0-9]+}}, w0, w1
  %1 = mul i16 %lhs, %rhs
  ret i16 %1
}

define i32 @test_mul32(i32 %lhs, i32 %rhs) {
; CHECK-LABEL: test_mul32:
; CHECK:       mul {{w[0-9]+}}, w0, w1
  %1 = mul i32 %lhs, %rhs
  ret i32 %1
}

define i64 @test_mul64(i64 %lhs, i64 %rhs) {
; CHECK-LABEL: test_mul64:
; CHECK:       mul {{x[0-9]+}}, x0, x1
  %1 = mul i64 %lhs, %rhs
  ret i64 %1
}

define i32 @test_mul2shift_i32(i32 %a) {
; CHECK-LABEL: test_mul2shift_i32:
; CHECK:       lsl {{w[0-9]+}}, w0, #2
  %1 = mul i32 %a, 4
  ret i32 %1
}

define i64 @test_mul2shift_i64(i64 %a) {
; CHECK-LABEL: test_mul2shift_i64:
; CHECK:       lsl {{x[0-9]+}}, x0, #3
  %1 = mul i64 %a, 8
  ret i64 %1
}
<|MERGE_RESOLUTION|>--- conflicted
+++ resolved
@@ -1,8 +1,4 @@
-<<<<<<< HEAD
-; RUN: llc -fast-isel -fast-isel-abort -verify-machineinstrs -mtriple=aarch64-apple-darwin < %s | FileCheck %s
-=======
 ; RUN: llc -fast-isel -fast-isel-abort=1 -verify-machineinstrs -mtriple=aarch64-apple-darwin < %s | FileCheck %s
->>>>>>> 969bfdfe
 
 define zeroext i8 @test_mul8(i8 %lhs, i8 %rhs) {
 ; CHECK-LABEL: test_mul8:
