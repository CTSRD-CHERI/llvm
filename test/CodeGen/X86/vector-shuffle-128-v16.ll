<<<<<<< HEAD
; RUN: llc < %s -mtriple=x86_64-unknown-unknown -mcpu=x86-64 -x86-experimental-vector-shuffle-lowering | FileCheck %s --check-prefix=ALL --check-prefix=SSE --check-prefix=SSE2
; RUN: llc < %s -mtriple=x86_64-unknown-unknown -mcpu=x86-64 -mattr=+ssse3 -x86-experimental-vector-shuffle-lowering | FileCheck %s --check-prefix=ALL --check-prefix=SSE --check-prefix=SSSE3
; RUN: llc < %s -mtriple=x86_64-unknown-unknown -mcpu=x86-64 -mattr=+sse4.1 -x86-experimental-vector-shuffle-lowering | FileCheck %s --check-prefix=ALL --check-prefix=SSE --check-prefix=SSE41
; RUN: llc < %s -mtriple=x86_64-unknown-unknown -mcpu=x86-64 -mattr=+avx -x86-experimental-vector-shuffle-lowering | FileCheck %s --check-prefix=ALL --check-prefix=AVX --check-prefix=AVX1
; RUN: llc < %s -mtriple=x86_64-unknown-unknown -mcpu=x86-64 -mattr=+avx2 -x86-experimental-vector-shuffle-lowering | FileCheck %s --check-prefix=ALL --check-prefix=AVX --check-prefix=AVX2
=======
; RUN: llc < %s -mtriple=x86_64-unknown-unknown -mcpu=x86-64 | FileCheck %s --check-prefix=ALL --check-prefix=SSE --check-prefix=SSE2
; RUN: llc < %s -mtriple=x86_64-unknown-unknown -mcpu=x86-64 -mattr=+ssse3 | FileCheck %s --check-prefix=ALL --check-prefix=SSE --check-prefix=SSSE3
; RUN: llc < %s -mtriple=x86_64-unknown-unknown -mcpu=x86-64 -mattr=+sse4.1 | FileCheck %s --check-prefix=ALL --check-prefix=SSE --check-prefix=SSE41
; RUN: llc < %s -mtriple=x86_64-unknown-unknown -mcpu=x86-64 -mattr=+avx | FileCheck %s --check-prefix=ALL --check-prefix=AVX --check-prefix=AVX1
; RUN: llc < %s -mtriple=x86_64-unknown-unknown -mcpu=x86-64 -mattr=+avx2 | FileCheck %s --check-prefix=ALL --check-prefix=AVX --check-prefix=AVX2
>>>>>>> 969bfdfe

target datalayout = "e-m:e-i64:64-f80:128-n8:16:32:64-S128"
target triple = "x86_64-unknown-unknown"

define <16 x i8> @shuffle_v16i8_00_00_00_00_00_00_00_00_00_00_00_00_00_00_00_00(<16 x i8> %a, <16 x i8> %b) {
; FIXME: SSE2 should look like the following:
; FIXME-LABEL: @shuffle_v16i8_00_00_00_00_00_00_00_00_00_00_00_00_00_00_00_00
; FIXME:       # BB#0:
; FIXME-NEXT:    punpcklbw %xmm0, %xmm0
; FIXME-NEXT:    pshuflw {{.*}} # xmm0 = xmm0[0,0,0,0,4,5,6,7]
; FIXME-NEXT:    pshufd {{.*}} # xmm0 = xmm0[0,1,0,1]
; FIXME-NEXT:    retq
;
; SSE2-LABEL: shuffle_v16i8_00_00_00_00_00_00_00_00_00_00_00_00_00_00_00_00:
; SSE2:       # BB#0:
; SSE2-NEXT:    punpcklbw {{.*#+}} xmm0 = xmm0[0,0,1,1,2,2,3,3,4,4,5,5,6,6,7,7]
; SSE2-NEXT:    pshufd {{.*#+}} xmm0 = xmm0[0,1,0,3]
; SSE2-NEXT:    pshuflw {{.*#+}} xmm0 = xmm0[0,0,0,0,4,5,6,7]
; SSE2-NEXT:    pshufhw {{.*#+}} xmm0 = xmm0[0,1,2,3,4,4,4,4]
; SSE2-NEXT:    retq
;
; SSSE3-LABEL: shuffle_v16i8_00_00_00_00_00_00_00_00_00_00_00_00_00_00_00_00:
; SSSE3:       # BB#0:
; SSSE3-NEXT:    pxor %xmm1, %xmm1
; SSSE3-NEXT:    pshufb %xmm1, %xmm0
; SSSE3-NEXT:    retq
;
; SSE41-LABEL: shuffle_v16i8_00_00_00_00_00_00_00_00_00_00_00_00_00_00_00_00:
; SSE41:       # BB#0:
; SSE41-NEXT:    pxor %xmm1, %xmm1
; SSE41-NEXT:    pshufb %xmm1, %xmm0
; SSE41-NEXT:    retq
;
; AVX1-LABEL: shuffle_v16i8_00_00_00_00_00_00_00_00_00_00_00_00_00_00_00_00:
; AVX1:       # BB#0:
; AVX1-NEXT:    vpxor %xmm1, %xmm1, %xmm1
; AVX1-NEXT:    vpshufb %xmm1, %xmm0, %xmm0
; AVX1-NEXT:    retq
;
; AVX2-LABEL: shuffle_v16i8_00_00_00_00_00_00_00_00_00_00_00_00_00_00_00_00:
; AVX2:       # BB#0:
; AVX2-NEXT:    vpbroadcastb %xmm0, %xmm0
; AVX2-NEXT:    retq
  %shuffle = shufflevector <16 x i8> %a, <16 x i8> %b, <16 x i32> <i32 0, i32 0, i32 0, i32 0, i32 0, i32 0, i32 0, i32 0, i32 0, i32 0, i32 0, i32 0, i32 0, i32 0, i32 0, i32 0>
  ret <16 x i8> %shuffle
}

define <16 x i8> @shuffle_v16i8_00_00_00_00_00_00_00_00_01_01_01_01_01_01_01_01(<16 x i8> %a, <16 x i8> %b) {
; SSE2-LABEL: shuffle_v16i8_00_00_00_00_00_00_00_00_01_01_01_01_01_01_01_01:
; SSE2:       # BB#0:
; SSE2-NEXT:    punpcklbw {{.*#+}} xmm0 = xmm0[0,0,1,1,2,2,3,3,4,4,5,5,6,6,7,7]
; SSE2-NEXT:    pshufd {{.*#+}} xmm0 = xmm0[0,1,0,3]
; SSE2-NEXT:    pshuflw {{.*#+}} xmm0 = xmm0[0,0,0,0,4,5,6,7]
; SSE2-NEXT:    pshufhw {{.*#+}} xmm0 = xmm0[0,1,2,3,5,5,5,5]
; SSE2-NEXT:    retq
;
; SSSE3-LABEL: shuffle_v16i8_00_00_00_00_00_00_00_00_01_01_01_01_01_01_01_01:
; SSSE3:       # BB#0:
; SSSE3-NEXT:    pshufb {{.*#+}} xmm0 = xmm0[0,0,0,0,0,0,0,0,1,1,1,1,1,1,1,1]
; SSSE3-NEXT:    retq
;
; SSE41-LABEL: shuffle_v16i8_00_00_00_00_00_00_00_00_01_01_01_01_01_01_01_01:
; SSE41:       # BB#0:
; SSE41-NEXT:    pshufb {{.*#+}} xmm0 = xmm0[0,0,0,0,0,0,0,0,1,1,1,1,1,1,1,1]
; SSE41-NEXT:    retq
;
; AVX-LABEL: shuffle_v16i8_00_00_00_00_00_00_00_00_01_01_01_01_01_01_01_01:
; AVX:       # BB#0:
; AVX-NEXT:    vpshufb {{.*#+}} xmm0 = xmm0[0,0,0,0,0,0,0,0,1,1,1,1,1,1,1,1]
; AVX-NEXT:    retq
  %shuffle = shufflevector <16 x i8> %a, <16 x i8> %b, <16 x i32> <i32 0, i32 0, i32 0, i32 0, i32 0, i32 0, i32 0, i32 0, i32 1, i32 1, i32 1, i32 1, i32 1, i32 1, i32 1, i32 1>
  ret <16 x i8> %shuffle
}

define <16 x i8> @shuffle_v16i8_00_00_00_00_00_00_00_00_08_08_08_08_08_08_08_08(<16 x i8> %a, <16 x i8> %b) {
; SSE2-LABEL: shuffle_v16i8_00_00_00_00_00_00_00_00_08_08_08_08_08_08_08_08:
; SSE2:       # BB#0:
; SSE2-NEXT:    pshufd {{.*#+}} xmm0 = xmm0[0,2,2,3]
; SSE2-NEXT:    pshuflw {{.*#+}} xmm0 = xmm0[0,2,2,2,4,5,6,7]
; SSE2-NEXT:    punpcklbw {{.*#+}} xmm0 = xmm0[0,0,1,1,2,2,3,3,4,4,5,5,6,6,7,7]
; SSE2-NEXT:    pshuflw {{.*#+}} xmm0 = xmm0[0,0,0,0,4,5,6,7]
; SSE2-NEXT:    pshufhw {{.*#+}} xmm0 = xmm0[0,1,2,3,6,6,6,6]
; SSE2-NEXT:    retq
;
; SSSE3-LABEL: shuffle_v16i8_00_00_00_00_00_00_00_00_08_08_08_08_08_08_08_08:
; SSSE3:       # BB#0:
; SSSE3-NEXT:    pshufb {{.*#+}} xmm0 = xmm0[0,0,0,0,0,0,0,0,8,8,8,8,8,8,8,8]
; SSSE3-NEXT:    retq
;
; SSE41-LABEL: shuffle_v16i8_00_00_00_00_00_00_00_00_08_08_08_08_08_08_08_08:
; SSE41:       # BB#0:
; SSE41-NEXT:    pshufb {{.*#+}} xmm0 = xmm0[0,0,0,0,0,0,0,0,8,8,8,8,8,8,8,8]
; SSE41-NEXT:    retq
;
; AVX-LABEL: shuffle_v16i8_00_00_00_00_00_00_00_00_08_08_08_08_08_08_08_08:
; AVX:       # BB#0:
; AVX-NEXT:    vpshufb {{.*#+}} xmm0 = xmm0[0,0,0,0,0,0,0,0,8,8,8,8,8,8,8,8]
; AVX-NEXT:    retq
  %shuffle = shufflevector <16 x i8> %a, <16 x i8> %b, <16 x i32> <i32 0, i32 0, i32 0, i32 0, i32 0, i32 0, i32 0, i32 0, i32 8, i32 8, i32 8, i32 8, i32 8, i32 8, i32 8, i32 8>
  ret <16 x i8> %shuffle
}

define <16 x i8> @shuffle_v16i8_00_00_00_00_01_01_01_01_02_02_02_02_03_03_03_03(<16 x i8> %a, <16 x i8> %b) {
; SSE-LABEL: shuffle_v16i8_00_00_00_00_01_01_01_01_02_02_02_02_03_03_03_03:
; SSE:       # BB#0:
; SSE-NEXT:    punpcklbw {{.*#+}} xmm0 = xmm0[0,0,1,1,2,2,3,3,4,4,5,5,6,6,7,7]
; SSE-NEXT:    punpcklwd {{.*#+}} xmm0 = xmm0[0,0,1,1,2,2,3,3]
; SSE-NEXT:    retq
;
; AVX-LABEL: shuffle_v16i8_00_00_00_00_01_01_01_01_02_02_02_02_03_03_03_03:
; AVX:       # BB#0:
; AVX-NEXT:    vpunpcklbw {{.*#+}} xmm0 = xmm0[0,0,1,1,2,2,3,3,4,4,5,5,6,6,7,7]
; AVX-NEXT:    vpunpcklwd {{.*#+}} xmm0 = xmm0[0,0,1,1,2,2,3,3]
; AVX-NEXT:    retq
  %shuffle = shufflevector <16 x i8> %a, <16 x i8> %b, <16 x i32> <i32 0, i32 0, i32 0, i32 0, i32 1, i32 1, i32 1, i32 1, i32 2, i32 2, i32 2, i32 2, i32 3, i32 3, i32 3, i32 3>
  ret <16 x i8> %shuffle
}

define <16 x i8> @shuffle_v16i8_04_04_04_04_05_05_05_05_06_06_06_06_07_07_07_07(<16 x i8> %a, <16 x i8> %b) {
; SSE-LABEL: shuffle_v16i8_04_04_04_04_05_05_05_05_06_06_06_06_07_07_07_07:
; SSE:       # BB#0:
; SSE-NEXT:    punpcklbw {{.*#+}} xmm0 = xmm0[0,0,1,1,2,2,3,3,4,4,5,5,6,6,7,7]
; SSE-NEXT:    punpckhwd {{.*#+}} xmm0 = xmm0[4,4,5,5,6,6,7,7]
; SSE-NEXT:    retq
;
; AVX-LABEL: shuffle_v16i8_04_04_04_04_05_05_05_05_06_06_06_06_07_07_07_07:
; AVX:       # BB#0:
; AVX-NEXT:    vpunpcklbw {{.*#+}} xmm0 = xmm0[0,0,1,1,2,2,3,3,4,4,5,5,6,6,7,7]
; AVX-NEXT:    vpunpckhwd {{.*#+}} xmm0 = xmm0[4,4,5,5,6,6,7,7]
; AVX-NEXT:    retq
  %shuffle = shufflevector <16 x i8> %a, <16 x i8> %b, <16 x i32> <i32 4, i32 4, i32 4, i32 4, i32 5, i32 5, i32 5, i32 5, i32 6, i32 6, i32 6, i32 6, i32 7, i32 7, i32 7, i32 7>
  ret <16 x i8> %shuffle
}

define <16 x i8> @shuffle_v16i8_00_00_00_00_04_04_04_04_08_08_08_08_12_12_12_12(<16 x i8> %a, <16 x i8> %b) {
; SSE2-LABEL: shuffle_v16i8_00_00_00_00_04_04_04_04_08_08_08_08_12_12_12_12:
; SSE2:       # BB#0:
; SSE2-NEXT:    pshuflw {{.*#+}} xmm0 = xmm0[0,2,2,3,4,5,6,7]
; SSE2-NEXT:    pshufhw {{.*#+}} xmm0 = xmm0[0,1,2,3,4,6,6,7]
; SSE2-NEXT:    pshufd {{.*#+}} xmm0 = xmm0[0,2,2,3]
; SSE2-NEXT:    punpcklbw {{.*#+}} xmm0 = xmm0[0,0,1,1,2,2,3,3,4,4,5,5,6,6,7,7]
; SSE2-NEXT:    pshuflw {{.*#+}} xmm0 = xmm0[0,0,2,2,4,5,6,7]
; SSE2-NEXT:    pshufhw {{.*#+}} xmm0 = xmm0[0,1,2,3,4,4,6,6]
; SSE2-NEXT:    retq
;
; SSSE3-LABEL: shuffle_v16i8_00_00_00_00_04_04_04_04_08_08_08_08_12_12_12_12:
; SSSE3:       # BB#0:
; SSSE3-NEXT:    pshufb {{.*#+}} xmm0 = xmm0[0,0,0,0,4,4,4,4,8,8,8,8,12,12,12,12]
; SSSE3-NEXT:    retq
;
; SSE41-LABEL: shuffle_v16i8_00_00_00_00_04_04_04_04_08_08_08_08_12_12_12_12:
; SSE41:       # BB#0:
; SSE41-NEXT:    pshufb {{.*#+}} xmm0 = xmm0[0,0,0,0,4,4,4,4,8,8,8,8,12,12,12,12]
; SSE41-NEXT:    retq
;
; AVX-LABEL: shuffle_v16i8_00_00_00_00_04_04_04_04_08_08_08_08_12_12_12_12:
; AVX:       # BB#0:
; AVX-NEXT:    vpshufb {{.*#+}} xmm0 = xmm0[0,0,0,0,4,4,4,4,8,8,8,8,12,12,12,12]
; AVX-NEXT:    retq
  %shuffle = shufflevector <16 x i8> %a, <16 x i8> %b, <16 x i32> <i32 0, i32 0, i32 0, i32 0, i32 4, i32 4, i32 4, i32 4, i32 8, i32 8, i32 8, i32 8, i32 12, i32 12, i32 12, i32 12>
  ret <16 x i8> %shuffle
}

define <16 x i8> @shuffle_v16i8_00_00_01_01_02_02_03_03_04_04_05_05_06_06_07_07(<16 x i8> %a, <16 x i8> %b) {
; SSE-LABEL: shuffle_v16i8_00_00_01_01_02_02_03_03_04_04_05_05_06_06_07_07:
; SSE:       # BB#0:
; SSE-NEXT:    punpcklbw {{.*#+}} xmm0 = xmm0[0,0,1,1,2,2,3,3,4,4,5,5,6,6,7,7]
; SSE-NEXT:    retq
;
; AVX-LABEL: shuffle_v16i8_00_00_01_01_02_02_03_03_04_04_05_05_06_06_07_07:
; AVX:       # BB#0:
; AVX-NEXT:    vpunpcklbw {{.*#+}} xmm0 = xmm0[0,0,1,1,2,2,3,3,4,4,5,5,6,6,7,7]
; AVX-NEXT:    retq
  %shuffle = shufflevector <16 x i8> %a, <16 x i8> %b, <16 x i32> <i32 0, i32 0, i32 1, i32 1, i32 2, i32 2, i32 3, i32 3, i32 4, i32 4, i32 5, i32 5, i32 6, i32 6, i32 7, i32 7>
  ret <16 x i8> %shuffle
}

define <16 x i8> @shuffle_v16i8_0101010101010101(<16 x i8> %a, <16 x i8> %b) {
; FIXME: SSE2 should be the following:
; FIXME-LABEL: @shuffle_v16i8_0101010101010101
; FIXME:       # BB#0:
; FIXME-NEXT:    pshuflw {{.*}} # xmm0 = xmm0[0,0,0,0,4,5,6,7]
; FIXME-NEXT:    pshufd {{.*}} # xmm0 = xmm0[0,1,0,1]
; FIXME-NEXT:    retq
;
; SSE2-LABEL: shuffle_v16i8_0101010101010101:
; SSE2:       # BB#0:
; SSE2-NEXT:    pshufd {{.*#+}} xmm0 = xmm0[0,1,0,3]
; SSE2-NEXT:    pshuflw {{.*#+}} xmm0 = xmm0[0,0,0,0,4,5,6,7]
; SSE2-NEXT:    pshufhw {{.*#+}} xmm0 = xmm0[0,1,2,3,4,4,4,4]
; SSE2-NEXT:    retq
;
; SSSE3-LABEL: shuffle_v16i8_0101010101010101:
; SSSE3:       # BB#0:
; SSSE3-NEXT:    pshufb {{.*#+}} xmm0 = xmm0[0,1,0,1,0,1,0,1,0,1,0,1,0,1,0,1]
; SSSE3-NEXT:    retq
;
; SSE41-LABEL: shuffle_v16i8_0101010101010101:
; SSE41:       # BB#0:
; SSE41-NEXT:    pshufb {{.*#+}} xmm0 = xmm0[0,1,0,1,0,1,0,1,0,1,0,1,0,1,0,1]
; SSE41-NEXT:    retq
;
; AVX1-LABEL: shuffle_v16i8_0101010101010101:
; AVX1:       # BB#0:
; AVX1-NEXT:    vpshufb {{.*#+}} xmm0 = xmm0[0,1,0,1,0,1,0,1,0,1,0,1,0,1,0,1]
; AVX1-NEXT:    retq
;
; AVX2-LABEL: shuffle_v16i8_0101010101010101:
; AVX2:       # BB#0:
; AVX2-NEXT:    vpbroadcastw %xmm0, %xmm0
; AVX2-NEXT:    retq
  %shuffle = shufflevector <16 x i8> %a, <16 x i8> %b, <16 x i32> <i32 0, i32 1, i32 0, i32 1, i32 0, i32 1, i32 0, i32 1, i32 0, i32 1, i32 0, i32 1, i32 0, i32 1, i32 0, i32 1>
  ret <16 x i8> %shuffle
}

define <16 x i8> @shuffle_v16i8_00_16_01_17_02_18_03_19_04_20_05_21_06_22_07_23(<16 x i8> %a, <16 x i8> %b) {
; SSE-LABEL: shuffle_v16i8_00_16_01_17_02_18_03_19_04_20_05_21_06_22_07_23:
; SSE:       # BB#0:
; SSE-NEXT:    punpcklbw {{.*#+}} xmm0 = xmm0[0],xmm1[0],xmm0[1],xmm1[1],xmm0[2],xmm1[2],xmm0[3],xmm1[3],xmm0[4],xmm1[4],xmm0[5],xmm1[5],xmm0[6],xmm1[6],xmm0[7],xmm1[7]
; SSE-NEXT:    retq
;
; AVX-LABEL: shuffle_v16i8_00_16_01_17_02_18_03_19_04_20_05_21_06_22_07_23:
; AVX:       # BB#0:
; AVX-NEXT:    vpunpcklbw {{.*#+}} xmm0 = xmm0[0],xmm1[0],xmm0[1],xmm1[1],xmm0[2],xmm1[2],xmm0[3],xmm1[3],xmm0[4],xmm1[4],xmm0[5],xmm1[5],xmm0[6],xmm1[6],xmm0[7],xmm1[7]
; AVX-NEXT:    retq
  %shuffle = shufflevector <16 x i8> %a, <16 x i8> %b, <16 x i32> <i32 0, i32 16, i32 1, i32 17, i32 2, i32 18, i32 3, i32 19, i32 4, i32 20, i32 5, i32 21, i32 6, i32 22, i32 7, i32 23>
  ret <16 x i8> %shuffle
}

define <16 x i8> @shuffle_v16i8_08_24_09_25_10_26_11_27_12_28_13_29_14_30_15_31(<16 x i8> %a, <16 x i8> %b) {
; SSE-LABEL: shuffle_v16i8_08_24_09_25_10_26_11_27_12_28_13_29_14_30_15_31:
; SSE:       # BB#0:
; SSE-NEXT:    punpckhbw {{.*#+}} xmm0 = xmm0[8],xmm1[8],xmm0[9],xmm1[9],xmm0[10],xmm1[10],xmm0[11],xmm1[11],xmm0[12],xmm1[12],xmm0[13],xmm1[13],xmm0[14],xmm1[14],xmm0[15],xmm1[15]
; SSE-NEXT:    retq
;
; AVX-LABEL: shuffle_v16i8_08_24_09_25_10_26_11_27_12_28_13_29_14_30_15_31:
; AVX:       # BB#0:
; AVX-NEXT:    vpunpckhbw {{.*#+}} xmm0 = xmm0[8],xmm1[8],xmm0[9],xmm1[9],xmm0[10],xmm1[10],xmm0[11],xmm1[11],xmm0[12],xmm1[12],xmm0[13],xmm1[13],xmm0[14],xmm1[14],xmm0[15],xmm1[15]
; AVX-NEXT:    retq
  %shuffle = shufflevector <16 x i8> %a, <16 x i8> %b, <16 x i32> <i32 8, i32 24, i32 9, i32 25, i32 10, i32 26, i32 11, i32 27, i32 12, i32 28, i32 13, i32 29, i32 14, i32 30, i32 15, i32 31>
  ret <16 x i8> %shuffle
}

define <16 x i8> @shuffle_v16i8_16_00_16_01_16_02_16_03_16_04_16_05_16_06_16_07(<16 x i8> %a, <16 x i8> %b) {
<<<<<<< HEAD
; SSE-LABEL: shuffle_v16i8_16_00_16_01_16_02_16_03_16_04_16_05_16_06_16_07:
; SSE:       # BB#0:
; SSE-NEXT:    punpcklbw {{.*#+}} xmm1 = xmm1[0,0,1,1,2,2,3,3,4,4,5,5,6,6,7,7]
; SSE-NEXT:    pshuflw {{.*#+}} xmm1 = xmm1[0,0,0,0,4,5,6,7]
; SSE-NEXT:    punpcklbw {{.*#+}} xmm1 = xmm1[0],xmm0[0],xmm1[1],xmm0[1],xmm1[2],xmm0[2],xmm1[3],xmm0[3],xmm1[4],xmm0[4],xmm1[5],xmm0[5],xmm1[6],xmm0[6],xmm1[7],xmm0[7]
; SSE-NEXT:    movdqa %xmm1, %xmm0
; SSE-NEXT:    retq
;
=======
; SSE2-LABEL: shuffle_v16i8_16_00_16_01_16_02_16_03_16_04_16_05_16_06_16_07:
; SSE2:       # BB#0:
; SSE2-NEXT:    punpcklbw {{.*#+}} xmm0 = xmm0[0,0,1,1,2,2,3,3,4,4,5,5,6,6,7,7]
; SSE2-NEXT:    movdqa {{.*#+}} xmm2 = [255,0,255,0,255,0,255,0,255,0,255,0,255,0,255,0]
; SSE2-NEXT:    pshufd {{.*#+}} xmm1 = xmm1[0,1,0,3]
; SSE2-NEXT:    pshuflw {{.*#+}} xmm1 = xmm1[0,0,0,0,4,5,6,7]
; SSE2-NEXT:    pshufhw {{.*#+}} xmm1 = xmm1[0,1,2,3,4,4,4,4]
; SSE2-NEXT:    pand %xmm2, %xmm1
; SSE2-NEXT:    pandn %xmm0, %xmm2
; SSE2-NEXT:    por %xmm1, %xmm2
; SSE2-NEXT:    movdqa %xmm2, %xmm0
; SSE2-NEXT:    retq
;
; SSSE3-LABEL: shuffle_v16i8_16_00_16_01_16_02_16_03_16_04_16_05_16_06_16_07:
; SSSE3:       # BB#0:
; SSSE3-NEXT:    punpcklbw {{.*#+}} xmm1 = xmm1[0,0,1,1,2,2,3,3,4,4,5,5,6,6,7,7]
; SSSE3-NEXT:    pshuflw {{.*#+}} xmm1 = xmm1[0,0,0,0,4,5,6,7]
; SSSE3-NEXT:    punpcklbw {{.*#+}} xmm1 = xmm1[0],xmm0[0],xmm1[1],xmm0[1],xmm1[2],xmm0[2],xmm1[3],xmm0[3],xmm1[4],xmm0[4],xmm1[5],xmm0[5],xmm1[6],xmm0[6],xmm1[7],xmm0[7]
; SSSE3-NEXT:    movdqa %xmm1, %xmm0
; SSSE3-NEXT:    retq
;
; SSE41-LABEL: shuffle_v16i8_16_00_16_01_16_02_16_03_16_04_16_05_16_06_16_07:
; SSE41:       # BB#0:
; SSE41-NEXT:    punpcklbw {{.*#+}} xmm1 = xmm1[0,0,1,1,2,2,3,3,4,4,5,5,6,6,7,7]
; SSE41-NEXT:    pshuflw {{.*#+}} xmm1 = xmm1[0,0,0,0,4,5,6,7]
; SSE41-NEXT:    punpcklbw {{.*#+}} xmm1 = xmm1[0],xmm0[0],xmm1[1],xmm0[1],xmm1[2],xmm0[2],xmm1[3],xmm0[3],xmm1[4],xmm0[4],xmm1[5],xmm0[5],xmm1[6],xmm0[6],xmm1[7],xmm0[7]
; SSE41-NEXT:    movdqa %xmm1, %xmm0
; SSE41-NEXT:    retq
;
>>>>>>> 969bfdfe
; AVX1-LABEL: shuffle_v16i8_16_00_16_01_16_02_16_03_16_04_16_05_16_06_16_07:
; AVX1:       # BB#0:
; AVX1-NEXT:    vpunpcklbw {{.*#+}} xmm1 = xmm1[0,0,1,1,2,2,3,3,4,4,5,5,6,6,7,7]
; AVX1-NEXT:    vpshuflw {{.*#+}} xmm1 = xmm1[0,0,0,0,4,5,6,7]
; AVX1-NEXT:    vpunpcklbw {{.*#+}} xmm0 = xmm1[0],xmm0[0],xmm1[1],xmm0[1],xmm1[2],xmm0[2],xmm1[3],xmm0[3],xmm1[4],xmm0[4],xmm1[5],xmm0[5],xmm1[6],xmm0[6],xmm1[7],xmm0[7]
; AVX1-NEXT:    retq
;
; AVX2-LABEL: shuffle_v16i8_16_00_16_01_16_02_16_03_16_04_16_05_16_06_16_07:
; AVX2:       # BB#0:
; AVX2-NEXT:    vpbroadcastb %xmm1, %xmm1
; AVX2-NEXT:    vpunpcklbw {{.*#+}} xmm0 = xmm1[0],xmm0[0],xmm1[1],xmm0[1],xmm1[2],xmm0[2],xmm1[3],xmm0[3],xmm1[4],xmm0[4],xmm1[5],xmm0[5],xmm1[6],xmm0[6],xmm1[7],xmm0[7]
; AVX2-NEXT:    retq
  %shuffle = shufflevector <16 x i8> %a, <16 x i8> %b, <16 x i32> <i32 16, i32 0, i32 16, i32 1, i32 16, i32 2, i32 16, i32 3, i32 16, i32 4, i32 16, i32 5, i32 16, i32 6, i32 16, i32 7>
  ret <16 x i8> %shuffle
}

define <16 x i8> @shuffle_v16i8_03_02_01_00_07_06_05_04_11_10_09_08_15_14_13_12(<16 x i8> %a, <16 x i8> %b) {
; SSE2-LABEL: shuffle_v16i8_03_02_01_00_07_06_05_04_11_10_09_08_15_14_13_12:
; SSE2:       # BB#0:
; SSE2-NEXT:    pxor %xmm1, %xmm1
; SSE2-NEXT:    movdqa %xmm0, %xmm2
; SSE2-NEXT:    punpckhbw {{.*#+}} xmm2 = xmm2[8],xmm1[8],xmm2[9],xmm1[9],xmm2[10],xmm1[10],xmm2[11],xmm1[11],xmm2[12],xmm1[12],xmm2[13],xmm1[13],xmm2[14],xmm1[14],xmm2[15],xmm1[15]
; SSE2-NEXT:    pshuflw {{.*#+}} xmm2 = xmm2[3,2,1,0,4,5,6,7]
; SSE2-NEXT:    pshufhw {{.*#+}} xmm2 = xmm2[0,1,2,3,7,6,5,4]
; SSE2-NEXT:    punpcklbw {{.*#+}} xmm0 = xmm0[0],xmm1[0],xmm0[1],xmm1[1],xmm0[2],xmm1[2],xmm0[3],xmm1[3],xmm0[4],xmm1[4],xmm0[5],xmm1[5],xmm0[6],xmm1[6],xmm0[7],xmm1[7]
; SSE2-NEXT:    pshuflw {{.*#+}} xmm0 = xmm0[3,2,1,0,4,5,6,7]
; SSE2-NEXT:    pshufhw {{.*#+}} xmm0 = xmm0[0,1,2,3,7,6,5,4]
; SSE2-NEXT:    packuswb %xmm2, %xmm0
; SSE2-NEXT:    retq
;
; SSSE3-LABEL: shuffle_v16i8_03_02_01_00_07_06_05_04_11_10_09_08_15_14_13_12:
; SSSE3:       # BB#0:
; SSSE3-NEXT:    pshufb {{.*#+}} xmm0 = xmm0[3,2,1,0,7,6,5,4,11,10,9,8,15,14,13,12]
; SSSE3-NEXT:    retq
;
; SSE41-LABEL: shuffle_v16i8_03_02_01_00_07_06_05_04_11_10_09_08_15_14_13_12:
; SSE41:       # BB#0:
; SSE41-NEXT:    pshufb {{.*#+}} xmm0 = xmm0[3,2,1,0,7,6,5,4,11,10,9,8,15,14,13,12]
; SSE41-NEXT:    retq
;
; AVX-LABEL: shuffle_v16i8_03_02_01_00_07_06_05_04_11_10_09_08_15_14_13_12:
; AVX:       # BB#0:
; AVX-NEXT:    vpshufb {{.*#+}} xmm0 = xmm0[3,2,1,0,7,6,5,4,11,10,9,8,15,14,13,12]
; AVX-NEXT:    retq
  %shuffle = shufflevector <16 x i8> %a, <16 x i8> %b, <16 x i32> <i32 3, i32 2, i32 1, i32 0, i32 7, i32 6, i32 5, i32 4, i32 11, i32 10, i32 9, i32 8, i32 15, i32 14, i32 13, i32 12>
  ret <16 x i8> %shuffle
}

define <16 x i8> @shuffle_v16i8_03_02_01_00_07_06_05_04_19_18_17_16_23_22_21_20(<16 x i8> %a, <16 x i8> %b) {
; SSE2-LABEL: shuffle_v16i8_03_02_01_00_07_06_05_04_19_18_17_16_23_22_21_20:
; SSE2:       # BB#0:
; SSE2-NEXT:    pxor %xmm2, %xmm2
; SSE2-NEXT:    punpcklbw {{.*#+}} xmm1 = xmm1[0],xmm2[0],xmm1[1],xmm2[1],xmm1[2],xmm2[2],xmm1[3],xmm2[3],xmm1[4],xmm2[4],xmm1[5],xmm2[5],xmm1[6],xmm2[6],xmm1[7],xmm2[7]
; SSE2-NEXT:    pshuflw {{.*#+}} xmm1 = xmm1[3,2,1,0,4,5,6,7]
; SSE2-NEXT:    pshufhw {{.*#+}} xmm1 = xmm1[0,1,2,3,7,6,5,4]
; SSE2-NEXT:    punpcklbw {{.*#+}} xmm0 = xmm0[0],xmm2[0],xmm0[1],xmm2[1],xmm0[2],xmm2[2],xmm0[3],xmm2[3],xmm0[4],xmm2[4],xmm0[5],xmm2[5],xmm0[6],xmm2[6],xmm0[7],xmm2[7]
; SSE2-NEXT:    pshuflw {{.*#+}} xmm0 = xmm0[3,2,1,0,4,5,6,7]
; SSE2-NEXT:    pshufhw {{.*#+}} xmm0 = xmm0[0,1,2,3,7,6,5,4]
; SSE2-NEXT:    packuswb %xmm1, %xmm0
; SSE2-NEXT:    retq
;
; SSSE3-LABEL: shuffle_v16i8_03_02_01_00_07_06_05_04_19_18_17_16_23_22_21_20:
; SSSE3:       # BB#0:
<<<<<<< HEAD
; SSSE3-NEXT:    pshufb {{.*#+}} xmm1 = zero,zero,zero,zero,zero,zero,zero,zero,xmm1[3,2,1,0,7,6,5,4]
; SSSE3-NEXT:    pshufb {{.*#+}} xmm0 = xmm0[3,2,1,0,7,6,5,4],zero,zero,zero,zero,zero,zero,zero,zero
; SSSE3-NEXT:    por %xmm1, %xmm0
=======
; SSSE3-NEXT:    punpcklbw {{.*#+}} xmm0 = xmm0[0],xmm1[0],xmm0[1],xmm1[1],xmm0[2],xmm1[2],xmm0[3],xmm1[3],xmm0[4],xmm1[4],xmm0[5],xmm1[5],xmm0[6],xmm1[6],xmm0[7],xmm1[7]
; SSSE3-NEXT:    pshufb {{.*#+}} xmm0 = xmm0[6,4,2,0,14,12,10,8,7,5,3,1,15,13,11,9]
>>>>>>> 969bfdfe
; SSSE3-NEXT:    retq
;
; SSE41-LABEL: shuffle_v16i8_03_02_01_00_07_06_05_04_19_18_17_16_23_22_21_20:
; SSE41:       # BB#0:
<<<<<<< HEAD
; SSE41-NEXT:    pshufb {{.*#+}} xmm1 = zero,zero,zero,zero,zero,zero,zero,zero,xmm1[3,2,1,0,7,6,5,4]
; SSE41-NEXT:    pshufb {{.*#+}} xmm0 = xmm0[3,2,1,0,7,6,5,4],zero,zero,zero,zero,zero,zero,zero,zero
; SSE41-NEXT:    por %xmm1, %xmm0
=======
; SSE41-NEXT:    punpcklbw {{.*#+}} xmm0 = xmm0[0],xmm1[0],xmm0[1],xmm1[1],xmm0[2],xmm1[2],xmm0[3],xmm1[3],xmm0[4],xmm1[4],xmm0[5],xmm1[5],xmm0[6],xmm1[6],xmm0[7],xmm1[7]
; SSE41-NEXT:    pshufb {{.*#+}} xmm0 = xmm0[6,4,2,0,14,12,10,8,7,5,3,1,15,13,11,9]
>>>>>>> 969bfdfe
; SSE41-NEXT:    retq
;
; AVX-LABEL: shuffle_v16i8_03_02_01_00_07_06_05_04_19_18_17_16_23_22_21_20:
; AVX:       # BB#0:
<<<<<<< HEAD
; AVX-NEXT:    vpshufb {{.*#+}} xmm1 = zero,zero,zero,zero,zero,zero,zero,zero,xmm1[3,2,1,0,7,6,5,4]
; AVX-NEXT:    vpshufb {{.*#+}} xmm0 = xmm0[3,2,1,0,7,6,5,4],zero,zero,zero,zero,zero,zero,zero,zero
; AVX-NEXT:    vpor %xmm1, %xmm0, %xmm0
=======
; AVX-NEXT:    vpunpcklbw {{.*#+}} xmm0 = xmm0[0],xmm1[0],xmm0[1],xmm1[1],xmm0[2],xmm1[2],xmm0[3],xmm1[3],xmm0[4],xmm1[4],xmm0[5],xmm1[5],xmm0[6],xmm1[6],xmm0[7],xmm1[7]
; AVX-NEXT:    vpshufb {{.*#+}} xmm0 = xmm0[6,4,2,0,14,12,10,8,7,5,3,1,15,13,11,9]
>>>>>>> 969bfdfe
; AVX-NEXT:    retq
  %shuffle = shufflevector <16 x i8> %a, <16 x i8> %b, <16 x i32> <i32 3, i32 2, i32 1, i32 0, i32 7, i32 6, i32 5, i32 4, i32 19, i32 18, i32 17, i32 16, i32 23, i32 22, i32 21, i32 20>
  ret <16 x i8> %shuffle
}

define <16 x i8> @shuffle_v16i8_03_02_01_00_31_30_29_28_11_10_09_08_23_22_21_20(<16 x i8> %a, <16 x i8> %b) {
; SSE2-LABEL: shuffle_v16i8_03_02_01_00_31_30_29_28_11_10_09_08_23_22_21_20:
; SSE2:       # BB#0:
<<<<<<< HEAD
; SSE2-NEXT:    pxor %xmm2, %xmm2
; SSE2-NEXT:    movdqa %xmm1, %xmm3
; SSE2-NEXT:    punpcklbw {{.*#+}} xmm3 = xmm3[0],xmm2[0],xmm3[1],xmm2[1],xmm3[2],xmm2[2],xmm3[3],xmm2[3],xmm3[4],xmm2[4],xmm3[5],xmm2[5],xmm3[6],xmm2[6],xmm3[7],xmm2[7]
; SSE2-NEXT:    pshufhw {{.*#+}} xmm3 = xmm3[0,1,2,3,7,6,5,4]
; SSE2-NEXT:    movdqa %xmm0, %xmm4
; SSE2-NEXT:    punpckhbw {{.*#+}} xmm4 = xmm4[8],xmm2[8],xmm4[9],xmm2[9],xmm4[10],xmm2[10],xmm4[11],xmm2[11],xmm4[12],xmm2[12],xmm4[13],xmm2[13],xmm4[14],xmm2[14],xmm4[15],xmm2[15]
; SSE2-NEXT:    pshuflw {{.*#+}} xmm4 = xmm4[3,2,1,0,4,5,6,7]
; SSE2-NEXT:    movsd %xmm4, %xmm3
; SSE2-NEXT:    punpckhbw {{.*#+}} xmm1 = xmm1[8],xmm2[8],xmm1[9],xmm2[9],xmm1[10],xmm2[10],xmm1[11],xmm2[11],xmm1[12],xmm2[12],xmm1[13],xmm2[13],xmm1[14],xmm2[14],xmm1[15],xmm2[15]
; SSE2-NEXT:    pshufhw {{.*#+}} xmm1 = xmm1[0,1,2,3,7,6,5,4]
; SSE2-NEXT:    punpcklbw {{.*#+}} xmm0 = xmm0[0],xmm2[0],xmm0[1],xmm2[1],xmm0[2],xmm2[2],xmm0[3],xmm2[3],xmm0[4],xmm2[4],xmm0[5],xmm2[5],xmm0[6],xmm2[6],xmm0[7],xmm2[7]
; SSE2-NEXT:    pshuflw {{.*#+}} xmm0 = xmm0[3,2,1,0,4,5,6,7]
; SSE2-NEXT:    movsd %xmm0, %xmm1
; SSE2-NEXT:    packuswb %xmm3, %xmm1
; SSE2-NEXT:    movdqa %xmm1, %xmm0
=======
; SSE2-NEXT:    pshufd {{.*#+}} xmm1 = xmm1[1,3,2,3]
; SSE2-NEXT:    pshufd {{.*#+}} xmm0 = xmm0[0,2,2,3]
; SSE2-NEXT:    punpckldq {{.*#+}} xmm0 = xmm0[0],xmm1[0],xmm0[1],xmm1[1]
; SSE2-NEXT:    pxor %xmm1, %xmm1
; SSE2-NEXT:    movdqa %xmm0, %xmm2
; SSE2-NEXT:    punpckhbw {{.*#+}} xmm2 = xmm2[8],xmm1[8],xmm2[9],xmm1[9],xmm2[10],xmm1[10],xmm2[11],xmm1[11],xmm2[12],xmm1[12],xmm2[13],xmm1[13],xmm2[14],xmm1[14],xmm2[15],xmm1[15]
; SSE2-NEXT:    pshuflw {{.*#+}} xmm3 = xmm2[3,2,1,0,4,5,6,7]
; SSE2-NEXT:    punpcklbw {{.*#+}} xmm0 = xmm0[0],xmm1[0],xmm0[1],xmm1[1],xmm0[2],xmm1[2],xmm0[3],xmm1[3],xmm0[4],xmm1[4],xmm0[5],xmm1[5],xmm0[6],xmm1[6],xmm0[7],xmm1[7]
; SSE2-NEXT:    pshufd {{.*#+}} xmm1 = xmm0[2,3,2,3]
; SSE2-NEXT:    pshuflw {{.*#+}} xmm1 = xmm1[3,2,1,0,4,5,6,7]
; SSE2-NEXT:    punpcklqdq {{.*#+}} xmm3 = xmm3[0],xmm1[0]
; SSE2-NEXT:    pshuflw {{.*#+}} xmm0 = xmm0[3,2,1,0,4,5,6,7]
; SSE2-NEXT:    pshufd {{.*#+}} xmm1 = xmm2[2,3,2,3]
; SSE2-NEXT:    pshuflw {{.*#+}} xmm1 = xmm1[3,2,1,0,4,5,6,7]
; SSE2-NEXT:    punpcklqdq {{.*#+}} xmm0 = xmm0[0],xmm1[0]
; SSE2-NEXT:    packuswb %xmm3, %xmm0
>>>>>>> 969bfdfe
; SSE2-NEXT:    retq
;
; SSSE3-LABEL: shuffle_v16i8_03_02_01_00_31_30_29_28_11_10_09_08_23_22_21_20:
; SSSE3:       # BB#0:
<<<<<<< HEAD
; SSSE3-NEXT:    pshufb {{.*#+}} xmm1 = zero,zero,zero,zero,xmm1[15,14,13,12],zero,zero,zero,zero,xmm1[7,6,5,4]
; SSSE3-NEXT:    pshufb {{.*#+}} xmm0 = xmm0[3,2,1,0],zero,zero,zero,zero,xmm0[11,10,9,8],zero,zero,zero,zero
; SSSE3-NEXT:    por %xmm1, %xmm0
=======
; SSSE3-NEXT:    pshufb {{.*#+}} xmm1 = xmm1[15,14,13,12,7,6,5,4,u,u,u,u,u,u,u,u]
; SSSE3-NEXT:    pshufb {{.*#+}} xmm0 = xmm0[3,2,1,0,11,10,9,8,u,u,u,u,u,u,u,u]
; SSSE3-NEXT:    punpckldq {{.*#+}} xmm0 = xmm0[0],xmm1[0],xmm0[1],xmm1[1]
>>>>>>> 969bfdfe
; SSSE3-NEXT:    retq
;
; SSE41-LABEL: shuffle_v16i8_03_02_01_00_31_30_29_28_11_10_09_08_23_22_21_20:
; SSE41:       # BB#0:
<<<<<<< HEAD
; SSE41-NEXT:    pshufb {{.*#+}} xmm1 = zero,zero,zero,zero,xmm1[15,14,13,12],zero,zero,zero,zero,xmm1[7,6,5,4]
; SSE41-NEXT:    pshufb {{.*#+}} xmm0 = xmm0[3,2,1,0],zero,zero,zero,zero,xmm0[11,10,9,8],zero,zero,zero,zero
; SSE41-NEXT:    por %xmm1, %xmm0
=======
; SSE41-NEXT:    pshufb {{.*#+}} xmm1 = xmm1[15,14,13,12,7,6,5,4,u,u,u,u,u,u,u,u]
; SSE41-NEXT:    pshufb {{.*#+}} xmm0 = xmm0[3,2,1,0,11,10,9,8,u,u,u,u,u,u,u,u]
; SSE41-NEXT:    punpckldq {{.*#+}} xmm0 = xmm0[0],xmm1[0],xmm0[1],xmm1[1]
>>>>>>> 969bfdfe
; SSE41-NEXT:    retq
;
; AVX-LABEL: shuffle_v16i8_03_02_01_00_31_30_29_28_11_10_09_08_23_22_21_20:
; AVX:       # BB#0:
<<<<<<< HEAD
; AVX-NEXT:    vpshufb {{.*#+}} xmm1 = zero,zero,zero,zero,xmm1[15,14,13,12],zero,zero,zero,zero,xmm1[7,6,5,4]
; AVX-NEXT:    vpshufb {{.*#+}} xmm0 = xmm0[3,2,1,0],zero,zero,zero,zero,xmm0[11,10,9,8],zero,zero,zero,zero
; AVX-NEXT:    vpor %xmm1, %xmm0, %xmm0
=======
; AVX-NEXT:    vpshufb {{.*#+}} xmm1 = xmm1[15,14,13,12,7,6,5,4,u,u,u,u,u,u,u,u]
; AVX-NEXT:    vpshufb {{.*#+}} xmm0 = xmm0[3,2,1,0,11,10,9,8,u,u,u,u,u,u,u,u]
; AVX-NEXT:    vpunpckldq {{.*#+}} xmm0 = xmm0[0],xmm1[0],xmm0[1],xmm1[1]
>>>>>>> 969bfdfe
; AVX-NEXT:    retq
  %shuffle = shufflevector <16 x i8> %a, <16 x i8> %b, <16 x i32> <i32 3, i32 2, i32 1, i32 0, i32 31, i32 30, i32 29, i32 28, i32 11, i32 10, i32 9, i32 8, i32 23, i32 22, i32 21, i32 20>
  ret <16 x i8> %shuffle
}

<<<<<<< HEAD
=======
define <16 x i8> @shuffle_v16i8_00_17_02_19_04_21_06_23_08_25_10_27_12_29_14_31(<16 x i8> %a, <16 x i8> %b) {
; SSE2-LABEL: shuffle_v16i8_00_17_02_19_04_21_06_23_08_25_10_27_12_29_14_31:
; SSE2:       # BB#0:
; SSE2-NEXT:    movaps {{.*#+}} xmm2 = [255,0,255,0,255,0,255,0,255,0,255,0,255,0,255,0]
; SSE2-NEXT:    andps %xmm2, %xmm0
; SSE2-NEXT:    andnps %xmm1, %xmm2
; SSE2-NEXT:    orps %xmm2, %xmm0
; SSE2-NEXT:    retq
;
; SSSE3-LABEL: shuffle_v16i8_00_17_02_19_04_21_06_23_08_25_10_27_12_29_14_31:
; SSSE3:       # BB#0:
; SSSE3-NEXT:    pshufb {{.*#+}} xmm1 = xmm1[1,3,5,7,9,11,13,15,u,u,u,u,u,u,u,u]
; SSSE3-NEXT:    pshufb {{.*#+}} xmm0 = xmm0[0,2,4,6,8,10,12,14,u,u,u,u,u,u,u,u]
; SSSE3-NEXT:    punpcklbw {{.*#+}} xmm0 = xmm0[0],xmm1[0],xmm0[1],xmm1[1],xmm0[2],xmm1[2],xmm0[3],xmm1[3],xmm0[4],xmm1[4],xmm0[5],xmm1[5],xmm0[6],xmm1[6],xmm0[7],xmm1[7]
; SSSE3-NEXT:    retq
;
; SSE41-LABEL: shuffle_v16i8_00_17_02_19_04_21_06_23_08_25_10_27_12_29_14_31:
; SSE41:       # BB#0:
; SSE41-NEXT:    movdqa %xmm0, %xmm2
; SSE41-NEXT:    movaps {{.*#+}} xmm0 = [255,0,255,0,255,0,255,0,255,0,255,0,255,0,255,0]
; SSE41-NEXT:    pblendvb %xmm2, %xmm1
; SSE41-NEXT:    movdqa %xmm1, %xmm0
; SSE41-NEXT:    retq
;
; AVX-LABEL: shuffle_v16i8_00_17_02_19_04_21_06_23_08_25_10_27_12_29_14_31:
; AVX:       # BB#0:
; AVX-NEXT:    vmovdqa {{.*#+}} xmm2 = [255,0,255,0,255,0,255,0,255,0,255,0,255,0,255,0]
; AVX-NEXT:    vpblendvb %xmm2, %xmm0, %xmm1, %xmm0
; AVX-NEXT:    retq
  %shuffle = shufflevector <16 x i8> %a, <16 x i8> %b, <16 x i32> <i32 0, i32 17, i32 2, i32 19, i32 4, i32 21, i32 6, i32 23, i32 8, i32 25, i32 10, i32 27, i32 12, i32 29, i32 14, i32 31>
  ret <16 x i8> %shuffle
}

define <16 x i8> @shuffle_v16i8_00_01_02_19_04_05_06_23_08_09_10_27_12_13_14_31(<16 x i8> %a, <16 x i8> %b) {
; SSE2-LABEL: shuffle_v16i8_00_01_02_19_04_05_06_23_08_09_10_27_12_13_14_31:
; SSE2:       # BB#0:
; SSE2-NEXT:    movaps {{.*#+}} xmm2 = [255,255,255,0,255,255,255,0,255,255,255,0,255,255,255,0]
; SSE2-NEXT:    andps %xmm2, %xmm0
; SSE2-NEXT:    andnps %xmm1, %xmm2
; SSE2-NEXT:    orps %xmm2, %xmm0
; SSE2-NEXT:    retq
;
; SSSE3-LABEL: shuffle_v16i8_00_01_02_19_04_05_06_23_08_09_10_27_12_13_14_31:
; SSSE3:       # BB#0:
; SSSE3-NEXT:    pshufb {{.*#+}} xmm1 = zero,zero,zero,xmm1[3],zero,zero,zero,xmm1[7],zero,zero,zero,xmm1[11],zero,zero,zero,xmm1[15]
; SSSE3-NEXT:    pshufb {{.*#+}} xmm0 = xmm0[0,1,2],zero,xmm0[4,5,6],zero,xmm0[8,9,10],zero,xmm0[12,13,14],zero
; SSSE3-NEXT:    por %xmm1, %xmm0
; SSSE3-NEXT:    retq
;
; SSE41-LABEL: shuffle_v16i8_00_01_02_19_04_05_06_23_08_09_10_27_12_13_14_31:
; SSE41:       # BB#0:
; SSE41-NEXT:    movdqa %xmm0, %xmm2
; SSE41-NEXT:    movaps {{.*#+}} xmm0 = [255,255,255,0,255,255,255,0,255,255,255,0,255,255,255,0]
; SSE41-NEXT:    pblendvb %xmm2, %xmm1
; SSE41-NEXT:    movdqa %xmm1, %xmm0
; SSE41-NEXT:    retq
;
; AVX-LABEL: shuffle_v16i8_00_01_02_19_04_05_06_23_08_09_10_27_12_13_14_31:
; AVX:       # BB#0:
; AVX-NEXT:    vmovdqa {{.*#+}} xmm2 = [255,255,255,0,255,255,255,0,255,255,255,0,255,255,255,0]
; AVX-NEXT:    vpblendvb %xmm2, %xmm0, %xmm1, %xmm0
; AVX-NEXT:    retq
  %shuffle = shufflevector <16 x i8> %a, <16 x i8> %b, <16 x i32> <i32 0, i32 1, i32 2, i32 19, i32 4, i32 5, i32 6, i32 23, i32 8, i32 9, i32 10, i32 27, i32 12, i32 13, i32 14, i32 31>
  ret <16 x i8> %shuffle
}

define <16 x i8> @shuffle_v16i8_00_01_02_03_20_05_06_23_08_09_10_11_28_13_14_31(<16 x i8> %a, <16 x i8> %b) {
; SSE2-LABEL: shuffle_v16i8_00_01_02_03_20_05_06_23_08_09_10_11_28_13_14_31:
; SSE2:       # BB#0:
; SSE2-NEXT:    movaps {{.*#+}} xmm2 = [255,255,255,255,0,255,255,0,255,255,255,255,0,255,255,0]
; SSE2-NEXT:    andps %xmm2, %xmm0
; SSE2-NEXT:    andnps %xmm1, %xmm2
; SSE2-NEXT:    orps %xmm2, %xmm0
; SSE2-NEXT:    retq
;
; SSSE3-LABEL: shuffle_v16i8_00_01_02_03_20_05_06_23_08_09_10_11_28_13_14_31:
; SSSE3:       # BB#0:
; SSSE3-NEXT:    pshufb {{.*#+}} xmm1 = zero,zero,zero,zero,xmm1[4],zero,zero,xmm1[7],zero,zero,zero,zero,xmm1[12],zero,zero,xmm1[15]
; SSSE3-NEXT:    pshufb {{.*#+}} xmm0 = xmm0[0,1,2,3],zero,xmm0[5,6],zero,xmm0[8,9,10,11],zero,xmm0[13,14],zero
; SSSE3-NEXT:    por %xmm1, %xmm0
; SSSE3-NEXT:    retq
;
; SSE41-LABEL: shuffle_v16i8_00_01_02_03_20_05_06_23_08_09_10_11_28_13_14_31:
; SSE41:       # BB#0:
; SSE41-NEXT:    movdqa %xmm0, %xmm2
; SSE41-NEXT:    movaps {{.*#+}} xmm0 = [255,255,255,255,0,255,255,0,255,255,255,255,0,255,255,0]
; SSE41-NEXT:    pblendvb %xmm2, %xmm1
; SSE41-NEXT:    movdqa %xmm1, %xmm0
; SSE41-NEXT:    retq
;
; AVX-LABEL: shuffle_v16i8_00_01_02_03_20_05_06_23_08_09_10_11_28_13_14_31:
; AVX:       # BB#0:
; AVX-NEXT:    vmovdqa {{.*#+}} xmm2 = [255,255,255,255,0,255,255,0,255,255,255,255,0,255,255,0]
; AVX-NEXT:    vpblendvb %xmm2, %xmm0, %xmm1, %xmm0
; AVX-NEXT:    retq
  %shuffle = shufflevector <16 x i8> %a, <16 x i8> %b, <16 x i32> <i32 0, i32 1, i32 2, i32 3, i32 20, i32 5, i32 6, i32 23, i32 8, i32 9, i32 10, i32 11, i32 28, i32 13, i32 14, i32 31>
  ret <16 x i8> %shuffle
}

define <16 x i8> @shuffle_v16i8_16_17_18_19_04_05_06_07_24_25_10_11_28_13_30_15(<16 x i8> %a, <16 x i8> %b) {
; SSE2-LABEL: shuffle_v16i8_16_17_18_19_04_05_06_07_24_25_10_11_28_13_30_15:
; SSE2:       # BB#0:
; SSE2-NEXT:    movaps {{.*#+}} xmm2 = [255,255,255,255,0,0,0,0,255,255,0,0,255,0,255,0]
; SSE2-NEXT:    andps %xmm2, %xmm1
; SSE2-NEXT:    andnps %xmm0, %xmm2
; SSE2-NEXT:    orps %xmm1, %xmm2
; SSE2-NEXT:    movaps %xmm2, %xmm0
; SSE2-NEXT:    retq
;
; SSSE3-LABEL: shuffle_v16i8_16_17_18_19_04_05_06_07_24_25_10_11_28_13_30_15:
; SSSE3:       # BB#0:
; SSSE3-NEXT:    pshufb {{.*#+}} xmm0 = zero,zero,zero,zero,xmm0[4,5,6,7],zero,zero,xmm0[10,11],zero,xmm0[13],zero,xmm0[15]
; SSSE3-NEXT:    pshufb {{.*#+}} xmm1 = xmm1[0,1,2,3],zero,zero,zero,zero,xmm1[8,9],zero,zero,xmm1[12],zero,xmm1[14],zero
; SSSE3-NEXT:    por %xmm1, %xmm0
; SSSE3-NEXT:    retq
;
; SSE41-LABEL: shuffle_v16i8_16_17_18_19_04_05_06_07_24_25_10_11_28_13_30_15:
; SSE41:       # BB#0:
; SSE41-NEXT:    movdqa %xmm0, %xmm2
; SSE41-NEXT:    movaps {{.*#+}} xmm0 = [255,255,255,255,0,0,0,0,255,255,0,0,255,0,255,0]
; SSE41-NEXT:    pblendvb %xmm1, %xmm2
; SSE41-NEXT:    movdqa %xmm2, %xmm0
; SSE41-NEXT:    retq
;
; AVX-LABEL: shuffle_v16i8_16_17_18_19_04_05_06_07_24_25_10_11_28_13_30_15:
; AVX:       # BB#0:
; AVX-NEXT:    vmovdqa {{.*#+}} xmm2 = [255,255,255,255,0,0,0,0,255,255,0,0,255,0,255,0]
; AVX-NEXT:    vpblendvb %xmm2, %xmm1, %xmm0, %xmm0
; AVX-NEXT:    retq
  %shuffle = shufflevector <16 x i8> %a, <16 x i8> %b, <16 x i32> <i32 16, i32 17, i32 18, i32 19, i32 4, i32 5, i32 6, i32 7, i32 24, i32 25, i32 10, i32 11, i32 28, i32 13, i32 30, i32 15>
  ret <16 x i8> %shuffle
}

>>>>>>> 969bfdfe
define <16 x i8> @trunc_v4i32_shuffle(<16 x i8> %a) {
; SSE2-LABEL: trunc_v4i32_shuffle:
; SSE2:       # BB#0:
; SSE2-NEXT:    pand {{.*}}(%rip), %xmm0
; SSE2-NEXT:    packuswb %xmm0, %xmm0
; SSE2-NEXT:    packuswb %xmm0, %xmm0
; SSE2-NEXT:    retq
;
; SSSE3-LABEL: trunc_v4i32_shuffle:
; SSSE3:       # BB#0:
; SSSE3-NEXT:    pshufb {{.*#+}} xmm0 = xmm0[0,4,8,12,u,u,u,u,u,u,u,u,u,u,u,u]
; SSSE3-NEXT:    retq
;
; SSE41-LABEL: trunc_v4i32_shuffle:
; SSE41:       # BB#0:
; SSE41-NEXT:    pshufb {{.*#+}} xmm0 = xmm0[0,4,8,12,u,u,u,u,u,u,u,u,u,u,u,u]
; SSE41-NEXT:    retq
;
; AVX-LABEL: trunc_v4i32_shuffle:
; AVX:       # BB#0:
; AVX-NEXT:    vpshufb {{.*#+}} xmm0 = xmm0[0,4,8,12,u,u,u,u,u,u,u,u,u,u,u,u]
; AVX-NEXT:    retq
  %shuffle = shufflevector <16 x i8> %a, <16 x i8> undef, <16 x i32> <i32 0, i32 4, i32 8, i32 12, i32 undef, i32 undef, i32 undef, i32 undef, i32 undef, i32 undef, i32 undef, i32 undef, i32 undef, i32 undef, i32 undef, i32 undef>
  ret <16 x i8> %shuffle
}

define <16 x i8> @stress_test0(<16 x i8> %s.0.1, <16 x i8> %s.0.2, <16 x i8> %s.0.3, <16 x i8> %s.0.4, <16 x i8> %s.0.5, <16 x i8> %s.0.6, <16 x i8> %s.0.7, <16 x i8> %s.0.8, <16 x i8> %s.0.9) {
; We don't have anything useful to check here. This generates 100s of
; instructions. Instead, just make sure we survived codegen.
; ALL-LABEL: stress_test0:
; ALL:         retq
entry:
  %s.1.4 = shufflevector <16 x i8> %s.0.4, <16 x i8> %s.0.5, <16 x i32> <i32 1, i32 22, i32 21, i32 28, i32 3, i32 16, i32 6, i32 1, i32 19, i32 29, i32 12, i32 31, i32 2, i32 3, i32 3, i32 6>
  %s.1.5 = shufflevector <16 x i8> %s.0.5, <16 x i8> %s.0.6, <16 x i32> <i32 31, i32 20, i32 12, i32 19, i32 2, i32 15, i32 12, i32 31, i32 2, i32 28, i32 2, i32 30, i32 7, i32 8, i32 17, i32 28>
  %s.1.8 = shufflevector <16 x i8> %s.0.8, <16 x i8> %s.0.9, <16 x i32> <i32 14, i32 10, i32 17, i32 5, i32 17, i32 9, i32 17, i32 21, i32 31, i32 24, i32 16, i32 6, i32 20, i32 28, i32 23, i32 8>
  %s.2.2 = shufflevector <16 x i8> %s.0.3, <16 x i8> %s.0.4, <16 x i32> <i32 20, i32 9, i32 21, i32 11, i32 11, i32 4, i32 3, i32 18, i32 3, i32 30, i32 4, i32 31, i32 11, i32 24, i32 13, i32 29>
  %s.3.2 = shufflevector <16 x i8> %s.2.2, <16 x i8> %s.1.4, <16 x i32> <i32 15, i32 13, i32 5, i32 11, i32 7, i32 17, i32 14, i32 22, i32 22, i32 16, i32 7, i32 24, i32 16, i32 22, i32 7, i32 29>
  %s.5.4 = shufflevector <16 x i8> %s.1.5, <16 x i8> %s.1.8, <16 x i32> <i32 3, i32 13, i32 19, i32 7, i32 23, i32 11, i32 1, i32 9, i32 16, i32 25, i32 2, i32 7, i32 0, i32 21, i32 23, i32 17>
  %s.6.1 = shufflevector <16 x i8> %s.3.2, <16 x i8> %s.3.2, <16 x i32> <i32 11, i32 2, i32 28, i32 31, i32 27, i32 3, i32 9, i32 27, i32 25, i32 25, i32 14, i32 7, i32 12, i32 28, i32 12, i32 23>
  %s.7.1 = shufflevector <16 x i8> %s.6.1, <16 x i8> %s.3.2, <16 x i32> <i32 15, i32 29, i32 14, i32 0, i32 29, i32 15, i32 26, i32 30, i32 6, i32 7, i32 2, i32 8, i32 12, i32 10, i32 29, i32 17>
  %s.7.2 = shufflevector <16 x i8> %s.3.2, <16 x i8> %s.5.4, <16 x i32> <i32 3, i32 29, i32 3, i32 19, i32 undef, i32 20, i32 undef, i32 3, i32 27, i32 undef, i32 undef, i32 11, i32 undef, i32 undef, i32 undef, i32 undef>
  %s.16.0 = shufflevector <16 x i8> %s.7.1, <16 x i8> %s.7.2, <16 x i32> <i32 13, i32 1, i32 16, i32 16, i32 6, i32 7, i32 29, i32 18, i32 19, i32 28, i32 undef, i32 undef, i32 31, i32 1, i32 undef, i32 10>
  ret <16 x i8> %s.16.0
}

<<<<<<< HEAD
define <16 x i8> @stress_test1(<16 x i8> %s.0.5, <16 x i8> %s.0.8, <16 x i8> %s.0.9) noinline nounwind {
=======
define <16 x i8> @undef_test1(<16 x i8> %s.0.5, <16 x i8> %s.0.8, <16 x i8> %s.0.9) noinline nounwind {
>>>>>>> 969bfdfe
; There is nothing interesting to check about these instructions other than
; that they survive codegen. However, we actually do better and delete all of
; them because the result is 'undef'.
;
<<<<<<< HEAD
; ALL-LABEL: stress_test1:
=======
; ALL-LABEL: undef_test1:
>>>>>>> 969bfdfe
; ALL:       # BB#0: # %entry
; ALL-NEXT:    retq
entry:
  %s.1.8 = shufflevector <16 x i8> %s.0.8, <16 x i8> undef, <16 x i32> <i32 9, i32 9, i32 undef, i32 undef, i32 undef, i32 2, i32 undef, i32 6, i32 undef, i32 6, i32 undef, i32 14, i32 14, i32 undef, i32 undef, i32 0>
  %s.2.4 = shufflevector <16 x i8> undef, <16 x i8> %s.0.5, <16 x i32> <i32 21, i32 undef, i32 undef, i32 19, i32 undef, i32 undef, i32 29, i32 24, i32 21, i32 23, i32 21, i32 17, i32 19, i32 undef, i32 20, i32 22>
  %s.2.5 = shufflevector <16 x i8> %s.0.5, <16 x i8> undef, <16 x i32> <i32 3, i32 8, i32 undef, i32 7, i32 undef, i32 10, i32 8, i32 0, i32 15, i32 undef, i32 1, i32 undef, i32 undef, i32 undef, i32 undef, i32 9>
  %s.2.9 = shufflevector <16 x i8> %s.0.9, <16 x i8> undef, <16 x i32> <i32 7, i32 undef, i32 14, i32 7, i32 8, i32 undef, i32 7, i32 8, i32 5, i32 15, i32 undef, i32 1, i32 11, i32 undef, i32 undef, i32 11>
  %s.3.4 = shufflevector <16 x i8> %s.2.4, <16 x i8> %s.0.5, <16 x i32> <i32 5, i32 0, i32 21, i32 6, i32 15, i32 27, i32 22, i32 21, i32 4, i32 22, i32 19, i32 26, i32 9, i32 26, i32 8, i32 29>
  %s.3.9 = shufflevector <16 x i8> %s.2.9, <16 x i8> undef, <16 x i32> <i32 8, i32 6, i32 8, i32 1, i32 undef, i32 4, i32 undef, i32 2, i32 undef, i32 undef, i32 undef, i32 undef, i32 undef, i32 undef, i32 6, i32 undef>
  %s.4.7 = shufflevector <16 x i8> %s.1.8, <16 x i8> %s.2.9, <16 x i32> <i32 9, i32 0, i32 22, i32 20, i32 24, i32 7, i32 21, i32 17, i32 20, i32 12, i32 19, i32 23, i32 2, i32 9, i32 17, i32 10>
  %s.4.8 = shufflevector <16 x i8> %s.2.9, <16 x i8> %s.3.9, <16 x i32> <i32 undef, i32 undef, i32 undef, i32 undef, i32 undef, i32 undef, i32 undef, i32 undef, i32 6, i32 10, i32 undef, i32 0, i32 5, i32 undef, i32 9, i32 undef>
  %s.5.7 = shufflevector <16 x i8> %s.4.7, <16 x i8> %s.4.8, <16 x i32> <i32 16, i32 0, i32 undef, i32 undef, i32 undef, i32 undef, i32 undef, i32 undef, i32 undef, i32 undef, i32 undef, i32 undef, i32 undef, i32 undef, i32 undef, i32 undef>
  %s.8.4 = shufflevector <16 x i8> %s.3.4, <16 x i8> %s.5.7, <16 x i32> <i32 undef, i32 undef, i32 undef, i32 28, i32 undef, i32 0, i32 undef, i32 undef, i32 undef, i32 undef, i32 1, i32 undef, i32 undef, i32 undef, i32 undef, i32 undef>
  %s.9.4 = shufflevector <16 x i8> %s.8.4, <16 x i8> undef, <16 x i32> <i32 undef, i32 undef, i32 undef, i32 undef, i32 undef, i32 undef, i32 undef, i32 undef, i32 undef, i32 undef, i32 undef, i32 undef, i32 undef, i32 undef, i32 10, i32 5>
  %s.10.4 = shufflevector <16 x i8> %s.9.4, <16 x i8> undef, <16 x i32> <i32 undef, i32 7, i32 undef, i32 undef, i32 undef, i32 undef, i32 undef, i32 undef, i32 undef, i32 undef, i32 undef, i32 undef, i32 undef, i32 undef, i32 undef, i32 undef>
  %s.12.4 = shufflevector <16 x i8> %s.10.4, <16 x i8> undef, <16 x i32> <i32 undef, i32 undef, i32 undef, i32 undef, i32 undef, i32 undef, i32 undef, i32 undef, i32 undef, i32 undef, i32 undef, i32 undef, i32 13, i32 undef, i32 undef, i32 undef>

  ret <16 x i8> %s.12.4
}

define <16 x i8> @PR20540(<8 x i8> %a) {
; SSE2-LABEL: PR20540:
; SSE2:       # BB#0:
; SSE2-NEXT:    pand {{.*}}(%rip), %xmm0
; SSE2-NEXT:    packuswb %xmm0, %xmm0
<<<<<<< HEAD
; SSE2-NEXT:    pxor %xmm1, %xmm1
; SSE2-NEXT:    punpcklbw {{.*#+}} xmm0 = xmm0[0],xmm1[0],xmm0[1],xmm1[1],xmm0[2],xmm1[2],xmm0[3],xmm1[3],xmm0[4],xmm1[4],xmm0[5],xmm1[5],xmm0[6],xmm1[6],xmm0[7],xmm1[7]
; SSE2-NEXT:    pshufd {{.*#+}} xmm1 = xmm1[0,1,0,3]
; SSE2-NEXT:    pshuflw {{.*#+}} xmm1 = xmm1[0,0,0,0,4,5,6,7]
; SSE2-NEXT:    pshufhw {{.*#+}} xmm1 = xmm1[0,1,2,3,4,4,4,4]
; SSE2-NEXT:    packuswb %xmm1, %xmm0
; SSE2-NEXT:    retq
;
; SSSE3-LABEL: PR20540:
; SSSE3:       # BB#0:
; SSSE3-NEXT:    pxor %xmm1, %xmm1
; SSSE3-NEXT:    pshufb {{.*#+}} xmm1 = zero,zero,zero,zero,zero,zero,zero,zero,xmm1[0,0,0,0,0,0,0,0]
; SSSE3-NEXT:    pshufb {{.*#+}} xmm0 = xmm0[0,2,4,6,8,10,12,14],zero,zero,zero,zero,zero,zero,zero,zero
; SSSE3-NEXT:    por %xmm1, %xmm0
; SSSE3-NEXT:    retq
;
; SSE41-LABEL: PR20540:
; SSE41:       # BB#0:
; SSE41-NEXT:    pxor %xmm1, %xmm1
; SSE41-NEXT:    pshufb {{.*#+}} xmm1 = zero,zero,zero,zero,zero,zero,zero,zero,xmm1[0,0,0,0,0,0,0,0]
; SSE41-NEXT:    pshufb {{.*#+}} xmm0 = xmm0[0,2,4,6,8,10,12,14],zero,zero,zero,zero,zero,zero,zero,zero
; SSE41-NEXT:    por %xmm1, %xmm0
; SSE41-NEXT:    retq
;
; AVX-LABEL: PR20540:
; AVX:       # BB#0:
; AVX-NEXT:    vpxor %xmm1, %xmm1, %xmm1
; AVX-NEXT:    vpshufb {{.*#+}} xmm1 = zero,zero,zero,zero,zero,zero,zero,zero,xmm1[0,0,0,0,0,0,0,0]
; AVX-NEXT:    vpshufb {{.*#+}} xmm0 = xmm0[0,2,4,6,8,10,12,14],zero,zero,zero,zero,zero,zero,zero,zero
; AVX-NEXT:    vpor %xmm1, %xmm0, %xmm0
; AVX-NEXT:    retq
  %shuffle = shufflevector <8 x i8> %a, <8 x i8> zeroinitializer, <16 x i32> <i32 0, i32 1, i32 2, i32 3, i32 4, i32 5, i32 6, i32 7, i32 8, i32 8, i32 8, i32 8, i32 8, i32 8, i32 8, i32 8>
  ret <16 x i8> %shuffle
}

define <16 x i8> @shuffle_v16i8_16_zz_zz_zz_zz_zz_zz_zz_zz_zz_zz_zz_zz_zz_zz_zz(i8 %i) {
; SSE2-LABEL: shuffle_v16i8_16_zz_zz_zz_zz_zz_zz_zz_zz_zz_zz_zz_zz_zz_zz_zz:
; SSE2:       # BB#0:
; SSE2-NEXT:    movzbl %dil, %eax
; SSE2-NEXT:    movd %eax, %xmm0
; SSE2-NEXT:    retq
;
; SSSE3-LABEL: shuffle_v16i8_16_zz_zz_zz_zz_zz_zz_zz_zz_zz_zz_zz_zz_zz_zz_zz:
; SSSE3:       # BB#0:
; SSSE3-NEXT:    movd %edi, %xmm0
; SSSE3-NEXT:    pxor %xmm1, %xmm1
; SSSE3-NEXT:    pshufb {{.*#+}} xmm1 = zero,xmm1[1,2,3,4,5,6,7,8,9,10,11,12,13,14,15]
; SSSE3-NEXT:    pshufb {{.*#+}} xmm0 = xmm0[0],zero,zero,zero,zero,zero,zero,zero,zero,zero,zero,zero,zero,zero,zero,zero
; SSSE3-NEXT:    por %xmm1, %xmm0
; SSSE3-NEXT:    retq
;
; SSE41-LABEL: shuffle_v16i8_16_zz_zz_zz_zz_zz_zz_zz_zz_zz_zz_zz_zz_zz_zz_zz:
; SSE41:       # BB#0:
; SSE41-NEXT:    movd %edi, %xmm0
; SSE41-NEXT:    pxor %xmm1, %xmm1
; SSE41-NEXT:    pshufb {{.*#+}} xmm1 = zero,xmm1[1,2,3,4,5,6,7,8,9,10,11,12,13,14,15]
; SSE41-NEXT:    pshufb {{.*#+}} xmm0 = xmm0[0],zero,zero,zero,zero,zero,zero,zero,zero,zero,zero,zero,zero,zero,zero,zero
; SSE41-NEXT:    por %xmm1, %xmm0
; SSE41-NEXT:    retq
;
; AVX-LABEL: shuffle_v16i8_16_zz_zz_zz_zz_zz_zz_zz_zz_zz_zz_zz_zz_zz_zz_zz:
; AVX:       # BB#0:
; AVX-NEXT:    vmovd %edi, %xmm0
; AVX-NEXT:    vpxor %xmm1, %xmm1, %xmm1
; AVX-NEXT:    vpshufb {{.*#+}} xmm1 = zero,xmm1[1,2,3,4,5,6,7,8,9,10,11,12,13,14,15]
; AVX-NEXT:    vpshufb {{.*#+}} xmm0 = xmm0[0],zero,zero,zero,zero,zero,zero,zero,zero,zero,zero,zero,zero,zero,zero,zero
; AVX-NEXT:    vpor %xmm0, %xmm1, %xmm0
; AVX-NEXT:    retq
  %a = insertelement <16 x i8> undef, i8 %i, i32 0
  %shuffle = shufflevector <16 x i8> zeroinitializer, <16 x i8> %a, <16 x i32> <i32 16, i32 1, i32 2, i32 3, i32 4, i32 5, i32 6, i32 7, i32 8, i32 9, i32 10, i32 11, i32 12, i32 13, i32 14, i32 15>
  ret <16 x i8> %shuffle
}

define <16 x i8> @shuffle_v16i8_zz_zz_zz_zz_zz_16_zz_zz_zz_zz_zz_zz_zz_zz_zz_zz(i8 %i) {
; SSE2-LABEL: shuffle_v16i8_zz_zz_zz_zz_zz_16_zz_zz_zz_zz_zz_zz_zz_zz_zz_zz:
; SSE2:       # BB#0:
; SSE2-NEXT:    movzbl %dil, %eax
; SSE2-NEXT:    movd %eax, %xmm0
; SSE2-NEXT:    pslldq $5, %xmm0
; SSE2-NEXT:    retq
;
; SSSE3-LABEL: shuffle_v16i8_zz_zz_zz_zz_zz_16_zz_zz_zz_zz_zz_zz_zz_zz_zz_zz:
; SSSE3:       # BB#0:
; SSSE3-NEXT:    movd %edi, %xmm0
; SSSE3-NEXT:    pxor %xmm1, %xmm1
; SSSE3-NEXT:    pshufb {{.*#+}} xmm1 = xmm1[0,0,0,0,0],zero,xmm1[0,0,0,0,0,0,0,0,0,0]
; SSSE3-NEXT:    pshufb {{.*#+}} xmm0 = zero,zero,zero,zero,zero,xmm0[0],zero,zero,zero,zero,zero,zero,zero,zero,zero,zero
; SSSE3-NEXT:    por %xmm1, %xmm0
; SSSE3-NEXT:    retq
;
; SSE41-LABEL: shuffle_v16i8_zz_zz_zz_zz_zz_16_zz_zz_zz_zz_zz_zz_zz_zz_zz_zz:
; SSE41:       # BB#0:
; SSE41-NEXT:    movd %edi, %xmm0
; SSE41-NEXT:    pxor %xmm1, %xmm1
; SSE41-NEXT:    pshufb {{.*#+}} xmm1 = xmm1[0,0,0,0,0],zero,xmm1[0,0,0,0,0,0,0,0,0,0]
; SSE41-NEXT:    pshufb {{.*#+}} xmm0 = zero,zero,zero,zero,zero,xmm0[0],zero,zero,zero,zero,zero,zero,zero,zero,zero,zero
; SSE41-NEXT:    por %xmm1, %xmm0
; SSE41-NEXT:    retq
;
; AVX-LABEL: shuffle_v16i8_zz_zz_zz_zz_zz_16_zz_zz_zz_zz_zz_zz_zz_zz_zz_zz:
; AVX:       # BB#0:
; AVX-NEXT:    vmovd %edi, %xmm0
; AVX-NEXT:    vpxor %xmm1, %xmm1, %xmm1
; AVX-NEXT:    vpshufb {{.*#+}} xmm1 = xmm1[0,0,0,0,0],zero,xmm1[0,0,0,0,0,0,0,0,0,0]
; AVX-NEXT:    vpshufb {{.*#+}} xmm0 = zero,zero,zero,zero,zero,xmm0[0],zero,zero,zero,zero,zero,zero,zero,zero,zero,zero
; AVX-NEXT:    vpor %xmm0, %xmm1, %xmm0
; AVX-NEXT:    retq
  %a = insertelement <16 x i8> undef, i8 %i, i32 0
  %shuffle = shufflevector <16 x i8> zeroinitializer, <16 x i8> %a, <16 x i32> <i32 0, i32 0, i32 0, i32 0, i32 0, i32 16, i32 0, i32 0, i32 0, i32 0, i32 0, i32 0, i32 0, i32 0, i32 0, i32 0>
  ret <16 x i8> %shuffle
}

define <16 x i8> @shuffle_v16i8_zz_uu_uu_zz_uu_uu_zz_zz_zz_zz_zz_zz_zz_zz_zz_16(i8 %i) {
; SSE2-LABEL: shuffle_v16i8_zz_uu_uu_zz_uu_uu_zz_zz_zz_zz_zz_zz_zz_zz_zz_16:
; SSE2:       # BB#0:
; SSE2-NEXT:    movzbl %dil, %eax
; SSE2-NEXT:    movd %eax, %xmm0
; SSE2-NEXT:    pslldq $15, %xmm0
; SSE2-NEXT:    retq
;
; SSSE3-LABEL: shuffle_v16i8_zz_uu_uu_zz_uu_uu_zz_zz_zz_zz_zz_zz_zz_zz_zz_16:
; SSSE3:       # BB#0:
; SSSE3-NEXT:    movd %edi, %xmm0
; SSSE3-NEXT:    pxor %xmm1, %xmm1
; SSSE3-NEXT:    pshufb {{.*#+}} xmm1 = xmm1[0,u,u,3,u,u,6,7,8,9,10,11,12,13,14],zero
; SSSE3-NEXT:    pshufb {{.*#+}} xmm0 = zero,xmm0[u,u],zero,xmm0[u,u],zero,zero,zero,zero,zero,zero,zero,zero,zero,xmm0[0]
; SSSE3-NEXT:    por %xmm1, %xmm0
; SSSE3-NEXT:    retq
;
; SSE41-LABEL: shuffle_v16i8_zz_uu_uu_zz_uu_uu_zz_zz_zz_zz_zz_zz_zz_zz_zz_16:
; SSE41:       # BB#0:
; SSE41-NEXT:    movd %edi, %xmm0
; SSE41-NEXT:    pxor %xmm1, %xmm1
; SSE41-NEXT:    pshufb {{.*#+}} xmm1 = xmm1[0,u,u,3,u,u,6,7,8,9,10,11,12,13,14],zero
; SSE41-NEXT:    pshufb {{.*#+}} xmm0 = zero,xmm0[u,u],zero,xmm0[u,u],zero,zero,zero,zero,zero,zero,zero,zero,zero,xmm0[0]
; SSE41-NEXT:    por %xmm1, %xmm0
; SSE41-NEXT:    retq
;
; AVX-LABEL: shuffle_v16i8_zz_uu_uu_zz_uu_uu_zz_zz_zz_zz_zz_zz_zz_zz_zz_16:
; AVX:       # BB#0:
; AVX-NEXT:    vmovd %edi, %xmm0
; AVX-NEXT:    vpxor %xmm1, %xmm1, %xmm1
; AVX-NEXT:    vpshufb {{.*#+}} xmm1 = xmm1[0,u,u,3,u,u,6,7,8,9,10,11,12,13,14],zero
; AVX-NEXT:    vpshufb {{.*#+}} xmm0 = zero,xmm0[u,u],zero,xmm0[u,u],zero,zero,zero,zero,zero,zero,zero,zero,zero,xmm0[0]
; AVX-NEXT:    vpor %xmm0, %xmm1, %xmm0
; AVX-NEXT:    retq
  %a = insertelement <16 x i8> undef, i8 %i, i32 0
  %shuffle = shufflevector <16 x i8> zeroinitializer, <16 x i8> %a, <16 x i32> <i32 0, i32 undef, i32 undef, i32 3, i32 undef, i32 undef, i32 6, i32 7, i32 8, i32 9, i32 10, i32 11, i32 12, i32 13, i32 14, i32 16>
  ret <16 x i8> %shuffle
}

define <16 x i8> @shuffle_v16i8_zz_zz_19_zz_zz_zz_zz_zz_zz_zz_zz_zz_zz_zz_zz_zz(i8 %i) {
; SSE2-LABEL: shuffle_v16i8_zz_zz_19_zz_zz_zz_zz_zz_zz_zz_zz_zz_zz_zz_zz_zz:
; SSE2:       # BB#0:
; SSE2-NEXT:    movzbl %dil, %eax
; SSE2-NEXT:    movd %eax, %xmm0
; SSE2-NEXT:    pslldq $2, %xmm0
; SSE2-NEXT:    retq
;
; SSSE3-LABEL: shuffle_v16i8_zz_zz_19_zz_zz_zz_zz_zz_zz_zz_zz_zz_zz_zz_zz_zz:
; SSSE3:       # BB#0:
; SSSE3-NEXT:    movd %edi, %xmm0
; SSSE3-NEXT:    palignr {{.*#+}} xmm0 = xmm0[13,14,15,0,1,2,3,4,5,6,7,8,9,10,11,12]
; SSSE3-NEXT:    pxor %xmm1, %xmm1
; SSSE3-NEXT:    pshufb {{.*#+}} xmm1 = xmm1[0,1],zero,xmm1[3,4,5,6,7,8,9,10,11,12,13,14,15]
; SSSE3-NEXT:    pshufb {{.*#+}} xmm0 = zero,zero,xmm0[3],zero,zero,zero,zero,zero,zero,zero,zero,zero,zero,zero,zero,zero
; SSSE3-NEXT:    por %xmm1, %xmm0
; SSSE3-NEXT:    retq
;
; SSE41-LABEL: shuffle_v16i8_zz_zz_19_zz_zz_zz_zz_zz_zz_zz_zz_zz_zz_zz_zz_zz:
; SSE41:       # BB#0:
; SSE41-NEXT:    movd %edi, %xmm0
; SSE41-NEXT:    palignr {{.*#+}} xmm0 = xmm0[13,14,15,0,1,2,3,4,5,6,7,8,9,10,11,12]
; SSE41-NEXT:    pxor %xmm1, %xmm1
; SSE41-NEXT:    pshufb {{.*#+}} xmm1 = xmm1[0,1],zero,xmm1[3,4,5,6,7,8,9,10,11,12,13,14,15]
; SSE41-NEXT:    pshufb {{.*#+}} xmm0 = zero,zero,xmm0[3],zero,zero,zero,zero,zero,zero,zero,zero,zero,zero,zero,zero,zero
; SSE41-NEXT:    por %xmm1, %xmm0
; SSE41-NEXT:    retq
;
; AVX-LABEL: shuffle_v16i8_zz_zz_19_zz_zz_zz_zz_zz_zz_zz_zz_zz_zz_zz_zz_zz:
; AVX:       # BB#0:
; AVX-NEXT:    vmovd %edi, %xmm0
; AVX-NEXT:    vpalignr {{.*#+}} xmm0 = xmm0[13,14,15,0,1,2,3,4,5,6,7,8,9,10,11,12]
; AVX-NEXT:    vpxor %xmm1, %xmm1, %xmm1
; AVX-NEXT:    vpshufb {{.*#+}} xmm1 = xmm1[0,1],zero,xmm1[3,4,5,6,7,8,9,10,11,12,13,14,15]
; AVX-NEXT:    vpshufb {{.*#+}} xmm0 = zero,zero,xmm0[3],zero,zero,zero,zero,zero,zero,zero,zero,zero,zero,zero,zero,zero
; AVX-NEXT:    vpor %xmm0, %xmm1, %xmm0
; AVX-NEXT:    retq
  %a = insertelement <16 x i8> undef, i8 %i, i32 3
  %shuffle = shufflevector <16 x i8> zeroinitializer, <16 x i8> %a, <16 x i32> <i32 0, i32 1, i32 19, i32 3, i32 4, i32 5, i32 6, i32 7, i32 8, i32 9, i32 10, i32 11, i32 12, i32 13, i32 14, i32 15>
  ret <16 x i8> %shuffle
}

define <16 x i8> @shuffle_v16i8_31_00_01_02_03_04_05_06_07_08_09_10_11_12_13_14(<16 x i8> %a, <16 x i8> %b) {
; SSE2-LABEL: shuffle_v16i8_31_00_01_02_03_04_05_06_07_08_09_10_11_12_13_14:
; SSE2:       # BB#0:
; SSE2-NEXT:    pxor %xmm2, %xmm2
; SSE2-NEXT:    movdqa %xmm0, %xmm3
; SSE2-NEXT:    punpckhbw {{.*#+}} xmm3 = xmm3[8],xmm2[8],xmm3[9],xmm2[9],xmm3[10],xmm2[10],xmm3[11],xmm2[11],xmm3[12],xmm2[12],xmm3[13],xmm2[13],xmm3[14],xmm2[14],xmm3[15],xmm2[15]
; SSE2-NEXT:    punpcklbw {{.*#+}} xmm0 = xmm0[0],xmm2[0],xmm0[1],xmm2[1],xmm0[2],xmm2[2],xmm0[3],xmm2[3],xmm0[4],xmm2[4],xmm0[5],xmm2[5],xmm0[6],xmm2[6],xmm0[7],xmm2[7]
; SSE2-NEXT:    pshufd {{.*#+}} xmm4 = xmm0[2,3,0,1]
; SSE2-NEXT:    pshufd {{.*#+}} xmm5 = xmm3[3,1,2,0]
; SSE2-NEXT:    punpcklwd {{.*#+}} xmm3 = xmm3[0],xmm4[0],xmm3[1],xmm4[1],xmm3[2],xmm4[2],xmm3[3],xmm4[3]
; SSE2-NEXT:    pshuflw {{.*#+}} xmm3 = xmm3[0,2,2,3,4,5,6,7]
; SSE2-NEXT:    pshufhw {{.*#+}} xmm3 = xmm3[0,1,2,3,4,7,6,7]
; SSE2-NEXT:    pshufd {{.*#+}} xmm3 = xmm3[0,2,2,3]
; SSE2-NEXT:    pshuflw {{.*#+}} xmm3 = xmm3[3,0,1,2,4,5,6,7]
; SSE2-NEXT:    pshuflw {{.*#+}} xmm4 = xmm5[0,3,2,3,4,5,6,7]
; SSE2-NEXT:    pshufd {{.*#+}} xmm4 = xmm4[0,2,2,3]
; SSE2-NEXT:    pshuflw {{.*#+}} xmm4 = xmm4[1,2,3,0,4,5,6,7]
; SSE2-NEXT:    punpcklqdq {{.*#+}} xmm3 = xmm3[0],xmm4[0]
; SSE2-NEXT:    punpckhbw {{.*#+}} xmm1 = xmm1[8],xmm2[8],xmm1[9],xmm2[9],xmm1[10],xmm2[10],xmm1[11],xmm2[11],xmm1[12],xmm2[12],xmm1[13],xmm2[13],xmm1[14],xmm2[14],xmm1[15],xmm2[15]
; SSE2-NEXT:    pshufd {{.*#+}} xmm1 = xmm1[0,3,2,3]
; SSE2-NEXT:    pshuflw {{.*#+}} xmm1 = xmm1[3,1,2,3,4,5,6,7]
; SSE2-NEXT:    pshufd {{.*#+}} xmm0 = xmm0[3,1,2,0]
; SSE2-NEXT:    pshuflw {{.*#+}} xmm0 = xmm0[0,3,2,3,4,5,6,7]
; SSE2-NEXT:    pshufd {{.*#+}} xmm0 = xmm0[3,1,2,0]
; SSE2-NEXT:    pshuflw {{.*#+}} xmm0 = xmm0[0,0,1,2,4,5,6,7]
; SSE2-NEXT:    pshufhw {{.*#+}} xmm0 = xmm0[0,1,2,3,7,4,5,6]
; SSE2-NEXT:    pshufd {{.*#+}} xmm2 = xmm0[2,3,0,1]
; SSE2-NEXT:    punpcklwd {{.*#+}} xmm0 = xmm0[0],xmm1[0],xmm0[1],xmm1[1],xmm0[2],xmm1[2],xmm0[3],xmm1[3]
; SSE2-NEXT:    pshuflw {{.*#+}} xmm0 = xmm0[2,1,2,3,4,5,6,7]
; SSE2-NEXT:    pshufhw {{.*#+}} xmm0 = xmm0[0,1,2,3,4,6,6,7]
; SSE2-NEXT:    pshufd {{.*#+}} xmm0 = xmm0[0,2,2,3]
; SSE2-NEXT:    pshuflw {{.*#+}} xmm0 = xmm0[1,0,2,3,4,5,6,7]
; SSE2-NEXT:    punpcklqdq {{.*#+}} xmm0 = xmm0[0],xmm2[0]
; SSE2-NEXT:    packuswb %xmm3, %xmm0
; SSE2-NEXT:    retq
;
; SSSE3-LABEL: shuffle_v16i8_31_00_01_02_03_04_05_06_07_08_09_10_11_12_13_14:
; SSSE3:       # BB#0:
; SSSE3-NEXT:    palignr {{.*#+}} xmm0 = xmm1[15],xmm0[0,1,2,3,4,5,6,7,8,9,10,11,12,13,14]
; SSSE3-NEXT:    retq
;
; SSE41-LABEL: shuffle_v16i8_31_00_01_02_03_04_05_06_07_08_09_10_11_12_13_14:
; SSE41:       # BB#0:
; SSE41-NEXT:    palignr {{.*#+}} xmm0 = xmm1[15],xmm0[0,1,2,3,4,5,6,7,8,9,10,11,12,13,14]
; SSE41-NEXT:    retq
;
; AVX-LABEL: shuffle_v16i8_31_00_01_02_03_04_05_06_07_08_09_10_11_12_13_14:
; AVX:       # BB#0:
; AVX-NEXT:    vpalignr {{.*#+}} xmm0 = xmm1[15],xmm0[0,1,2,3,4,5,6,7,8,9,10,11,12,13,14]
; AVX-NEXT:    retq
  %shuffle = shufflevector <16 x i8> %a, <16 x i8> %b, <16 x i32> <i32 31, i32 0, i32 1, i32 2, i32 3, i32 4, i32 5, i32 6, i32 7, i32 8, i32 9, i32 10, i32 11, i32 12, i32 13, i32 14>
  ret <16 x i8> %shuffle
}

define <16 x i8> @shuffle_v16i8_15_00_01_02_03_04_05_06_07_08_09_10_11_12_13_14(<16 x i8> %a, <16 x i8> %b) {
; SSE2-LABEL: shuffle_v16i8_15_00_01_02_03_04_05_06_07_08_09_10_11_12_13_14:
; SSE2:       # BB#0:
; SSE2-NEXT:    pxor %xmm1, %xmm1
; SSE2-NEXT:    movdqa %xmm0, %xmm2
; SSE2-NEXT:    punpckhbw {{.*#+}} xmm2 = xmm2[8],xmm1[8],xmm2[9],xmm1[9],xmm2[10],xmm1[10],xmm2[11],xmm1[11],xmm2[12],xmm1[12],xmm2[13],xmm1[13],xmm2[14],xmm1[14],xmm2[15],xmm1[15]
; SSE2-NEXT:    punpcklbw {{.*#+}} xmm0 = xmm0[0],xmm1[0],xmm0[1],xmm1[1],xmm0[2],xmm1[2],xmm0[3],xmm1[3],xmm0[4],xmm1[4],xmm0[5],xmm1[5],xmm0[6],xmm1[6],xmm0[7],xmm1[7]
; SSE2-NEXT:    pshufd {{.*#+}} xmm1 = xmm0[2,3,0,1]
; SSE2-NEXT:    movdqa %xmm2, %xmm3
; SSE2-NEXT:    punpcklwd {{.*#+}} xmm3 = xmm3[0],xmm1[0],xmm3[1],xmm1[1],xmm3[2],xmm1[2],xmm3[3],xmm1[3]
; SSE2-NEXT:    pshuflw {{.*#+}} xmm1 = xmm3[0,2,2,3,4,5,6,7]
; SSE2-NEXT:    pshufhw {{.*#+}} xmm1 = xmm1[0,1,2,3,4,7,6,7]
; SSE2-NEXT:    pshufd {{.*#+}} xmm1 = xmm1[0,2,2,3]
; SSE2-NEXT:    pshuflw {{.*#+}} xmm1 = xmm1[3,0,1,2,4,5,6,7]
; SSE2-NEXT:    pshufd {{.*#+}} xmm3 = xmm2[3,1,2,0]
; SSE2-NEXT:    pshuflw {{.*#+}} xmm3 = xmm3[0,3,2,3,4,5,6,7]
; SSE2-NEXT:    pshufd {{.*#+}} xmm3 = xmm3[0,2,2,3]
; SSE2-NEXT:    pshuflw {{.*#+}} xmm3 = xmm3[1,2,3,0,4,5,6,7]
; SSE2-NEXT:    punpcklqdq {{.*#+}} xmm1 = xmm1[0],xmm3[0]
; SSE2-NEXT:    pshufd {{.*#+}} xmm2 = xmm2[2,3,0,1]
; SSE2-NEXT:    pshufd {{.*#+}} xmm3 = xmm0[3,1,2,0]
; SSE2-NEXT:    punpcklwd {{.*#+}} xmm0 = xmm0[0],xmm2[0],xmm0[1],xmm2[1],xmm0[2],xmm2[2],xmm0[3],xmm2[3]
; SSE2-NEXT:    pshuflw {{.*#+}} xmm0 = xmm0[0,2,2,3,4,5,6,7]
; SSE2-NEXT:    pshufhw {{.*#+}} xmm0 = xmm0[0,1,2,3,4,7,6,7]
; SSE2-NEXT:    pshufd {{.*#+}} xmm0 = xmm0[0,2,2,3]
; SSE2-NEXT:    pshuflw {{.*#+}} xmm0 = xmm0[3,0,1,2,4,5,6,7]
; SSE2-NEXT:    pshuflw {{.*#+}} xmm2 = xmm3[0,3,2,3,4,5,6,7]
; SSE2-NEXT:    pshufd {{.*#+}} xmm2 = xmm2[0,2,2,3]
; SSE2-NEXT:    pshuflw {{.*#+}} xmm2 = xmm2[1,2,3,0,4,5,6,7]
; SSE2-NEXT:    punpcklqdq {{.*#+}} xmm0 = xmm0[0],xmm2[0]
; SSE2-NEXT:    packuswb %xmm1, %xmm0
; SSE2-NEXT:    retq
;
; SSSE3-LABEL: shuffle_v16i8_15_00_01_02_03_04_05_06_07_08_09_10_11_12_13_14:
; SSSE3:       # BB#0:
; SSSE3-NEXT:    palignr {{.*#+}} xmm0 = xmm0[15,0,1,2,3,4,5,6,7,8,9,10,11,12,13,14]
; SSSE3-NEXT:    retq
;
; SSE41-LABEL: shuffle_v16i8_15_00_01_02_03_04_05_06_07_08_09_10_11_12_13_14:
; SSE41:       # BB#0:
; SSE41-NEXT:    palignr {{.*#+}} xmm0 = xmm0[15,0,1,2,3,4,5,6,7,8,9,10,11,12,13,14]
; SSE41-NEXT:    retq
;
; AVX-LABEL: shuffle_v16i8_15_00_01_02_03_04_05_06_07_08_09_10_11_12_13_14:
; AVX:       # BB#0:
; AVX-NEXT:    vpalignr {{.*#+}} xmm0 = xmm0[15,0,1,2,3,4,5,6,7,8,9,10,11,12,13,14]
; AVX-NEXT:    retq
  %shuffle = shufflevector <16 x i8> %a, <16 x i8> %b, <16 x i32> <i32 15, i32 0, i32 1, i32 2, i32 3, i32 4, i32 5, i32 6, i32 7, i32 8, i32 9, i32 10, i32 11, i32 12, i32 13, i32 14>
  ret <16 x i8> %shuffle
}

define <16 x i8> @shuffle_v16i8_17_18_19_20_21_22_23_24_25_26_27_28_29_30_31_00(<16 x i8> %a, <16 x i8> %b) {
; SSE2-LABEL: shuffle_v16i8_17_18_19_20_21_22_23_24_25_26_27_28_29_30_31_00:
; SSE2:       # BB#0:
; SSE2-NEXT:    pxor %xmm2, %xmm2
; SSE2-NEXT:    movdqa %xmm1, %xmm3
; SSE2-NEXT:    punpcklbw {{.*#+}} xmm3 = xmm3[0],xmm2[0],xmm3[1],xmm2[1],xmm3[2],xmm2[2],xmm3[3],xmm2[3],xmm3[4],xmm2[4],xmm3[5],xmm2[5],xmm3[6],xmm2[6],xmm3[7],xmm2[7]
; SSE2-NEXT:    punpckhbw {{.*#+}} xmm1 = xmm1[8],xmm2[8],xmm1[9],xmm2[9],xmm1[10],xmm2[10],xmm1[11],xmm2[11],xmm1[12],xmm2[12],xmm1[13],xmm2[13],xmm1[14],xmm2[14],xmm1[15],xmm2[15]
; SSE2-NEXT:    pshufd {{.*#+}} xmm2 = xmm1[0,1,0,1]
; SSE2-NEXT:    pshufd {{.*#+}} xmm4 = xmm3[3,1,2,0]
; SSE2-NEXT:    punpckhwd {{.*#+}} xmm3 = xmm3[4],xmm2[4],xmm3[5],xmm2[5],xmm3[6],xmm2[6],xmm3[7],xmm2[7]
; SSE2-NEXT:    pshuflw {{.*#+}} xmm2 = xmm3[2,1,2,3,4,5,6,7]
; SSE2-NEXT:    pshufhw {{.*#+}} xmm2 = xmm2[0,1,2,3,4,6,6,7]
; SSE2-NEXT:    pshufd {{.*#+}} xmm2 = xmm2[0,2,2,3]
; SSE2-NEXT:    pshuflw {{.*#+}} xmm3 = xmm2[0,2,3,1,4,5,6,7]
; SSE2-NEXT:    pshufhw {{.*#+}} xmm2 = xmm4[0,1,2,3,4,7,6,7]
; SSE2-NEXT:    pshufd {{.*#+}} xmm2 = xmm2[2,1,2,3]
; SSE2-NEXT:    pshuflw {{.*#+}} xmm2 = xmm2[1,2,3,0,4,5,6,7]
; SSE2-NEXT:    punpcklqdq {{.*#+}} xmm2 = xmm2[0],xmm3[0]
; SSE2-NEXT:    pshufd {{.*#+}} xmm1 = xmm1[3,1,2,0]
; SSE2-NEXT:    pshufhw {{.*#+}} xmm1 = xmm1[0,1,2,3,4,5,4,7]
; SSE2-NEXT:    pshufd {{.*#+}} xmm1 = xmm1[3,1,2,0]
; SSE2-NEXT:    pshuflw {{.*#+}} xmm1 = xmm1[1,2,3,0,4,5,6,7]
; SSE2-NEXT:    pshufhw {{.*#+}} xmm1 = xmm1[0,1,2,3,5,6,7,7]
; SSE2-NEXT:    pand {{.*}}(%rip), %xmm0
; SSE2-NEXT:    pshufd {{.*#+}} xmm0 = xmm0[0,1,0,3]
; SSE2-NEXT:    pshufhw {{.*#+}} xmm0 = xmm0[0,1,2,3,4,5,6,4]
; SSE2-NEXT:    movdqa %xmm1, %xmm3
; SSE2-NEXT:    punpckhwd {{.*#+}} xmm3 = xmm3[4],xmm0[4],xmm3[5],xmm0[5],xmm3[6],xmm0[6],xmm3[7],xmm0[7]
; SSE2-NEXT:    pshuflw {{.*#+}} xmm0 = xmm3[0,2,2,3,4,5,6,7]
; SSE2-NEXT:    pshufhw {{.*#+}} xmm0 = xmm0[0,1,2,3,4,7,6,7]
; SSE2-NEXT:    pshufd {{.*#+}} xmm0 = xmm0[0,2,2,3]
; SSE2-NEXT:    punpcklqdq {{.*#+}} xmm1 = xmm1[0],xmm0[0]
; SSE2-NEXT:    packuswb %xmm1, %xmm2
; SSE2-NEXT:    movdqa %xmm2, %xmm0
; SSE2-NEXT:    retq
;
; SSSE3-LABEL: shuffle_v16i8_17_18_19_20_21_22_23_24_25_26_27_28_29_30_31_00:
; SSSE3:       # BB#0:
; SSSE3-NEXT:    palignr {{.*#+}} xmm0 = xmm1[1,2,3,4,5,6,7,8,9,10,11,12,13,14,15],xmm0[0]
; SSSE3-NEXT:    retq
;
; SSE41-LABEL: shuffle_v16i8_17_18_19_20_21_22_23_24_25_26_27_28_29_30_31_00:
; SSE41:       # BB#0:
; SSE41-NEXT:    palignr {{.*#+}} xmm0 = xmm1[1,2,3,4,5,6,7,8,9,10,11,12,13,14,15],xmm0[0]
; SSE41-NEXT:    retq
;
; AVX-LABEL: shuffle_v16i8_17_18_19_20_21_22_23_24_25_26_27_28_29_30_31_00:
; AVX:       # BB#0:
; AVX-NEXT:    vpalignr {{.*#+}} xmm0 = xmm1[1,2,3,4,5,6,7,8,9,10,11,12,13,14,15],xmm0[0]
; AVX-NEXT:    retq
  %shuffle = shufflevector <16 x i8> %a, <16 x i8> %b, <16 x i32> <i32 17, i32 18, i32 19, i32 20, i32 21, i32 22, i32 23, i32 24, i32 25, i32 26, i32 27, i32 28, i32 29, i32 30, i32 31, i32 0>
  ret <16 x i8> %shuffle
}

define <16 x i8> @shuffle_v16i8_01_02_03_04_05_06_07_08_09_10_11_12_13_14_15_16(<16 x i8> %a, <16 x i8> %b) {
; SSE2-LABEL: shuffle_v16i8_01_02_03_04_05_06_07_08_09_10_11_12_13_14_15_16:
; SSE2:       # BB#0:
; SSE2-NEXT:    pxor %xmm2, %xmm2
; SSE2-NEXT:    movdqa %xmm0, %xmm3
; SSE2-NEXT:    punpcklbw {{.*#+}} xmm3 = xmm3[0],xmm2[0],xmm3[1],xmm2[1],xmm3[2],xmm2[2],xmm3[3],xmm2[3],xmm3[4],xmm2[4],xmm3[5],xmm2[5],xmm3[6],xmm2[6],xmm3[7],xmm2[7]
; SSE2-NEXT:    punpckhbw {{.*#+}} xmm0 = xmm0[8],xmm2[8],xmm0[9],xmm2[9],xmm0[10],xmm2[10],xmm0[11],xmm2[11],xmm0[12],xmm2[12],xmm0[13],xmm2[13],xmm0[14],xmm2[14],xmm0[15],xmm2[15]
; SSE2-NEXT:    pshufd {{.*#+}} xmm2 = xmm0[0,1,0,1]
; SSE2-NEXT:    pshufd {{.*#+}} xmm4 = xmm3[3,1,2,0]
; SSE2-NEXT:    punpckhwd {{.*#+}} xmm3 = xmm3[4],xmm2[4],xmm3[5],xmm2[5],xmm3[6],xmm2[6],xmm3[7],xmm2[7]
; SSE2-NEXT:    pshuflw {{.*#+}} xmm2 = xmm3[2,1,2,3,4,5,6,7]
; SSE2-NEXT:    pshufhw {{.*#+}} xmm2 = xmm2[0,1,2,3,4,6,6,7]
; SSE2-NEXT:    pshufd {{.*#+}} xmm2 = xmm2[0,2,2,3]
; SSE2-NEXT:    pshuflw {{.*#+}} xmm3 = xmm2[0,2,3,1,4,5,6,7]
; SSE2-NEXT:    pshufhw {{.*#+}} xmm2 = xmm4[0,1,2,3,4,7,6,7]
; SSE2-NEXT:    pshufd {{.*#+}} xmm2 = xmm2[2,1,2,3]
; SSE2-NEXT:    pshuflw {{.*#+}} xmm2 = xmm2[1,2,3,0,4,5,6,7]
; SSE2-NEXT:    punpcklqdq {{.*#+}} xmm2 = xmm2[0],xmm3[0]
; SSE2-NEXT:    pshufd {{.*#+}} xmm0 = xmm0[3,1,2,0]
; SSE2-NEXT:    pshufhw {{.*#+}} xmm0 = xmm0[0,1,2,3,4,5,4,7]
; SSE2-NEXT:    pshufd {{.*#+}} xmm0 = xmm0[3,1,2,0]
; SSE2-NEXT:    pshuflw {{.*#+}} xmm0 = xmm0[1,2,3,0,4,5,6,7]
; SSE2-NEXT:    pshufhw {{.*#+}} xmm0 = xmm0[0,1,2,3,5,6,7,7]
; SSE2-NEXT:    pand {{.*}}(%rip), %xmm1
; SSE2-NEXT:    pshufd {{.*#+}} xmm1 = xmm1[0,1,0,3]
; SSE2-NEXT:    pshufhw {{.*#+}} xmm1 = xmm1[0,1,2,3,4,5,6,4]
; SSE2-NEXT:    movdqa %xmm0, %xmm3
; SSE2-NEXT:    punpckhwd {{.*#+}} xmm3 = xmm3[4],xmm1[4],xmm3[5],xmm1[5],xmm3[6],xmm1[6],xmm3[7],xmm1[7]
; SSE2-NEXT:    pshuflw {{.*#+}} xmm1 = xmm3[0,2,2,3,4,5,6,7]
; SSE2-NEXT:    pshufhw {{.*#+}} xmm1 = xmm1[0,1,2,3,4,7,6,7]
; SSE2-NEXT:    pshufd {{.*#+}} xmm1 = xmm1[0,2,2,3]
; SSE2-NEXT:    punpcklqdq {{.*#+}} xmm0 = xmm0[0],xmm1[0]
; SSE2-NEXT:    packuswb %xmm0, %xmm2
; SSE2-NEXT:    movdqa %xmm2, %xmm0
; SSE2-NEXT:    retq
;
; SSSE3-LABEL: shuffle_v16i8_01_02_03_04_05_06_07_08_09_10_11_12_13_14_15_16:
; SSSE3:       # BB#0:
; SSSE3-NEXT:    palignr {{.*#+}} xmm1 = xmm0[1,2,3,4,5,6,7,8,9,10,11,12,13,14,15],xmm1[0]
; SSSE3-NEXT:    movdqa %xmm1, %xmm0
; SSSE3-NEXT:    retq
;
; SSE41-LABEL: shuffle_v16i8_01_02_03_04_05_06_07_08_09_10_11_12_13_14_15_16:
; SSE41:       # BB#0:
; SSE41-NEXT:    palignr {{.*#+}} xmm1 = xmm0[1,2,3,4,5,6,7,8,9,10,11,12,13,14,15],xmm1[0]
; SSE41-NEXT:    movdqa %xmm1, %xmm0
; SSE41-NEXT:    retq
;
; AVX-LABEL: shuffle_v16i8_01_02_03_04_05_06_07_08_09_10_11_12_13_14_15_16:
; AVX:       # BB#0:
; AVX-NEXT:    vpalignr {{.*#+}} xmm0 = xmm0[1,2,3,4,5,6,7,8,9,10,11,12,13,14,15],xmm1[0]
; AVX-NEXT:    retq
  %shuffle = shufflevector <16 x i8> %a, <16 x i8> %b, <16 x i32> <i32 1, i32 2, i32 3, i32 4, i32 5, i32 6, i32 7, i32 8, i32 9, i32 10, i32 11, i32 12, i32 13, i32 14, i32 15, i32 16>
  ret <16 x i8> %shuffle
}

define <16 x i8> @shuffle_v16i8_01_02_03_04_05_06_07_08_09_10_11_12_13_14_15_00(<16 x i8> %a, <16 x i8> %b) {
; SSE2-LABEL: shuffle_v16i8_01_02_03_04_05_06_07_08_09_10_11_12_13_14_15_00:
; SSE2:       # BB#0:
; SSE2-NEXT:    pxor %xmm1, %xmm1
; SSE2-NEXT:    movdqa %xmm0, %xmm2
; SSE2-NEXT:    punpckhbw {{.*#+}} xmm2 = xmm2[8],xmm1[8],xmm2[9],xmm1[9],xmm2[10],xmm1[10],xmm2[11],xmm1[11],xmm2[12],xmm1[12],xmm2[13],xmm1[13],xmm2[14],xmm1[14],xmm2[15],xmm1[15]
; SSE2-NEXT:    punpcklbw {{.*#+}} xmm0 = xmm0[0],xmm1[0],xmm0[1],xmm1[1],xmm0[2],xmm1[2],xmm0[3],xmm1[3],xmm0[4],xmm1[4],xmm0[5],xmm1[5],xmm0[6],xmm1[6],xmm0[7],xmm1[7]
; SSE2-NEXT:    pshufd {{.*#+}} xmm1 = xmm0[0,1,0,1]
; SSE2-NEXT:    movdqa %xmm2, %xmm3
; SSE2-NEXT:    punpckhwd {{.*#+}} xmm3 = xmm3[4],xmm1[4],xmm3[5],xmm1[5],xmm3[6],xmm1[6],xmm3[7],xmm1[7]
; SSE2-NEXT:    pshuflw {{.*#+}} xmm1 = xmm3[2,1,2,3,4,5,6,7]
; SSE2-NEXT:    pshufhw {{.*#+}} xmm1 = xmm1[0,1,2,3,4,6,6,7]
; SSE2-NEXT:    pshufd {{.*#+}} xmm1 = xmm1[0,2,2,3]
; SSE2-NEXT:    pshuflw {{.*#+}} xmm1 = xmm1[0,2,3,1,4,5,6,7]
; SSE2-NEXT:    pshufd {{.*#+}} xmm3 = xmm2[3,1,2,0]
; SSE2-NEXT:    pshufhw {{.*#+}} xmm3 = xmm3[0,1,2,3,4,7,6,7]
; SSE2-NEXT:    pshufd {{.*#+}} xmm3 = xmm3[2,1,2,3]
; SSE2-NEXT:    pshuflw {{.*#+}} xmm3 = xmm3[1,2,3,0,4,5,6,7]
; SSE2-NEXT:    punpcklqdq {{.*#+}} xmm3 = xmm3[0],xmm1[0]
; SSE2-NEXT:    pshufd {{.*#+}} xmm1 = xmm2[0,1,0,1]
; SSE2-NEXT:    pshufd {{.*#+}} xmm2 = xmm0[3,1,2,0]
; SSE2-NEXT:    punpckhwd {{.*#+}} xmm0 = xmm0[4],xmm1[4],xmm0[5],xmm1[5],xmm0[6],xmm1[6],xmm0[7],xmm1[7]
; SSE2-NEXT:    pshuflw {{.*#+}} xmm0 = xmm0[2,1,2,3,4,5,6,7]
; SSE2-NEXT:    pshufhw {{.*#+}} xmm0 = xmm0[0,1,2,3,4,6,6,7]
; SSE2-NEXT:    pshufd {{.*#+}} xmm0 = xmm0[0,2,2,3]
; SSE2-NEXT:    pshuflw {{.*#+}} xmm1 = xmm0[0,2,3,1,4,5,6,7]
; SSE2-NEXT:    pshufhw {{.*#+}} xmm0 = xmm2[0,1,2,3,4,7,6,7]
; SSE2-NEXT:    pshufd {{.*#+}} xmm0 = xmm0[2,1,2,3]
; SSE2-NEXT:    pshuflw {{.*#+}} xmm0 = xmm0[1,2,3,0,4,5,6,7]
; SSE2-NEXT:    punpcklqdq {{.*#+}} xmm0 = xmm0[0],xmm1[0]
; SSE2-NEXT:    packuswb %xmm3, %xmm0
; SSE2-NEXT:    retq
;
; SSSE3-LABEL: shuffle_v16i8_01_02_03_04_05_06_07_08_09_10_11_12_13_14_15_00:
; SSSE3:       # BB#0:
; SSSE3-NEXT:    palignr {{.*#+}} xmm0 = xmm0[1,2,3,4,5,6,7,8,9,10,11,12,13,14,15,0]
; SSSE3-NEXT:    retq
;
; SSE41-LABEL: shuffle_v16i8_01_02_03_04_05_06_07_08_09_10_11_12_13_14_15_00:
; SSE41:       # BB#0:
; SSE41-NEXT:    palignr {{.*#+}} xmm0 = xmm0[1,2,3,4,5,6,7,8,9,10,11,12,13,14,15,0]
; SSE41-NEXT:    retq
;
; AVX-LABEL: shuffle_v16i8_01_02_03_04_05_06_07_08_09_10_11_12_13_14_15_00:
; AVX:       # BB#0:
; AVX-NEXT:    vpalignr {{.*#+}} xmm0 = xmm0[1,2,3,4,5,6,7,8,9,10,11,12,13,14,15,0]
; AVX-NEXT:    retq
  %shuffle = shufflevector <16 x i8> %a, <16 x i8> %b, <16 x i32> <i32 1, i32 2, i32 3, i32 4, i32 5, i32 6, i32 7, i32 8, i32 9, i32 10, i32 11, i32 12, i32 13, i32 14, i32 15, i32 0>
  ret <16 x i8> %shuffle
}

define <16 x i8> @shuffle_v16i8_15_16_17_18_19_20_21_22_23_24_25_26_27_28_29_30(<16 x i8> %a, <16 x i8> %b) {
; SSE2-LABEL: shuffle_v16i8_15_16_17_18_19_20_21_22_23_24_25_26_27_28_29_30:
; SSE2:       # BB#0:
; SSE2-NEXT:    pxor %xmm2, %xmm2
; SSE2-NEXT:    movdqa %xmm1, %xmm3
; SSE2-NEXT:    punpckhbw {{.*#+}} xmm3 = xmm3[8],xmm2[8],xmm3[9],xmm2[9],xmm3[10],xmm2[10],xmm3[11],xmm2[11],xmm3[12],xmm2[12],xmm3[13],xmm2[13],xmm3[14],xmm2[14],xmm3[15],xmm2[15]
; SSE2-NEXT:    punpcklbw {{.*#+}} xmm1 = xmm1[0],xmm2[0],xmm1[1],xmm2[1],xmm1[2],xmm2[2],xmm1[3],xmm2[3],xmm1[4],xmm2[4],xmm1[5],xmm2[5],xmm1[6],xmm2[6],xmm1[7],xmm2[7]
; SSE2-NEXT:    pshufd {{.*#+}} xmm4 = xmm1[2,3,0,1]
; SSE2-NEXT:    pshufd {{.*#+}} xmm5 = xmm3[3,1,2,0]
; SSE2-NEXT:    punpcklwd {{.*#+}} xmm3 = xmm3[0],xmm4[0],xmm3[1],xmm4[1],xmm3[2],xmm4[2],xmm3[3],xmm4[3]
; SSE2-NEXT:    pshuflw {{.*#+}} xmm3 = xmm3[0,2,2,3,4,5,6,7]
; SSE2-NEXT:    pshufhw {{.*#+}} xmm3 = xmm3[0,1,2,3,4,7,6,7]
; SSE2-NEXT:    pshufd {{.*#+}} xmm3 = xmm3[0,2,2,3]
; SSE2-NEXT:    pshuflw {{.*#+}} xmm3 = xmm3[3,0,1,2,4,5,6,7]
; SSE2-NEXT:    pshuflw {{.*#+}} xmm4 = xmm5[0,3,2,3,4,5,6,7]
; SSE2-NEXT:    pshufd {{.*#+}} xmm4 = xmm4[0,2,2,3]
; SSE2-NEXT:    pshuflw {{.*#+}} xmm4 = xmm4[1,2,3,0,4,5,6,7]
; SSE2-NEXT:    punpcklqdq {{.*#+}} xmm3 = xmm3[0],xmm4[0]
; SSE2-NEXT:    punpckhbw {{.*#+}} xmm0 = xmm0[8],xmm2[8],xmm0[9],xmm2[9],xmm0[10],xmm2[10],xmm0[11],xmm2[11],xmm0[12],xmm2[12],xmm0[13],xmm2[13],xmm0[14],xmm2[14],xmm0[15],xmm2[15]
; SSE2-NEXT:    pshufd {{.*#+}} xmm0 = xmm0[0,3,2,3]
; SSE2-NEXT:    pshuflw {{.*#+}} xmm0 = xmm0[3,1,2,3,4,5,6,7]
; SSE2-NEXT:    pshufd {{.*#+}} xmm1 = xmm1[3,1,2,0]
; SSE2-NEXT:    pshuflw {{.*#+}} xmm1 = xmm1[0,3,2,3,4,5,6,7]
; SSE2-NEXT:    pshufd {{.*#+}} xmm1 = xmm1[3,1,2,0]
; SSE2-NEXT:    pshuflw {{.*#+}} xmm1 = xmm1[0,0,1,2,4,5,6,7]
; SSE2-NEXT:    pshufhw {{.*#+}} xmm1 = xmm1[0,1,2,3,7,4,5,6]
; SSE2-NEXT:    pshufd {{.*#+}} xmm2 = xmm1[2,3,0,1]
; SSE2-NEXT:    punpcklwd {{.*#+}} xmm1 = xmm1[0],xmm0[0],xmm1[1],xmm0[1],xmm1[2],xmm0[2],xmm1[3],xmm0[3]
; SSE2-NEXT:    pshuflw {{.*#+}} xmm0 = xmm1[2,1,2,3,4,5,6,7]
; SSE2-NEXT:    pshufhw {{.*#+}} xmm0 = xmm0[0,1,2,3,4,6,6,7]
; SSE2-NEXT:    pshufd {{.*#+}} xmm0 = xmm0[0,2,2,3]
; SSE2-NEXT:    pshuflw {{.*#+}} xmm0 = xmm0[1,0,2,3,4,5,6,7]
; SSE2-NEXT:    punpcklqdq {{.*#+}} xmm0 = xmm0[0],xmm2[0]
; SSE2-NEXT:    packuswb %xmm3, %xmm0
; SSE2-NEXT:    retq
;
; SSSE3-LABEL: shuffle_v16i8_15_16_17_18_19_20_21_22_23_24_25_26_27_28_29_30:
; SSSE3:       # BB#0:
; SSSE3-NEXT:    palignr {{.*#+}} xmm1 = xmm0[15],xmm1[0,1,2,3,4,5,6,7,8,9,10,11,12,13,14]
; SSSE3-NEXT:    movdqa %xmm1, %xmm0
; SSSE3-NEXT:    retq
;
; SSE41-LABEL: shuffle_v16i8_15_16_17_18_19_20_21_22_23_24_25_26_27_28_29_30:
; SSE41:       # BB#0:
; SSE41-NEXT:    palignr {{.*#+}} xmm1 = xmm0[15],xmm1[0,1,2,3,4,5,6,7,8,9,10,11,12,13,14]
; SSE41-NEXT:    movdqa %xmm1, %xmm0
; SSE41-NEXT:    retq
;
; AVX-LABEL: shuffle_v16i8_15_16_17_18_19_20_21_22_23_24_25_26_27_28_29_30:
; AVX:       # BB#0:
; AVX-NEXT:    vpalignr {{.*#+}} xmm0 = xmm0[15],xmm1[0,1,2,3,4,5,6,7,8,9,10,11,12,13,14]
; AVX-NEXT:    retq
  %shuffle = shufflevector <16 x i8> %a, <16 x i8> %b, <16 x i32> <i32 15, i32 16, i32 17, i32 18, i32 19, i32 20, i32 21, i32 22, i32 23, i32 24, i32 25, i32 26, i32 27, i32 28, i32 29, i32 30>
  ret <16 x i8> %shuffle
}

define <16 x i8> @shuffle_v16i8_00_uu_uu_uu_uu_uu_uu_uu_01_uu_uu_uu_uu_uu_uu_uu(<16 x i8> %a) {
; SSE2-LABEL: shuffle_v16i8_00_uu_uu_uu_uu_uu_uu_uu_01_uu_uu_uu_uu_uu_uu_uu:
; SSE2:       # BB#0:
; SSE2-NEXT:    punpcklbw {{.*#+}} xmm0 = xmm0[0,0,1,1,2,2,3,3,4,4,5,5,6,6,7,7]
; SSE2-NEXT:    punpcklwd {{.*#+}} xmm0 = xmm0[0,0,1,1,2,2,3,3]
; SSE2-NEXT:    punpckldq {{.*#+}} xmm0 = xmm0[0,0,1,1]
; SSE2-NEXT:    retq
;
; SSSE3-LABEL: shuffle_v16i8_00_uu_uu_uu_uu_uu_uu_uu_01_uu_uu_uu_uu_uu_uu_uu:
; SSSE3:       # BB#0:
; SSSE3-NEXT:    pshufb {{.*#+}} xmm0 = xmm0[0],zero,zero,zero,zero,zero,zero,zero,xmm0[1],zero,zero,zero,zero,zero,zero,zero
; SSSE3-NEXT:    retq
;
; SSE41-LABEL: shuffle_v16i8_00_uu_uu_uu_uu_uu_uu_uu_01_uu_uu_uu_uu_uu_uu_uu:
; SSE41:       # BB#0:
; SSE41-NEXT:    pmovzxbq %xmm0, %xmm0
; SSE41-NEXT:    retq
;
; AVX-LABEL: shuffle_v16i8_00_uu_uu_uu_uu_uu_uu_uu_01_uu_uu_uu_uu_uu_uu_uu:
; AVX:       # BB#0:
; AVX-NEXT:    vpmovzxbq %xmm0, %xmm0
; AVX-NEXT:    retq
  %shuffle = shufflevector <16 x i8> %a, <16 x i8> zeroinitializer, <16 x i32> <i32 0, i32 undef, i32 undef, i32 undef, i32 undef, i32 undef, i32 undef, i32 undef, i32 1, i32 undef, i32 undef, i32 undef, i32 undef, i32 undef, i32 undef, i32 undef>
  ret <16 x i8> %shuffle
}

define <16 x i8> @shuffle_v16i8_00_zz_zz_zz_zz_zz_zz_zz_01_zz_zz_zz_zz_zz_zz_zz(<16 x i8> %a) {
; SSE2-LABEL: shuffle_v16i8_00_zz_zz_zz_zz_zz_zz_zz_01_zz_zz_zz_zz_zz_zz_zz:
; SSE2:       # BB#0:
; SSE2-NEXT:    pxor %xmm1, %xmm1
; SSE2-NEXT:    punpcklbw {{.*#+}} xmm0 = xmm0[0],xmm1[0],xmm0[1],xmm1[1],xmm0[2],xmm1[2],xmm0[3],xmm1[3],xmm0[4],xmm1[4],xmm0[5],xmm1[5],xmm0[6],xmm1[6],xmm0[7],xmm1[7]
; SSE2-NEXT:    punpcklwd {{.*#+}} xmm0 = xmm0[0],xmm1[0],xmm0[1],xmm1[1],xmm0[2],xmm1[2],xmm0[3],xmm1[3]
; SSE2-NEXT:    punpckldq {{.*#+}} xmm0 = xmm0[0],xmm1[0],xmm0[1],xmm1[1]
; SSE2-NEXT:    retq
;
; SSSE3-LABEL: shuffle_v16i8_00_zz_zz_zz_zz_zz_zz_zz_01_zz_zz_zz_zz_zz_zz_zz:
; SSSE3:       # BB#0:
; SSSE3-NEXT:    pshufb {{.*#+}} xmm0 = xmm0[0],zero,zero,zero,zero,zero,zero,zero,xmm0[1],zero,zero,zero,zero,zero,zero,zero
; SSSE3-NEXT:    retq
;
; SSE41-LABEL: shuffle_v16i8_00_zz_zz_zz_zz_zz_zz_zz_01_zz_zz_zz_zz_zz_zz_zz:
; SSE41:       # BB#0:
; SSE41-NEXT:    pmovzxbq %xmm0, %xmm0
; SSE41-NEXT:    retq
;
; AVX-LABEL: shuffle_v16i8_00_zz_zz_zz_zz_zz_zz_zz_01_zz_zz_zz_zz_zz_zz_zz:
; AVX:       # BB#0:
; AVX-NEXT:    vpmovzxbq %xmm0, %xmm0
; AVX-NEXT:    retq
  %shuffle = shufflevector <16 x i8> %a, <16 x i8> zeroinitializer, <16 x i32> <i32 0, i32 17, i32 18, i32 19, i32 20, i32 21, i32 22, i32 23, i32 1, i32 25, i32 26, i32 27, i32 28, i32 29, i32 30, i32 31>
  ret <16 x i8> %shuffle
}

define <16 x i8> @shuffle_v16i8_00_uu_uu_uu_01_uu_uu_uu_02_uu_uu_uu_03_uu_uu_uu(<16 x i8> %a) {
; SSE2-LABEL: shuffle_v16i8_00_uu_uu_uu_01_uu_uu_uu_02_uu_uu_uu_03_uu_uu_uu:
; SSE2:       # BB#0:
; SSE2-NEXT:    punpcklbw {{.*#+}} xmm0 = xmm0[0,0,1,1,2,2,3,3,4,4,5,5,6,6,7,7]
; SSE2-NEXT:    punpcklwd {{.*#+}} xmm0 = xmm0[0,0,1,1,2,2,3,3]
; SSE2-NEXT:    retq
;
; SSSE3-LABEL: shuffle_v16i8_00_uu_uu_uu_01_uu_uu_uu_02_uu_uu_uu_03_uu_uu_uu:
; SSSE3:       # BB#0:
; SSSE3-NEXT:    punpcklbw {{.*#+}} xmm0 = xmm0[0,0,1,1,2,2,3,3,4,4,5,5,6,6,7,7]
; SSSE3-NEXT:    punpcklwd {{.*#+}} xmm0 = xmm0[0,0,1,1,2,2,3,3]
; SSSE3-NEXT:    retq
;
; SSE41-LABEL: shuffle_v16i8_00_uu_uu_uu_01_uu_uu_uu_02_uu_uu_uu_03_uu_uu_uu:
; SSE41:       # BB#0:
; SSE41-NEXT:    pmovzxbd %xmm0, %xmm0
; SSE41-NEXT:    retq
;
; AVX-LABEL: shuffle_v16i8_00_uu_uu_uu_01_uu_uu_uu_02_uu_uu_uu_03_uu_uu_uu:
; AVX:       # BB#0:
; AVX-NEXT:    vpmovzxbd %xmm0, %xmm0
; AVX-NEXT:    retq
  %shuffle = shufflevector <16 x i8> %a, <16 x i8> zeroinitializer, <16 x i32> <i32 0, i32 undef, i32 undef, i32 undef, i32 1, i32 undef, i32 undef, i32 undef, i32 2, i32 undef, i32 undef, i32 undef, i32 3, i32 undef, i32 undef, i32 undef>
  ret <16 x i8> %shuffle
}

define <16 x i8> @shuffle_v16i8_00_zz_zz_zz_01_zz_zz_zz_02_zz_zz_zz_03_zz_zz_zz(<16 x i8> %a) {
; SSE2-LABEL: shuffle_v16i8_00_zz_zz_zz_01_zz_zz_zz_02_zz_zz_zz_03_zz_zz_zz:
; SSE2:       # BB#0:
; SSE2-NEXT:    pxor %xmm1, %xmm1
; SSE2-NEXT:    punpcklbw {{.*#+}} xmm0 = xmm0[0],xmm1[0],xmm0[1],xmm1[1],xmm0[2],xmm1[2],xmm0[3],xmm1[3],xmm0[4],xmm1[4],xmm0[5],xmm1[5],xmm0[6],xmm1[6],xmm0[7],xmm1[7]
; SSE2-NEXT:    punpcklwd {{.*#+}} xmm0 = xmm0[0],xmm1[0],xmm0[1],xmm1[1],xmm0[2],xmm1[2],xmm0[3],xmm1[3]
; SSE2-NEXT:    retq
;
; SSSE3-LABEL: shuffle_v16i8_00_zz_zz_zz_01_zz_zz_zz_02_zz_zz_zz_03_zz_zz_zz:
; SSSE3:       # BB#0:
; SSSE3-NEXT:    pxor %xmm1, %xmm1
; SSSE3-NEXT:    punpcklbw {{.*#+}} xmm0 = xmm0[0],xmm1[0],xmm0[1],xmm1[1],xmm0[2],xmm1[2],xmm0[3],xmm1[3],xmm0[4],xmm1[4],xmm0[5],xmm1[5],xmm0[6],xmm1[6],xmm0[7],xmm1[7]
; SSSE3-NEXT:    punpcklwd {{.*#+}} xmm0 = xmm0[0],xmm1[0],xmm0[1],xmm1[1],xmm0[2],xmm1[2],xmm0[3],xmm1[3]
; SSSE3-NEXT:    retq
;
; SSE41-LABEL: shuffle_v16i8_00_zz_zz_zz_01_zz_zz_zz_02_zz_zz_zz_03_zz_zz_zz:
; SSE41:       # BB#0:
; SSE41-NEXT:    pmovzxbd %xmm0, %xmm0
; SSE41-NEXT:    retq
;
; AVX-LABEL: shuffle_v16i8_00_zz_zz_zz_01_zz_zz_zz_02_zz_zz_zz_03_zz_zz_zz:
; AVX:       # BB#0:
; AVX-NEXT:    vpmovzxbd %xmm0, %xmm0
; AVX-NEXT:    retq
  %shuffle = shufflevector <16 x i8> %a, <16 x i8> zeroinitializer, <16 x i32> <i32 0, i32 17, i32 18, i32 19, i32 1, i32 21, i32 22, i32 23, i32 2, i32 25, i32 26, i32 27, i32 3, i32 29, i32 30, i32 31>
  ret <16 x i8> %shuffle
}

define <16 x i8> @shuffle_v16i8_00_uu_01_uu_02_uu_03_uu_04_uu_05_uu_06_uu_07_uu(<16 x i8> %a) {
; SSE2-LABEL: shuffle_v16i8_00_uu_01_uu_02_uu_03_uu_04_uu_05_uu_06_uu_07_uu:
; SSE2:       # BB#0:
; SSE2-NEXT:    punpcklbw {{.*#+}} xmm0 = xmm0[0,0,1,1,2,2,3,3,4,4,5,5,6,6,7,7]
; SSE2-NEXT:    retq
;
; SSSE3-LABEL: shuffle_v16i8_00_uu_01_uu_02_uu_03_uu_04_uu_05_uu_06_uu_07_uu:
; SSSE3:       # BB#0:
; SSSE3-NEXT:    punpcklbw {{.*#+}} xmm0 = xmm0[0,0,1,1,2,2,3,3,4,4,5,5,6,6,7,7]
; SSSE3-NEXT:    retq
;
; SSE41-LABEL: shuffle_v16i8_00_uu_01_uu_02_uu_03_uu_04_uu_05_uu_06_uu_07_uu:
; SSE41:       # BB#0:
; SSE41-NEXT:    pmovzxbw %xmm0, %xmm0
; SSE41-NEXT:    retq
;
; AVX-LABEL: shuffle_v16i8_00_uu_01_uu_02_uu_03_uu_04_uu_05_uu_06_uu_07_uu:
; AVX:       # BB#0:
; AVX-NEXT:    vpmovzxbw %xmm0, %xmm0
; AVX-NEXT:    retq
  %shuffle = shufflevector <16 x i8> %a, <16 x i8> zeroinitializer, <16 x i32> <i32 0, i32 undef, i32 1, i32 undef, i32 2, i32 undef, i32 3, i32 undef, i32 4, i32 undef, i32 5, i32 undef, i32 6, i32 undef, i32 7, i32 undef>
  ret <16 x i8> %shuffle
}

define <16 x i8> @shuffle_v16i8_00_zz_01_zz_02_zz_03_zz_04_zz_05_zz_06_zz_07_zz(<16 x i8> %a) {
; SSE2-LABEL: shuffle_v16i8_00_zz_01_zz_02_zz_03_zz_04_zz_05_zz_06_zz_07_zz:
; SSE2:       # BB#0:
; SSE2-NEXT:    pxor %xmm1, %xmm1
; SSE2-NEXT:    punpcklbw {{.*#+}} xmm0 = xmm0[0],xmm1[0],xmm0[1],xmm1[1],xmm0[2],xmm1[2],xmm0[3],xmm1[3],xmm0[4],xmm1[4],xmm0[5],xmm1[5],xmm0[6],xmm1[6],xmm0[7],xmm1[7]
; SSE2-NEXT:    retq
;
; SSSE3-LABEL: shuffle_v16i8_00_zz_01_zz_02_zz_03_zz_04_zz_05_zz_06_zz_07_zz:
; SSSE3:       # BB#0:
; SSSE3-NEXT:    pxor %xmm1, %xmm1
; SSSE3-NEXT:    punpcklbw {{.*#+}} xmm0 = xmm0[0],xmm1[0],xmm0[1],xmm1[1],xmm0[2],xmm1[2],xmm0[3],xmm1[3],xmm0[4],xmm1[4],xmm0[5],xmm1[5],xmm0[6],xmm1[6],xmm0[7],xmm1[7]
; SSSE3-NEXT:    retq
;
; SSE41-LABEL: shuffle_v16i8_00_zz_01_zz_02_zz_03_zz_04_zz_05_zz_06_zz_07_zz:
; SSE41:       # BB#0:
; SSE41-NEXT:    pmovzxbw %xmm0, %xmm0
; SSE41-NEXT:    retq
;
; AVX-LABEL: shuffle_v16i8_00_zz_01_zz_02_zz_03_zz_04_zz_05_zz_06_zz_07_zz:
; AVX:       # BB#0:
; AVX-NEXT:    vpmovzxbw %xmm0, %xmm0
; AVX-NEXT:    retq
  %shuffle = shufflevector <16 x i8> %a, <16 x i8> zeroinitializer, <16 x i32> <i32 0, i32 17, i32 1, i32 19, i32 2, i32 21, i32 3, i32 23, i32 4, i32 25, i32 5, i32 27, i32 6, i32 29, i32 7, i32 31>
  ret <16 x i8> %shuffle
}

define <16 x i8> @shuffle_v16i8_uu_10_02_07_22_14_07_02_18_03_01_14_18_09_11_00(<16 x i8> %a, <16 x i8> %b) {
; SSE2-LABEL: shuffle_v16i8_uu_10_02_07_22_14_07_02_18_03_01_14_18_09_11_00:
; SSE2:       # BB#0: # %entry
; SSE2-NEXT:    pxor %xmm2, %xmm2
; SSE2-NEXT:    movdqa %xmm0, %xmm3
; SSE2-NEXT:    punpckhbw {{.*#+}} xmm3 = xmm3[8],xmm2[8],xmm3[9],xmm2[9],xmm3[10],xmm2[10],xmm3[11],xmm2[11],xmm3[12],xmm2[12],xmm3[13],xmm2[13],xmm3[14],xmm2[14],xmm3[15],xmm2[15]
; SSE2-NEXT:    pshufd {{.*#+}} xmm4 = xmm3[2,3,0,1]
; SSE2-NEXT:    punpcklbw {{.*#+}} xmm0 = xmm0[0],xmm2[0],xmm0[1],xmm2[1],xmm0[2],xmm2[2],xmm0[3],xmm2[3],xmm0[4],xmm2[4],xmm0[5],xmm2[5],xmm0[6],xmm2[6],xmm0[7],xmm2[7]
; SSE2-NEXT:    pshuflw {{.*#+}} xmm2 = xmm0[0,2,2,3,4,5,6,7]
; SSE2-NEXT:    pshufd {{.*#+}} xmm2 = xmm2[0,3,2,3]
; SSE2-NEXT:    pshuflw {{.*#+}} xmm2 = xmm2[1,0,3,3,4,5,6,7]
; SSE2-NEXT:    punpcklwd {{.*#+}} xmm2 = xmm2[0],xmm4[0],xmm2[1],xmm4[1],xmm2[2],xmm4[2],xmm2[3],xmm4[3]
; SSE2-NEXT:    pshuflw {{.*#+}} xmm2 = xmm2[0,2,2,3,4,5,6,7]
; SSE2-NEXT:    pshufd {{.*#+}} xmm2 = xmm2[0,2,2,3]
; SSE2-NEXT:    pshuflw {{.*#+}} xmm2 = xmm2[2,0,3,1,4,5,6,7]
; SSE2-NEXT:    pshuflw {{.*#+}} xmm4 = xmm3[2,1,2,3,4,5,6,7]
; SSE2-NEXT:    pshufd {{.*#+}} xmm4 = xmm4[0,3,2,3]
; SSE2-NEXT:    punpcklwd {{.*#+}} xmm4 = xmm4[0],xmm0[0],xmm4[1],xmm0[1],xmm4[2],xmm0[2],xmm4[3],xmm0[3]
; SSE2-NEXT:    pshuflw {{.*#+}} xmm4 = xmm4[0,2,2,3,4,5,6,7]
; SSE2-NEXT:    pshufhw {{.*#+}} xmm4 = xmm4[0,1,2,3,4,7,6,7]
; SSE2-NEXT:    pshufd {{.*#+}} xmm4 = xmm4[0,2,2,3]
; SSE2-NEXT:    pshuflw {{.*#+}} xmm4 = xmm4[0,2,3,1,4,5,6,7]
; SSE2-NEXT:    punpcklwd {{.*#+}} xmm4 = xmm4[0],xmm2[0],xmm4[1],xmm2[1],xmm4[2],xmm2[2],xmm4[3],xmm2[3]
; SSE2-NEXT:    packuswb %xmm0, %xmm4
; SSE2-NEXT:    pshuflw {{.*#+}} xmm0 = xmm0[2,1,2,3,4,5,6,7]
; SSE2-NEXT:    pshufd {{.*#+}} xmm0 = xmm0[0,3,2,3]
; SSE2-NEXT:    pshuflw {{.*#+}} xmm0 = xmm0[0,1,3,3,4,5,6,7]
; SSE2-NEXT:    punpcklwd {{.*#+}} xmm0 = xmm0[0],xmm3[0],xmm0[1],xmm3[1],xmm0[2],xmm3[2],xmm0[3],xmm3[3]
; SSE2-NEXT:    pshuflw {{.*#+}} xmm0 = xmm0[0,2,2,3,4,5,6,7]
; SSE2-NEXT:    pshufhw {{.*#+}} xmm0 = xmm0[0,1,2,3,4,7,6,7]
; SSE2-NEXT:    pshufd {{.*#+}} xmm0 = xmm0[0,2,2,3]
; SSE2-NEXT:    pshuflw {{.*#+}} xmm2 = xmm0[0,2,1,3,4,5,6,7]
; SSE2-NEXT:    packuswb %xmm0, %xmm2
; SSE2-NEXT:    punpcklbw {{.*#+}} xmm1 = xmm1[0,0,1,1,2,2,3,3,4,4,5,5,6,6,7,7]
; SSE2-NEXT:    pshufd {{.*#+}} xmm0 = xmm1[3,1,2,3]
; SSE2-NEXT:    pshuflw {{.*#+}} xmm0 = xmm0[0,2,2,3,4,5,6,7]
; SSE2-NEXT:    punpcklbw {{.*#+}} xmm0 = xmm0[0],xmm2[0],xmm0[1],xmm2[1],xmm0[2],xmm2[2],xmm0[3],xmm2[3],xmm0[4],xmm2[4],xmm0[5],xmm2[5],xmm0[6],xmm2[6],xmm0[7],xmm2[7]
; SSE2-NEXT:    punpcklbw {{.*#+}} xmm0 = xmm0[0],xmm4[0],xmm0[1],xmm4[1],xmm0[2],xmm4[2],xmm0[3],xmm4[3],xmm0[4],xmm4[4],xmm0[5],xmm4[5],xmm0[6],xmm4[6],xmm0[7],xmm4[7]
; SSE2-NEXT:    retq
;
; SSSE3-LABEL: shuffle_v16i8_uu_10_02_07_22_14_07_02_18_03_01_14_18_09_11_00:
; SSSE3:       # BB#0: # %entry
; SSSE3-NEXT:    movdqa %xmm0, %xmm2
; SSSE3-NEXT:    pshufb {{.*#+}} xmm2 = xmm2[2,7,1,11,u,u,u,u,u,u,u,u,u,u,u,u]
; SSSE3-NEXT:    pshufb {{.*#+}} xmm1 = xmm1[6,6,2,2,2,2,3,3,4,4,5,5,6,6,7,7]
; SSSE3-NEXT:    punpcklbw {{.*#+}} xmm1 = xmm1[0],xmm2[0],xmm1[1],xmm2[1],xmm1[2],xmm2[2],xmm1[3],xmm2[3],xmm1[4],xmm2[4],xmm1[5],xmm2[5],xmm1[6],xmm2[6],xmm1[7],xmm2[7]
; SSSE3-NEXT:    pshufb {{.*#+}} xmm0 = xmm0[10,7,14,2,3,14,9,0,u,u,u,u,u,u,u,u]
; SSSE3-NEXT:    punpcklbw {{.*#+}} xmm1 = xmm1[0],xmm0[0],xmm1[1],xmm0[1],xmm1[2],xmm0[2],xmm1[3],xmm0[3],xmm1[4],xmm0[4],xmm1[5],xmm0[5],xmm1[6],xmm0[6],xmm1[7],xmm0[7]
; SSSE3-NEXT:    movdqa %xmm1, %xmm0
; SSSE3-NEXT:    retq
;
; SSE41-LABEL: shuffle_v16i8_uu_10_02_07_22_14_07_02_18_03_01_14_18_09_11_00:
; SSE41:       # BB#0: # %entry
; SSE41-NEXT:    movdqa %xmm0, %xmm2
; SSE41-NEXT:    pshufb {{.*#+}} xmm2 = xmm2[2,7,1,11,u,u,u,u,u,u,u,u,u,u,u,u]
; SSE41-NEXT:    pshufb {{.*#+}} xmm1 = xmm1[6,6,2,2,2,2,3,3,4,4,5,5,6,6,7,7]
; SSE41-NEXT:    punpcklbw {{.*#+}} xmm1 = xmm1[0],xmm2[0],xmm1[1],xmm2[1],xmm1[2],xmm2[2],xmm1[3],xmm2[3],xmm1[4],xmm2[4],xmm1[5],xmm2[5],xmm1[6],xmm2[6],xmm1[7],xmm2[7]
; SSE41-NEXT:    pshufb {{.*#+}} xmm0 = xmm0[10,7,14,2,3,14,9,0,u,u,u,u,u,u,u,u]
; SSE41-NEXT:    punpcklbw {{.*#+}} xmm1 = xmm1[0],xmm0[0],xmm1[1],xmm0[1],xmm1[2],xmm0[2],xmm1[3],xmm0[3],xmm1[4],xmm0[4],xmm1[5],xmm0[5],xmm1[6],xmm0[6],xmm1[7],xmm0[7]
; SSE41-NEXT:    movdqa %xmm1, %xmm0
; SSE41-NEXT:    retq
;
; AVX-LABEL: shuffle_v16i8_uu_10_02_07_22_14_07_02_18_03_01_14_18_09_11_00:
; AVX:       # BB#0: # %entry
; AVX-NEXT:    vpshufb {{.*#+}} xmm2 = xmm0[2,7,1,11,u,u,u,u,u,u,u,u,u,u,u,u]
; AVX-NEXT:    vpshufb {{.*#+}} xmm1 = xmm1[6,6,2,2,2,2,3,3,4,4,5,5,6,6,7,7]
; AVX-NEXT:    vpunpcklbw {{.*#+}} xmm1 = xmm1[0],xmm2[0],xmm1[1],xmm2[1],xmm1[2],xmm2[2],xmm1[3],xmm2[3],xmm1[4],xmm2[4],xmm1[5],xmm2[5],xmm1[6],xmm2[6],xmm1[7],xmm2[7]
; AVX-NEXT:    vpshufb {{.*#+}} xmm0 = xmm0[10,7,14,2,3,14,9,0,u,u,u,u,u,u,u,u]
; AVX-NEXT:    vpunpcklbw {{.*#+}} xmm0 = xmm1[0],xmm0[0],xmm1[1],xmm0[1],xmm1[2],xmm0[2],xmm1[3],xmm0[3],xmm1[4],xmm0[4],xmm1[5],xmm0[5],xmm1[6],xmm0[6],xmm1[7],xmm0[7]
; AVX-NEXT:    retq
entry:
  %shuffle = shufflevector <16 x i8> %a, <16 x i8> %b, <16 x i32> <i32 undef, i32 10, i32 2, i32 7, i32 22, i32 14, i32 7, i32 2, i32 18, i32 3, i32 1, i32 14, i32 18, i32 9, i32 11, i32 0>

  ret <16 x i8> %shuffle
}

define <16 x i8> @stress_test2(<16 x i8> %s.0.0, <16 x i8> %s.0.1, <16 x i8> %s.0.2) {
; Nothing interesting to test here. Just make sure we didn't crashe.
; ALL-LABEL: stress_test2:
; ALL:         retq
entry:
  %s.1.0 = shufflevector <16 x i8> %s.0.0, <16 x i8> %s.0.1, <16 x i32> <i32 29, i32 30, i32 2, i32 16, i32 26, i32 21, i32 11, i32 26, i32 26, i32 3, i32 4, i32 5, i32 30, i32 28, i32 15, i32 5>
  %s.1.1 = shufflevector <16 x i8> %s.0.1, <16 x i8> %s.0.2, <16 x i32> <i32 31, i32 1, i32 24, i32 12, i32 28, i32 5, i32 2, i32 9, i32 29, i32 1, i32 31, i32 5, i32 6, i32 17, i32 15, i32 22>
  %s.2.0 = shufflevector <16 x i8> %s.1.0, <16 x i8> %s.1.1, <16 x i32> <i32 22, i32 1, i32 12, i32 3, i32 30, i32 4, i32 30, i32 undef, i32 1, i32 10, i32 14, i32 18, i32 27, i32 13, i32 16, i32 19>

  ret <16 x i8> %s.2.0
=======
; SSE2-NEXT:    movq {{.*#+}} xmm0 = xmm0[0],zero
; SSE2-NEXT:    retq
;
; SSSE3-LABEL: PR20540:
; SSSE3:       # BB#0:
; SSSE3-NEXT:    pshufb {{.*#+}} xmm0 = xmm0[0,2,4,6,8,10,12,14],zero,zero,zero,zero,zero,zero,zero,zero
; SSSE3-NEXT:    retq
;
; SSE41-LABEL: PR20540:
; SSE41:       # BB#0:
; SSE41-NEXT:    pshufb {{.*#+}} xmm0 = xmm0[0,2,4,6,8,10,12,14],zero,zero,zero,zero,zero,zero,zero,zero
; SSE41-NEXT:    retq
;
; AVX-LABEL: PR20540:
; AVX:       # BB#0:
; AVX-NEXT:    vpshufb {{.*#+}} xmm0 = xmm0[0,2,4,6,8,10,12,14],zero,zero,zero,zero,zero,zero,zero,zero
; AVX-NEXT:    retq
  %shuffle = shufflevector <8 x i8> %a, <8 x i8> zeroinitializer, <16 x i32> <i32 0, i32 1, i32 2, i32 3, i32 4, i32 5, i32 6, i32 7, i32 8, i32 8, i32 8, i32 8, i32 8, i32 8, i32 8, i32 8>
  ret <16 x i8> %shuffle
}

define <16 x i8> @shuffle_v16i8_16_zz_zz_zz_zz_zz_zz_zz_zz_zz_zz_zz_zz_zz_zz_zz(i8 %i) {
; SSE2-LABEL: shuffle_v16i8_16_zz_zz_zz_zz_zz_zz_zz_zz_zz_zz_zz_zz_zz_zz_zz:
; SSE2:       # BB#0:
; SSE2-NEXT:    movzbl %dil, %eax
; SSE2-NEXT:    movd %eax, %xmm0
; SSE2-NEXT:    retq
;
; SSSE3-LABEL: shuffle_v16i8_16_zz_zz_zz_zz_zz_zz_zz_zz_zz_zz_zz_zz_zz_zz_zz:
; SSSE3:       # BB#0:
; SSSE3-NEXT:    movd %edi, %xmm0
; SSSE3-NEXT:    pshufb {{.*#+}} xmm0 = xmm0[0],zero,zero,zero,zero,zero,zero,zero,zero,zero,zero,zero,zero,zero,zero,zero
; SSSE3-NEXT:    retq
;
; SSE41-LABEL: shuffle_v16i8_16_zz_zz_zz_zz_zz_zz_zz_zz_zz_zz_zz_zz_zz_zz_zz:
; SSE41:       # BB#0:
; SSE41-NEXT:    movd %edi, %xmm0
; SSE41-NEXT:    pshufb {{.*#+}} xmm0 = xmm0[0],zero,zero,zero,zero,zero,zero,zero,zero,zero,zero,zero,zero,zero,zero,zero
; SSE41-NEXT:    retq
;
; AVX-LABEL: shuffle_v16i8_16_zz_zz_zz_zz_zz_zz_zz_zz_zz_zz_zz_zz_zz_zz_zz:
; AVX:       # BB#0:
; AVX-NEXT:    vmovd %edi, %xmm0
; AVX-NEXT:    vpshufb {{.*#+}} xmm0 = xmm0[0],zero,zero,zero,zero,zero,zero,zero,zero,zero,zero,zero,zero,zero,zero,zero
; AVX-NEXT:    retq
  %a = insertelement <16 x i8> undef, i8 %i, i32 0
  %shuffle = shufflevector <16 x i8> zeroinitializer, <16 x i8> %a, <16 x i32> <i32 16, i32 1, i32 2, i32 3, i32 4, i32 5, i32 6, i32 7, i32 8, i32 9, i32 10, i32 11, i32 12, i32 13, i32 14, i32 15>
  ret <16 x i8> %shuffle
}

define <16 x i8> @shuffle_v16i8_zz_zz_zz_zz_zz_16_zz_zz_zz_zz_zz_zz_zz_zz_zz_zz(i8 %i) {
; SSE2-LABEL: shuffle_v16i8_zz_zz_zz_zz_zz_16_zz_zz_zz_zz_zz_zz_zz_zz_zz_zz:
; SSE2:       # BB#0:
; SSE2-NEXT:    movzbl %dil, %eax
; SSE2-NEXT:    movd %eax, %xmm0
; SSE2-NEXT:    pslldq {{.*#+}} xmm0 = zero,zero,zero,zero,zero,xmm0[0,1,2,3,4,5,6,7,8,9,10]
; SSE2-NEXT:    retq
;
; SSSE3-LABEL: shuffle_v16i8_zz_zz_zz_zz_zz_16_zz_zz_zz_zz_zz_zz_zz_zz_zz_zz:
; SSSE3:       # BB#0:
; SSSE3-NEXT:    movd %edi, %xmm0
; SSSE3-NEXT:    pshufb {{.*#+}} xmm0 = zero,zero,zero,zero,zero,xmm0[0],zero,zero,zero,zero,zero,zero,zero,zero,zero,zero
; SSSE3-NEXT:    retq
;
; SSE41-LABEL: shuffle_v16i8_zz_zz_zz_zz_zz_16_zz_zz_zz_zz_zz_zz_zz_zz_zz_zz:
; SSE41:       # BB#0:
; SSE41-NEXT:    movd %edi, %xmm0
; SSE41-NEXT:    pshufb {{.*#+}} xmm0 = zero,zero,zero,zero,zero,xmm0[0],zero,zero,zero,zero,zero,zero,zero,zero,zero,zero
; SSE41-NEXT:    retq
;
; AVX-LABEL: shuffle_v16i8_zz_zz_zz_zz_zz_16_zz_zz_zz_zz_zz_zz_zz_zz_zz_zz:
; AVX:       # BB#0:
; AVX-NEXT:    vmovd %edi, %xmm0
; AVX-NEXT:    vpshufb {{.*#+}} xmm0 = zero,zero,zero,zero,zero,xmm0[0],zero,zero,zero,zero,zero,zero,zero,zero,zero,zero
; AVX-NEXT:    retq
  %a = insertelement <16 x i8> undef, i8 %i, i32 0
  %shuffle = shufflevector <16 x i8> zeroinitializer, <16 x i8> %a, <16 x i32> <i32 0, i32 0, i32 0, i32 0, i32 0, i32 16, i32 0, i32 0, i32 0, i32 0, i32 0, i32 0, i32 0, i32 0, i32 0, i32 0>
  ret <16 x i8> %shuffle
}

define <16 x i8> @shuffle_v16i8_zz_uu_uu_zz_uu_uu_zz_zz_zz_zz_zz_zz_zz_zz_zz_16(i8 %i) {
; SSE-LABEL: shuffle_v16i8_zz_uu_uu_zz_uu_uu_zz_zz_zz_zz_zz_zz_zz_zz_zz_16:
; SSE:       # BB#0:
; SSE-NEXT:    movd %edi, %xmm0
; SSE-NEXT:    pslldq {{.*#+}} xmm0 = zero,zero,zero,zero,zero,zero,zero,zero,zero,zero,zero,zero,zero,zero,zero,xmm0[0]
; SSE-NEXT:    retq
;
; AVX-LABEL: shuffle_v16i8_zz_uu_uu_zz_uu_uu_zz_zz_zz_zz_zz_zz_zz_zz_zz_16:
; AVX:       # BB#0:
; AVX-NEXT:    vmovd %edi, %xmm0
; AVX-NEXT:    vpslldq {{.*#+}} xmm0 = zero,zero,zero,zero,zero,zero,zero,zero,zero,zero,zero,zero,zero,zero,zero,xmm0[0]
; AVX-NEXT:    retq
  %a = insertelement <16 x i8> undef, i8 %i, i32 0
  %shuffle = shufflevector <16 x i8> zeroinitializer, <16 x i8> %a, <16 x i32> <i32 0, i32 undef, i32 undef, i32 3, i32 undef, i32 undef, i32 6, i32 7, i32 8, i32 9, i32 10, i32 11, i32 12, i32 13, i32 14, i32 16>
  ret <16 x i8> %shuffle
}

define <16 x i8> @shuffle_v16i8_zz_zz_19_zz_zz_zz_zz_zz_zz_zz_zz_zz_zz_zz_zz_zz(i8 %i) {
; SSE2-LABEL: shuffle_v16i8_zz_zz_19_zz_zz_zz_zz_zz_zz_zz_zz_zz_zz_zz_zz_zz:
; SSE2:       # BB#0:
; SSE2-NEXT:    movzbl %dil, %eax
; SSE2-NEXT:    movd %eax, %xmm0
; SSE2-NEXT:    pslldq {{.*#+}} xmm0 = zero,zero,xmm0[0,1,2,3,4,5,6,7,8,9,10,11,12,13]
; SSE2-NEXT:    retq
;
; SSSE3-LABEL: shuffle_v16i8_zz_zz_19_zz_zz_zz_zz_zz_zz_zz_zz_zz_zz_zz_zz_zz:
; SSSE3:       # BB#0:
; SSSE3-NEXT:    movd %edi, %xmm0
; SSSE3-NEXT:    pslld $24, %xmm0
; SSSE3-NEXT:    pshufb {{.*#+}} xmm0 = zero,zero,xmm0[3],zero,zero,zero,zero,zero,zero,zero,zero,zero,zero,zero,zero,zero
; SSSE3-NEXT:    retq
;
; SSE41-LABEL: shuffle_v16i8_zz_zz_19_zz_zz_zz_zz_zz_zz_zz_zz_zz_zz_zz_zz_zz:
; SSE41:       # BB#0:
; SSE41-NEXT:    movd %edi, %xmm0
; SSE41-NEXT:    pslld $24, %xmm0
; SSE41-NEXT:    pshufb {{.*#+}} xmm0 = zero,zero,xmm0[3],zero,zero,zero,zero,zero,zero,zero,zero,zero,zero,zero,zero,zero
; SSE41-NEXT:    retq
;
; AVX-LABEL: shuffle_v16i8_zz_zz_19_zz_zz_zz_zz_zz_zz_zz_zz_zz_zz_zz_zz_zz:
; AVX:       # BB#0:
; AVX-NEXT:    vmovd %edi, %xmm0
; AVX-NEXT:    vpslld $24, %xmm0, %xmm0
; AVX-NEXT:    vpshufb {{.*#+}} xmm0 = zero,zero,xmm0[3],zero,zero,zero,zero,zero,zero,zero,zero,zero,zero,zero,zero,zero
; AVX-NEXT:    retq
  %a = insertelement <16 x i8> undef, i8 %i, i32 3
  %shuffle = shufflevector <16 x i8> zeroinitializer, <16 x i8> %a, <16 x i32> <i32 0, i32 1, i32 19, i32 3, i32 4, i32 5, i32 6, i32 7, i32 8, i32 9, i32 10, i32 11, i32 12, i32 13, i32 14, i32 15>
  ret <16 x i8> %shuffle
}

define <16 x i8> @shuffle_v16i8_zz_zz_zz_zz_zz_zz_zz_zz_zz_zz_zz_zz_16_uu_18_uu(<16 x i8> %a) {
; SSE-LABEL: shuffle_v16i8_zz_zz_zz_zz_zz_zz_zz_zz_zz_zz_zz_zz_16_uu_18_uu:
; SSE:       # BB#0:
; SSE-NEXT:    pslldq {{.*#+}} xmm0 = zero,zero,zero,zero,zero,zero,zero,zero,zero,zero,zero,zero,xmm0[0,1,2,3]
; SSE-NEXT:    retq
;
; AVX-LABEL: shuffle_v16i8_zz_zz_zz_zz_zz_zz_zz_zz_zz_zz_zz_zz_16_uu_18_uu:
; AVX:       # BB#0:
; AVX-NEXT:    vpslldq {{.*#+}} xmm0 = zero,zero,zero,zero,zero,zero,zero,zero,zero,zero,zero,zero,xmm0[0,1,2,3]
; AVX-NEXT:    retq
  %shuffle = shufflevector <16 x i8> zeroinitializer, <16 x i8> %a, <16 x i32> <i32 0, i32 0, i32 0, i32 0, i32 0, i32 0, i32 0, i32 0, i32 0, i32 0, i32 0, i32 0, i32 16, i32 undef, i32 18, i32 undef>
  ret <16 x i8> %shuffle
}

define <16 x i8> @shuffle_v16i8_28_uu_30_31_zz_zz_zz_zz_zz_zz_zz_zz_zz_zz_zz_zz(<16 x i8> %a) {
; SSE-LABEL: shuffle_v16i8_28_uu_30_31_zz_zz_zz_zz_zz_zz_zz_zz_zz_zz_zz_zz:
; SSE:       # BB#0:
; SSE-NEXT:    psrldq {{.*#+}} xmm0 = xmm0[12,13,14,15],zero,zero,zero,zero,zero,zero,zero,zero,zero,zero,zero,zero
; SSE-NEXT:    retq
;
; AVX-LABEL: shuffle_v16i8_28_uu_30_31_zz_zz_zz_zz_zz_zz_zz_zz_zz_zz_zz_zz:
; AVX:       # BB#0:
; AVX-NEXT:    vpsrldq {{.*#+}} xmm0 = xmm0[12,13,14,15],zero,zero,zero,zero,zero,zero,zero,zero,zero,zero,zero,zero
; AVX-NEXT:    retq
  %shuffle = shufflevector <16 x i8> zeroinitializer, <16 x i8> %a, <16 x i32> <i32 28, i32 undef, i32 30, i32 31, i32 0, i32 0, i32 0, i32 0, i32 0, i32 0, i32 09, i32 0, i32 0, i32 0, i32 0, i32 0>
  ret <16 x i8> %shuffle
}

define <16 x i8> @shuffle_v16i8_31_00_01_02_03_04_05_06_07_08_09_10_11_12_13_14(<16 x i8> %a, <16 x i8> %b) {
; SSE2-LABEL: shuffle_v16i8_31_00_01_02_03_04_05_06_07_08_09_10_11_12_13_14:
; SSE2:       # BB#0:
; SSE2-NEXT:    psrldq {{.*#+}} xmm1 = xmm1[15],zero,zero,zero,zero,zero,zero,zero,zero,zero,zero,zero,zero,zero,zero,zero
; SSE2-NEXT:    pslldq {{.*#+}} xmm0 = zero,xmm0[0,1,2,3,4,5,6,7,8,9,10,11,12,13,14]
; SSE2-NEXT:    por %xmm1, %xmm0
; SSE2-NEXT:    retq
;
; SSSE3-LABEL: shuffle_v16i8_31_00_01_02_03_04_05_06_07_08_09_10_11_12_13_14:
; SSSE3:       # BB#0:
; SSSE3-NEXT:    palignr {{.*#+}} xmm0 = xmm1[15],xmm0[0,1,2,3,4,5,6,7,8,9,10,11,12,13,14]
; SSSE3-NEXT:    retq
;
; SSE41-LABEL: shuffle_v16i8_31_00_01_02_03_04_05_06_07_08_09_10_11_12_13_14:
; SSE41:       # BB#0:
; SSE41-NEXT:    palignr {{.*#+}} xmm0 = xmm1[15],xmm0[0,1,2,3,4,5,6,7,8,9,10,11,12,13,14]
; SSE41-NEXT:    retq
;
; AVX-LABEL: shuffle_v16i8_31_00_01_02_03_04_05_06_07_08_09_10_11_12_13_14:
; AVX:       # BB#0:
; AVX-NEXT:    vpalignr {{.*#+}} xmm0 = xmm1[15],xmm0[0,1,2,3,4,5,6,7,8,9,10,11,12,13,14]
; AVX-NEXT:    retq
  %shuffle = shufflevector <16 x i8> %a, <16 x i8> %b, <16 x i32> <i32 31, i32 0, i32 1, i32 2, i32 3, i32 4, i32 5, i32 6, i32 7, i32 8, i32 9, i32 10, i32 11, i32 12, i32 13, i32 14>
  ret <16 x i8> %shuffle
}

define <16 x i8> @shuffle_v16i8_15_00_01_02_03_04_05_06_07_08_09_10_11_12_13_14(<16 x i8> %a, <16 x i8> %b) {
; SSE2-LABEL: shuffle_v16i8_15_00_01_02_03_04_05_06_07_08_09_10_11_12_13_14:
; SSE2:       # BB#0:
; SSE2-NEXT:    movdqa %xmm0, %xmm1
; SSE2-NEXT:    psrldq {{.*#+}} xmm1 = xmm1[15],zero,zero,zero,zero,zero,zero,zero,zero,zero,zero,zero,zero,zero,zero,zero
; SSE2-NEXT:    pslldq {{.*#+}} xmm0 = zero,xmm0[0,1,2,3,4,5,6,7,8,9,10,11,12,13,14]
; SSE2-NEXT:    por %xmm1, %xmm0
; SSE2-NEXT:    retq
;
; SSSE3-LABEL: shuffle_v16i8_15_00_01_02_03_04_05_06_07_08_09_10_11_12_13_14:
; SSSE3:       # BB#0:
; SSSE3-NEXT:    palignr {{.*#+}} xmm0 = xmm0[15,0,1,2,3,4,5,6,7,8,9,10,11,12,13,14]
; SSSE3-NEXT:    retq
;
; SSE41-LABEL: shuffle_v16i8_15_00_01_02_03_04_05_06_07_08_09_10_11_12_13_14:
; SSE41:       # BB#0:
; SSE41-NEXT:    palignr {{.*#+}} xmm0 = xmm0[15,0,1,2,3,4,5,6,7,8,9,10,11,12,13,14]
; SSE41-NEXT:    retq
;
; AVX-LABEL: shuffle_v16i8_15_00_01_02_03_04_05_06_07_08_09_10_11_12_13_14:
; AVX:       # BB#0:
; AVX-NEXT:    vpalignr {{.*#+}} xmm0 = xmm0[15,0,1,2,3,4,5,6,7,8,9,10,11,12,13,14]
; AVX-NEXT:    retq
  %shuffle = shufflevector <16 x i8> %a, <16 x i8> %b, <16 x i32> <i32 15, i32 0, i32 1, i32 2, i32 3, i32 4, i32 5, i32 6, i32 7, i32 8, i32 9, i32 10, i32 11, i32 12, i32 13, i32 14>
  ret <16 x i8> %shuffle
}

define <16 x i8> @shuffle_v16i8_17_18_19_20_21_22_23_24_25_26_27_28_29_30_31_00(<16 x i8> %a, <16 x i8> %b) {
; SSE2-LABEL: shuffle_v16i8_17_18_19_20_21_22_23_24_25_26_27_28_29_30_31_00:
; SSE2:       # BB#0:
; SSE2-NEXT:    psrldq {{.*#+}} xmm1 = xmm1[1,2,3,4,5,6,7,8,9,10,11,12,13,14,15],zero
; SSE2-NEXT:    pslldq {{.*#+}} xmm0 = zero,zero,zero,zero,zero,zero,zero,zero,zero,zero,zero,zero,zero,zero,zero,xmm0[0]
; SSE2-NEXT:    por %xmm1, %xmm0
; SSE2-NEXT:    retq
;
; SSSE3-LABEL: shuffle_v16i8_17_18_19_20_21_22_23_24_25_26_27_28_29_30_31_00:
; SSSE3:       # BB#0:
; SSSE3-NEXT:    palignr {{.*#+}} xmm0 = xmm1[1,2,3,4,5,6,7,8,9,10,11,12,13,14,15],xmm0[0]
; SSSE3-NEXT:    retq
;
; SSE41-LABEL: shuffle_v16i8_17_18_19_20_21_22_23_24_25_26_27_28_29_30_31_00:
; SSE41:       # BB#0:
; SSE41-NEXT:    palignr {{.*#+}} xmm0 = xmm1[1,2,3,4,5,6,7,8,9,10,11,12,13,14,15],xmm0[0]
; SSE41-NEXT:    retq
;
; AVX-LABEL: shuffle_v16i8_17_18_19_20_21_22_23_24_25_26_27_28_29_30_31_00:
; AVX:       # BB#0:
; AVX-NEXT:    vpalignr {{.*#+}} xmm0 = xmm1[1,2,3,4,5,6,7,8,9,10,11,12,13,14,15],xmm0[0]
; AVX-NEXT:    retq
  %shuffle = shufflevector <16 x i8> %a, <16 x i8> %b, <16 x i32> <i32 17, i32 18, i32 19, i32 20, i32 21, i32 22, i32 23, i32 24, i32 25, i32 26, i32 27, i32 28, i32 29, i32 30, i32 31, i32 0>
  ret <16 x i8> %shuffle
}

define <16 x i8> @shuffle_v16i8_01_02_03_04_05_06_07_08_09_10_11_12_13_14_15_16(<16 x i8> %a, <16 x i8> %b) {
; SSE2-LABEL: shuffle_v16i8_01_02_03_04_05_06_07_08_09_10_11_12_13_14_15_16:
; SSE2:       # BB#0:
; SSE2-NEXT:    psrldq {{.*#+}} xmm0 = xmm0[1,2,3,4,5,6,7,8,9,10,11,12,13,14,15],zero
; SSE2-NEXT:    pslldq {{.*#+}} xmm1 = zero,zero,zero,zero,zero,zero,zero,zero,zero,zero,zero,zero,zero,zero,zero,xmm1[0]
; SSE2-NEXT:    por %xmm1, %xmm0
; SSE2-NEXT:    retq
;
; SSSE3-LABEL: shuffle_v16i8_01_02_03_04_05_06_07_08_09_10_11_12_13_14_15_16:
; SSSE3:       # BB#0:
; SSSE3-NEXT:    palignr {{.*#+}} xmm1 = xmm0[1,2,3,4,5,6,7,8,9,10,11,12,13,14,15],xmm1[0]
; SSSE3-NEXT:    movdqa %xmm1, %xmm0
; SSSE3-NEXT:    retq
;
; SSE41-LABEL: shuffle_v16i8_01_02_03_04_05_06_07_08_09_10_11_12_13_14_15_16:
; SSE41:       # BB#0:
; SSE41-NEXT:    palignr {{.*#+}} xmm1 = xmm0[1,2,3,4,5,6,7,8,9,10,11,12,13,14,15],xmm1[0]
; SSE41-NEXT:    movdqa %xmm1, %xmm0
; SSE41-NEXT:    retq
;
; AVX-LABEL: shuffle_v16i8_01_02_03_04_05_06_07_08_09_10_11_12_13_14_15_16:
; AVX:       # BB#0:
; AVX-NEXT:    vpalignr {{.*#+}} xmm0 = xmm0[1,2,3,4,5,6,7,8,9,10,11,12,13,14,15],xmm1[0]
; AVX-NEXT:    retq
  %shuffle = shufflevector <16 x i8> %a, <16 x i8> %b, <16 x i32> <i32 1, i32 2, i32 3, i32 4, i32 5, i32 6, i32 7, i32 8, i32 9, i32 10, i32 11, i32 12, i32 13, i32 14, i32 15, i32 16>
  ret <16 x i8> %shuffle
}

define <16 x i8> @shuffle_v16i8_01_02_03_04_05_06_07_08_09_10_11_12_13_14_15_00(<16 x i8> %a, <16 x i8> %b) {
; SSE2-LABEL: shuffle_v16i8_01_02_03_04_05_06_07_08_09_10_11_12_13_14_15_00:
; SSE2:       # BB#0:
; SSE2-NEXT:    movdqa %xmm0, %xmm1
; SSE2-NEXT:    psrldq {{.*#+}} xmm1 = xmm1[1,2,3,4,5,6,7,8,9,10,11,12,13,14,15],zero
; SSE2-NEXT:    pslldq {{.*#+}} xmm0 = zero,zero,zero,zero,zero,zero,zero,zero,zero,zero,zero,zero,zero,zero,zero,xmm0[0]
; SSE2-NEXT:    por %xmm1, %xmm0
; SSE2-NEXT:    retq
;
; SSSE3-LABEL: shuffle_v16i8_01_02_03_04_05_06_07_08_09_10_11_12_13_14_15_00:
; SSSE3:       # BB#0:
; SSSE3-NEXT:    palignr {{.*#+}} xmm0 = xmm0[1,2,3,4,5,6,7,8,9,10,11,12,13,14,15,0]
; SSSE3-NEXT:    retq
;
; SSE41-LABEL: shuffle_v16i8_01_02_03_04_05_06_07_08_09_10_11_12_13_14_15_00:
; SSE41:       # BB#0:
; SSE41-NEXT:    palignr {{.*#+}} xmm0 = xmm0[1,2,3,4,5,6,7,8,9,10,11,12,13,14,15,0]
; SSE41-NEXT:    retq
;
; AVX-LABEL: shuffle_v16i8_01_02_03_04_05_06_07_08_09_10_11_12_13_14_15_00:
; AVX:       # BB#0:
; AVX-NEXT:    vpalignr {{.*#+}} xmm0 = xmm0[1,2,3,4,5,6,7,8,9,10,11,12,13,14,15,0]
; AVX-NEXT:    retq
  %shuffle = shufflevector <16 x i8> %a, <16 x i8> %b, <16 x i32> <i32 1, i32 2, i32 3, i32 4, i32 5, i32 6, i32 7, i32 8, i32 9, i32 10, i32 11, i32 12, i32 13, i32 14, i32 15, i32 0>
  ret <16 x i8> %shuffle
}

define <16 x i8> @shuffle_v16i8_15_16_17_18_19_20_21_22_23_24_25_26_27_28_29_30(<16 x i8> %a, <16 x i8> %b) {
; SSE2-LABEL: shuffle_v16i8_15_16_17_18_19_20_21_22_23_24_25_26_27_28_29_30:
; SSE2:       # BB#0:
; SSE2-NEXT:    psrldq {{.*#+}} xmm0 = xmm0[15],zero,zero,zero,zero,zero,zero,zero,zero,zero,zero,zero,zero,zero,zero,zero
; SSE2-NEXT:    pslldq {{.*#+}} xmm1 = zero,xmm1[0,1,2,3,4,5,6,7,8,9,10,11,12,13,14]
; SSE2-NEXT:    por %xmm1, %xmm0
; SSE2-NEXT:    retq
;
; SSSE3-LABEL: shuffle_v16i8_15_16_17_18_19_20_21_22_23_24_25_26_27_28_29_30:
; SSSE3:       # BB#0:
; SSSE3-NEXT:    palignr {{.*#+}} xmm1 = xmm0[15],xmm1[0,1,2,3,4,5,6,7,8,9,10,11,12,13,14]
; SSSE3-NEXT:    movdqa %xmm1, %xmm0
; SSSE3-NEXT:    retq
;
; SSE41-LABEL: shuffle_v16i8_15_16_17_18_19_20_21_22_23_24_25_26_27_28_29_30:
; SSE41:       # BB#0:
; SSE41-NEXT:    palignr {{.*#+}} xmm1 = xmm0[15],xmm1[0,1,2,3,4,5,6,7,8,9,10,11,12,13,14]
; SSE41-NEXT:    movdqa %xmm1, %xmm0
; SSE41-NEXT:    retq
;
; AVX-LABEL: shuffle_v16i8_15_16_17_18_19_20_21_22_23_24_25_26_27_28_29_30:
; AVX:       # BB#0:
; AVX-NEXT:    vpalignr {{.*#+}} xmm0 = xmm0[15],xmm1[0,1,2,3,4,5,6,7,8,9,10,11,12,13,14]
; AVX-NEXT:    retq
  %shuffle = shufflevector <16 x i8> %a, <16 x i8> %b, <16 x i32> <i32 15, i32 16, i32 17, i32 18, i32 19, i32 20, i32 21, i32 22, i32 23, i32 24, i32 25, i32 26, i32 27, i32 28, i32 29, i32 30>
  ret <16 x i8> %shuffle
}

define <16 x i8> @shuffle_v16i8_00_uu_uu_uu_uu_uu_uu_uu_01_uu_uu_uu_uu_uu_uu_uu(<16 x i8> %a) {
; SSE2-LABEL: shuffle_v16i8_00_uu_uu_uu_uu_uu_uu_uu_01_uu_uu_uu_uu_uu_uu_uu:
; SSE2:       # BB#0:
; SSE2-NEXT:    punpcklbw {{.*#+}} xmm0 = xmm0[0,0,1,1,2,2,3,3,4,4,5,5,6,6,7,7]
; SSE2-NEXT:    punpcklwd {{.*#+}} xmm0 = xmm0[0,0,1,1,2,2,3,3]
; SSE2-NEXT:    punpckldq {{.*#+}} xmm0 = xmm0[0,0,1,1]
; SSE2-NEXT:    retq
;
; SSSE3-LABEL: shuffle_v16i8_00_uu_uu_uu_uu_uu_uu_uu_01_uu_uu_uu_uu_uu_uu_uu:
; SSSE3:       # BB#0:
; SSSE3-NEXT:    pshufb {{.*#+}} xmm0 = xmm0[0],zero,zero,zero,zero,zero,zero,zero,xmm0[1],zero,zero,zero,zero,zero,zero,zero
; SSSE3-NEXT:    retq
;
; SSE41-LABEL: shuffle_v16i8_00_uu_uu_uu_uu_uu_uu_uu_01_uu_uu_uu_uu_uu_uu_uu:
; SSE41:       # BB#0:
; SSE41-NEXT:    pmovzxbq {{.*#+}} xmm0 = xmm0[0],zero,zero,zero,zero,zero,zero,zero,xmm0[1],zero,zero,zero,zero,zero,zero,zero
; SSE41-NEXT:    retq
;
; AVX-LABEL: shuffle_v16i8_00_uu_uu_uu_uu_uu_uu_uu_01_uu_uu_uu_uu_uu_uu_uu:
; AVX:       # BB#0:
; AVX-NEXT:    vpmovzxbq {{.*#+}} xmm0 = xmm0[0],zero,zero,zero,zero,zero,zero,zero,xmm0[1],zero,zero,zero,zero,zero,zero,zero
; AVX-NEXT:    retq
  %shuffle = shufflevector <16 x i8> %a, <16 x i8> zeroinitializer, <16 x i32> <i32 0, i32 undef, i32 undef, i32 undef, i32 undef, i32 undef, i32 undef, i32 undef, i32 1, i32 undef, i32 undef, i32 undef, i32 undef, i32 undef, i32 undef, i32 undef>
  ret <16 x i8> %shuffle
}

define <16 x i8> @shuffle_v16i8_00_zz_zz_zz_zz_zz_zz_zz_01_zz_zz_zz_zz_zz_zz_zz(<16 x i8> %a) {
; SSE2-LABEL: shuffle_v16i8_00_zz_zz_zz_zz_zz_zz_zz_01_zz_zz_zz_zz_zz_zz_zz:
; SSE2:       # BB#0:
; SSE2-NEXT:    pxor %xmm1, %xmm1
; SSE2-NEXT:    punpcklbw {{.*#+}} xmm0 = xmm0[0],xmm1[0],xmm0[1],xmm1[1],xmm0[2],xmm1[2],xmm0[3],xmm1[3],xmm0[4],xmm1[4],xmm0[5],xmm1[5],xmm0[6],xmm1[6],xmm0[7],xmm1[7]
; SSE2-NEXT:    punpcklwd {{.*#+}} xmm0 = xmm0[0],xmm1[0],xmm0[1],xmm1[1],xmm0[2],xmm1[2],xmm0[3],xmm1[3]
; SSE2-NEXT:    punpckldq {{.*#+}} xmm0 = xmm0[0],xmm1[0],xmm0[1],xmm1[1]
; SSE2-NEXT:    retq
;
; SSSE3-LABEL: shuffle_v16i8_00_zz_zz_zz_zz_zz_zz_zz_01_zz_zz_zz_zz_zz_zz_zz:
; SSSE3:       # BB#0:
; SSSE3-NEXT:    pshufb {{.*#+}} xmm0 = xmm0[0],zero,zero,zero,zero,zero,zero,zero,xmm0[1],zero,zero,zero,zero,zero,zero,zero
; SSSE3-NEXT:    retq
;
; SSE41-LABEL: shuffle_v16i8_00_zz_zz_zz_zz_zz_zz_zz_01_zz_zz_zz_zz_zz_zz_zz:
; SSE41:       # BB#0:
; SSE41-NEXT:    pmovzxbq {{.*#+}} xmm0 = xmm0[0],zero,zero,zero,zero,zero,zero,zero,xmm0[1],zero,zero,zero,zero,zero,zero,zero
; SSE41-NEXT:    retq
;
; AVX-LABEL: shuffle_v16i8_00_zz_zz_zz_zz_zz_zz_zz_01_zz_zz_zz_zz_zz_zz_zz:
; AVX:       # BB#0:
; AVX-NEXT:    vpmovzxbq {{.*#+}} xmm0 = xmm0[0],zero,zero,zero,zero,zero,zero,zero,xmm0[1],zero,zero,zero,zero,zero,zero,zero
; AVX-NEXT:    retq
  %shuffle = shufflevector <16 x i8> %a, <16 x i8> zeroinitializer, <16 x i32> <i32 0, i32 17, i32 18, i32 19, i32 20, i32 21, i32 22, i32 23, i32 1, i32 25, i32 26, i32 27, i32 28, i32 29, i32 30, i32 31>
  ret <16 x i8> %shuffle
}

define <16 x i8> @shuffle_v16i8_00_uu_uu_uu_01_uu_uu_uu_02_uu_uu_uu_03_uu_uu_uu(<16 x i8> %a) {
; SSE2-LABEL: shuffle_v16i8_00_uu_uu_uu_01_uu_uu_uu_02_uu_uu_uu_03_uu_uu_uu:
; SSE2:       # BB#0:
; SSE2-NEXT:    punpcklbw {{.*#+}} xmm0 = xmm0[0,0,1,1,2,2,3,3,4,4,5,5,6,6,7,7]
; SSE2-NEXT:    punpcklwd {{.*#+}} xmm0 = xmm0[0,0,1,1,2,2,3,3]
; SSE2-NEXT:    retq
;
; SSSE3-LABEL: shuffle_v16i8_00_uu_uu_uu_01_uu_uu_uu_02_uu_uu_uu_03_uu_uu_uu:
; SSSE3:       # BB#0:
; SSSE3-NEXT:    punpcklbw {{.*#+}} xmm0 = xmm0[0,0,1,1,2,2,3,3,4,4,5,5,6,6,7,7]
; SSSE3-NEXT:    punpcklwd {{.*#+}} xmm0 = xmm0[0,0,1,1,2,2,3,3]
; SSSE3-NEXT:    retq
;
; SSE41-LABEL: shuffle_v16i8_00_uu_uu_uu_01_uu_uu_uu_02_uu_uu_uu_03_uu_uu_uu:
; SSE41:       # BB#0:
; SSE41-NEXT:    pmovzxbd {{.*#+}} xmm0 = xmm0[0],zero,zero,zero,xmm0[1],zero,zero,zero,xmm0[2],zero,zero,zero,xmm0[3],zero,zero,zero
; SSE41-NEXT:    retq
;
; AVX-LABEL: shuffle_v16i8_00_uu_uu_uu_01_uu_uu_uu_02_uu_uu_uu_03_uu_uu_uu:
; AVX:       # BB#0:
; AVX-NEXT:    vpmovzxbd {{.*#+}} xmm0 = xmm0[0],zero,zero,zero,xmm0[1],zero,zero,zero,xmm0[2],zero,zero,zero,xmm0[3],zero,zero,zero
; AVX-NEXT:    retq
  %shuffle = shufflevector <16 x i8> %a, <16 x i8> zeroinitializer, <16 x i32> <i32 0, i32 undef, i32 undef, i32 undef, i32 1, i32 undef, i32 undef, i32 undef, i32 2, i32 undef, i32 undef, i32 undef, i32 3, i32 undef, i32 undef, i32 undef>
  ret <16 x i8> %shuffle
}

define <16 x i8> @shuffle_v16i8_00_zz_zz_zz_01_zz_zz_zz_02_zz_zz_zz_03_zz_zz_zz(<16 x i8> %a) {
; SSE2-LABEL: shuffle_v16i8_00_zz_zz_zz_01_zz_zz_zz_02_zz_zz_zz_03_zz_zz_zz:
; SSE2:       # BB#0:
; SSE2-NEXT:    pxor %xmm1, %xmm1
; SSE2-NEXT:    punpcklbw {{.*#+}} xmm0 = xmm0[0],xmm1[0],xmm0[1],xmm1[1],xmm0[2],xmm1[2],xmm0[3],xmm1[3],xmm0[4],xmm1[4],xmm0[5],xmm1[5],xmm0[6],xmm1[6],xmm0[7],xmm1[7]
; SSE2-NEXT:    punpcklwd {{.*#+}} xmm0 = xmm0[0],xmm1[0],xmm0[1],xmm1[1],xmm0[2],xmm1[2],xmm0[3],xmm1[3]
; SSE2-NEXT:    retq
;
; SSSE3-LABEL: shuffle_v16i8_00_zz_zz_zz_01_zz_zz_zz_02_zz_zz_zz_03_zz_zz_zz:
; SSSE3:       # BB#0:
; SSSE3-NEXT:    pxor %xmm1, %xmm1
; SSSE3-NEXT:    punpcklbw {{.*#+}} xmm0 = xmm0[0],xmm1[0],xmm0[1],xmm1[1],xmm0[2],xmm1[2],xmm0[3],xmm1[3],xmm0[4],xmm1[4],xmm0[5],xmm1[5],xmm0[6],xmm1[6],xmm0[7],xmm1[7]
; SSSE3-NEXT:    punpcklwd {{.*#+}} xmm0 = xmm0[0],xmm1[0],xmm0[1],xmm1[1],xmm0[2],xmm1[2],xmm0[3],xmm1[3]
; SSSE3-NEXT:    retq
;
; SSE41-LABEL: shuffle_v16i8_00_zz_zz_zz_01_zz_zz_zz_02_zz_zz_zz_03_zz_zz_zz:
; SSE41:       # BB#0:
; SSE41-NEXT:    pmovzxbd {{.*#+}} xmm0 = xmm0[0],zero,zero,zero,xmm0[1],zero,zero,zero,xmm0[2],zero,zero,zero,xmm0[3],zero,zero,zero
; SSE41-NEXT:    retq
;
; AVX-LABEL: shuffle_v16i8_00_zz_zz_zz_01_zz_zz_zz_02_zz_zz_zz_03_zz_zz_zz:
; AVX:       # BB#0:
; AVX-NEXT:    vpmovzxbd {{.*#+}} xmm0 = xmm0[0],zero,zero,zero,xmm0[1],zero,zero,zero,xmm0[2],zero,zero,zero,xmm0[3],zero,zero,zero
; AVX-NEXT:    retq
  %shuffle = shufflevector <16 x i8> %a, <16 x i8> zeroinitializer, <16 x i32> <i32 0, i32 17, i32 18, i32 19, i32 1, i32 21, i32 22, i32 23, i32 2, i32 25, i32 26, i32 27, i32 3, i32 29, i32 30, i32 31>
  ret <16 x i8> %shuffle
}

define <16 x i8> @shuffle_v16i8_00_uu_01_uu_02_uu_03_uu_04_uu_05_uu_06_uu_07_uu(<16 x i8> %a) {
; SSE2-LABEL: shuffle_v16i8_00_uu_01_uu_02_uu_03_uu_04_uu_05_uu_06_uu_07_uu:
; SSE2:       # BB#0:
; SSE2-NEXT:    punpcklbw {{.*#+}} xmm0 = xmm0[0,0,1,1,2,2,3,3,4,4,5,5,6,6,7,7]
; SSE2-NEXT:    retq
;
; SSSE3-LABEL: shuffle_v16i8_00_uu_01_uu_02_uu_03_uu_04_uu_05_uu_06_uu_07_uu:
; SSSE3:       # BB#0:
; SSSE3-NEXT:    punpcklbw {{.*#+}} xmm0 = xmm0[0,0,1,1,2,2,3,3,4,4,5,5,6,6,7,7]
; SSSE3-NEXT:    retq
;
; SSE41-LABEL: shuffle_v16i8_00_uu_01_uu_02_uu_03_uu_04_uu_05_uu_06_uu_07_uu:
; SSE41:       # BB#0:
; SSE41-NEXT:    pmovzxbw {{.*#+}} xmm0 = xmm0[0],zero,xmm0[1],zero,xmm0[2],zero,xmm0[3],zero,xmm0[4],zero,xmm0[5],zero,xmm0[6],zero,xmm0[7],zero
; SSE41-NEXT:    retq
;
; AVX-LABEL: shuffle_v16i8_00_uu_01_uu_02_uu_03_uu_04_uu_05_uu_06_uu_07_uu:
; AVX:       # BB#0:
; AVX-NEXT:    vpmovzxbw {{.*#+}} xmm0 = xmm0[0],zero,xmm0[1],zero,xmm0[2],zero,xmm0[3],zero,xmm0[4],zero,xmm0[5],zero,xmm0[6],zero,xmm0[7],zero
; AVX-NEXT:    retq
  %shuffle = shufflevector <16 x i8> %a, <16 x i8> zeroinitializer, <16 x i32> <i32 0, i32 undef, i32 1, i32 undef, i32 2, i32 undef, i32 3, i32 undef, i32 4, i32 undef, i32 5, i32 undef, i32 6, i32 undef, i32 7, i32 undef>
  ret <16 x i8> %shuffle
}

define <16 x i8> @shuffle_v16i8_00_zz_01_zz_02_zz_03_zz_04_zz_05_zz_06_zz_07_zz(<16 x i8> %a) {
; SSE2-LABEL: shuffle_v16i8_00_zz_01_zz_02_zz_03_zz_04_zz_05_zz_06_zz_07_zz:
; SSE2:       # BB#0:
; SSE2-NEXT:    pxor %xmm1, %xmm1
; SSE2-NEXT:    punpcklbw {{.*#+}} xmm0 = xmm0[0],xmm1[0],xmm0[1],xmm1[1],xmm0[2],xmm1[2],xmm0[3],xmm1[3],xmm0[4],xmm1[4],xmm0[5],xmm1[5],xmm0[6],xmm1[6],xmm0[7],xmm1[7]
; SSE2-NEXT:    retq
;
; SSSE3-LABEL: shuffle_v16i8_00_zz_01_zz_02_zz_03_zz_04_zz_05_zz_06_zz_07_zz:
; SSSE3:       # BB#0:
; SSSE3-NEXT:    pxor %xmm1, %xmm1
; SSSE3-NEXT:    punpcklbw {{.*#+}} xmm0 = xmm0[0],xmm1[0],xmm0[1],xmm1[1],xmm0[2],xmm1[2],xmm0[3],xmm1[3],xmm0[4],xmm1[4],xmm0[5],xmm1[5],xmm0[6],xmm1[6],xmm0[7],xmm1[7]
; SSSE3-NEXT:    retq
;
; SSE41-LABEL: shuffle_v16i8_00_zz_01_zz_02_zz_03_zz_04_zz_05_zz_06_zz_07_zz:
; SSE41:       # BB#0:
; SSE41-NEXT:    pmovzxbw {{.*#+}} xmm0 = xmm0[0],zero,xmm0[1],zero,xmm0[2],zero,xmm0[3],zero,xmm0[4],zero,xmm0[5],zero,xmm0[6],zero,xmm0[7],zero
; SSE41-NEXT:    retq
;
; AVX-LABEL: shuffle_v16i8_00_zz_01_zz_02_zz_03_zz_04_zz_05_zz_06_zz_07_zz:
; AVX:       # BB#0:
; AVX-NEXT:    vpmovzxbw {{.*#+}} xmm0 = xmm0[0],zero,xmm0[1],zero,xmm0[2],zero,xmm0[3],zero,xmm0[4],zero,xmm0[5],zero,xmm0[6],zero,xmm0[7],zero
; AVX-NEXT:    retq
  %shuffle = shufflevector <16 x i8> %a, <16 x i8> zeroinitializer, <16 x i32> <i32 0, i32 17, i32 1, i32 19, i32 2, i32 21, i32 3, i32 23, i32 4, i32 25, i32 5, i32 27, i32 6, i32 29, i32 7, i32 31>
  ret <16 x i8> %shuffle
}

define <16 x i8> @shuffle_v16i8_uu_10_02_07_22_14_07_02_18_03_01_14_18_09_11_00(<16 x i8> %a, <16 x i8> %b) {
; SSE2-LABEL: shuffle_v16i8_uu_10_02_07_22_14_07_02_18_03_01_14_18_09_11_00:
; SSE2:       # BB#0: # %entry
; SSE2-NEXT:    pxor %xmm2, %xmm2
; SSE2-NEXT:    movdqa %xmm0, %xmm3
; SSE2-NEXT:    punpckhbw {{.*#+}} xmm3 = xmm3[8],xmm2[8],xmm3[9],xmm2[9],xmm3[10],xmm2[10],xmm3[11],xmm2[11],xmm3[12],xmm2[12],xmm3[13],xmm2[13],xmm3[14],xmm2[14],xmm3[15],xmm2[15]
; SSE2-NEXT:    pshufd {{.*#+}} xmm4 = xmm3[0,3,0,1]
; SSE2-NEXT:    pshuflw {{.*#+}} xmm4 = xmm4[0,1,2,2,4,5,6,7]
; SSE2-NEXT:    pshufhw {{.*#+}} xmm4 = xmm4[0,1,2,3,4,5,7,7]
; SSE2-NEXT:    movdqa {{.*#+}} xmm5 = [65535,65535,65535,0,65535,0,0,65535]
; SSE2-NEXT:    punpcklbw {{.*#+}} xmm0 = xmm0[0],xmm2[0],xmm0[1],xmm2[1],xmm0[2],xmm2[2],xmm0[3],xmm2[3],xmm0[4],xmm2[4],xmm0[5],xmm2[5],xmm0[6],xmm2[6],xmm0[7],xmm2[7]
; SSE2-NEXT:    pshufd {{.*#+}} xmm2 = xmm0[0,1,0,3]
; SSE2-NEXT:    pshuflw {{.*#+}} xmm2 = xmm2[0,3,1,3,4,5,6,7]
; SSE2-NEXT:    pshufhw {{.*#+}} xmm2 = xmm2[0,1,2,3,4,5,6,4]
; SSE2-NEXT:    pand %xmm5, %xmm2
; SSE2-NEXT:    pandn %xmm4, %xmm5
; SSE2-NEXT:    por %xmm2, %xmm5
; SSE2-NEXT:    psrlq $16, %xmm3
; SSE2-NEXT:    pshufd {{.*#+}} xmm2 = xmm3[0,2,2,3]
; SSE2-NEXT:    pshufd {{.*#+}} xmm0 = xmm0[3,1,1,3]
; SSE2-NEXT:    pshuflw {{.*#+}} xmm0 = xmm0[0,1,2,1,4,5,6,7]
; SSE2-NEXT:    pshufhw {{.*#+}} xmm0 = xmm0[0,1,2,3,4,5,7,4]
; SSE2-NEXT:    pshufd {{.*#+}} xmm0 = xmm0[1,3,2,3]
; SSE2-NEXT:    punpckldq {{.*#+}} xmm2 = xmm2[0],xmm0[0],xmm2[1],xmm0[1]
; SSE2-NEXT:    packuswb %xmm5, %xmm2
; SSE2-NEXT:    movdqa {{.*#+}} xmm0 = [255,255,255,255,0,255,255,255,0,255,255,255,0,255,255,255]
; SSE2-NEXT:    pand %xmm0, %xmm2
; SSE2-NEXT:    pshufd {{.*#+}} xmm1 = xmm1[0,1,0,3]
; SSE2-NEXT:    pshuflw {{.*#+}} xmm1 = xmm1[0,1,3,3,4,5,6,7]
; SSE2-NEXT:    pshufhw {{.*#+}} xmm1 = xmm1[0,1,2,3,5,5,5,7]
; SSE2-NEXT:    pandn %xmm1, %xmm0
; SSE2-NEXT:    por %xmm2, %xmm0
; SSE2-NEXT:    retq
;
; SSSE3-LABEL: shuffle_v16i8_uu_10_02_07_22_14_07_02_18_03_01_14_18_09_11_00:
; SSSE3:       # BB#0: # %entry
; SSSE3-NEXT:    pshufb {{.*#+}} xmm1 = xmm1[u],zero,zero,zero,xmm1[6],zero,zero,zero,xmm1[2],zero,zero,zero,xmm1[2],zero,zero,zero
; SSSE3-NEXT:    pshufb {{.*#+}} xmm0 = xmm0[u,10,2,7],zero,xmm0[14,7,2],zero,xmm0[3,1,14],zero,xmm0[9,11,0]
; SSSE3-NEXT:    por %xmm1, %xmm0
; SSSE3-NEXT:    retq
;
; SSE41-LABEL: shuffle_v16i8_uu_10_02_07_22_14_07_02_18_03_01_14_18_09_11_00:
; SSE41:       # BB#0: # %entry
; SSE41-NEXT:    pshufb {{.*#+}} xmm1 = xmm1[u],zero,zero,zero,xmm1[6],zero,zero,zero,xmm1[2],zero,zero,zero,xmm1[2],zero,zero,zero
; SSE41-NEXT:    pshufb {{.*#+}} xmm0 = xmm0[u,10,2,7],zero,xmm0[14,7,2],zero,xmm0[3,1,14],zero,xmm0[9,11,0]
; SSE41-NEXT:    por %xmm1, %xmm0
; SSE41-NEXT:    retq
;
; AVX-LABEL: shuffle_v16i8_uu_10_02_07_22_14_07_02_18_03_01_14_18_09_11_00:
; AVX:       # BB#0: # %entry
; AVX-NEXT:    vpshufb {{.*#+}} xmm1 = xmm1[u],zero,zero,zero,xmm1[6],zero,zero,zero,xmm1[2],zero,zero,zero,xmm1[2],zero,zero,zero
; AVX-NEXT:    vpshufb {{.*#+}} xmm0 = xmm0[u,10,2,7],zero,xmm0[14,7,2],zero,xmm0[3,1,14],zero,xmm0[9,11,0]
; AVX-NEXT:    vpor %xmm1, %xmm0, %xmm0
; AVX-NEXT:    retq
entry:
  %shuffle = shufflevector <16 x i8> %a, <16 x i8> %b, <16 x i32> <i32 undef, i32 10, i32 2, i32 7, i32 22, i32 14, i32 7, i32 2, i32 18, i32 3, i32 1, i32 14, i32 18, i32 9, i32 11, i32 0>

  ret <16 x i8> %shuffle
}

define <16 x i8> @stress_test2(<16 x i8> %s.0.0, <16 x i8> %s.0.1, <16 x i8> %s.0.2) {
; Nothing interesting to test here. Just make sure we didn't crashe.
; ALL-LABEL: stress_test2:
; ALL:         retq
entry:
  %s.1.0 = shufflevector <16 x i8> %s.0.0, <16 x i8> %s.0.1, <16 x i32> <i32 29, i32 30, i32 2, i32 16, i32 26, i32 21, i32 11, i32 26, i32 26, i32 3, i32 4, i32 5, i32 30, i32 28, i32 15, i32 5>
  %s.1.1 = shufflevector <16 x i8> %s.0.1, <16 x i8> %s.0.2, <16 x i32> <i32 31, i32 1, i32 24, i32 12, i32 28, i32 5, i32 2, i32 9, i32 29, i32 1, i32 31, i32 5, i32 6, i32 17, i32 15, i32 22>
  %s.2.0 = shufflevector <16 x i8> %s.1.0, <16 x i8> %s.1.1, <16 x i32> <i32 22, i32 1, i32 12, i32 3, i32 30, i32 4, i32 30, i32 undef, i32 1, i32 10, i32 14, i32 18, i32 27, i32 13, i32 16, i32 19>

  ret <16 x i8> %s.2.0
}

define void @constant_gets_selected(<4 x i32>* %ptr1, <4 x i32>* %ptr2) {
; SSE-LABEL: constant_gets_selected:
; SSE:       # BB#0: # %entry
; SSE-NEXT:    xorps %xmm0, %xmm0
; SSE-NEXT:    movaps %xmm0, (%rdi)
; SSE-NEXT:    movaps %xmm0, (%rsi)
; SSE-NEXT:    retq
;
; AVX-LABEL: constant_gets_selected:
; AVX:       # BB#0: # %entry
; AVX-NEXT:    vxorps %xmm0, %xmm0, %xmm0
; AVX-NEXT:    vmovaps %xmm0, (%rdi)
; AVX-NEXT:    vmovaps %xmm0, (%rsi)
; AVX-NEXT:    retq
entry:
  %weird_zero = bitcast <4 x i32> zeroinitializer to <16 x i8>
  %shuffle.i = shufflevector <16 x i8> <i8 undef, i8 undef, i8 undef, i8 undef, i8 undef, i8 undef, i8 undef, i8 undef, i8 undef, i8 undef, i8 undef, i8 undef, i8 0, i8 0, i8 0, i8 0>, <16 x i8> %weird_zero, <16 x i32> <i32 12, i32 13, i32 14, i32 15, i32 16, i32 17, i32 18, i32 19, i32 20, i32 21, i32 22, i32 23, i32 24, i32 25, i32 26, i32 27>
  %weirder_zero = bitcast <16 x i8> %shuffle.i to <4 x i32>
  store <4 x i32> %weirder_zero, <4 x i32>* %ptr1, align 16
  store <4 x i32> zeroinitializer, <4 x i32>* %ptr2, align 16
  ret void
}

;
; Shuffle to logical bit shifts
;

define <16 x i8> @shuffle_v16i8_zz_00_zz_02_zz_04_zz_06_zz_08_zz_10_zz_12_zz_14(<16 x i8> %a, <16 x i8> %b) {
; SSE-LABEL: shuffle_v16i8_zz_00_zz_02_zz_04_zz_06_zz_08_zz_10_zz_12_zz_14:
; SSE:       # BB#0:
; SSE-NEXT:    psllw $8, %xmm0
; SSE-NEXT:    retq
;
; AVX-LABEL: shuffle_v16i8_zz_00_zz_02_zz_04_zz_06_zz_08_zz_10_zz_12_zz_14:
; AVX:       # BB#0:
; AVX-NEXT:    vpsllw $8, %xmm0, %xmm0
; AVX-NEXT:    retq
  %shuffle = shufflevector <16 x i8> %a, <16 x i8> zeroinitializer, <16 x i32><i32 16, i32 0, i32 16, i32 2, i32 16, i32 4, i32 16, i32 6, i32 16, i32 8, i32 16, i32 10, i32 16, i32 12, i32 16, i32 14>
  ret <16 x i8> %shuffle
}

define <16 x i8> @shuffle_v16i8_zz_zz_zz_00_zz_zz_zz_04_zz_zz_zz_08_zz_zz_zz_12(<16 x i8> %a, <16 x i8> %b) {
; SSE-LABEL: shuffle_v16i8_zz_zz_zz_00_zz_zz_zz_04_zz_zz_zz_08_zz_zz_zz_12:
; SSE:       # BB#0:
; SSE-NEXT:    pslld $24, %xmm0
; SSE-NEXT:    retq
;
; AVX-LABEL: shuffle_v16i8_zz_zz_zz_00_zz_zz_zz_04_zz_zz_zz_08_zz_zz_zz_12:
; AVX:       # BB#0:
; AVX-NEXT:    vpslld $24, %xmm0, %xmm0
; AVX-NEXT:    retq
  %shuffle = shufflevector <16 x i8> %a, <16 x i8> zeroinitializer, <16 x i32><i32 16, i32 16, i32 16, i32 0, i32 16, i32 16, i32 16, i32 4, i32 16, i32 16, i32 16, i32 8, i32 16, i32 16, i32 16, i32 12>
  ret <16 x i8> %shuffle
}

define <16 x i8> @shuffle_v16i8_zz_zz_zz_zz_zz_zz_zz_00_zz_zz_zz_zz_zz_zz_zz_08(<16 x i8> %a, <16 x i8> %b) {
; SSE-LABEL: shuffle_v16i8_zz_zz_zz_zz_zz_zz_zz_00_zz_zz_zz_zz_zz_zz_zz_08:
; SSE:       # BB#0:
; SSE-NEXT:    psllq $56, %xmm0
; SSE-NEXT:    retq
;
; AVX-LABEL: shuffle_v16i8_zz_zz_zz_zz_zz_zz_zz_00_zz_zz_zz_zz_zz_zz_zz_08:
; AVX:       # BB#0:
; AVX-NEXT:    vpsllq $56, %xmm0, %xmm0
; AVX-NEXT:    retq
  %shuffle = shufflevector <16 x i8> %a, <16 x i8> zeroinitializer, <16 x i32><i32 16, i32 16, i32 16, i32 16, i32 16, i32 16, i32 16, i32 0, i32 16, i32 16, i32 16, i32 16, i32 16, i32 16, i32 16, i32 8>
  ret <16 x i8> %shuffle
}

define <16 x i8> @shuffle_v16i8_zz_00_uu_02_03_uu_05_06_zz_08_09_uu_11_12_13_14(<16 x i8> %a, <16 x i8> %b) {
; SSE-LABEL: shuffle_v16i8_zz_00_uu_02_03_uu_05_06_zz_08_09_uu_11_12_13_14:
; SSE:       # BB#0:
; SSE-NEXT:    psllq $8, %xmm0
; SSE-NEXT:    retq
;
; AVX-LABEL: shuffle_v16i8_zz_00_uu_02_03_uu_05_06_zz_08_09_uu_11_12_13_14:
; AVX:       # BB#0:
; AVX-NEXT:    vpsllq $8, %xmm0, %xmm0
; AVX-NEXT:    retq
  %shuffle = shufflevector <16 x i8> %a, <16 x i8> zeroinitializer, <16 x i32><i32 16, i32 0, i32 undef, i32 2, i32 3, i32 undef, i32 5, i32 6, i32 16, i32 8, i32 9, i32 undef, i32 11, i32 12, i32 13, i32 14>
  ret <16 x i8> %shuffle
}

define <16 x i8> @shuffle_v16i8_01_uu_uu_uu_uu_zz_uu_zz_uu_zz_11_zz_13_zz_15_zz(<16 x i8> %a, <16 x i8> %b) {
; SSE-LABEL: shuffle_v16i8_01_uu_uu_uu_uu_zz_uu_zz_uu_zz_11_zz_13_zz_15_zz:
; SSE:       # BB#0:
; SSE-NEXT:    psrlw $8, %xmm0
; SSE-NEXT:    retq
;
; AVX-LABEL: shuffle_v16i8_01_uu_uu_uu_uu_zz_uu_zz_uu_zz_11_zz_13_zz_15_zz:
; AVX:       # BB#0:
; AVX-NEXT:    vpsrlw $8, %xmm0, %xmm0
; AVX-NEXT:    retq
  %shuffle = shufflevector <16 x i8> %a, <16 x i8> zeroinitializer, <16 x i32><i32 1, i32 undef, i32 undef, i32 undef, i32 undef, i32 16, i32 undef, i32 16, i32 undef, i32 16, i32 11, i32 16, i32 13, i32 16, i32 15, i32 16>
  ret <16 x i8> %shuffle
}

define <16 x i8> @shuffle_v16i8_02_03_zz_zz_06_07_uu_uu_uu_uu_uu_uu_14_15_zz_zz(<16 x i8> %a, <16 x i8> %b) {
; SSE-LABEL: shuffle_v16i8_02_03_zz_zz_06_07_uu_uu_uu_uu_uu_uu_14_15_zz_zz:
; SSE:       # BB#0:
; SSE-NEXT:    psrld $16, %xmm0
; SSE-NEXT:    retq
;
; AVX-LABEL: shuffle_v16i8_02_03_zz_zz_06_07_uu_uu_uu_uu_uu_uu_14_15_zz_zz:
; AVX:       # BB#0:
; AVX-NEXT:    vpsrld $16, %xmm0, %xmm0
; AVX-NEXT:    retq
  %shuffle = shufflevector <16 x i8> %a, <16 x i8> zeroinitializer, <16 x i32><i32 2, i32 3, i32 16, i32 16, i32 6, i32 7, i32 undef, i32 undef, i32 undef, i32 undef, i32 undef, i32 undef, i32 14, i32 15, i32 16, i32 16>
  ret <16 x i8> %shuffle
}

define <16 x i8> @shuffle_v16i8_07_zz_zz_zz_zz_zz_uu_uu_15_uu_uu_uu_uu_uu_zz_zz(<16 x i8> %a, <16 x i8> %b) {
; SSE-LABEL: shuffle_v16i8_07_zz_zz_zz_zz_zz_uu_uu_15_uu_uu_uu_uu_uu_zz_zz:
; SSE:       # BB#0:
; SSE-NEXT:    psrlq $56, %xmm0
; SSE-NEXT:    retq
;
; AVX-LABEL: shuffle_v16i8_07_zz_zz_zz_zz_zz_uu_uu_15_uu_uu_uu_uu_uu_zz_zz:
; AVX:       # BB#0:
; AVX-NEXT:    vpsrlq $56, %xmm0, %xmm0
; AVX-NEXT:    retq
  %shuffle = shufflevector <16 x i8> %a, <16 x i8> zeroinitializer, <16 x i32><i32 7, i32 16, i32 16, i32 16, i32 16, i32 16, i32 undef, i32 undef, i32 15, i32 undef, i32 undef, i32 undef, i32 undef, i32 undef, i32 16, i32 16>
  ret <16 x i8> %shuffle
}

define <16 x i8> @PR12412(<16 x i8> %inval1, <16 x i8> %inval2) {
; SSE2-LABEL: PR12412:
; SSE2:       # BB#0: # %entry
; SSE2-NEXT:    movdqa {{.*#+}} xmm2 = [255,255,255,255,255,255,255,255]
; SSE2-NEXT:    pand %xmm2, %xmm1
; SSE2-NEXT:    pand %xmm2, %xmm0
; SSE2-NEXT:    packuswb %xmm1, %xmm0
; SSE2-NEXT:    retq
;
; SSSE3-LABEL: PR12412:
; SSSE3:       # BB#0: # %entry
; SSSE3-NEXT:    movdqa {{.*#+}} xmm2 = <0,2,4,6,8,10,12,14,u,u,u,u,u,u,u,u>
; SSSE3-NEXT:    pshufb %xmm2, %xmm1
; SSSE3-NEXT:    pshufb %xmm2, %xmm0
; SSSE3-NEXT:    punpcklqdq {{.*#+}} xmm0 = xmm0[0],xmm1[0]
; SSSE3-NEXT:    retq
;
; SSE41-LABEL: PR12412:
; SSE41:       # BB#0: # %entry
; SSE41-NEXT:    movdqa {{.*#+}} xmm2 = <0,2,4,6,8,10,12,14,u,u,u,u,u,u,u,u>
; SSE41-NEXT:    pshufb %xmm2, %xmm1
; SSE41-NEXT:    pshufb %xmm2, %xmm0
; SSE41-NEXT:    punpcklqdq {{.*#+}} xmm0 = xmm0[0],xmm1[0]
; SSE41-NEXT:    retq
;
; AVX-LABEL: PR12412:
; AVX:       # BB#0: # %entry
; AVX-NEXT:    vmovdqa {{.*#+}} xmm2 = <0,2,4,6,8,10,12,14,u,u,u,u,u,u,u,u>
; AVX-NEXT:    vpshufb %xmm2, %xmm1, %xmm1
; AVX-NEXT:    vpshufb %xmm2, %xmm0, %xmm0
; AVX-NEXT:    vpunpcklqdq {{.*#+}} xmm0 = xmm0[0],xmm1[0]
; AVX-NEXT:    retq
entry:
  %0 = shufflevector <16 x i8> %inval1, <16 x i8> %inval2, <16 x i32> <i32 0, i32 2, i32 4, i32 6, i32 8, i32 10, i32 12, i32 14, i32 16, i32 18, i32 20, i32 22, i32 24, i32 26, i32 28, i32 30>
  ret <16 x i8> %0
}

define <16 x i8> @shuffle_v16i8_uu_02_03_zz_uu_06_07_zz_uu_10_11_zz_uu_14_15_zz(<16 x i8> %a) {
; SSE-LABEL: shuffle_v16i8_uu_02_03_zz_uu_06_07_zz_uu_10_11_zz_uu_14_15_zz:
; SSE:       # BB#0:
; SSE-NEXT:    psrld $8, %xmm0
; SSE-NEXT:    retq
;
; AVX-LABEL: shuffle_v16i8_uu_02_03_zz_uu_06_07_zz_uu_10_11_zz_uu_14_15_zz:
; AVX:       # BB#0:
; AVX-NEXT:    vpsrld $8, %xmm0, %xmm0
; AVX-NEXT:    retq
  %shuffle = shufflevector <16 x i8> %a, <16 x i8> zeroinitializer, <16 x i32> <i32 undef, i32 2, i32 3, i32 16, i32 undef, i32 6, i32 7, i32 16, i32 undef, i32 10, i32 11, i32 16, i32 undef, i32 14, i32 15, i32 16>
  ret <16 x i8> %shuffle
}

define <16 x i8> @shuffle_v16i8_bitcast_unpack(<16 x i8> %a, <16 x i8> %b) {
; SSE-LABEL: shuffle_v16i8_bitcast_unpack:
; SSE:       # BB#0:
; SSE-NEXT:    punpcklbw {{.*#+}} xmm0 = xmm0[0],xmm1[0],xmm0[1],xmm1[1]
; SSE-NEXT:    retq
;
; AVX-LABEL: shuffle_v16i8_bitcast_unpack:
; AVX:       # BB#0:
; AVX-NEXT:    punpcklbw {{.*#+}} xmm0 = xmm0[0],xmm1[0],xmm0[1],xmm1[1]
; AVX-NEXT:    retq
  %shuffle8  = shufflevector <16 x i8> %a, <16 x i8> %b, <16 x i32> <i32 7, i32 23, i32 6, i32 22, i32 5, i32 21, i32 4, i32 20, i32 3, i32 19, i32 2, i32 18, i32 1, i32 17, i32 0, i32 16>
  %bitcast32 = bitcast <16 x i8> %shuffle8 to <4 x float>
  %shuffle32 = shufflevector <4 x float> %bitcast32, <4 x float> undef, <4 x i32> <i32 3, i32 2, i32 1, i32 0>
  %bitcast16 = bitcast <4 x float> %shuffle32 to <8 x i16>
  %shuffle16 = shufflevector <8 x i16> %bitcast16, <8 x i16> undef, <8 x i32> <i32 1, i32 0, i32 3, i32 2, i32 5, i32 4, i32 7, i32 6>
  %bitcast8  = bitcast <8 x i16> %shuffle16 to <16 x i8>
  ret <16 x i8> %bitcast8
>>>>>>> 969bfdfe
}<|MERGE_RESOLUTION|>--- conflicted
+++ resolved
@@ -1,16 +1,8 @@
-<<<<<<< HEAD
-; RUN: llc < %s -mtriple=x86_64-unknown-unknown -mcpu=x86-64 -x86-experimental-vector-shuffle-lowering | FileCheck %s --check-prefix=ALL --check-prefix=SSE --check-prefix=SSE2
-; RUN: llc < %s -mtriple=x86_64-unknown-unknown -mcpu=x86-64 -mattr=+ssse3 -x86-experimental-vector-shuffle-lowering | FileCheck %s --check-prefix=ALL --check-prefix=SSE --check-prefix=SSSE3
-; RUN: llc < %s -mtriple=x86_64-unknown-unknown -mcpu=x86-64 -mattr=+sse4.1 -x86-experimental-vector-shuffle-lowering | FileCheck %s --check-prefix=ALL --check-prefix=SSE --check-prefix=SSE41
-; RUN: llc < %s -mtriple=x86_64-unknown-unknown -mcpu=x86-64 -mattr=+avx -x86-experimental-vector-shuffle-lowering | FileCheck %s --check-prefix=ALL --check-prefix=AVX --check-prefix=AVX1
-; RUN: llc < %s -mtriple=x86_64-unknown-unknown -mcpu=x86-64 -mattr=+avx2 -x86-experimental-vector-shuffle-lowering | FileCheck %s --check-prefix=ALL --check-prefix=AVX --check-prefix=AVX2
-=======
 ; RUN: llc < %s -mtriple=x86_64-unknown-unknown -mcpu=x86-64 | FileCheck %s --check-prefix=ALL --check-prefix=SSE --check-prefix=SSE2
 ; RUN: llc < %s -mtriple=x86_64-unknown-unknown -mcpu=x86-64 -mattr=+ssse3 | FileCheck %s --check-prefix=ALL --check-prefix=SSE --check-prefix=SSSE3
 ; RUN: llc < %s -mtriple=x86_64-unknown-unknown -mcpu=x86-64 -mattr=+sse4.1 | FileCheck %s --check-prefix=ALL --check-prefix=SSE --check-prefix=SSE41
 ; RUN: llc < %s -mtriple=x86_64-unknown-unknown -mcpu=x86-64 -mattr=+avx | FileCheck %s --check-prefix=ALL --check-prefix=AVX --check-prefix=AVX1
 ; RUN: llc < %s -mtriple=x86_64-unknown-unknown -mcpu=x86-64 -mattr=+avx2 | FileCheck %s --check-prefix=ALL --check-prefix=AVX --check-prefix=AVX2
->>>>>>> 969bfdfe
 
 target datalayout = "e-m:e-i64:64-f80:128-n8:16:32:64-S128"
 target triple = "x86_64-unknown-unknown"
@@ -255,16 +247,6 @@
 }
 
 define <16 x i8> @shuffle_v16i8_16_00_16_01_16_02_16_03_16_04_16_05_16_06_16_07(<16 x i8> %a, <16 x i8> %b) {
-<<<<<<< HEAD
-; SSE-LABEL: shuffle_v16i8_16_00_16_01_16_02_16_03_16_04_16_05_16_06_16_07:
-; SSE:       # BB#0:
-; SSE-NEXT:    punpcklbw {{.*#+}} xmm1 = xmm1[0,0,1,1,2,2,3,3,4,4,5,5,6,6,7,7]
-; SSE-NEXT:    pshuflw {{.*#+}} xmm1 = xmm1[0,0,0,0,4,5,6,7]
-; SSE-NEXT:    punpcklbw {{.*#+}} xmm1 = xmm1[0],xmm0[0],xmm1[1],xmm0[1],xmm1[2],xmm0[2],xmm1[3],xmm0[3],xmm1[4],xmm0[4],xmm1[5],xmm0[5],xmm1[6],xmm0[6],xmm1[7],xmm0[7]
-; SSE-NEXT:    movdqa %xmm1, %xmm0
-; SSE-NEXT:    retq
-;
-=======
 ; SSE2-LABEL: shuffle_v16i8_16_00_16_01_16_02_16_03_16_04_16_05_16_06_16_07:
 ; SSE2:       # BB#0:
 ; SSE2-NEXT:    punpcklbw {{.*#+}} xmm0 = xmm0[0,0,1,1,2,2,3,3,4,4,5,5,6,6,7,7]
@@ -294,7 +276,6 @@
 ; SSE41-NEXT:    movdqa %xmm1, %xmm0
 ; SSE41-NEXT:    retq
 ;
->>>>>>> 969bfdfe
 ; AVX1-LABEL: shuffle_v16i8_16_00_16_01_16_02_16_03_16_04_16_05_16_06_16_07:
 ; AVX1:       # BB#0:
 ; AVX1-NEXT:    vpunpcklbw {{.*#+}} xmm1 = xmm1[0,0,1,1,2,2,3,3,4,4,5,5,6,6,7,7]
@@ -358,38 +339,20 @@
 ;
 ; SSSE3-LABEL: shuffle_v16i8_03_02_01_00_07_06_05_04_19_18_17_16_23_22_21_20:
 ; SSSE3:       # BB#0:
-<<<<<<< HEAD
-; SSSE3-NEXT:    pshufb {{.*#+}} xmm1 = zero,zero,zero,zero,zero,zero,zero,zero,xmm1[3,2,1,0,7,6,5,4]
-; SSSE3-NEXT:    pshufb {{.*#+}} xmm0 = xmm0[3,2,1,0,7,6,5,4],zero,zero,zero,zero,zero,zero,zero,zero
-; SSSE3-NEXT:    por %xmm1, %xmm0
-=======
 ; SSSE3-NEXT:    punpcklbw {{.*#+}} xmm0 = xmm0[0],xmm1[0],xmm0[1],xmm1[1],xmm0[2],xmm1[2],xmm0[3],xmm1[3],xmm0[4],xmm1[4],xmm0[5],xmm1[5],xmm0[6],xmm1[6],xmm0[7],xmm1[7]
 ; SSSE3-NEXT:    pshufb {{.*#+}} xmm0 = xmm0[6,4,2,0,14,12,10,8,7,5,3,1,15,13,11,9]
->>>>>>> 969bfdfe
 ; SSSE3-NEXT:    retq
 ;
 ; SSE41-LABEL: shuffle_v16i8_03_02_01_00_07_06_05_04_19_18_17_16_23_22_21_20:
 ; SSE41:       # BB#0:
-<<<<<<< HEAD
-; SSE41-NEXT:    pshufb {{.*#+}} xmm1 = zero,zero,zero,zero,zero,zero,zero,zero,xmm1[3,2,1,0,7,6,5,4]
-; SSE41-NEXT:    pshufb {{.*#+}} xmm0 = xmm0[3,2,1,0,7,6,5,4],zero,zero,zero,zero,zero,zero,zero,zero
-; SSE41-NEXT:    por %xmm1, %xmm0
-=======
 ; SSE41-NEXT:    punpcklbw {{.*#+}} xmm0 = xmm0[0],xmm1[0],xmm0[1],xmm1[1],xmm0[2],xmm1[2],xmm0[3],xmm1[3],xmm0[4],xmm1[4],xmm0[5],xmm1[5],xmm0[6],xmm1[6],xmm0[7],xmm1[7]
 ; SSE41-NEXT:    pshufb {{.*#+}} xmm0 = xmm0[6,4,2,0,14,12,10,8,7,5,3,1,15,13,11,9]
->>>>>>> 969bfdfe
 ; SSE41-NEXT:    retq
 ;
 ; AVX-LABEL: shuffle_v16i8_03_02_01_00_07_06_05_04_19_18_17_16_23_22_21_20:
 ; AVX:       # BB#0:
-<<<<<<< HEAD
-; AVX-NEXT:    vpshufb {{.*#+}} xmm1 = zero,zero,zero,zero,zero,zero,zero,zero,xmm1[3,2,1,0,7,6,5,4]
-; AVX-NEXT:    vpshufb {{.*#+}} xmm0 = xmm0[3,2,1,0,7,6,5,4],zero,zero,zero,zero,zero,zero,zero,zero
-; AVX-NEXT:    vpor %xmm1, %xmm0, %xmm0
-=======
 ; AVX-NEXT:    vpunpcklbw {{.*#+}} xmm0 = xmm0[0],xmm1[0],xmm0[1],xmm1[1],xmm0[2],xmm1[2],xmm0[3],xmm1[3],xmm0[4],xmm1[4],xmm0[5],xmm1[5],xmm0[6],xmm1[6],xmm0[7],xmm1[7]
 ; AVX-NEXT:    vpshufb {{.*#+}} xmm0 = xmm0[6,4,2,0,14,12,10,8,7,5,3,1,15,13,11,9]
->>>>>>> 969bfdfe
 ; AVX-NEXT:    retq
   %shuffle = shufflevector <16 x i8> %a, <16 x i8> %b, <16 x i32> <i32 3, i32 2, i32 1, i32 0, i32 7, i32 6, i32 5, i32 4, i32 19, i32 18, i32 17, i32 16, i32 23, i32 22, i32 21, i32 20>
   ret <16 x i8> %shuffle
@@ -398,23 +361,6 @@
 define <16 x i8> @shuffle_v16i8_03_02_01_00_31_30_29_28_11_10_09_08_23_22_21_20(<16 x i8> %a, <16 x i8> %b) {
 ; SSE2-LABEL: shuffle_v16i8_03_02_01_00_31_30_29_28_11_10_09_08_23_22_21_20:
 ; SSE2:       # BB#0:
-<<<<<<< HEAD
-; SSE2-NEXT:    pxor %xmm2, %xmm2
-; SSE2-NEXT:    movdqa %xmm1, %xmm3
-; SSE2-NEXT:    punpcklbw {{.*#+}} xmm3 = xmm3[0],xmm2[0],xmm3[1],xmm2[1],xmm3[2],xmm2[2],xmm3[3],xmm2[3],xmm3[4],xmm2[4],xmm3[5],xmm2[5],xmm3[6],xmm2[6],xmm3[7],xmm2[7]
-; SSE2-NEXT:    pshufhw {{.*#+}} xmm3 = xmm3[0,1,2,3,7,6,5,4]
-; SSE2-NEXT:    movdqa %xmm0, %xmm4
-; SSE2-NEXT:    punpckhbw {{.*#+}} xmm4 = xmm4[8],xmm2[8],xmm4[9],xmm2[9],xmm4[10],xmm2[10],xmm4[11],xmm2[11],xmm4[12],xmm2[12],xmm4[13],xmm2[13],xmm4[14],xmm2[14],xmm4[15],xmm2[15]
-; SSE2-NEXT:    pshuflw {{.*#+}} xmm4 = xmm4[3,2,1,0,4,5,6,7]
-; SSE2-NEXT:    movsd %xmm4, %xmm3
-; SSE2-NEXT:    punpckhbw {{.*#+}} xmm1 = xmm1[8],xmm2[8],xmm1[9],xmm2[9],xmm1[10],xmm2[10],xmm1[11],xmm2[11],xmm1[12],xmm2[12],xmm1[13],xmm2[13],xmm1[14],xmm2[14],xmm1[15],xmm2[15]
-; SSE2-NEXT:    pshufhw {{.*#+}} xmm1 = xmm1[0,1,2,3,7,6,5,4]
-; SSE2-NEXT:    punpcklbw {{.*#+}} xmm0 = xmm0[0],xmm2[0],xmm0[1],xmm2[1],xmm0[2],xmm2[2],xmm0[3],xmm2[3],xmm0[4],xmm2[4],xmm0[5],xmm2[5],xmm0[6],xmm2[6],xmm0[7],xmm2[7]
-; SSE2-NEXT:    pshuflw {{.*#+}} xmm0 = xmm0[3,2,1,0,4,5,6,7]
-; SSE2-NEXT:    movsd %xmm0, %xmm1
-; SSE2-NEXT:    packuswb %xmm3, %xmm1
-; SSE2-NEXT:    movdqa %xmm1, %xmm0
-=======
 ; SSE2-NEXT:    pshufd {{.*#+}} xmm1 = xmm1[1,3,2,3]
 ; SSE2-NEXT:    pshufd {{.*#+}} xmm0 = xmm0[0,2,2,3]
 ; SSE2-NEXT:    punpckldq {{.*#+}} xmm0 = xmm0[0],xmm1[0],xmm0[1],xmm1[1]
@@ -431,53 +377,32 @@
 ; SSE2-NEXT:    pshuflw {{.*#+}} xmm1 = xmm1[3,2,1,0,4,5,6,7]
 ; SSE2-NEXT:    punpcklqdq {{.*#+}} xmm0 = xmm0[0],xmm1[0]
 ; SSE2-NEXT:    packuswb %xmm3, %xmm0
->>>>>>> 969bfdfe
 ; SSE2-NEXT:    retq
 ;
 ; SSSE3-LABEL: shuffle_v16i8_03_02_01_00_31_30_29_28_11_10_09_08_23_22_21_20:
 ; SSSE3:       # BB#0:
-<<<<<<< HEAD
-; SSSE3-NEXT:    pshufb {{.*#+}} xmm1 = zero,zero,zero,zero,xmm1[15,14,13,12],zero,zero,zero,zero,xmm1[7,6,5,4]
-; SSSE3-NEXT:    pshufb {{.*#+}} xmm0 = xmm0[3,2,1,0],zero,zero,zero,zero,xmm0[11,10,9,8],zero,zero,zero,zero
-; SSSE3-NEXT:    por %xmm1, %xmm0
-=======
 ; SSSE3-NEXT:    pshufb {{.*#+}} xmm1 = xmm1[15,14,13,12,7,6,5,4,u,u,u,u,u,u,u,u]
 ; SSSE3-NEXT:    pshufb {{.*#+}} xmm0 = xmm0[3,2,1,0,11,10,9,8,u,u,u,u,u,u,u,u]
 ; SSSE3-NEXT:    punpckldq {{.*#+}} xmm0 = xmm0[0],xmm1[0],xmm0[1],xmm1[1]
->>>>>>> 969bfdfe
 ; SSSE3-NEXT:    retq
 ;
 ; SSE41-LABEL: shuffle_v16i8_03_02_01_00_31_30_29_28_11_10_09_08_23_22_21_20:
 ; SSE41:       # BB#0:
-<<<<<<< HEAD
-; SSE41-NEXT:    pshufb {{.*#+}} xmm1 = zero,zero,zero,zero,xmm1[15,14,13,12],zero,zero,zero,zero,xmm1[7,6,5,4]
-; SSE41-NEXT:    pshufb {{.*#+}} xmm0 = xmm0[3,2,1,0],zero,zero,zero,zero,xmm0[11,10,9,8],zero,zero,zero,zero
-; SSE41-NEXT:    por %xmm1, %xmm0
-=======
 ; SSE41-NEXT:    pshufb {{.*#+}} xmm1 = xmm1[15,14,13,12,7,6,5,4,u,u,u,u,u,u,u,u]
 ; SSE41-NEXT:    pshufb {{.*#+}} xmm0 = xmm0[3,2,1,0,11,10,9,8,u,u,u,u,u,u,u,u]
 ; SSE41-NEXT:    punpckldq {{.*#+}} xmm0 = xmm0[0],xmm1[0],xmm0[1],xmm1[1]
->>>>>>> 969bfdfe
 ; SSE41-NEXT:    retq
 ;
 ; AVX-LABEL: shuffle_v16i8_03_02_01_00_31_30_29_28_11_10_09_08_23_22_21_20:
 ; AVX:       # BB#0:
-<<<<<<< HEAD
-; AVX-NEXT:    vpshufb {{.*#+}} xmm1 = zero,zero,zero,zero,xmm1[15,14,13,12],zero,zero,zero,zero,xmm1[7,6,5,4]
-; AVX-NEXT:    vpshufb {{.*#+}} xmm0 = xmm0[3,2,1,0],zero,zero,zero,zero,xmm0[11,10,9,8],zero,zero,zero,zero
-; AVX-NEXT:    vpor %xmm1, %xmm0, %xmm0
-=======
 ; AVX-NEXT:    vpshufb {{.*#+}} xmm1 = xmm1[15,14,13,12,7,6,5,4,u,u,u,u,u,u,u,u]
 ; AVX-NEXT:    vpshufb {{.*#+}} xmm0 = xmm0[3,2,1,0,11,10,9,8,u,u,u,u,u,u,u,u]
 ; AVX-NEXT:    vpunpckldq {{.*#+}} xmm0 = xmm0[0],xmm1[0],xmm0[1],xmm1[1]
->>>>>>> 969bfdfe
 ; AVX-NEXT:    retq
   %shuffle = shufflevector <16 x i8> %a, <16 x i8> %b, <16 x i32> <i32 3, i32 2, i32 1, i32 0, i32 31, i32 30, i32 29, i32 28, i32 11, i32 10, i32 9, i32 8, i32 23, i32 22, i32 21, i32 20>
   ret <16 x i8> %shuffle
 }
 
-<<<<<<< HEAD
-=======
 define <16 x i8> @shuffle_v16i8_00_17_02_19_04_21_06_23_08_25_10_27_12_29_14_31(<16 x i8> %a, <16 x i8> %b) {
 ; SSE2-LABEL: shuffle_v16i8_00_17_02_19_04_21_06_23_08_25_10_27_12_29_14_31:
 ; SSE2:       # BB#0:
@@ -611,7 +536,6 @@
   ret <16 x i8> %shuffle
 }
 
->>>>>>> 969bfdfe
 define <16 x i8> @trunc_v4i32_shuffle(<16 x i8> %a) {
 ; SSE2-LABEL: trunc_v4i32_shuffle:
 ; SSE2:       # BB#0:
@@ -657,20 +581,12 @@
   ret <16 x i8> %s.16.0
 }
 
-<<<<<<< HEAD
-define <16 x i8> @stress_test1(<16 x i8> %s.0.5, <16 x i8> %s.0.8, <16 x i8> %s.0.9) noinline nounwind {
-=======
 define <16 x i8> @undef_test1(<16 x i8> %s.0.5, <16 x i8> %s.0.8, <16 x i8> %s.0.9) noinline nounwind {
->>>>>>> 969bfdfe
 ; There is nothing interesting to check about these instructions other than
 ; that they survive codegen. However, we actually do better and delete all of
 ; them because the result is 'undef'.
 ;
-<<<<<<< HEAD
-; ALL-LABEL: stress_test1:
-=======
 ; ALL-LABEL: undef_test1:
->>>>>>> 969bfdfe
 ; ALL:       # BB#0: # %entry
 ; ALL-NEXT:    retq
 entry:
@@ -696,766 +612,6 @@
 ; SSE2:       # BB#0:
 ; SSE2-NEXT:    pand {{.*}}(%rip), %xmm0
 ; SSE2-NEXT:    packuswb %xmm0, %xmm0
-<<<<<<< HEAD
-; SSE2-NEXT:    pxor %xmm1, %xmm1
-; SSE2-NEXT:    punpcklbw {{.*#+}} xmm0 = xmm0[0],xmm1[0],xmm0[1],xmm1[1],xmm0[2],xmm1[2],xmm0[3],xmm1[3],xmm0[4],xmm1[4],xmm0[5],xmm1[5],xmm0[6],xmm1[6],xmm0[7],xmm1[7]
-; SSE2-NEXT:    pshufd {{.*#+}} xmm1 = xmm1[0,1,0,3]
-; SSE2-NEXT:    pshuflw {{.*#+}} xmm1 = xmm1[0,0,0,0,4,5,6,7]
-; SSE2-NEXT:    pshufhw {{.*#+}} xmm1 = xmm1[0,1,2,3,4,4,4,4]
-; SSE2-NEXT:    packuswb %xmm1, %xmm0
-; SSE2-NEXT:    retq
-;
-; SSSE3-LABEL: PR20540:
-; SSSE3:       # BB#0:
-; SSSE3-NEXT:    pxor %xmm1, %xmm1
-; SSSE3-NEXT:    pshufb {{.*#+}} xmm1 = zero,zero,zero,zero,zero,zero,zero,zero,xmm1[0,0,0,0,0,0,0,0]
-; SSSE3-NEXT:    pshufb {{.*#+}} xmm0 = xmm0[0,2,4,6,8,10,12,14],zero,zero,zero,zero,zero,zero,zero,zero
-; SSSE3-NEXT:    por %xmm1, %xmm0
-; SSSE3-NEXT:    retq
-;
-; SSE41-LABEL: PR20540:
-; SSE41:       # BB#0:
-; SSE41-NEXT:    pxor %xmm1, %xmm1
-; SSE41-NEXT:    pshufb {{.*#+}} xmm1 = zero,zero,zero,zero,zero,zero,zero,zero,xmm1[0,0,0,0,0,0,0,0]
-; SSE41-NEXT:    pshufb {{.*#+}} xmm0 = xmm0[0,2,4,6,8,10,12,14],zero,zero,zero,zero,zero,zero,zero,zero
-; SSE41-NEXT:    por %xmm1, %xmm0
-; SSE41-NEXT:    retq
-;
-; AVX-LABEL: PR20540:
-; AVX:       # BB#0:
-; AVX-NEXT:    vpxor %xmm1, %xmm1, %xmm1
-; AVX-NEXT:    vpshufb {{.*#+}} xmm1 = zero,zero,zero,zero,zero,zero,zero,zero,xmm1[0,0,0,0,0,0,0,0]
-; AVX-NEXT:    vpshufb {{.*#+}} xmm0 = xmm0[0,2,4,6,8,10,12,14],zero,zero,zero,zero,zero,zero,zero,zero
-; AVX-NEXT:    vpor %xmm1, %xmm0, %xmm0
-; AVX-NEXT:    retq
-  %shuffle = shufflevector <8 x i8> %a, <8 x i8> zeroinitializer, <16 x i32> <i32 0, i32 1, i32 2, i32 3, i32 4, i32 5, i32 6, i32 7, i32 8, i32 8, i32 8, i32 8, i32 8, i32 8, i32 8, i32 8>
-  ret <16 x i8> %shuffle
-}
-
-define <16 x i8> @shuffle_v16i8_16_zz_zz_zz_zz_zz_zz_zz_zz_zz_zz_zz_zz_zz_zz_zz(i8 %i) {
-; SSE2-LABEL: shuffle_v16i8_16_zz_zz_zz_zz_zz_zz_zz_zz_zz_zz_zz_zz_zz_zz_zz:
-; SSE2:       # BB#0:
-; SSE2-NEXT:    movzbl %dil, %eax
-; SSE2-NEXT:    movd %eax, %xmm0
-; SSE2-NEXT:    retq
-;
-; SSSE3-LABEL: shuffle_v16i8_16_zz_zz_zz_zz_zz_zz_zz_zz_zz_zz_zz_zz_zz_zz_zz:
-; SSSE3:       # BB#0:
-; SSSE3-NEXT:    movd %edi, %xmm0
-; SSSE3-NEXT:    pxor %xmm1, %xmm1
-; SSSE3-NEXT:    pshufb {{.*#+}} xmm1 = zero,xmm1[1,2,3,4,5,6,7,8,9,10,11,12,13,14,15]
-; SSSE3-NEXT:    pshufb {{.*#+}} xmm0 = xmm0[0],zero,zero,zero,zero,zero,zero,zero,zero,zero,zero,zero,zero,zero,zero,zero
-; SSSE3-NEXT:    por %xmm1, %xmm0
-; SSSE3-NEXT:    retq
-;
-; SSE41-LABEL: shuffle_v16i8_16_zz_zz_zz_zz_zz_zz_zz_zz_zz_zz_zz_zz_zz_zz_zz:
-; SSE41:       # BB#0:
-; SSE41-NEXT:    movd %edi, %xmm0
-; SSE41-NEXT:    pxor %xmm1, %xmm1
-; SSE41-NEXT:    pshufb {{.*#+}} xmm1 = zero,xmm1[1,2,3,4,5,6,7,8,9,10,11,12,13,14,15]
-; SSE41-NEXT:    pshufb {{.*#+}} xmm0 = xmm0[0],zero,zero,zero,zero,zero,zero,zero,zero,zero,zero,zero,zero,zero,zero,zero
-; SSE41-NEXT:    por %xmm1, %xmm0
-; SSE41-NEXT:    retq
-;
-; AVX-LABEL: shuffle_v16i8_16_zz_zz_zz_zz_zz_zz_zz_zz_zz_zz_zz_zz_zz_zz_zz:
-; AVX:       # BB#0:
-; AVX-NEXT:    vmovd %edi, %xmm0
-; AVX-NEXT:    vpxor %xmm1, %xmm1, %xmm1
-; AVX-NEXT:    vpshufb {{.*#+}} xmm1 = zero,xmm1[1,2,3,4,5,6,7,8,9,10,11,12,13,14,15]
-; AVX-NEXT:    vpshufb {{.*#+}} xmm0 = xmm0[0],zero,zero,zero,zero,zero,zero,zero,zero,zero,zero,zero,zero,zero,zero,zero
-; AVX-NEXT:    vpor %xmm0, %xmm1, %xmm0
-; AVX-NEXT:    retq
-  %a = insertelement <16 x i8> undef, i8 %i, i32 0
-  %shuffle = shufflevector <16 x i8> zeroinitializer, <16 x i8> %a, <16 x i32> <i32 16, i32 1, i32 2, i32 3, i32 4, i32 5, i32 6, i32 7, i32 8, i32 9, i32 10, i32 11, i32 12, i32 13, i32 14, i32 15>
-  ret <16 x i8> %shuffle
-}
-
-define <16 x i8> @shuffle_v16i8_zz_zz_zz_zz_zz_16_zz_zz_zz_zz_zz_zz_zz_zz_zz_zz(i8 %i) {
-; SSE2-LABEL: shuffle_v16i8_zz_zz_zz_zz_zz_16_zz_zz_zz_zz_zz_zz_zz_zz_zz_zz:
-; SSE2:       # BB#0:
-; SSE2-NEXT:    movzbl %dil, %eax
-; SSE2-NEXT:    movd %eax, %xmm0
-; SSE2-NEXT:    pslldq $5, %xmm0
-; SSE2-NEXT:    retq
-;
-; SSSE3-LABEL: shuffle_v16i8_zz_zz_zz_zz_zz_16_zz_zz_zz_zz_zz_zz_zz_zz_zz_zz:
-; SSSE3:       # BB#0:
-; SSSE3-NEXT:    movd %edi, %xmm0
-; SSSE3-NEXT:    pxor %xmm1, %xmm1
-; SSSE3-NEXT:    pshufb {{.*#+}} xmm1 = xmm1[0,0,0,0,0],zero,xmm1[0,0,0,0,0,0,0,0,0,0]
-; SSSE3-NEXT:    pshufb {{.*#+}} xmm0 = zero,zero,zero,zero,zero,xmm0[0],zero,zero,zero,zero,zero,zero,zero,zero,zero,zero
-; SSSE3-NEXT:    por %xmm1, %xmm0
-; SSSE3-NEXT:    retq
-;
-; SSE41-LABEL: shuffle_v16i8_zz_zz_zz_zz_zz_16_zz_zz_zz_zz_zz_zz_zz_zz_zz_zz:
-; SSE41:       # BB#0:
-; SSE41-NEXT:    movd %edi, %xmm0
-; SSE41-NEXT:    pxor %xmm1, %xmm1
-; SSE41-NEXT:    pshufb {{.*#+}} xmm1 = xmm1[0,0,0,0,0],zero,xmm1[0,0,0,0,0,0,0,0,0,0]
-; SSE41-NEXT:    pshufb {{.*#+}} xmm0 = zero,zero,zero,zero,zero,xmm0[0],zero,zero,zero,zero,zero,zero,zero,zero,zero,zero
-; SSE41-NEXT:    por %xmm1, %xmm0
-; SSE41-NEXT:    retq
-;
-; AVX-LABEL: shuffle_v16i8_zz_zz_zz_zz_zz_16_zz_zz_zz_zz_zz_zz_zz_zz_zz_zz:
-; AVX:       # BB#0:
-; AVX-NEXT:    vmovd %edi, %xmm0
-; AVX-NEXT:    vpxor %xmm1, %xmm1, %xmm1
-; AVX-NEXT:    vpshufb {{.*#+}} xmm1 = xmm1[0,0,0,0,0],zero,xmm1[0,0,0,0,0,0,0,0,0,0]
-; AVX-NEXT:    vpshufb {{.*#+}} xmm0 = zero,zero,zero,zero,zero,xmm0[0],zero,zero,zero,zero,zero,zero,zero,zero,zero,zero
-; AVX-NEXT:    vpor %xmm0, %xmm1, %xmm0
-; AVX-NEXT:    retq
-  %a = insertelement <16 x i8> undef, i8 %i, i32 0
-  %shuffle = shufflevector <16 x i8> zeroinitializer, <16 x i8> %a, <16 x i32> <i32 0, i32 0, i32 0, i32 0, i32 0, i32 16, i32 0, i32 0, i32 0, i32 0, i32 0, i32 0, i32 0, i32 0, i32 0, i32 0>
-  ret <16 x i8> %shuffle
-}
-
-define <16 x i8> @shuffle_v16i8_zz_uu_uu_zz_uu_uu_zz_zz_zz_zz_zz_zz_zz_zz_zz_16(i8 %i) {
-; SSE2-LABEL: shuffle_v16i8_zz_uu_uu_zz_uu_uu_zz_zz_zz_zz_zz_zz_zz_zz_zz_16:
-; SSE2:       # BB#0:
-; SSE2-NEXT:    movzbl %dil, %eax
-; SSE2-NEXT:    movd %eax, %xmm0
-; SSE2-NEXT:    pslldq $15, %xmm0
-; SSE2-NEXT:    retq
-;
-; SSSE3-LABEL: shuffle_v16i8_zz_uu_uu_zz_uu_uu_zz_zz_zz_zz_zz_zz_zz_zz_zz_16:
-; SSSE3:       # BB#0:
-; SSSE3-NEXT:    movd %edi, %xmm0
-; SSSE3-NEXT:    pxor %xmm1, %xmm1
-; SSSE3-NEXT:    pshufb {{.*#+}} xmm1 = xmm1[0,u,u,3,u,u,6,7,8,9,10,11,12,13,14],zero
-; SSSE3-NEXT:    pshufb {{.*#+}} xmm0 = zero,xmm0[u,u],zero,xmm0[u,u],zero,zero,zero,zero,zero,zero,zero,zero,zero,xmm0[0]
-; SSSE3-NEXT:    por %xmm1, %xmm0
-; SSSE3-NEXT:    retq
-;
-; SSE41-LABEL: shuffle_v16i8_zz_uu_uu_zz_uu_uu_zz_zz_zz_zz_zz_zz_zz_zz_zz_16:
-; SSE41:       # BB#0:
-; SSE41-NEXT:    movd %edi, %xmm0
-; SSE41-NEXT:    pxor %xmm1, %xmm1
-; SSE41-NEXT:    pshufb {{.*#+}} xmm1 = xmm1[0,u,u,3,u,u,6,7,8,9,10,11,12,13,14],zero
-; SSE41-NEXT:    pshufb {{.*#+}} xmm0 = zero,xmm0[u,u],zero,xmm0[u,u],zero,zero,zero,zero,zero,zero,zero,zero,zero,xmm0[0]
-; SSE41-NEXT:    por %xmm1, %xmm0
-; SSE41-NEXT:    retq
-;
-; AVX-LABEL: shuffle_v16i8_zz_uu_uu_zz_uu_uu_zz_zz_zz_zz_zz_zz_zz_zz_zz_16:
-; AVX:       # BB#0:
-; AVX-NEXT:    vmovd %edi, %xmm0
-; AVX-NEXT:    vpxor %xmm1, %xmm1, %xmm1
-; AVX-NEXT:    vpshufb {{.*#+}} xmm1 = xmm1[0,u,u,3,u,u,6,7,8,9,10,11,12,13,14],zero
-; AVX-NEXT:    vpshufb {{.*#+}} xmm0 = zero,xmm0[u,u],zero,xmm0[u,u],zero,zero,zero,zero,zero,zero,zero,zero,zero,xmm0[0]
-; AVX-NEXT:    vpor %xmm0, %xmm1, %xmm0
-; AVX-NEXT:    retq
-  %a = insertelement <16 x i8> undef, i8 %i, i32 0
-  %shuffle = shufflevector <16 x i8> zeroinitializer, <16 x i8> %a, <16 x i32> <i32 0, i32 undef, i32 undef, i32 3, i32 undef, i32 undef, i32 6, i32 7, i32 8, i32 9, i32 10, i32 11, i32 12, i32 13, i32 14, i32 16>
-  ret <16 x i8> %shuffle
-}
-
-define <16 x i8> @shuffle_v16i8_zz_zz_19_zz_zz_zz_zz_zz_zz_zz_zz_zz_zz_zz_zz_zz(i8 %i) {
-; SSE2-LABEL: shuffle_v16i8_zz_zz_19_zz_zz_zz_zz_zz_zz_zz_zz_zz_zz_zz_zz_zz:
-; SSE2:       # BB#0:
-; SSE2-NEXT:    movzbl %dil, %eax
-; SSE2-NEXT:    movd %eax, %xmm0
-; SSE2-NEXT:    pslldq $2, %xmm0
-; SSE2-NEXT:    retq
-;
-; SSSE3-LABEL: shuffle_v16i8_zz_zz_19_zz_zz_zz_zz_zz_zz_zz_zz_zz_zz_zz_zz_zz:
-; SSSE3:       # BB#0:
-; SSSE3-NEXT:    movd %edi, %xmm0
-; SSSE3-NEXT:    palignr {{.*#+}} xmm0 = xmm0[13,14,15,0,1,2,3,4,5,6,7,8,9,10,11,12]
-; SSSE3-NEXT:    pxor %xmm1, %xmm1
-; SSSE3-NEXT:    pshufb {{.*#+}} xmm1 = xmm1[0,1],zero,xmm1[3,4,5,6,7,8,9,10,11,12,13,14,15]
-; SSSE3-NEXT:    pshufb {{.*#+}} xmm0 = zero,zero,xmm0[3],zero,zero,zero,zero,zero,zero,zero,zero,zero,zero,zero,zero,zero
-; SSSE3-NEXT:    por %xmm1, %xmm0
-; SSSE3-NEXT:    retq
-;
-; SSE41-LABEL: shuffle_v16i8_zz_zz_19_zz_zz_zz_zz_zz_zz_zz_zz_zz_zz_zz_zz_zz:
-; SSE41:       # BB#0:
-; SSE41-NEXT:    movd %edi, %xmm0
-; SSE41-NEXT:    palignr {{.*#+}} xmm0 = xmm0[13,14,15,0,1,2,3,4,5,6,7,8,9,10,11,12]
-; SSE41-NEXT:    pxor %xmm1, %xmm1
-; SSE41-NEXT:    pshufb {{.*#+}} xmm1 = xmm1[0,1],zero,xmm1[3,4,5,6,7,8,9,10,11,12,13,14,15]
-; SSE41-NEXT:    pshufb {{.*#+}} xmm0 = zero,zero,xmm0[3],zero,zero,zero,zero,zero,zero,zero,zero,zero,zero,zero,zero,zero
-; SSE41-NEXT:    por %xmm1, %xmm0
-; SSE41-NEXT:    retq
-;
-; AVX-LABEL: shuffle_v16i8_zz_zz_19_zz_zz_zz_zz_zz_zz_zz_zz_zz_zz_zz_zz_zz:
-; AVX:       # BB#0:
-; AVX-NEXT:    vmovd %edi, %xmm0
-; AVX-NEXT:    vpalignr {{.*#+}} xmm0 = xmm0[13,14,15,0,1,2,3,4,5,6,7,8,9,10,11,12]
-; AVX-NEXT:    vpxor %xmm1, %xmm1, %xmm1
-; AVX-NEXT:    vpshufb {{.*#+}} xmm1 = xmm1[0,1],zero,xmm1[3,4,5,6,7,8,9,10,11,12,13,14,15]
-; AVX-NEXT:    vpshufb {{.*#+}} xmm0 = zero,zero,xmm0[3],zero,zero,zero,zero,zero,zero,zero,zero,zero,zero,zero,zero,zero
-; AVX-NEXT:    vpor %xmm0, %xmm1, %xmm0
-; AVX-NEXT:    retq
-  %a = insertelement <16 x i8> undef, i8 %i, i32 3
-  %shuffle = shufflevector <16 x i8> zeroinitializer, <16 x i8> %a, <16 x i32> <i32 0, i32 1, i32 19, i32 3, i32 4, i32 5, i32 6, i32 7, i32 8, i32 9, i32 10, i32 11, i32 12, i32 13, i32 14, i32 15>
-  ret <16 x i8> %shuffle
-}
-
-define <16 x i8> @shuffle_v16i8_31_00_01_02_03_04_05_06_07_08_09_10_11_12_13_14(<16 x i8> %a, <16 x i8> %b) {
-; SSE2-LABEL: shuffle_v16i8_31_00_01_02_03_04_05_06_07_08_09_10_11_12_13_14:
-; SSE2:       # BB#0:
-; SSE2-NEXT:    pxor %xmm2, %xmm2
-; SSE2-NEXT:    movdqa %xmm0, %xmm3
-; SSE2-NEXT:    punpckhbw {{.*#+}} xmm3 = xmm3[8],xmm2[8],xmm3[9],xmm2[9],xmm3[10],xmm2[10],xmm3[11],xmm2[11],xmm3[12],xmm2[12],xmm3[13],xmm2[13],xmm3[14],xmm2[14],xmm3[15],xmm2[15]
-; SSE2-NEXT:    punpcklbw {{.*#+}} xmm0 = xmm0[0],xmm2[0],xmm0[1],xmm2[1],xmm0[2],xmm2[2],xmm0[3],xmm2[3],xmm0[4],xmm2[4],xmm0[5],xmm2[5],xmm0[6],xmm2[6],xmm0[7],xmm2[7]
-; SSE2-NEXT:    pshufd {{.*#+}} xmm4 = xmm0[2,3,0,1]
-; SSE2-NEXT:    pshufd {{.*#+}} xmm5 = xmm3[3,1,2,0]
-; SSE2-NEXT:    punpcklwd {{.*#+}} xmm3 = xmm3[0],xmm4[0],xmm3[1],xmm4[1],xmm3[2],xmm4[2],xmm3[3],xmm4[3]
-; SSE2-NEXT:    pshuflw {{.*#+}} xmm3 = xmm3[0,2,2,3,4,5,6,7]
-; SSE2-NEXT:    pshufhw {{.*#+}} xmm3 = xmm3[0,1,2,3,4,7,6,7]
-; SSE2-NEXT:    pshufd {{.*#+}} xmm3 = xmm3[0,2,2,3]
-; SSE2-NEXT:    pshuflw {{.*#+}} xmm3 = xmm3[3,0,1,2,4,5,6,7]
-; SSE2-NEXT:    pshuflw {{.*#+}} xmm4 = xmm5[0,3,2,3,4,5,6,7]
-; SSE2-NEXT:    pshufd {{.*#+}} xmm4 = xmm4[0,2,2,3]
-; SSE2-NEXT:    pshuflw {{.*#+}} xmm4 = xmm4[1,2,3,0,4,5,6,7]
-; SSE2-NEXT:    punpcklqdq {{.*#+}} xmm3 = xmm3[0],xmm4[0]
-; SSE2-NEXT:    punpckhbw {{.*#+}} xmm1 = xmm1[8],xmm2[8],xmm1[9],xmm2[9],xmm1[10],xmm2[10],xmm1[11],xmm2[11],xmm1[12],xmm2[12],xmm1[13],xmm2[13],xmm1[14],xmm2[14],xmm1[15],xmm2[15]
-; SSE2-NEXT:    pshufd {{.*#+}} xmm1 = xmm1[0,3,2,3]
-; SSE2-NEXT:    pshuflw {{.*#+}} xmm1 = xmm1[3,1,2,3,4,5,6,7]
-; SSE2-NEXT:    pshufd {{.*#+}} xmm0 = xmm0[3,1,2,0]
-; SSE2-NEXT:    pshuflw {{.*#+}} xmm0 = xmm0[0,3,2,3,4,5,6,7]
-; SSE2-NEXT:    pshufd {{.*#+}} xmm0 = xmm0[3,1,2,0]
-; SSE2-NEXT:    pshuflw {{.*#+}} xmm0 = xmm0[0,0,1,2,4,5,6,7]
-; SSE2-NEXT:    pshufhw {{.*#+}} xmm0 = xmm0[0,1,2,3,7,4,5,6]
-; SSE2-NEXT:    pshufd {{.*#+}} xmm2 = xmm0[2,3,0,1]
-; SSE2-NEXT:    punpcklwd {{.*#+}} xmm0 = xmm0[0],xmm1[0],xmm0[1],xmm1[1],xmm0[2],xmm1[2],xmm0[3],xmm1[3]
-; SSE2-NEXT:    pshuflw {{.*#+}} xmm0 = xmm0[2,1,2,3,4,5,6,7]
-; SSE2-NEXT:    pshufhw {{.*#+}} xmm0 = xmm0[0,1,2,3,4,6,6,7]
-; SSE2-NEXT:    pshufd {{.*#+}} xmm0 = xmm0[0,2,2,3]
-; SSE2-NEXT:    pshuflw {{.*#+}} xmm0 = xmm0[1,0,2,3,4,5,6,7]
-; SSE2-NEXT:    punpcklqdq {{.*#+}} xmm0 = xmm0[0],xmm2[0]
-; SSE2-NEXT:    packuswb %xmm3, %xmm0
-; SSE2-NEXT:    retq
-;
-; SSSE3-LABEL: shuffle_v16i8_31_00_01_02_03_04_05_06_07_08_09_10_11_12_13_14:
-; SSSE3:       # BB#0:
-; SSSE3-NEXT:    palignr {{.*#+}} xmm0 = xmm1[15],xmm0[0,1,2,3,4,5,6,7,8,9,10,11,12,13,14]
-; SSSE3-NEXT:    retq
-;
-; SSE41-LABEL: shuffle_v16i8_31_00_01_02_03_04_05_06_07_08_09_10_11_12_13_14:
-; SSE41:       # BB#0:
-; SSE41-NEXT:    palignr {{.*#+}} xmm0 = xmm1[15],xmm0[0,1,2,3,4,5,6,7,8,9,10,11,12,13,14]
-; SSE41-NEXT:    retq
-;
-; AVX-LABEL: shuffle_v16i8_31_00_01_02_03_04_05_06_07_08_09_10_11_12_13_14:
-; AVX:       # BB#0:
-; AVX-NEXT:    vpalignr {{.*#+}} xmm0 = xmm1[15],xmm0[0,1,2,3,4,5,6,7,8,9,10,11,12,13,14]
-; AVX-NEXT:    retq
-  %shuffle = shufflevector <16 x i8> %a, <16 x i8> %b, <16 x i32> <i32 31, i32 0, i32 1, i32 2, i32 3, i32 4, i32 5, i32 6, i32 7, i32 8, i32 9, i32 10, i32 11, i32 12, i32 13, i32 14>
-  ret <16 x i8> %shuffle
-}
-
-define <16 x i8> @shuffle_v16i8_15_00_01_02_03_04_05_06_07_08_09_10_11_12_13_14(<16 x i8> %a, <16 x i8> %b) {
-; SSE2-LABEL: shuffle_v16i8_15_00_01_02_03_04_05_06_07_08_09_10_11_12_13_14:
-; SSE2:       # BB#0:
-; SSE2-NEXT:    pxor %xmm1, %xmm1
-; SSE2-NEXT:    movdqa %xmm0, %xmm2
-; SSE2-NEXT:    punpckhbw {{.*#+}} xmm2 = xmm2[8],xmm1[8],xmm2[9],xmm1[9],xmm2[10],xmm1[10],xmm2[11],xmm1[11],xmm2[12],xmm1[12],xmm2[13],xmm1[13],xmm2[14],xmm1[14],xmm2[15],xmm1[15]
-; SSE2-NEXT:    punpcklbw {{.*#+}} xmm0 = xmm0[0],xmm1[0],xmm0[1],xmm1[1],xmm0[2],xmm1[2],xmm0[3],xmm1[3],xmm0[4],xmm1[4],xmm0[5],xmm1[5],xmm0[6],xmm1[6],xmm0[7],xmm1[7]
-; SSE2-NEXT:    pshufd {{.*#+}} xmm1 = xmm0[2,3,0,1]
-; SSE2-NEXT:    movdqa %xmm2, %xmm3
-; SSE2-NEXT:    punpcklwd {{.*#+}} xmm3 = xmm3[0],xmm1[0],xmm3[1],xmm1[1],xmm3[2],xmm1[2],xmm3[3],xmm1[3]
-; SSE2-NEXT:    pshuflw {{.*#+}} xmm1 = xmm3[0,2,2,3,4,5,6,7]
-; SSE2-NEXT:    pshufhw {{.*#+}} xmm1 = xmm1[0,1,2,3,4,7,6,7]
-; SSE2-NEXT:    pshufd {{.*#+}} xmm1 = xmm1[0,2,2,3]
-; SSE2-NEXT:    pshuflw {{.*#+}} xmm1 = xmm1[3,0,1,2,4,5,6,7]
-; SSE2-NEXT:    pshufd {{.*#+}} xmm3 = xmm2[3,1,2,0]
-; SSE2-NEXT:    pshuflw {{.*#+}} xmm3 = xmm3[0,3,2,3,4,5,6,7]
-; SSE2-NEXT:    pshufd {{.*#+}} xmm3 = xmm3[0,2,2,3]
-; SSE2-NEXT:    pshuflw {{.*#+}} xmm3 = xmm3[1,2,3,0,4,5,6,7]
-; SSE2-NEXT:    punpcklqdq {{.*#+}} xmm1 = xmm1[0],xmm3[0]
-; SSE2-NEXT:    pshufd {{.*#+}} xmm2 = xmm2[2,3,0,1]
-; SSE2-NEXT:    pshufd {{.*#+}} xmm3 = xmm0[3,1,2,0]
-; SSE2-NEXT:    punpcklwd {{.*#+}} xmm0 = xmm0[0],xmm2[0],xmm0[1],xmm2[1],xmm0[2],xmm2[2],xmm0[3],xmm2[3]
-; SSE2-NEXT:    pshuflw {{.*#+}} xmm0 = xmm0[0,2,2,3,4,5,6,7]
-; SSE2-NEXT:    pshufhw {{.*#+}} xmm0 = xmm0[0,1,2,3,4,7,6,7]
-; SSE2-NEXT:    pshufd {{.*#+}} xmm0 = xmm0[0,2,2,3]
-; SSE2-NEXT:    pshuflw {{.*#+}} xmm0 = xmm0[3,0,1,2,4,5,6,7]
-; SSE2-NEXT:    pshuflw {{.*#+}} xmm2 = xmm3[0,3,2,3,4,5,6,7]
-; SSE2-NEXT:    pshufd {{.*#+}} xmm2 = xmm2[0,2,2,3]
-; SSE2-NEXT:    pshuflw {{.*#+}} xmm2 = xmm2[1,2,3,0,4,5,6,7]
-; SSE2-NEXT:    punpcklqdq {{.*#+}} xmm0 = xmm0[0],xmm2[0]
-; SSE2-NEXT:    packuswb %xmm1, %xmm0
-; SSE2-NEXT:    retq
-;
-; SSSE3-LABEL: shuffle_v16i8_15_00_01_02_03_04_05_06_07_08_09_10_11_12_13_14:
-; SSSE3:       # BB#0:
-; SSSE3-NEXT:    palignr {{.*#+}} xmm0 = xmm0[15,0,1,2,3,4,5,6,7,8,9,10,11,12,13,14]
-; SSSE3-NEXT:    retq
-;
-; SSE41-LABEL: shuffle_v16i8_15_00_01_02_03_04_05_06_07_08_09_10_11_12_13_14:
-; SSE41:       # BB#0:
-; SSE41-NEXT:    palignr {{.*#+}} xmm0 = xmm0[15,0,1,2,3,4,5,6,7,8,9,10,11,12,13,14]
-; SSE41-NEXT:    retq
-;
-; AVX-LABEL: shuffle_v16i8_15_00_01_02_03_04_05_06_07_08_09_10_11_12_13_14:
-; AVX:       # BB#0:
-; AVX-NEXT:    vpalignr {{.*#+}} xmm0 = xmm0[15,0,1,2,3,4,5,6,7,8,9,10,11,12,13,14]
-; AVX-NEXT:    retq
-  %shuffle = shufflevector <16 x i8> %a, <16 x i8> %b, <16 x i32> <i32 15, i32 0, i32 1, i32 2, i32 3, i32 4, i32 5, i32 6, i32 7, i32 8, i32 9, i32 10, i32 11, i32 12, i32 13, i32 14>
-  ret <16 x i8> %shuffle
-}
-
-define <16 x i8> @shuffle_v16i8_17_18_19_20_21_22_23_24_25_26_27_28_29_30_31_00(<16 x i8> %a, <16 x i8> %b) {
-; SSE2-LABEL: shuffle_v16i8_17_18_19_20_21_22_23_24_25_26_27_28_29_30_31_00:
-; SSE2:       # BB#0:
-; SSE2-NEXT:    pxor %xmm2, %xmm2
-; SSE2-NEXT:    movdqa %xmm1, %xmm3
-; SSE2-NEXT:    punpcklbw {{.*#+}} xmm3 = xmm3[0],xmm2[0],xmm3[1],xmm2[1],xmm3[2],xmm2[2],xmm3[3],xmm2[3],xmm3[4],xmm2[4],xmm3[5],xmm2[5],xmm3[6],xmm2[6],xmm3[7],xmm2[7]
-; SSE2-NEXT:    punpckhbw {{.*#+}} xmm1 = xmm1[8],xmm2[8],xmm1[9],xmm2[9],xmm1[10],xmm2[10],xmm1[11],xmm2[11],xmm1[12],xmm2[12],xmm1[13],xmm2[13],xmm1[14],xmm2[14],xmm1[15],xmm2[15]
-; SSE2-NEXT:    pshufd {{.*#+}} xmm2 = xmm1[0,1,0,1]
-; SSE2-NEXT:    pshufd {{.*#+}} xmm4 = xmm3[3,1,2,0]
-; SSE2-NEXT:    punpckhwd {{.*#+}} xmm3 = xmm3[4],xmm2[4],xmm3[5],xmm2[5],xmm3[6],xmm2[6],xmm3[7],xmm2[7]
-; SSE2-NEXT:    pshuflw {{.*#+}} xmm2 = xmm3[2,1,2,3,4,5,6,7]
-; SSE2-NEXT:    pshufhw {{.*#+}} xmm2 = xmm2[0,1,2,3,4,6,6,7]
-; SSE2-NEXT:    pshufd {{.*#+}} xmm2 = xmm2[0,2,2,3]
-; SSE2-NEXT:    pshuflw {{.*#+}} xmm3 = xmm2[0,2,3,1,4,5,6,7]
-; SSE2-NEXT:    pshufhw {{.*#+}} xmm2 = xmm4[0,1,2,3,4,7,6,7]
-; SSE2-NEXT:    pshufd {{.*#+}} xmm2 = xmm2[2,1,2,3]
-; SSE2-NEXT:    pshuflw {{.*#+}} xmm2 = xmm2[1,2,3,0,4,5,6,7]
-; SSE2-NEXT:    punpcklqdq {{.*#+}} xmm2 = xmm2[0],xmm3[0]
-; SSE2-NEXT:    pshufd {{.*#+}} xmm1 = xmm1[3,1,2,0]
-; SSE2-NEXT:    pshufhw {{.*#+}} xmm1 = xmm1[0,1,2,3,4,5,4,7]
-; SSE2-NEXT:    pshufd {{.*#+}} xmm1 = xmm1[3,1,2,0]
-; SSE2-NEXT:    pshuflw {{.*#+}} xmm1 = xmm1[1,2,3,0,4,5,6,7]
-; SSE2-NEXT:    pshufhw {{.*#+}} xmm1 = xmm1[0,1,2,3,5,6,7,7]
-; SSE2-NEXT:    pand {{.*}}(%rip), %xmm0
-; SSE2-NEXT:    pshufd {{.*#+}} xmm0 = xmm0[0,1,0,3]
-; SSE2-NEXT:    pshufhw {{.*#+}} xmm0 = xmm0[0,1,2,3,4,5,6,4]
-; SSE2-NEXT:    movdqa %xmm1, %xmm3
-; SSE2-NEXT:    punpckhwd {{.*#+}} xmm3 = xmm3[4],xmm0[4],xmm3[5],xmm0[5],xmm3[6],xmm0[6],xmm3[7],xmm0[7]
-; SSE2-NEXT:    pshuflw {{.*#+}} xmm0 = xmm3[0,2,2,3,4,5,6,7]
-; SSE2-NEXT:    pshufhw {{.*#+}} xmm0 = xmm0[0,1,2,3,4,7,6,7]
-; SSE2-NEXT:    pshufd {{.*#+}} xmm0 = xmm0[0,2,2,3]
-; SSE2-NEXT:    punpcklqdq {{.*#+}} xmm1 = xmm1[0],xmm0[0]
-; SSE2-NEXT:    packuswb %xmm1, %xmm2
-; SSE2-NEXT:    movdqa %xmm2, %xmm0
-; SSE2-NEXT:    retq
-;
-; SSSE3-LABEL: shuffle_v16i8_17_18_19_20_21_22_23_24_25_26_27_28_29_30_31_00:
-; SSSE3:       # BB#0:
-; SSSE3-NEXT:    palignr {{.*#+}} xmm0 = xmm1[1,2,3,4,5,6,7,8,9,10,11,12,13,14,15],xmm0[0]
-; SSSE3-NEXT:    retq
-;
-; SSE41-LABEL: shuffle_v16i8_17_18_19_20_21_22_23_24_25_26_27_28_29_30_31_00:
-; SSE41:       # BB#0:
-; SSE41-NEXT:    palignr {{.*#+}} xmm0 = xmm1[1,2,3,4,5,6,7,8,9,10,11,12,13,14,15],xmm0[0]
-; SSE41-NEXT:    retq
-;
-; AVX-LABEL: shuffle_v16i8_17_18_19_20_21_22_23_24_25_26_27_28_29_30_31_00:
-; AVX:       # BB#0:
-; AVX-NEXT:    vpalignr {{.*#+}} xmm0 = xmm1[1,2,3,4,5,6,7,8,9,10,11,12,13,14,15],xmm0[0]
-; AVX-NEXT:    retq
-  %shuffle = shufflevector <16 x i8> %a, <16 x i8> %b, <16 x i32> <i32 17, i32 18, i32 19, i32 20, i32 21, i32 22, i32 23, i32 24, i32 25, i32 26, i32 27, i32 28, i32 29, i32 30, i32 31, i32 0>
-  ret <16 x i8> %shuffle
-}
-
-define <16 x i8> @shuffle_v16i8_01_02_03_04_05_06_07_08_09_10_11_12_13_14_15_16(<16 x i8> %a, <16 x i8> %b) {
-; SSE2-LABEL: shuffle_v16i8_01_02_03_04_05_06_07_08_09_10_11_12_13_14_15_16:
-; SSE2:       # BB#0:
-; SSE2-NEXT:    pxor %xmm2, %xmm2
-; SSE2-NEXT:    movdqa %xmm0, %xmm3
-; SSE2-NEXT:    punpcklbw {{.*#+}} xmm3 = xmm3[0],xmm2[0],xmm3[1],xmm2[1],xmm3[2],xmm2[2],xmm3[3],xmm2[3],xmm3[4],xmm2[4],xmm3[5],xmm2[5],xmm3[6],xmm2[6],xmm3[7],xmm2[7]
-; SSE2-NEXT:    punpckhbw {{.*#+}} xmm0 = xmm0[8],xmm2[8],xmm0[9],xmm2[9],xmm0[10],xmm2[10],xmm0[11],xmm2[11],xmm0[12],xmm2[12],xmm0[13],xmm2[13],xmm0[14],xmm2[14],xmm0[15],xmm2[15]
-; SSE2-NEXT:    pshufd {{.*#+}} xmm2 = xmm0[0,1,0,1]
-; SSE2-NEXT:    pshufd {{.*#+}} xmm4 = xmm3[3,1,2,0]
-; SSE2-NEXT:    punpckhwd {{.*#+}} xmm3 = xmm3[4],xmm2[4],xmm3[5],xmm2[5],xmm3[6],xmm2[6],xmm3[7],xmm2[7]
-; SSE2-NEXT:    pshuflw {{.*#+}} xmm2 = xmm3[2,1,2,3,4,5,6,7]
-; SSE2-NEXT:    pshufhw {{.*#+}} xmm2 = xmm2[0,1,2,3,4,6,6,7]
-; SSE2-NEXT:    pshufd {{.*#+}} xmm2 = xmm2[0,2,2,3]
-; SSE2-NEXT:    pshuflw {{.*#+}} xmm3 = xmm2[0,2,3,1,4,5,6,7]
-; SSE2-NEXT:    pshufhw {{.*#+}} xmm2 = xmm4[0,1,2,3,4,7,6,7]
-; SSE2-NEXT:    pshufd {{.*#+}} xmm2 = xmm2[2,1,2,3]
-; SSE2-NEXT:    pshuflw {{.*#+}} xmm2 = xmm2[1,2,3,0,4,5,6,7]
-; SSE2-NEXT:    punpcklqdq {{.*#+}} xmm2 = xmm2[0],xmm3[0]
-; SSE2-NEXT:    pshufd {{.*#+}} xmm0 = xmm0[3,1,2,0]
-; SSE2-NEXT:    pshufhw {{.*#+}} xmm0 = xmm0[0,1,2,3,4,5,4,7]
-; SSE2-NEXT:    pshufd {{.*#+}} xmm0 = xmm0[3,1,2,0]
-; SSE2-NEXT:    pshuflw {{.*#+}} xmm0 = xmm0[1,2,3,0,4,5,6,7]
-; SSE2-NEXT:    pshufhw {{.*#+}} xmm0 = xmm0[0,1,2,3,5,6,7,7]
-; SSE2-NEXT:    pand {{.*}}(%rip), %xmm1
-; SSE2-NEXT:    pshufd {{.*#+}} xmm1 = xmm1[0,1,0,3]
-; SSE2-NEXT:    pshufhw {{.*#+}} xmm1 = xmm1[0,1,2,3,4,5,6,4]
-; SSE2-NEXT:    movdqa %xmm0, %xmm3
-; SSE2-NEXT:    punpckhwd {{.*#+}} xmm3 = xmm3[4],xmm1[4],xmm3[5],xmm1[5],xmm3[6],xmm1[6],xmm3[7],xmm1[7]
-; SSE2-NEXT:    pshuflw {{.*#+}} xmm1 = xmm3[0,2,2,3,4,5,6,7]
-; SSE2-NEXT:    pshufhw {{.*#+}} xmm1 = xmm1[0,1,2,3,4,7,6,7]
-; SSE2-NEXT:    pshufd {{.*#+}} xmm1 = xmm1[0,2,2,3]
-; SSE2-NEXT:    punpcklqdq {{.*#+}} xmm0 = xmm0[0],xmm1[0]
-; SSE2-NEXT:    packuswb %xmm0, %xmm2
-; SSE2-NEXT:    movdqa %xmm2, %xmm0
-; SSE2-NEXT:    retq
-;
-; SSSE3-LABEL: shuffle_v16i8_01_02_03_04_05_06_07_08_09_10_11_12_13_14_15_16:
-; SSSE3:       # BB#0:
-; SSSE3-NEXT:    palignr {{.*#+}} xmm1 = xmm0[1,2,3,4,5,6,7,8,9,10,11,12,13,14,15],xmm1[0]
-; SSSE3-NEXT:    movdqa %xmm1, %xmm0
-; SSSE3-NEXT:    retq
-;
-; SSE41-LABEL: shuffle_v16i8_01_02_03_04_05_06_07_08_09_10_11_12_13_14_15_16:
-; SSE41:       # BB#0:
-; SSE41-NEXT:    palignr {{.*#+}} xmm1 = xmm0[1,2,3,4,5,6,7,8,9,10,11,12,13,14,15],xmm1[0]
-; SSE41-NEXT:    movdqa %xmm1, %xmm0
-; SSE41-NEXT:    retq
-;
-; AVX-LABEL: shuffle_v16i8_01_02_03_04_05_06_07_08_09_10_11_12_13_14_15_16:
-; AVX:       # BB#0:
-; AVX-NEXT:    vpalignr {{.*#+}} xmm0 = xmm0[1,2,3,4,5,6,7,8,9,10,11,12,13,14,15],xmm1[0]
-; AVX-NEXT:    retq
-  %shuffle = shufflevector <16 x i8> %a, <16 x i8> %b, <16 x i32> <i32 1, i32 2, i32 3, i32 4, i32 5, i32 6, i32 7, i32 8, i32 9, i32 10, i32 11, i32 12, i32 13, i32 14, i32 15, i32 16>
-  ret <16 x i8> %shuffle
-}
-
-define <16 x i8> @shuffle_v16i8_01_02_03_04_05_06_07_08_09_10_11_12_13_14_15_00(<16 x i8> %a, <16 x i8> %b) {
-; SSE2-LABEL: shuffle_v16i8_01_02_03_04_05_06_07_08_09_10_11_12_13_14_15_00:
-; SSE2:       # BB#0:
-; SSE2-NEXT:    pxor %xmm1, %xmm1
-; SSE2-NEXT:    movdqa %xmm0, %xmm2
-; SSE2-NEXT:    punpckhbw {{.*#+}} xmm2 = xmm2[8],xmm1[8],xmm2[9],xmm1[9],xmm2[10],xmm1[10],xmm2[11],xmm1[11],xmm2[12],xmm1[12],xmm2[13],xmm1[13],xmm2[14],xmm1[14],xmm2[15],xmm1[15]
-; SSE2-NEXT:    punpcklbw {{.*#+}} xmm0 = xmm0[0],xmm1[0],xmm0[1],xmm1[1],xmm0[2],xmm1[2],xmm0[3],xmm1[3],xmm0[4],xmm1[4],xmm0[5],xmm1[5],xmm0[6],xmm1[6],xmm0[7],xmm1[7]
-; SSE2-NEXT:    pshufd {{.*#+}} xmm1 = xmm0[0,1,0,1]
-; SSE2-NEXT:    movdqa %xmm2, %xmm3
-; SSE2-NEXT:    punpckhwd {{.*#+}} xmm3 = xmm3[4],xmm1[4],xmm3[5],xmm1[5],xmm3[6],xmm1[6],xmm3[7],xmm1[7]
-; SSE2-NEXT:    pshuflw {{.*#+}} xmm1 = xmm3[2,1,2,3,4,5,6,7]
-; SSE2-NEXT:    pshufhw {{.*#+}} xmm1 = xmm1[0,1,2,3,4,6,6,7]
-; SSE2-NEXT:    pshufd {{.*#+}} xmm1 = xmm1[0,2,2,3]
-; SSE2-NEXT:    pshuflw {{.*#+}} xmm1 = xmm1[0,2,3,1,4,5,6,7]
-; SSE2-NEXT:    pshufd {{.*#+}} xmm3 = xmm2[3,1,2,0]
-; SSE2-NEXT:    pshufhw {{.*#+}} xmm3 = xmm3[0,1,2,3,4,7,6,7]
-; SSE2-NEXT:    pshufd {{.*#+}} xmm3 = xmm3[2,1,2,3]
-; SSE2-NEXT:    pshuflw {{.*#+}} xmm3 = xmm3[1,2,3,0,4,5,6,7]
-; SSE2-NEXT:    punpcklqdq {{.*#+}} xmm3 = xmm3[0],xmm1[0]
-; SSE2-NEXT:    pshufd {{.*#+}} xmm1 = xmm2[0,1,0,1]
-; SSE2-NEXT:    pshufd {{.*#+}} xmm2 = xmm0[3,1,2,0]
-; SSE2-NEXT:    punpckhwd {{.*#+}} xmm0 = xmm0[4],xmm1[4],xmm0[5],xmm1[5],xmm0[6],xmm1[6],xmm0[7],xmm1[7]
-; SSE2-NEXT:    pshuflw {{.*#+}} xmm0 = xmm0[2,1,2,3,4,5,6,7]
-; SSE2-NEXT:    pshufhw {{.*#+}} xmm0 = xmm0[0,1,2,3,4,6,6,7]
-; SSE2-NEXT:    pshufd {{.*#+}} xmm0 = xmm0[0,2,2,3]
-; SSE2-NEXT:    pshuflw {{.*#+}} xmm1 = xmm0[0,2,3,1,4,5,6,7]
-; SSE2-NEXT:    pshufhw {{.*#+}} xmm0 = xmm2[0,1,2,3,4,7,6,7]
-; SSE2-NEXT:    pshufd {{.*#+}} xmm0 = xmm0[2,1,2,3]
-; SSE2-NEXT:    pshuflw {{.*#+}} xmm0 = xmm0[1,2,3,0,4,5,6,7]
-; SSE2-NEXT:    punpcklqdq {{.*#+}} xmm0 = xmm0[0],xmm1[0]
-; SSE2-NEXT:    packuswb %xmm3, %xmm0
-; SSE2-NEXT:    retq
-;
-; SSSE3-LABEL: shuffle_v16i8_01_02_03_04_05_06_07_08_09_10_11_12_13_14_15_00:
-; SSSE3:       # BB#0:
-; SSSE3-NEXT:    palignr {{.*#+}} xmm0 = xmm0[1,2,3,4,5,6,7,8,9,10,11,12,13,14,15,0]
-; SSSE3-NEXT:    retq
-;
-; SSE41-LABEL: shuffle_v16i8_01_02_03_04_05_06_07_08_09_10_11_12_13_14_15_00:
-; SSE41:       # BB#0:
-; SSE41-NEXT:    palignr {{.*#+}} xmm0 = xmm0[1,2,3,4,5,6,7,8,9,10,11,12,13,14,15,0]
-; SSE41-NEXT:    retq
-;
-; AVX-LABEL: shuffle_v16i8_01_02_03_04_05_06_07_08_09_10_11_12_13_14_15_00:
-; AVX:       # BB#0:
-; AVX-NEXT:    vpalignr {{.*#+}} xmm0 = xmm0[1,2,3,4,5,6,7,8,9,10,11,12,13,14,15,0]
-; AVX-NEXT:    retq
-  %shuffle = shufflevector <16 x i8> %a, <16 x i8> %b, <16 x i32> <i32 1, i32 2, i32 3, i32 4, i32 5, i32 6, i32 7, i32 8, i32 9, i32 10, i32 11, i32 12, i32 13, i32 14, i32 15, i32 0>
-  ret <16 x i8> %shuffle
-}
-
-define <16 x i8> @shuffle_v16i8_15_16_17_18_19_20_21_22_23_24_25_26_27_28_29_30(<16 x i8> %a, <16 x i8> %b) {
-; SSE2-LABEL: shuffle_v16i8_15_16_17_18_19_20_21_22_23_24_25_26_27_28_29_30:
-; SSE2:       # BB#0:
-; SSE2-NEXT:    pxor %xmm2, %xmm2
-; SSE2-NEXT:    movdqa %xmm1, %xmm3
-; SSE2-NEXT:    punpckhbw {{.*#+}} xmm3 = xmm3[8],xmm2[8],xmm3[9],xmm2[9],xmm3[10],xmm2[10],xmm3[11],xmm2[11],xmm3[12],xmm2[12],xmm3[13],xmm2[13],xmm3[14],xmm2[14],xmm3[15],xmm2[15]
-; SSE2-NEXT:    punpcklbw {{.*#+}} xmm1 = xmm1[0],xmm2[0],xmm1[1],xmm2[1],xmm1[2],xmm2[2],xmm1[3],xmm2[3],xmm1[4],xmm2[4],xmm1[5],xmm2[5],xmm1[6],xmm2[6],xmm1[7],xmm2[7]
-; SSE2-NEXT:    pshufd {{.*#+}} xmm4 = xmm1[2,3,0,1]
-; SSE2-NEXT:    pshufd {{.*#+}} xmm5 = xmm3[3,1,2,0]
-; SSE2-NEXT:    punpcklwd {{.*#+}} xmm3 = xmm3[0],xmm4[0],xmm3[1],xmm4[1],xmm3[2],xmm4[2],xmm3[3],xmm4[3]
-; SSE2-NEXT:    pshuflw {{.*#+}} xmm3 = xmm3[0,2,2,3,4,5,6,7]
-; SSE2-NEXT:    pshufhw {{.*#+}} xmm3 = xmm3[0,1,2,3,4,7,6,7]
-; SSE2-NEXT:    pshufd {{.*#+}} xmm3 = xmm3[0,2,2,3]
-; SSE2-NEXT:    pshuflw {{.*#+}} xmm3 = xmm3[3,0,1,2,4,5,6,7]
-; SSE2-NEXT:    pshuflw {{.*#+}} xmm4 = xmm5[0,3,2,3,4,5,6,7]
-; SSE2-NEXT:    pshufd {{.*#+}} xmm4 = xmm4[0,2,2,3]
-; SSE2-NEXT:    pshuflw {{.*#+}} xmm4 = xmm4[1,2,3,0,4,5,6,7]
-; SSE2-NEXT:    punpcklqdq {{.*#+}} xmm3 = xmm3[0],xmm4[0]
-; SSE2-NEXT:    punpckhbw {{.*#+}} xmm0 = xmm0[8],xmm2[8],xmm0[9],xmm2[9],xmm0[10],xmm2[10],xmm0[11],xmm2[11],xmm0[12],xmm2[12],xmm0[13],xmm2[13],xmm0[14],xmm2[14],xmm0[15],xmm2[15]
-; SSE2-NEXT:    pshufd {{.*#+}} xmm0 = xmm0[0,3,2,3]
-; SSE2-NEXT:    pshuflw {{.*#+}} xmm0 = xmm0[3,1,2,3,4,5,6,7]
-; SSE2-NEXT:    pshufd {{.*#+}} xmm1 = xmm1[3,1,2,0]
-; SSE2-NEXT:    pshuflw {{.*#+}} xmm1 = xmm1[0,3,2,3,4,5,6,7]
-; SSE2-NEXT:    pshufd {{.*#+}} xmm1 = xmm1[3,1,2,0]
-; SSE2-NEXT:    pshuflw {{.*#+}} xmm1 = xmm1[0,0,1,2,4,5,6,7]
-; SSE2-NEXT:    pshufhw {{.*#+}} xmm1 = xmm1[0,1,2,3,7,4,5,6]
-; SSE2-NEXT:    pshufd {{.*#+}} xmm2 = xmm1[2,3,0,1]
-; SSE2-NEXT:    punpcklwd {{.*#+}} xmm1 = xmm1[0],xmm0[0],xmm1[1],xmm0[1],xmm1[2],xmm0[2],xmm1[3],xmm0[3]
-; SSE2-NEXT:    pshuflw {{.*#+}} xmm0 = xmm1[2,1,2,3,4,5,6,7]
-; SSE2-NEXT:    pshufhw {{.*#+}} xmm0 = xmm0[0,1,2,3,4,6,6,7]
-; SSE2-NEXT:    pshufd {{.*#+}} xmm0 = xmm0[0,2,2,3]
-; SSE2-NEXT:    pshuflw {{.*#+}} xmm0 = xmm0[1,0,2,3,4,5,6,7]
-; SSE2-NEXT:    punpcklqdq {{.*#+}} xmm0 = xmm0[0],xmm2[0]
-; SSE2-NEXT:    packuswb %xmm3, %xmm0
-; SSE2-NEXT:    retq
-;
-; SSSE3-LABEL: shuffle_v16i8_15_16_17_18_19_20_21_22_23_24_25_26_27_28_29_30:
-; SSSE3:       # BB#0:
-; SSSE3-NEXT:    palignr {{.*#+}} xmm1 = xmm0[15],xmm1[0,1,2,3,4,5,6,7,8,9,10,11,12,13,14]
-; SSSE3-NEXT:    movdqa %xmm1, %xmm0
-; SSSE3-NEXT:    retq
-;
-; SSE41-LABEL: shuffle_v16i8_15_16_17_18_19_20_21_22_23_24_25_26_27_28_29_30:
-; SSE41:       # BB#0:
-; SSE41-NEXT:    palignr {{.*#+}} xmm1 = xmm0[15],xmm1[0,1,2,3,4,5,6,7,8,9,10,11,12,13,14]
-; SSE41-NEXT:    movdqa %xmm1, %xmm0
-; SSE41-NEXT:    retq
-;
-; AVX-LABEL: shuffle_v16i8_15_16_17_18_19_20_21_22_23_24_25_26_27_28_29_30:
-; AVX:       # BB#0:
-; AVX-NEXT:    vpalignr {{.*#+}} xmm0 = xmm0[15],xmm1[0,1,2,3,4,5,6,7,8,9,10,11,12,13,14]
-; AVX-NEXT:    retq
-  %shuffle = shufflevector <16 x i8> %a, <16 x i8> %b, <16 x i32> <i32 15, i32 16, i32 17, i32 18, i32 19, i32 20, i32 21, i32 22, i32 23, i32 24, i32 25, i32 26, i32 27, i32 28, i32 29, i32 30>
-  ret <16 x i8> %shuffle
-}
-
-define <16 x i8> @shuffle_v16i8_00_uu_uu_uu_uu_uu_uu_uu_01_uu_uu_uu_uu_uu_uu_uu(<16 x i8> %a) {
-; SSE2-LABEL: shuffle_v16i8_00_uu_uu_uu_uu_uu_uu_uu_01_uu_uu_uu_uu_uu_uu_uu:
-; SSE2:       # BB#0:
-; SSE2-NEXT:    punpcklbw {{.*#+}} xmm0 = xmm0[0,0,1,1,2,2,3,3,4,4,5,5,6,6,7,7]
-; SSE2-NEXT:    punpcklwd {{.*#+}} xmm0 = xmm0[0,0,1,1,2,2,3,3]
-; SSE2-NEXT:    punpckldq {{.*#+}} xmm0 = xmm0[0,0,1,1]
-; SSE2-NEXT:    retq
-;
-; SSSE3-LABEL: shuffle_v16i8_00_uu_uu_uu_uu_uu_uu_uu_01_uu_uu_uu_uu_uu_uu_uu:
-; SSSE3:       # BB#0:
-; SSSE3-NEXT:    pshufb {{.*#+}} xmm0 = xmm0[0],zero,zero,zero,zero,zero,zero,zero,xmm0[1],zero,zero,zero,zero,zero,zero,zero
-; SSSE3-NEXT:    retq
-;
-; SSE41-LABEL: shuffle_v16i8_00_uu_uu_uu_uu_uu_uu_uu_01_uu_uu_uu_uu_uu_uu_uu:
-; SSE41:       # BB#0:
-; SSE41-NEXT:    pmovzxbq %xmm0, %xmm0
-; SSE41-NEXT:    retq
-;
-; AVX-LABEL: shuffle_v16i8_00_uu_uu_uu_uu_uu_uu_uu_01_uu_uu_uu_uu_uu_uu_uu:
-; AVX:       # BB#0:
-; AVX-NEXT:    vpmovzxbq %xmm0, %xmm0
-; AVX-NEXT:    retq
-  %shuffle = shufflevector <16 x i8> %a, <16 x i8> zeroinitializer, <16 x i32> <i32 0, i32 undef, i32 undef, i32 undef, i32 undef, i32 undef, i32 undef, i32 undef, i32 1, i32 undef, i32 undef, i32 undef, i32 undef, i32 undef, i32 undef, i32 undef>
-  ret <16 x i8> %shuffle
-}
-
-define <16 x i8> @shuffle_v16i8_00_zz_zz_zz_zz_zz_zz_zz_01_zz_zz_zz_zz_zz_zz_zz(<16 x i8> %a) {
-; SSE2-LABEL: shuffle_v16i8_00_zz_zz_zz_zz_zz_zz_zz_01_zz_zz_zz_zz_zz_zz_zz:
-; SSE2:       # BB#0:
-; SSE2-NEXT:    pxor %xmm1, %xmm1
-; SSE2-NEXT:    punpcklbw {{.*#+}} xmm0 = xmm0[0],xmm1[0],xmm0[1],xmm1[1],xmm0[2],xmm1[2],xmm0[3],xmm1[3],xmm0[4],xmm1[4],xmm0[5],xmm1[5],xmm0[6],xmm1[6],xmm0[7],xmm1[7]
-; SSE2-NEXT:    punpcklwd {{.*#+}} xmm0 = xmm0[0],xmm1[0],xmm0[1],xmm1[1],xmm0[2],xmm1[2],xmm0[3],xmm1[3]
-; SSE2-NEXT:    punpckldq {{.*#+}} xmm0 = xmm0[0],xmm1[0],xmm0[1],xmm1[1]
-; SSE2-NEXT:    retq
-;
-; SSSE3-LABEL: shuffle_v16i8_00_zz_zz_zz_zz_zz_zz_zz_01_zz_zz_zz_zz_zz_zz_zz:
-; SSSE3:       # BB#0:
-; SSSE3-NEXT:    pshufb {{.*#+}} xmm0 = xmm0[0],zero,zero,zero,zero,zero,zero,zero,xmm0[1],zero,zero,zero,zero,zero,zero,zero
-; SSSE3-NEXT:    retq
-;
-; SSE41-LABEL: shuffle_v16i8_00_zz_zz_zz_zz_zz_zz_zz_01_zz_zz_zz_zz_zz_zz_zz:
-; SSE41:       # BB#0:
-; SSE41-NEXT:    pmovzxbq %xmm0, %xmm0
-; SSE41-NEXT:    retq
-;
-; AVX-LABEL: shuffle_v16i8_00_zz_zz_zz_zz_zz_zz_zz_01_zz_zz_zz_zz_zz_zz_zz:
-; AVX:       # BB#0:
-; AVX-NEXT:    vpmovzxbq %xmm0, %xmm0
-; AVX-NEXT:    retq
-  %shuffle = shufflevector <16 x i8> %a, <16 x i8> zeroinitializer, <16 x i32> <i32 0, i32 17, i32 18, i32 19, i32 20, i32 21, i32 22, i32 23, i32 1, i32 25, i32 26, i32 27, i32 28, i32 29, i32 30, i32 31>
-  ret <16 x i8> %shuffle
-}
-
-define <16 x i8> @shuffle_v16i8_00_uu_uu_uu_01_uu_uu_uu_02_uu_uu_uu_03_uu_uu_uu(<16 x i8> %a) {
-; SSE2-LABEL: shuffle_v16i8_00_uu_uu_uu_01_uu_uu_uu_02_uu_uu_uu_03_uu_uu_uu:
-; SSE2:       # BB#0:
-; SSE2-NEXT:    punpcklbw {{.*#+}} xmm0 = xmm0[0,0,1,1,2,2,3,3,4,4,5,5,6,6,7,7]
-; SSE2-NEXT:    punpcklwd {{.*#+}} xmm0 = xmm0[0,0,1,1,2,2,3,3]
-; SSE2-NEXT:    retq
-;
-; SSSE3-LABEL: shuffle_v16i8_00_uu_uu_uu_01_uu_uu_uu_02_uu_uu_uu_03_uu_uu_uu:
-; SSSE3:       # BB#0:
-; SSSE3-NEXT:    punpcklbw {{.*#+}} xmm0 = xmm0[0,0,1,1,2,2,3,3,4,4,5,5,6,6,7,7]
-; SSSE3-NEXT:    punpcklwd {{.*#+}} xmm0 = xmm0[0,0,1,1,2,2,3,3]
-; SSSE3-NEXT:    retq
-;
-; SSE41-LABEL: shuffle_v16i8_00_uu_uu_uu_01_uu_uu_uu_02_uu_uu_uu_03_uu_uu_uu:
-; SSE41:       # BB#0:
-; SSE41-NEXT:    pmovzxbd %xmm0, %xmm0
-; SSE41-NEXT:    retq
-;
-; AVX-LABEL: shuffle_v16i8_00_uu_uu_uu_01_uu_uu_uu_02_uu_uu_uu_03_uu_uu_uu:
-; AVX:       # BB#0:
-; AVX-NEXT:    vpmovzxbd %xmm0, %xmm0
-; AVX-NEXT:    retq
-  %shuffle = shufflevector <16 x i8> %a, <16 x i8> zeroinitializer, <16 x i32> <i32 0, i32 undef, i32 undef, i32 undef, i32 1, i32 undef, i32 undef, i32 undef, i32 2, i32 undef, i32 undef, i32 undef, i32 3, i32 undef, i32 undef, i32 undef>
-  ret <16 x i8> %shuffle
-}
-
-define <16 x i8> @shuffle_v16i8_00_zz_zz_zz_01_zz_zz_zz_02_zz_zz_zz_03_zz_zz_zz(<16 x i8> %a) {
-; SSE2-LABEL: shuffle_v16i8_00_zz_zz_zz_01_zz_zz_zz_02_zz_zz_zz_03_zz_zz_zz:
-; SSE2:       # BB#0:
-; SSE2-NEXT:    pxor %xmm1, %xmm1
-; SSE2-NEXT:    punpcklbw {{.*#+}} xmm0 = xmm0[0],xmm1[0],xmm0[1],xmm1[1],xmm0[2],xmm1[2],xmm0[3],xmm1[3],xmm0[4],xmm1[4],xmm0[5],xmm1[5],xmm0[6],xmm1[6],xmm0[7],xmm1[7]
-; SSE2-NEXT:    punpcklwd {{.*#+}} xmm0 = xmm0[0],xmm1[0],xmm0[1],xmm1[1],xmm0[2],xmm1[2],xmm0[3],xmm1[3]
-; SSE2-NEXT:    retq
-;
-; SSSE3-LABEL: shuffle_v16i8_00_zz_zz_zz_01_zz_zz_zz_02_zz_zz_zz_03_zz_zz_zz:
-; SSSE3:       # BB#0:
-; SSSE3-NEXT:    pxor %xmm1, %xmm1
-; SSSE3-NEXT:    punpcklbw {{.*#+}} xmm0 = xmm0[0],xmm1[0],xmm0[1],xmm1[1],xmm0[2],xmm1[2],xmm0[3],xmm1[3],xmm0[4],xmm1[4],xmm0[5],xmm1[5],xmm0[6],xmm1[6],xmm0[7],xmm1[7]
-; SSSE3-NEXT:    punpcklwd {{.*#+}} xmm0 = xmm0[0],xmm1[0],xmm0[1],xmm1[1],xmm0[2],xmm1[2],xmm0[3],xmm1[3]
-; SSSE3-NEXT:    retq
-;
-; SSE41-LABEL: shuffle_v16i8_00_zz_zz_zz_01_zz_zz_zz_02_zz_zz_zz_03_zz_zz_zz:
-; SSE41:       # BB#0:
-; SSE41-NEXT:    pmovzxbd %xmm0, %xmm0
-; SSE41-NEXT:    retq
-;
-; AVX-LABEL: shuffle_v16i8_00_zz_zz_zz_01_zz_zz_zz_02_zz_zz_zz_03_zz_zz_zz:
-; AVX:       # BB#0:
-; AVX-NEXT:    vpmovzxbd %xmm0, %xmm0
-; AVX-NEXT:    retq
-  %shuffle = shufflevector <16 x i8> %a, <16 x i8> zeroinitializer, <16 x i32> <i32 0, i32 17, i32 18, i32 19, i32 1, i32 21, i32 22, i32 23, i32 2, i32 25, i32 26, i32 27, i32 3, i32 29, i32 30, i32 31>
-  ret <16 x i8> %shuffle
-}
-
-define <16 x i8> @shuffle_v16i8_00_uu_01_uu_02_uu_03_uu_04_uu_05_uu_06_uu_07_uu(<16 x i8> %a) {
-; SSE2-LABEL: shuffle_v16i8_00_uu_01_uu_02_uu_03_uu_04_uu_05_uu_06_uu_07_uu:
-; SSE2:       # BB#0:
-; SSE2-NEXT:    punpcklbw {{.*#+}} xmm0 = xmm0[0,0,1,1,2,2,3,3,4,4,5,5,6,6,7,7]
-; SSE2-NEXT:    retq
-;
-; SSSE3-LABEL: shuffle_v16i8_00_uu_01_uu_02_uu_03_uu_04_uu_05_uu_06_uu_07_uu:
-; SSSE3:       # BB#0:
-; SSSE3-NEXT:    punpcklbw {{.*#+}} xmm0 = xmm0[0,0,1,1,2,2,3,3,4,4,5,5,6,6,7,7]
-; SSSE3-NEXT:    retq
-;
-; SSE41-LABEL: shuffle_v16i8_00_uu_01_uu_02_uu_03_uu_04_uu_05_uu_06_uu_07_uu:
-; SSE41:       # BB#0:
-; SSE41-NEXT:    pmovzxbw %xmm0, %xmm0
-; SSE41-NEXT:    retq
-;
-; AVX-LABEL: shuffle_v16i8_00_uu_01_uu_02_uu_03_uu_04_uu_05_uu_06_uu_07_uu:
-; AVX:       # BB#0:
-; AVX-NEXT:    vpmovzxbw %xmm0, %xmm0
-; AVX-NEXT:    retq
-  %shuffle = shufflevector <16 x i8> %a, <16 x i8> zeroinitializer, <16 x i32> <i32 0, i32 undef, i32 1, i32 undef, i32 2, i32 undef, i32 3, i32 undef, i32 4, i32 undef, i32 5, i32 undef, i32 6, i32 undef, i32 7, i32 undef>
-  ret <16 x i8> %shuffle
-}
-
-define <16 x i8> @shuffle_v16i8_00_zz_01_zz_02_zz_03_zz_04_zz_05_zz_06_zz_07_zz(<16 x i8> %a) {
-; SSE2-LABEL: shuffle_v16i8_00_zz_01_zz_02_zz_03_zz_04_zz_05_zz_06_zz_07_zz:
-; SSE2:       # BB#0:
-; SSE2-NEXT:    pxor %xmm1, %xmm1
-; SSE2-NEXT:    punpcklbw {{.*#+}} xmm0 = xmm0[0],xmm1[0],xmm0[1],xmm1[1],xmm0[2],xmm1[2],xmm0[3],xmm1[3],xmm0[4],xmm1[4],xmm0[5],xmm1[5],xmm0[6],xmm1[6],xmm0[7],xmm1[7]
-; SSE2-NEXT:    retq
-;
-; SSSE3-LABEL: shuffle_v16i8_00_zz_01_zz_02_zz_03_zz_04_zz_05_zz_06_zz_07_zz:
-; SSSE3:       # BB#0:
-; SSSE3-NEXT:    pxor %xmm1, %xmm1
-; SSSE3-NEXT:    punpcklbw {{.*#+}} xmm0 = xmm0[0],xmm1[0],xmm0[1],xmm1[1],xmm0[2],xmm1[2],xmm0[3],xmm1[3],xmm0[4],xmm1[4],xmm0[5],xmm1[5],xmm0[6],xmm1[6],xmm0[7],xmm1[7]
-; SSSE3-NEXT:    retq
-;
-; SSE41-LABEL: shuffle_v16i8_00_zz_01_zz_02_zz_03_zz_04_zz_05_zz_06_zz_07_zz:
-; SSE41:       # BB#0:
-; SSE41-NEXT:    pmovzxbw %xmm0, %xmm0
-; SSE41-NEXT:    retq
-;
-; AVX-LABEL: shuffle_v16i8_00_zz_01_zz_02_zz_03_zz_04_zz_05_zz_06_zz_07_zz:
-; AVX:       # BB#0:
-; AVX-NEXT:    vpmovzxbw %xmm0, %xmm0
-; AVX-NEXT:    retq
-  %shuffle = shufflevector <16 x i8> %a, <16 x i8> zeroinitializer, <16 x i32> <i32 0, i32 17, i32 1, i32 19, i32 2, i32 21, i32 3, i32 23, i32 4, i32 25, i32 5, i32 27, i32 6, i32 29, i32 7, i32 31>
-  ret <16 x i8> %shuffle
-}
-
-define <16 x i8> @shuffle_v16i8_uu_10_02_07_22_14_07_02_18_03_01_14_18_09_11_00(<16 x i8> %a, <16 x i8> %b) {
-; SSE2-LABEL: shuffle_v16i8_uu_10_02_07_22_14_07_02_18_03_01_14_18_09_11_00:
-; SSE2:       # BB#0: # %entry
-; SSE2-NEXT:    pxor %xmm2, %xmm2
-; SSE2-NEXT:    movdqa %xmm0, %xmm3
-; SSE2-NEXT:    punpckhbw {{.*#+}} xmm3 = xmm3[8],xmm2[8],xmm3[9],xmm2[9],xmm3[10],xmm2[10],xmm3[11],xmm2[11],xmm3[12],xmm2[12],xmm3[13],xmm2[13],xmm3[14],xmm2[14],xmm3[15],xmm2[15]
-; SSE2-NEXT:    pshufd {{.*#+}} xmm4 = xmm3[2,3,0,1]
-; SSE2-NEXT:    punpcklbw {{.*#+}} xmm0 = xmm0[0],xmm2[0],xmm0[1],xmm2[1],xmm0[2],xmm2[2],xmm0[3],xmm2[3],xmm0[4],xmm2[4],xmm0[5],xmm2[5],xmm0[6],xmm2[6],xmm0[7],xmm2[7]
-; SSE2-NEXT:    pshuflw {{.*#+}} xmm2 = xmm0[0,2,2,3,4,5,6,7]
-; SSE2-NEXT:    pshufd {{.*#+}} xmm2 = xmm2[0,3,2,3]
-; SSE2-NEXT:    pshuflw {{.*#+}} xmm2 = xmm2[1,0,3,3,4,5,6,7]
-; SSE2-NEXT:    punpcklwd {{.*#+}} xmm2 = xmm2[0],xmm4[0],xmm2[1],xmm4[1],xmm2[2],xmm4[2],xmm2[3],xmm4[3]
-; SSE2-NEXT:    pshuflw {{.*#+}} xmm2 = xmm2[0,2,2,3,4,5,6,7]
-; SSE2-NEXT:    pshufd {{.*#+}} xmm2 = xmm2[0,2,2,3]
-; SSE2-NEXT:    pshuflw {{.*#+}} xmm2 = xmm2[2,0,3,1,4,5,6,7]
-; SSE2-NEXT:    pshuflw {{.*#+}} xmm4 = xmm3[2,1,2,3,4,5,6,7]
-; SSE2-NEXT:    pshufd {{.*#+}} xmm4 = xmm4[0,3,2,3]
-; SSE2-NEXT:    punpcklwd {{.*#+}} xmm4 = xmm4[0],xmm0[0],xmm4[1],xmm0[1],xmm4[2],xmm0[2],xmm4[3],xmm0[3]
-; SSE2-NEXT:    pshuflw {{.*#+}} xmm4 = xmm4[0,2,2,3,4,5,6,7]
-; SSE2-NEXT:    pshufhw {{.*#+}} xmm4 = xmm4[0,1,2,3,4,7,6,7]
-; SSE2-NEXT:    pshufd {{.*#+}} xmm4 = xmm4[0,2,2,3]
-; SSE2-NEXT:    pshuflw {{.*#+}} xmm4 = xmm4[0,2,3,1,4,5,6,7]
-; SSE2-NEXT:    punpcklwd {{.*#+}} xmm4 = xmm4[0],xmm2[0],xmm4[1],xmm2[1],xmm4[2],xmm2[2],xmm4[3],xmm2[3]
-; SSE2-NEXT:    packuswb %xmm0, %xmm4
-; SSE2-NEXT:    pshuflw {{.*#+}} xmm0 = xmm0[2,1,2,3,4,5,6,7]
-; SSE2-NEXT:    pshufd {{.*#+}} xmm0 = xmm0[0,3,2,3]
-; SSE2-NEXT:    pshuflw {{.*#+}} xmm0 = xmm0[0,1,3,3,4,5,6,7]
-; SSE2-NEXT:    punpcklwd {{.*#+}} xmm0 = xmm0[0],xmm3[0],xmm0[1],xmm3[1],xmm0[2],xmm3[2],xmm0[3],xmm3[3]
-; SSE2-NEXT:    pshuflw {{.*#+}} xmm0 = xmm0[0,2,2,3,4,5,6,7]
-; SSE2-NEXT:    pshufhw {{.*#+}} xmm0 = xmm0[0,1,2,3,4,7,6,7]
-; SSE2-NEXT:    pshufd {{.*#+}} xmm0 = xmm0[0,2,2,3]
-; SSE2-NEXT:    pshuflw {{.*#+}} xmm2 = xmm0[0,2,1,3,4,5,6,7]
-; SSE2-NEXT:    packuswb %xmm0, %xmm2
-; SSE2-NEXT:    punpcklbw {{.*#+}} xmm1 = xmm1[0,0,1,1,2,2,3,3,4,4,5,5,6,6,7,7]
-; SSE2-NEXT:    pshufd {{.*#+}} xmm0 = xmm1[3,1,2,3]
-; SSE2-NEXT:    pshuflw {{.*#+}} xmm0 = xmm0[0,2,2,3,4,5,6,7]
-; SSE2-NEXT:    punpcklbw {{.*#+}} xmm0 = xmm0[0],xmm2[0],xmm0[1],xmm2[1],xmm0[2],xmm2[2],xmm0[3],xmm2[3],xmm0[4],xmm2[4],xmm0[5],xmm2[5],xmm0[6],xmm2[6],xmm0[7],xmm2[7]
-; SSE2-NEXT:    punpcklbw {{.*#+}} xmm0 = xmm0[0],xmm4[0],xmm0[1],xmm4[1],xmm0[2],xmm4[2],xmm0[3],xmm4[3],xmm0[4],xmm4[4],xmm0[5],xmm4[5],xmm0[6],xmm4[6],xmm0[7],xmm4[7]
-; SSE2-NEXT:    retq
-;
-; SSSE3-LABEL: shuffle_v16i8_uu_10_02_07_22_14_07_02_18_03_01_14_18_09_11_00:
-; SSSE3:       # BB#0: # %entry
-; SSSE3-NEXT:    movdqa %xmm0, %xmm2
-; SSSE3-NEXT:    pshufb {{.*#+}} xmm2 = xmm2[2,7,1,11,u,u,u,u,u,u,u,u,u,u,u,u]
-; SSSE3-NEXT:    pshufb {{.*#+}} xmm1 = xmm1[6,6,2,2,2,2,3,3,4,4,5,5,6,6,7,7]
-; SSSE3-NEXT:    punpcklbw {{.*#+}} xmm1 = xmm1[0],xmm2[0],xmm1[1],xmm2[1],xmm1[2],xmm2[2],xmm1[3],xmm2[3],xmm1[4],xmm2[4],xmm1[5],xmm2[5],xmm1[6],xmm2[6],xmm1[7],xmm2[7]
-; SSSE3-NEXT:    pshufb {{.*#+}} xmm0 = xmm0[10,7,14,2,3,14,9,0,u,u,u,u,u,u,u,u]
-; SSSE3-NEXT:    punpcklbw {{.*#+}} xmm1 = xmm1[0],xmm0[0],xmm1[1],xmm0[1],xmm1[2],xmm0[2],xmm1[3],xmm0[3],xmm1[4],xmm0[4],xmm1[5],xmm0[5],xmm1[6],xmm0[6],xmm1[7],xmm0[7]
-; SSSE3-NEXT:    movdqa %xmm1, %xmm0
-; SSSE3-NEXT:    retq
-;
-; SSE41-LABEL: shuffle_v16i8_uu_10_02_07_22_14_07_02_18_03_01_14_18_09_11_00:
-; SSE41:       # BB#0: # %entry
-; SSE41-NEXT:    movdqa %xmm0, %xmm2
-; SSE41-NEXT:    pshufb {{.*#+}} xmm2 = xmm2[2,7,1,11,u,u,u,u,u,u,u,u,u,u,u,u]
-; SSE41-NEXT:    pshufb {{.*#+}} xmm1 = xmm1[6,6,2,2,2,2,3,3,4,4,5,5,6,6,7,7]
-; SSE41-NEXT:    punpcklbw {{.*#+}} xmm1 = xmm1[0],xmm2[0],xmm1[1],xmm2[1],xmm1[2],xmm2[2],xmm1[3],xmm2[3],xmm1[4],xmm2[4],xmm1[5],xmm2[5],xmm1[6],xmm2[6],xmm1[7],xmm2[7]
-; SSE41-NEXT:    pshufb {{.*#+}} xmm0 = xmm0[10,7,14,2,3,14,9,0,u,u,u,u,u,u,u,u]
-; SSE41-NEXT:    punpcklbw {{.*#+}} xmm1 = xmm1[0],xmm0[0],xmm1[1],xmm0[1],xmm1[2],xmm0[2],xmm1[3],xmm0[3],xmm1[4],xmm0[4],xmm1[5],xmm0[5],xmm1[6],xmm0[6],xmm1[7],xmm0[7]
-; SSE41-NEXT:    movdqa %xmm1, %xmm0
-; SSE41-NEXT:    retq
-;
-; AVX-LABEL: shuffle_v16i8_uu_10_02_07_22_14_07_02_18_03_01_14_18_09_11_00:
-; AVX:       # BB#0: # %entry
-; AVX-NEXT:    vpshufb {{.*#+}} xmm2 = xmm0[2,7,1,11,u,u,u,u,u,u,u,u,u,u,u,u]
-; AVX-NEXT:    vpshufb {{.*#+}} xmm1 = xmm1[6,6,2,2,2,2,3,3,4,4,5,5,6,6,7,7]
-; AVX-NEXT:    vpunpcklbw {{.*#+}} xmm1 = xmm1[0],xmm2[0],xmm1[1],xmm2[1],xmm1[2],xmm2[2],xmm1[3],xmm2[3],xmm1[4],xmm2[4],xmm1[5],xmm2[5],xmm1[6],xmm2[6],xmm1[7],xmm2[7]
-; AVX-NEXT:    vpshufb {{.*#+}} xmm0 = xmm0[10,7,14,2,3,14,9,0,u,u,u,u,u,u,u,u]
-; AVX-NEXT:    vpunpcklbw {{.*#+}} xmm0 = xmm1[0],xmm0[0],xmm1[1],xmm0[1],xmm1[2],xmm0[2],xmm1[3],xmm0[3],xmm1[4],xmm0[4],xmm1[5],xmm0[5],xmm1[6],xmm0[6],xmm1[7],xmm0[7]
-; AVX-NEXT:    retq
-entry:
-  %shuffle = shufflevector <16 x i8> %a, <16 x i8> %b, <16 x i32> <i32 undef, i32 10, i32 2, i32 7, i32 22, i32 14, i32 7, i32 2, i32 18, i32 3, i32 1, i32 14, i32 18, i32 9, i32 11, i32 0>
-
-  ret <16 x i8> %shuffle
-}
-
-define <16 x i8> @stress_test2(<16 x i8> %s.0.0, <16 x i8> %s.0.1, <16 x i8> %s.0.2) {
-; Nothing interesting to test here. Just make sure we didn't crashe.
-; ALL-LABEL: stress_test2:
-; ALL:         retq
-entry:
-  %s.1.0 = shufflevector <16 x i8> %s.0.0, <16 x i8> %s.0.1, <16 x i32> <i32 29, i32 30, i32 2, i32 16, i32 26, i32 21, i32 11, i32 26, i32 26, i32 3, i32 4, i32 5, i32 30, i32 28, i32 15, i32 5>
-  %s.1.1 = shufflevector <16 x i8> %s.0.1, <16 x i8> %s.0.2, <16 x i32> <i32 31, i32 1, i32 24, i32 12, i32 28, i32 5, i32 2, i32 9, i32 29, i32 1, i32 31, i32 5, i32 6, i32 17, i32 15, i32 22>
-  %s.2.0 = shufflevector <16 x i8> %s.1.0, <16 x i8> %s.1.1, <16 x i32> <i32 22, i32 1, i32 12, i32 3, i32 30, i32 4, i32 30, i32 undef, i32 1, i32 10, i32 14, i32 18, i32 27, i32 13, i32 16, i32 19>
-
-  ret <16 x i8> %s.2.0
-=======
 ; SSE2-NEXT:    movq {{.*#+}} xmm0 = xmm0[0],zero
 ; SSE2-NEXT:    retq
 ;
@@ -2198,5 +1354,4 @@
   %shuffle16 = shufflevector <8 x i16> %bitcast16, <8 x i16> undef, <8 x i32> <i32 1, i32 0, i32 3, i32 2, i32 5, i32 4, i32 7, i32 6>
   %bitcast8  = bitcast <8 x i16> %shuffle16 to <16 x i8>
   ret <16 x i8> %bitcast8
->>>>>>> 969bfdfe
 }