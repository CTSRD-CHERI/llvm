--- conflicted
+++ resolved
@@ -1,8 +1,6 @@
 ; RUN: llc < %s -march=x86 -mattr=+sse2 -mcpu=yonah | FileCheck %s
 ; RUN: llc < %s -march=x86-64 -mattr=+sse2 -mcpu=core2 | FileCheck %s
 ; RUN: llc < %s -march=x86-64 -mattr=+avx -mcpu=btver2 | FileCheck %s
-
-target datalayout = "e-m:e-i64:64-f80:128-n8:16:32:64-S128"
 
 target datalayout = "e-m:e-i64:64-f80:128-n8:16:32:64-S128"
 
@@ -32,21 +30,6 @@
 ; This case could easily end up inf-looping in the DAG combiner due to an
 ; low alignment load of the vector which prevents us from reliably forming a
 ; narrow load.
-<<<<<<< HEAD
-; FIXME: It would be nice to detect whether the target has fast and legal
-; unaligned loads and use them here.
-define void @t3() {
-; CHECK-LABEL: t3:
-;
-; This movs the entire vector, shuffling the high double down. If we fixed the
-; FIXME above it would just move the high double directly.
-; CHECK: movupd
-; CHECK: shufpd
-; CHECK: movlpd
-
-bb:
-  %tmp13 = load <2 x double>* undef, align 1
-=======
 
 ; The expected codegen is identical for the AVX case except
 ; load/store instructions will have a leading 'v', so we don't
@@ -59,7 +42,6 @@
 
 bb:
   %tmp13 = load <2 x double>, <2 x double>* undef, align 1
->>>>>>> 969bfdfe
   %.sroa.3.24.vec.extract = extractelement <2 x double> %tmp13, i32 1
   store double %.sroa.3.24.vec.extract, double* undef, align 8
   unreachable
@@ -73,11 +55,7 @@
 ; CHECK-LABEL: t4:
 ; CHECK: mov
 ; CHECK: ret
-<<<<<<< HEAD
-  %b = load <2 x double>* %a, align 16
-=======
   %b = load <2 x double>, <2 x double>* %a, align 16
->>>>>>> 969bfdfe
   %c = shufflevector <2 x double> %b, <2 x double> %b, <2 x i32> <i32 1, i32 0>
   %d = bitcast <2 x double> %c to <2 x i64>
   %e = extractelement <2 x i64> %d, i32 1
