; RUN: llc < %s -march=x86-64 -mtriple=x86_64-apple-darwin -mcpu=knl | FileCheck %s

define <16 x i32> @test1(i32* %x) {
; CHECK-LABEL: test1:
; CHECK:       ## BB#0:
; CHECK-NEXT:    vmovd (%rdi), %xmm0
; CHECK-NEXT:    vinserti128 $1, %xmm0, %ymm0, %ymm0
; CHECK-NEXT:    vpxor %ymm1, %ymm1, %ymm1
; CHECK-NEXT:    vpblendd {{.*#+}} ymm0 = ymm1[0,1,2,3],ymm0[4],ymm1[5,6,7]
; CHECK-NEXT:    vinserti64x4 $1, %ymm1, %zmm0, %zmm0
; CHECK-NEXT:    retq
<<<<<<< HEAD
   %y = load i32* %x, align 4
=======
   %y = load i32, i32* %x, align 4
>>>>>>> 969bfdfe
   %res = insertelement <16 x i32>zeroinitializer, i32 %y, i32 4
   ret <16 x i32>%res
}

define <16 x i32> @test2(<16 x i32> %x) {
; CHECK-LABEL: test2:
; CHECK:       ## BB#0:
; CHECK-NEXT:    vpaddd {{.*}}(%rip){1to16}, %zmm0, %zmm0
; CHECK-NEXT:    retq
   %res = add <16 x i32><i32 -1, i32 -1, i32 -1, i32 -1, i32 -1, i32 -1, i32 -1, i32 -1, i32 -1, i32 -1, i32 -1, i32 -1, i32 -1, i32 -1, i32 -1, i32 -1>, %x
   ret <16 x i32>%res
}

define <16 x float> @test3(<4 x float> %a) {
; CHECK-LABEL: test3:
; CHECK:       ## BB#0:
; CHECK-NEXT:    vpermilpd {{.*#+}} xmm1 = xmm0[1,0]
; CHECK-NEXT:    vxorps %xmm2, %xmm2, %xmm2
; CHECK-NEXT:    vmovss %xmm0, %xmm2, %xmm0
; CHECK-NEXT:    vmovss %xmm1, %xmm2, %xmm1
; CHECK-NEXT:    vshufps {{.*#+}} xmm0 = xmm1[1,0],xmm0[0,1]
; CHECK-NEXT:    vinsertf128 $1, %xmm0, %ymm2, %ymm0
; CHECK-NEXT:    vxorps %ymm1, %ymm1, %ymm1
; CHECK-NEXT:    vinsertf64x4 $1, %ymm1, %zmm0, %zmm0
; CHECK-NEXT:    retq
  %b = extractelement <4 x float> %a, i32 2
  %c = insertelement <16 x float> <float 0.000000e+00, float 0.000000e+00, float 0.000000e+00, float 0.000000e+00, float 0.000000e+00, float undef, float 0.000000e+00, float 0.000000e+00, float 0.000000e+00, float 0.000000e+00, float 0.000000e+00, float 0.000000e+00, float 0.000000e+00, float 0.000000e+00, float 0.000000e+00, float 0.000000e+00>, float %b, i32 5
  %b1 = extractelement <4 x float> %a, i32 0
  %c1 = insertelement <16 x float> %c, float %b1, i32 6
  ret <16 x float>%c1
}<|MERGE_RESOLUTION|>--- conflicted
+++ resolved
@@ -9,11 +9,7 @@
 ; CHECK-NEXT:    vpblendd {{.*#+}} ymm0 = ymm1[0,1,2,3],ymm0[4],ymm1[5,6,7]
 ; CHECK-NEXT:    vinserti64x4 $1, %ymm1, %zmm0, %zmm0
 ; CHECK-NEXT:    retq
-<<<<<<< HEAD
-   %y = load i32* %x, align 4
-=======
    %y = load i32, i32* %x, align 4
->>>>>>> 969bfdfe
    %res = insertelement <16 x i32>zeroinitializer, i32 %y, i32 4
    ret <16 x i32>%res
 }
