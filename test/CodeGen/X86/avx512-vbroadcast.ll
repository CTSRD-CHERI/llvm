--- conflicted
+++ resolved
@@ -20,8 +20,6 @@
   ret <8 x i64> %c
 }
 
-<<<<<<< HEAD
-=======
 ;CHECK-LABEL: _ss16xfloat_v4
 ;CHECK: vbroadcastss %xmm0, %zmm0
 ;CHECK: ret
@@ -30,14 +28,11 @@
   ret <16 x float> %b
 }
 
->>>>>>> 969bfdfe
 define   <16 x float> @_inreg16xfloat(float %a) {
 ; CHECK-LABEL: _inreg16xfloat:
 ; CHECK:       ## BB#0:
 ; CHECK-NEXT:    vbroadcastss %xmm0, %zmm0
 ; CHECK-NEXT:    retq
-<<<<<<< HEAD
-=======
   %b = insertelement <16 x float> undef, float %a, i32 0
   %c = shufflevector <16 x float> %b, <16 x float> undef, <16 x i32> zeroinitializer
   ret <16 x float> %c
@@ -70,14 +65,11 @@
 ;CHECK: ret
 define   <16 x float> @_ss16xfloat_load(float* %a.ptr) {
   %a = load float, float* %a.ptr
->>>>>>> 969bfdfe
   %b = insertelement <16 x float> undef, float %a, i32 0
   %c = shufflevector <16 x float> %b, <16 x float> undef, <16 x i32> zeroinitializer
   ret <16 x float> %c
 }
 
-<<<<<<< HEAD
-=======
 ;CHECK-LABEL: _ss16xfloat_mask_load:
 ;CHECK: vbroadcastss (%rdi), %zmm0 {%k1}
 ;CHECK: ret
@@ -102,7 +94,6 @@
   ret <16 x float> %r
 }
 
->>>>>>> 969bfdfe
 define   <8 x double> @_inreg8xdouble(double %a) {
 ; CHECK-LABEL: _inreg8xdouble:
 ; CHECK:       ## BB#0:
@@ -113,8 +104,6 @@
   ret <8 x double> %c
 }
 
-<<<<<<< HEAD
-=======
 ;CHECK-LABEL: _sd8xdouble_mask:
 ;CHECK: vbroadcastsd %xmm0, %zmm1 {%k1}
 ;CHECK: ret
@@ -171,7 +160,6 @@
   ret <8 x double> %r
 }
 
->>>>>>> 969bfdfe
 define   <16 x i32> @_xmm16xi32(<16 x i32> %a) {
 ; CHECK-LABEL: _xmm16xi32:
 ; CHECK:       ## BB#0:
