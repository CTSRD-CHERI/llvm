--- conflicted
+++ resolved
@@ -294,15 +294,8 @@
 ; DARWIN64: .section       __TEXT,__const
 ; DARWIN64: _G15:
 
-<<<<<<< HEAD
-; LINUX-SECTIONS: .section      .rodata.G15,"aM",@progbits,8
-; LINUX-SECTIONS: G15:
-
-; WIN32-SECTIONS: .section      .rdata,"rd",one_only,_G15
-=======
 ; LINUX-SECTIONS: .section      .rodata.cst8,"aM",@progbits,8
 ; LINUX-SECTIONS: G15:
 
 ; WIN32-SECTIONS: .section      .rdata,"dr",one_only,_G15
->>>>>>> 969bfdfe
 ; WIN32-SECTIONS: _G15: