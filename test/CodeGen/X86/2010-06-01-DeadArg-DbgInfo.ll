--- conflicted
+++ resolved
@@ -10,13 +10,8 @@
 define i32 @_ZN3foo3bazEi(%struct.foo* nocapture %this, i32 %x) nounwind readnone optsize noinline ssp align 2 {
 ;CHECK: DEBUG_VALUE: baz:this <- RDI{{$}}
 entry:
-<<<<<<< HEAD
-  tail call void @llvm.dbg.value(metadata !{%struct.foo* %this}, i64 0, metadata !15, metadata !{metadata !"0x102"})
-  tail call void @llvm.dbg.value(metadata !{i32 %x}, i64 0, metadata !16, metadata !{metadata !"0x102"})
-=======
   tail call void @llvm.dbg.value(metadata %struct.foo* %this, i64 0, metadata !15, metadata !MDExpression())
   tail call void @llvm.dbg.value(metadata i32 %x, i64 0, metadata !16, metadata !MDExpression())
->>>>>>> 969bfdfe
   %0 = mul nsw i32 %x, 7, !dbg !29                ; <i32> [#uses=1]
   %1 = add nsw i32 %0, 1, !dbg !29                ; <i32> [#uses=1]
   ret i32 %1, !dbg !29
@@ -28,43 +23,6 @@
 !llvm.module.flags = !{!34}
 !llvm.dbg.lv = !{!0, !14, !15, !16, !17, !24, !25, !28}
 
-<<<<<<< HEAD
-!0 = metadata !{metadata !"0x101\00this\0011\000", metadata !1, metadata !3, metadata !12} ; [ DW_TAG_arg_variable ]
-!1 = metadata !{metadata !"0x2e\00bar\00bar\00_ZN3foo3barEi\0011\000\001\000\006\000\001\0011", metadata !31, metadata !2, metadata !9, null, i32 (%struct.foo*, i32)* null, null, null, null} ; [ DW_TAG_subprogram ]
-!2 = metadata !{metadata !"0x13\00foo\003\0032\0032\000\000\000", metadata !31, metadata !3, null, metadata !5, null, null, null} ; [ DW_TAG_structure_type ] [foo] [line 3, size 32, align 32, offset 0] [def] [from ]
-!3 = metadata !{metadata !"0x29", metadata !31} ; [ DW_TAG_file_type ]
-!4 = metadata !{metadata !"0x11\004\004.2.1 LLVM build\001\00\000\00\000", metadata !31, metadata !32, metadata !32, metadata !33, null, null} ; [ DW_TAG_compile_unit ]
-!5 = metadata !{metadata !6, metadata !1, metadata !8}
-!6 = metadata !{metadata !"0xd\00y\008\0032\0032\000\000", metadata !31, metadata !2, metadata !7} ; [ DW_TAG_member ]
-!7 = metadata !{metadata !"0x24\00int\000\0032\0032\000\000\005", metadata !31, metadata !3} ; [ DW_TAG_base_type ]
-!8 = metadata !{metadata !"0x2e\00baz\00baz\00_ZN3foo3bazEi\0015\000\001\000\006\000\001\0015", metadata !31, metadata !2, metadata !9, null, i32 (%struct.foo*, i32)* @_ZN3foo3bazEi, null, null, null} ; [ DW_TAG_subprogram ]
-!9 = metadata !{metadata !"0x15\00\000\000\000\000\000\000", metadata !31, metadata !3, null, metadata !10, null, null, null} ; [ DW_TAG_subroutine_type ] [line 0, size 0, align 0, offset 0] [from ]
-!10 = metadata !{metadata !7, metadata !11, metadata !7}
-!11 = metadata !{metadata !"0xf\00\000\0064\0064\000\0064", metadata !31, metadata !3, metadata !2} ; [ DW_TAG_pointer_type ]
-!12 = metadata !{metadata !"0x26\00\000\0064\0064\000\0064", metadata !31, metadata !3, metadata !13} ; [ DW_TAG_const_type ]
-!13 = metadata !{metadata !"0xf\00\000\0064\0064\000\000", metadata !31, metadata !3, metadata !2} ; [ DW_TAG_pointer_type ]
-!14 = metadata !{metadata !"0x101\00x\0011\000", metadata !1, metadata !3, metadata !7} ; [ DW_TAG_arg_variable ]
-!15 = metadata !{metadata !"0x101\00this\0015\000", metadata !8, metadata !3, metadata !12} ; [ DW_TAG_arg_variable ]
-!16 = metadata !{metadata !"0x101\00x\0015\000", metadata !8, metadata !3, metadata !7} ; [ DW_TAG_arg_variable ]
-!17 = metadata !{metadata !"0x101\00argc\0019\000", metadata !18, metadata !3, metadata !7} ; [ DW_TAG_arg_variable ]
-!18 = metadata !{metadata !"0x2e\00main\00main\00main\0019\000\001\000\006\000\001\0019", metadata !31, metadata !3, metadata !19, null, null, null, null, null} ; [ DW_TAG_subprogram ]
-!19 = metadata !{metadata !"0x15\00\000\000\000\000\000\000", metadata !31, metadata !3, null, metadata !20, null, null, null} ; [ DW_TAG_subroutine_type ] [line 0, size 0, align 0, offset 0] [from ]
-!20 = metadata !{metadata !7, metadata !7, metadata !21}
-!21 = metadata !{metadata !"0xf\00\000\0064\0064\000\000", metadata !31, metadata !3, metadata !22} ; [ DW_TAG_pointer_type ]
-!22 = metadata !{metadata !"0xf\00\000\0064\0064\000\000", metadata !31, metadata !3, metadata !23} ; [ DW_TAG_pointer_type ]
-!23 = metadata !{metadata !"0x24\00char\000\008\008\000\000\006", metadata !31, metadata !3} ; [ DW_TAG_base_type ]
-!24 = metadata !{metadata !"0x101\00argv\0019\000", metadata !18, metadata !3, metadata !21} ; [ DW_TAG_arg_variable ]
-!25 = metadata !{metadata !"0x100\00a\0020\000", metadata !26, metadata !3, metadata !2} ; [ DW_TAG_auto_variable ]
-!26 = metadata !{metadata !"0xb\0019\000\000", metadata !31, metadata !27} ; [ DW_TAG_lexical_block ]
-!27 = metadata !{metadata !"0xb\0019\000\000", metadata !31, metadata !18} ; [ DW_TAG_lexical_block ]
-!28 = metadata !{metadata !"0x100\00b\0021\000", metadata !26, metadata !3, metadata !7} ; [ DW_TAG_auto_variable ]
-!29 = metadata !{i32 16, i32 0, metadata !30, null}
-!30 = metadata !{metadata !"0xb\0015\000\000", metadata !31, metadata !8} ; [ DW_TAG_lexical_block ]
-!31 = metadata !{metadata !"foo.cp", metadata !"/tmp/"}
-!32 = metadata !{i32 0}
-!33 = metadata !{metadata !1, metadata !8, metadata !18}
-!34 = metadata !{i32 1, metadata !"Debug Info Version", i32 2}
-=======
 !0 = !MDLocalVariable(tag: DW_TAG_arg_variable, name: "this", line: 11, arg: 0, scope: !1, file: !3, type: !12)
 !1 = !MDSubprogram(name: "bar", linkageName: "_ZN3foo3barEi", line: 11, isLocal: false, isDefinition: true, virtualIndex: 6, isOptimized: true, scopeLine: 11, file: !31, scope: !2, type: !9, function: i32 (%struct.foo*, i32)* null)
 !2 = !MDCompositeType(tag: DW_TAG_structure_type, name: "foo", line: 3, size: 32, align: 32, file: !31, scope: !3, elements: !5)
@@ -99,5 +57,4 @@
 !31 = !MDFile(filename: "foo.cp", directory: "/tmp/")
 !32 = !{i32 0}
 !33 = !{!1, !8, !18}
-!34 = !{i32 1, !"Debug Info Version", i32 3}
->>>>>>> 969bfdfe
+!34 = !{i32 1, !"Debug Info Version", i32 3}