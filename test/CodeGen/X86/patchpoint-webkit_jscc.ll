; RUN: llc -mtriple=x86_64-apple-darwin -mcpu=corei7                             < %s | FileCheck %s
<<<<<<< HEAD
; RUN: llc -mtriple=x86_64-apple-darwin -mcpu=corei7 -fast-isel -fast-isel-abort < %s | FileCheck %s --check-prefix=FAST
=======
; RUN: llc -mtriple=x86_64-apple-darwin -mcpu=corei7 -fast-isel -fast-isel-abort=1 < %s | FileCheck %s --check-prefix=FAST
>>>>>>> 969bfdfe

; Test the webkit_jscc calling convention.
; One argument will be passed in register, the other will be pushed on the stack.
; Return value in $rax.
define void @jscall_patchpoint_codegen(i64 %p1, i64 %p2, i64 %p3, i64 %p4) {
entry:
; CHECK-LABEL: jscall_patchpoint_codegen:
; CHECK:      Ltmp
; CHECK:      movq %r{{.+}}, (%rsp)
; CHECK:      movq %r{{.+}}, %rax
; CHECK:      Ltmp
; CHECK-NEXT: movabsq $-559038736, %r11
; CHECK-NEXT: callq *%r11
; CHECK:      movq %rax, (%rsp)
; CHECK:      callq
; FAST-LABEL: jscall_patchpoint_codegen:
; FAST:       Ltmp
; FAST:       movq %r{{.+}}, (%rsp)
; FAST:       movq %r{{.+}}, %rax
; FAST:       Ltmp
; FAST-NEXT:  movabsq $-559038736, %r11
; FAST-NEXT:  callq *%r11
; FAST:       movq %rax, (%rsp)
; FAST:       callq
  %resolveCall2 = inttoptr i64 -559038736 to i8*
  %result = tail call webkit_jscc i64 (i64, i32, i8*, i32, ...)* @llvm.experimental.patchpoint.i64(i64 5, i32 15, i8* %resolveCall2, i32 2, i64 %p4, i64 %p2)
  %resolveCall3 = inttoptr i64 -559038737 to i8*
  tail call webkit_jscc void (i64, i32, i8*, i32, ...)* @llvm.experimental.patchpoint.void(i64 6, i32 15, i8* %resolveCall3, i32 2, i64 %p4, i64 %result)
  ret void
}

; Test if the arguments are properly aligned and that we don't store undef arguments.
define i64 @jscall_patchpoint_codegen2(i64 %callee) {
entry:
; CHECK-LABEL: jscall_patchpoint_codegen2:
; CHECK:      Ltmp
; CHECK:      movq $6, 24(%rsp)
; CHECK-NEXT: movl $4, 16(%rsp)
; CHECK-NEXT: movq $2, (%rsp)
; CHECK:      Ltmp
; CHECK-NEXT: movabsq $-559038736, %r11
; CHECK-NEXT: callq *%r11
; FAST-LABEL: jscall_patchpoint_codegen2:
; FAST:       Ltmp
; FAST:       movq $2, (%rsp)
; FAST-NEXT:  movl $4, 16(%rsp)
; FAST-NEXT:  movq $6, 24(%rsp)
; FAST:       Ltmp
; FAST-NEXT:  movabsq $-559038736, %r11
; FAST-NEXT:  callq *%r11
  %call = inttoptr i64 -559038736 to i8*
  %result = call webkit_jscc i64 (i64, i32, i8*, i32, ...)* @llvm.experimental.patchpoint.i64(i64 7, i32 15, i8* %call, i32 6, i64 %callee, i64 2, i64 undef, i32 4, i32 undef, i64 6)
  ret i64 %result
}

; Test if the arguments are properly aligned and that we don't store undef arguments.
define i64 @jscall_patchpoint_codegen3(i64 %callee) {
entry:
; CHECK-LABEL: jscall_patchpoint_codegen3:
; CHECK:      Ltmp
; CHECK:      movq $10, 48(%rsp)
; CHECK-NEXT: movl  $8, 36(%rsp)
; CHECK-NEXT: movq  $6, 24(%rsp)
; CHECK-NEXT: movl  $4, 16(%rsp)
; CHECK-NEXT: movq  $2, (%rsp)
; CHECK:      Ltmp
; CHECK-NEXT: movabsq $-559038736, %r11
; CHECK-NEXT: callq *%r11
; FAST-LABEL: jscall_patchpoint_codegen3:
; FAST:       Ltmp
; FAST:       movq  $2, (%rsp)
; FAST-NEXT:  movl  $4, 16(%rsp)
; FAST-NEXT:  movq  $6, 24(%rsp)
; FAST-NEXT:  movl  $8, 36(%rsp)
; FAST-NEXT:  movq $10, 48(%rsp)
; FAST:       Ltmp
; FAST-NEXT:  movabsq $-559038736, %r11
; FAST-NEXT:  callq *%r11
  %call = inttoptr i64 -559038736 to i8*
  %result = call webkit_jscc i64 (i64, i32, i8*, i32, ...)* @llvm.experimental.patchpoint.i64(i64 7, i32 15, i8* %call, i32 10, i64 %callee, i64 2, i64 undef, i32 4, i32 undef, i64 6, i32 undef, i32 8, i32 undef, i64 10)
  ret i64 %result
}

declare void @llvm.experimental.patchpoint.void(i64, i32, i8*, i32, ...)
declare i64 @llvm.experimental.patchpoint.i64(i64, i32, i8*, i32, ...)
<|MERGE_RESOLUTION|>--- conflicted
+++ resolved
@@ -1,9 +1,5 @@
 ; RUN: llc -mtriple=x86_64-apple-darwin -mcpu=corei7                             < %s | FileCheck %s
-<<<<<<< HEAD
-; RUN: llc -mtriple=x86_64-apple-darwin -mcpu=corei7 -fast-isel -fast-isel-abort < %s | FileCheck %s --check-prefix=FAST
-=======
 ; RUN: llc -mtriple=x86_64-apple-darwin -mcpu=corei7 -fast-isel -fast-isel-abort=1 < %s | FileCheck %s --check-prefix=FAST
->>>>>>> 969bfdfe
 
 ; Test the webkit_jscc calling convention.
 ; One argument will be passed in register, the other will be pushed on the stack.
