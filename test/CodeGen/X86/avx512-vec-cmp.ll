--- conflicted
+++ resolved
@@ -31,29 +31,17 @@
 ; CHECK-NEXT:    vmovdqa32 %zmm0, %zmm1 {%k1}
 ; CHECK-NEXT:    vmovaps %zmm1, %zmm0
 ; CHECK-NEXT:    retq
-<<<<<<< HEAD
-  %y = load <16 x i32>* %yp, align 4
-=======
   %y = load <16 x i32>, <16 x i32>* %yp, align 4
->>>>>>> 969bfdfe
   %mask = icmp eq <16 x i32> %x, %y
   %max = select <16 x i1> %mask, <16 x i32> %x, <16 x i32> %x1
   ret <16 x i32> %max
 }
 
-<<<<<<< HEAD
-define <16 x i32> @test4_unsigned(<16 x i32> %x, <16 x i32> %y) nounwind {
-; CHECK-LABEL: test4_unsigned:
-; CHECK:       ## BB#0:
-; CHECK-NEXT:    vpcmpnltud %zmm1, %zmm0, %k1
-; CHECK-NEXT:    vmovdqa32 %zmm0, %zmm1 {%k1}
-=======
 define <16 x i32> @test4_unsigned(<16 x i32> %x, <16 x i32> %y, <16 x i32> %x1) nounwind {
 ; CHECK-LABEL: test4_unsigned:
 ; CHECK:       ## BB#0:
 ; CHECK-NEXT:    vpcmpnltud %zmm1, %zmm0, %k1
 ; CHECK-NEXT:    vmovdqa32 %zmm2, %zmm1 {%k1}
->>>>>>> 969bfdfe
 ; CHECK-NEXT:    vmovaps %zmm1, %zmm0
 ; CHECK-NEXT:    retq
   %mask = icmp uge <16 x i32> %x, %y
@@ -73,19 +61,11 @@
   ret <8 x i64> %max
 }
 
-<<<<<<< HEAD
-define <8 x i64> @test6_unsigned(<8 x i64> %x, <8 x i64> %y) nounwind {
-; CHECK-LABEL: test6_unsigned:
-; CHECK:       ## BB#0:
-; CHECK-NEXT:    vpcmpnleuq %zmm1, %zmm0, %k1
-; CHECK-NEXT:    vmovdqa64 %zmm0, %zmm1 {%k1}
-=======
 define <8 x i64> @test6_unsigned(<8 x i64> %x, <8 x i64> %y, <8 x i64> %x1) nounwind {
 ; CHECK-LABEL: test6_unsigned:
 ; CHECK:       ## BB#0:
 ; CHECK-NEXT:    vpcmpnleuq %zmm1, %zmm0, %k1
 ; CHECK-NEXT:    vmovdqa64 %zmm2, %zmm1 {%k1}
->>>>>>> 969bfdfe
 ; CHECK-NEXT:    vmovaps %zmm1, %zmm0
 ; CHECK-NEXT:    retq
   %mask = icmp ugt <8 x i64> %x, %y
@@ -216,17 +196,6 @@
   ret <8 x i64>%res
 }
 
-<<<<<<< HEAD
-define <16 x i32> @test16(<16 x i32> %x, <16 x i32> %y) nounwind {
-; CHECK-LABEL: test16:
-; CHECK:       ## BB#0:
-; CHECK-NEXT:    vpcmpled %zmm0, %zmm1, %k1
-; CHECK-NEXT:    vmovdqa32 %zmm0, %zmm1 {%k1}
-; CHECK-NEXT:    vmovaps %zmm1, %zmm0
-; CHECK-NEXT:    retq
-  %mask = icmp sge <16 x i32> %x, %y
-  %max = select <16 x i1> %mask, <16 x i32> %x, <16 x i32> %y
-=======
 define <16 x i32> @test16(<16 x i32> %x, <16 x i32> %y, <16 x i32> %x1) nounwind {
 ; CHECK-LABEL: test16:
 ; CHECK:       ## BB#0:
@@ -236,7 +205,6 @@
 ; CHECK-NEXT:    retq
   %mask = icmp sge <16 x i32> %x, %y
   %max = select <16 x i1> %mask, <16 x i32> %x1, <16 x i32> %y
->>>>>>> 969bfdfe
   ret <16 x i32> %max
 }
 
@@ -247,11 +215,7 @@
 ; CHECK-NEXT:    vmovdqa32 %zmm0, %zmm1 {%k1}
 ; CHECK-NEXT:    vmovaps %zmm1, %zmm0
 ; CHECK-NEXT:    retq
-<<<<<<< HEAD
-  %y = load <16 x i32>* %y.ptr, align 4
-=======
   %y = load <16 x i32>, <16 x i32>* %y.ptr, align 4
->>>>>>> 969bfdfe
   %mask = icmp sgt <16 x i32> %x, %y
   %max = select <16 x i1> %mask, <16 x i32> %x, <16 x i32> %x1
   ret <16 x i32> %max
@@ -264,11 +228,7 @@
 ; CHECK-NEXT:    vmovdqa32 %zmm0, %zmm1 {%k1}
 ; CHECK-NEXT:    vmovaps %zmm1, %zmm0
 ; CHECK-NEXT:    retq
-<<<<<<< HEAD
-  %y = load <16 x i32>* %y.ptr, align 4
-=======
   %y = load <16 x i32>, <16 x i32>* %y.ptr, align 4
->>>>>>> 969bfdfe
   %mask = icmp sle <16 x i32> %x, %y
   %max = select <16 x i1> %mask, <16 x i32> %x, <16 x i32> %x1
   ret <16 x i32> %max
@@ -281,11 +241,7 @@
 ; CHECK-NEXT:    vmovdqa32 %zmm0, %zmm1 {%k1}
 ; CHECK-NEXT:    vmovaps %zmm1, %zmm0
 ; CHECK-NEXT:    retq
-<<<<<<< HEAD
-  %y = load <16 x i32>* %y.ptr, align 4
-=======
   %y = load <16 x i32>, <16 x i32>* %y.ptr, align 4
->>>>>>> 969bfdfe
   %mask = icmp ule <16 x i32> %x, %y
   %max = select <16 x i1> %mask, <16 x i32> %x, <16 x i32> %x1
   ret <16 x i32> %max
@@ -330,11 +286,7 @@
 ; CHECK-NEXT:    vmovaps %zmm1, %zmm0
 ; CHECK-NEXT:    retq
   %mask1 = icmp sgt <8 x i64> %x1, %y1
-<<<<<<< HEAD
-  %y = load <8 x i64>* %y.ptr, align 4
-=======
   %y = load <8 x i64>, <8 x i64>* %y.ptr, align 4
->>>>>>> 969bfdfe
   %mask0 = icmp sgt <8 x i64> %x, %y
   %mask = select <8 x i1> %mask0, <8 x i1> %mask1, <8 x i1> zeroinitializer
   %max = select <8 x i1> %mask, <8 x i64> %x, <8 x i64> %x1
@@ -350,11 +302,7 @@
 ; CHECK-NEXT:    vmovaps %zmm1, %zmm0
 ; CHECK-NEXT:    retq
   %mask1 = icmp sge <16 x i32> %x1, %y1
-<<<<<<< HEAD
-  %y = load <16 x i32>* %y.ptr, align 4
-=======
   %y = load <16 x i32>, <16 x i32>* %y.ptr, align 4
->>>>>>> 969bfdfe
   %mask0 = icmp ule <16 x i32> %x, %y
   %mask = select <16 x i1> %mask0, <16 x i1> %mask1, <16 x i1> zeroinitializer
   %max = select <16 x i1> %mask, <16 x i32> %x, <16 x i32> %x1
@@ -368,11 +316,7 @@
 ; CHECK-NEXT:    vmovdqa64 %zmm0, %zmm1 {%k1}
 ; CHECK-NEXT:    vmovaps %zmm1, %zmm0
 ; CHECK-NEXT:    retq
-<<<<<<< HEAD
-  %yb = load i64* %yb.ptr, align 4
-=======
   %yb = load i64, i64* %yb.ptr, align 4
->>>>>>> 969bfdfe
   %y.0 = insertelement <8 x i64> undef, i64 %yb, i32 0
   %y = shufflevector <8 x i64> %y.0, <8 x i64> undef, <8 x i32> zeroinitializer
   %mask = icmp eq <8 x i64> %x, %y
@@ -387,11 +331,7 @@
 ; CHECK-NEXT:    vmovdqa32 %zmm0, %zmm1 {%k1}
 ; CHECK-NEXT:    vmovaps %zmm1, %zmm0
 ; CHECK-NEXT:    retq
-<<<<<<< HEAD
-  %yb = load i32* %yb.ptr, align 4
-=======
   %yb = load i32, i32* %yb.ptr, align 4
->>>>>>> 969bfdfe
   %y.0 = insertelement <16 x i32> undef, i32 %yb, i32 0
   %y = shufflevector <16 x i32> %y.0, <16 x i32> undef, <16 x i32> zeroinitializer
   %mask = icmp sle <16 x i32> %x, %y
@@ -408,11 +348,7 @@
 ; CHECK-NEXT:    vmovaps %zmm1, %zmm0
 ; CHECK-NEXT:    retq
   %mask1 = icmp sge <16 x i32> %x1, %y1
-<<<<<<< HEAD
-  %yb = load i32* %yb.ptr, align 4
-=======
   %yb = load i32, i32* %yb.ptr, align 4
->>>>>>> 969bfdfe
   %y.0 = insertelement <16 x i32> undef, i32 %yb, i32 0
   %y = shufflevector <16 x i32> %y.0, <16 x i32> undef, <16 x i32> zeroinitializer
   %mask0 = icmp sgt <16 x i32> %x, %y
@@ -430,11 +366,7 @@
 ; CHECK-NEXT:    vmovaps %zmm1, %zmm0
 ; CHECK-NEXT:    retq
   %mask1 = icmp sge <8 x i64> %x1, %y1
-<<<<<<< HEAD
-  %yb = load i64* %yb.ptr, align 4
-=======
   %yb = load i64, i64* %yb.ptr, align 4
->>>>>>> 969bfdfe
   %y.0 = insertelement <8 x i64> undef, i64 %yb, i32 0
   %y = shufflevector <8 x i64> %y.0, <8 x i64> undef, <8 x i32> zeroinitializer
   %mask0 = icmp sle <8 x i64> %x, %y
