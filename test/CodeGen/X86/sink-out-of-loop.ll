; RUN: llc -mtriple=x86_64-apple-darwin < %s | FileCheck %s

; A MOV32ri is inside a loop, it has two successors, one successor is inside the
; same loop, the other successor is outside the loop. We should be able to sink
; MOV32ri outside the loop.
; rdar://11980766
define i32 @sink_succ(i32 %argc, i8** nocapture %argv) nounwind uwtable ssp {
; CHECK-LABEL: sink_succ
; CHECK: [[OUTER_LN1:LBB0_[0-9]+]]: ## %preheader
; CHECK: %exit
; CHECK-NOT: movl
; CHECK: jne [[OUTER_LN1]]
; CHECK: movl
; CHECK: [[LN2:LBB0_[0-9]+]]: ## %for.body2
; CHECK: jne [[LN2]]
; CHECK: ret
entry:
  br label %preheader

preheader:
  %i.127 = phi i32 [ 0, %entry ], [ %inc9, %exit ]
  br label %for.body1.lr

for.body1.lr:
  %iv30 = phi i32 [ 1, %preheader ], [ %iv.next31, %for.inc40.i ]
  br label %for.body1

for.body1:
  %iv.i = phi i64 [ 0, %for.body1.lr ], [ %iv.next.i, %for.body1 ]
  %iv.next.i = add i64 %iv.i, 1
  %lftr.wideiv32 = trunc i64 %iv.next.i to i32
  %exitcond33 = icmp eq i32 %lftr.wideiv32, %iv30
  br i1 %exitcond33, label %for.inc40.i, label %for.body1

for.inc40.i:
  %iv.next31 = add i32 %iv30, 1
  %exitcond49.i = icmp eq i32 %iv.next31, 32
  br i1 %exitcond49.i, label %exit, label %for.body1.lr

exit:
  %inc9 = add nsw i32 %i.127, 1
  %exitcond34 = icmp eq i32 %inc9, 10
  br i1 %exitcond34, label %for.body2, label %preheader

for.body2:
  %iv = phi i64 [ %iv.next, %for.body2 ], [ 0, %exit ]
  %iv.next = add i64 %iv, 1
  %lftr.wideiv = trunc i64 %iv.next to i32
  %exitcond = icmp eq i32 %lftr.wideiv, 2048
  br i1 %exitcond, label %for.end20, label %for.body2

for.end20:
  ret i32 0
}

define i32 @sink_out_of_loop(i32 %n, i32* %output) {
; CHECK-LABEL: sink_out_of_loop:
entry:
  br label %loop

loop:
  %i = phi i32 [ 0, %entry ], [ %i2, %loop ]
  %j = mul i32 %i, %i
<<<<<<< HEAD
  %addr = getelementptr i32* %output, i32 %i
=======
  %addr = getelementptr i32, i32* %output, i32 %i
>>>>>>> 969bfdfe
  store i32 %i, i32* %addr
  %i2 = add i32 %i, 1
  %exit_cond = icmp sge i32 %i2, %n
  br i1 %exit_cond, label %exit, label %loop

exit:
; CHECK: BB#2
; CHECK: imull %eax, %eax
; CHECK: retq
  ret i32 %j
}<|MERGE_RESOLUTION|>--- conflicted
+++ resolved
@@ -61,11 +61,7 @@
 loop:
   %i = phi i32 [ 0, %entry ], [ %i2, %loop ]
   %j = mul i32 %i, %i
-<<<<<<< HEAD
-  %addr = getelementptr i32* %output, i32 %i
-=======
   %addr = getelementptr i32, i32* %output, i32 %i
->>>>>>> 969bfdfe
   store i32 %i, i32* %addr
   %i2 = add i32 %i, 1
   %exit_cond = icmp sge i32 %i2, %n
