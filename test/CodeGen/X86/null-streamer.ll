--- conflicted
+++ resolved
@@ -14,21 +14,6 @@
 !llvm.dbg.cu = !{!0}
 !llvm.module.flags = !{!11, !13}
 
-<<<<<<< HEAD
-!0 = metadata !{metadata !"0x11\004\00 \001\00\000\00\000", metadata !1, metadata !2, metadata !2, metadata !3, metadata !9, metadata !2} ; [ DW_TAG_compile_unit ]
-!1 = metadata !{metadata !"", metadata !""}
-!2 = metadata !{}
-!3 = metadata !{metadata !4}
-!4 = metadata !{metadata !"0x2e\00\00\00\002\000\001\000\006\00256\001\002", metadata !1, metadata !5, metadata !6, null, i32 ()* null, null, null, metadata !2} ; [ DW_TAG_subprogram ]
-!5 = metadata !{metadata !"0x29", metadata !1} ; [ DW_TAG_file_type ]
-!6 = metadata !{metadata !"0x15\00\000\000\000\000\000\000", i32 0, null, null, metadata !7, null, null, null} ; [ DW_TAG_subroutine_type ]
-!7 = metadata !{metadata !8}
-!8 = metadata !{metadata !"0x24\00\000\0032\0032\000\000\005", null, null} ; [ DW_TAG_base_type ]
-!9 = metadata !{metadata !10}
-!10 = metadata !{metadata !"0x34\00i\00i\00_ZL1i\001\001\001", null, metadata !5, metadata !8, null, null} ; [ DW_TAG_variable ]
-!11 = metadata !{i32 2, metadata !"Dwarf Version", i32 3}
-!13 = metadata !{i32 1, metadata !"Debug Info Version", i32 2}
-=======
 !0 = !MDCompileUnit(language: DW_LANG_C_plus_plus, producer: " ", isOptimized: true, emissionKind: 0, file: !1, enums: !2, retainedTypes: !2, subprograms: !3, globals: !9, imports: !2)
 !1 = !MDFile(filename: "file.c", directory: "")
 !2 = !{}
@@ -40,5 +25,4 @@
 !9 = !{!10}
 !10 = !MDGlobalVariable(name: "i", linkageName: "_ZL1i", line: 1, isLocal: true, isDefinition: true, scope: null, file: !1, type: !8)
 !11 = !{i32 2, !"Dwarf Version", i32 3}
-!13 = !{i32 1, !"Debug Info Version", i32 3}
->>>>>>> 969bfdfe
+!13 = !{i32 1, !"Debug Info Version", i32 3}