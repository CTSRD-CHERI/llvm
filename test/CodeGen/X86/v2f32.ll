--- conflicted
+++ resolved
@@ -5,12 +5,7 @@
 define void @test1(<2 x float> %Q, float *%P2) nounwind {
 ; X64-LABEL: test1:
 ; X64:       # BB#0:
-<<<<<<< HEAD
-; X64-NEXT:    movaps %xmm0, %xmm1
-; X64-NEXT:    shufps {{.*#+}} xmm1 = xmm1[1,1,2,3]
-=======
 ; X64-NEXT:    movshdup {{.*#+}} xmm1 = xmm0[1,1,3,3]
->>>>>>> 969bfdfe
 ; X64-NEXT:    addss %xmm0, %xmm1
 ; X64-NEXT:    movss %xmm1, (%rdi)
 ; X64-NEXT:    retq
@@ -18,12 +13,7 @@
 ; X32-LABEL: test1:
 ; X32:       # BB#0:
 ; X32-NEXT:    movl {{[0-9]+}}(%esp), %eax
-<<<<<<< HEAD
-; X32-NEXT:    movaps %xmm0, %xmm1
-; X32-NEXT:    shufps {{.*#+}} xmm1 = xmm1[1,1,2,3]
-=======
 ; X32-NEXT:    movshdup {{.*#+}} xmm1 = xmm0[1,1,3,3]
->>>>>>> 969bfdfe
 ; X32-NEXT:    addss %xmm0, %xmm1
 ; X32-NEXT:    movss %xmm1, (%eax)
 ; X32-NEXT:    retl
