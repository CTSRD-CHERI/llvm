--- conflicted
+++ resolved
@@ -50,9 +50,5 @@
 ; LINUX-FP-NEXT:{{^}}.L{{.*}}:{{$}}
 ; LINUX-FP-NEXT: .cfi_def_cfa_register %rbp
 ; LINUX-FP-NEXT:{{^}}.L{{.*}}:{{$}}
-<<<<<<< HEAD
-; LINUX-FP-NEXT: .size   func, .Ltmp3-func
-=======
 ; LINUX-FP-NEXT: .size   func, .Lfunc_end0-func
->>>>>>> 969bfdfe
 ; LINUX-FP-NEXT: .cfi_endproc