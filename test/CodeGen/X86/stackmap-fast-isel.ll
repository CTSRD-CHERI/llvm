--- conflicted
+++ resolved
@@ -1,9 +1,5 @@
 ; RUN: llc < %s -mtriple=x86_64-apple-darwin -mcpu=corei7                             | FileCheck %s
-<<<<<<< HEAD
-; RUN: llc < %s -mtriple=x86_64-apple-darwin -mcpu=corei7 -fast-isel -fast-isel-abort | FileCheck %s
-=======
 ; RUN: llc < %s -mtriple=x86_64-apple-darwin -mcpu=corei7 -fast-isel -fast-isel-abort=1 | FileCheck %s
->>>>>>> 969bfdfe
 
 ; CHECK-LABEL:  .section  __LLVM_STACKMAPS,__llvm_stackmaps
 ; CHECK-NEXT:  __LLVM_StackMaps:
