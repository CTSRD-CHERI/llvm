<<<<<<< HEAD
; RUN: llc < %s -mcpu=x86-64 -mattr=+avx -x86-experimental-vector-shuffle-lowering | FileCheck %s --check-prefix=ALL --check-prefix=AVX --check-prefix=AVX1
; RUN: llc < %s -mcpu=x86-64 -mattr=+avx2 -x86-experimental-vector-shuffle-lowering | FileCheck %s --check-prefix=ALL --check-prefix=AVX --check-prefix=AVX2
=======
; RUN: llc < %s -mcpu=x86-64 -mattr=+avx | FileCheck %s --check-prefix=ALL --check-prefix=AVX --check-prefix=AVX1
; RUN: llc < %s -mcpu=x86-64 -mattr=+avx2 | FileCheck %s --check-prefix=ALL --check-prefix=AVX --check-prefix=AVX2
>>>>>>> 969bfdfe

target triple = "x86_64-unknown-unknown"

define <4 x double> @shuffle_v4f64_0000(<4 x double> %a, <4 x double> %b) {
; AVX1-LABEL: shuffle_v4f64_0000:
; AVX1:       # BB#0:
<<<<<<< HEAD
; AVX1-NEXT:    vunpcklpd {{.*#+}} xmm0 = xmm0[0,0]
=======
; AVX1-NEXT:    vmovddup {{.*#+}} xmm0 = xmm0[0,0]
>>>>>>> 969bfdfe
; AVX1-NEXT:    vinsertf128 $1, %xmm0, %ymm0, %ymm0
; AVX1-NEXT:    retq
;
; AVX2-LABEL: shuffle_v4f64_0000:
; AVX2:       # BB#0:
; AVX2-NEXT:    vbroadcastsd %xmm0, %ymm0
; AVX2-NEXT:    retq
  %shuffle = shufflevector <4 x double> %a, <4 x double> %b, <4 x i32> <i32 0, i32 0, i32 0, i32 0>
  ret <4 x double> %shuffle
}

define <4 x double> @shuffle_v4f64_0001(<4 x double> %a, <4 x double> %b) {
; AVX1-LABEL: shuffle_v4f64_0001:
; AVX1:       # BB#0:
<<<<<<< HEAD
; AVX1-NEXT:    vunpcklpd {{.*#+}} xmm1 = xmm0[0,0]
=======
; AVX1-NEXT:    vmovddup {{.*#+}} xmm1 = xmm0[0,0]
>>>>>>> 969bfdfe
; AVX1-NEXT:    vinsertf128 $1, %xmm0, %ymm1, %ymm0
; AVX1-NEXT:    retq
;
; AVX2-LABEL: shuffle_v4f64_0001:
; AVX2:       # BB#0:
; AVX2-NEXT:    vpermpd {{.*#+}} ymm0 = ymm0[0,0,0,1]
; AVX2-NEXT:    retq
  %shuffle = shufflevector <4 x double> %a, <4 x double> %b, <4 x i32> <i32 0, i32 0, i32 0, i32 1>
  ret <4 x double> %shuffle
}

define <4 x double> @shuffle_v4f64_0020(<4 x double> %a, <4 x double> %b) {
; AVX1-LABEL: shuffle_v4f64_0020:
; AVX1:       # BB#0:
; AVX1-NEXT:    vextractf128 $1, %ymm0, %xmm1
; AVX1-NEXT:    vunpcklpd {{.*#+}} xmm1 = xmm1[0],xmm0[0]
<<<<<<< HEAD
; AVX1-NEXT:    vunpcklpd {{.*#+}} xmm0 = xmm0[0,0]
=======
; AVX1-NEXT:    vmovddup {{.*#+}} xmm0 = xmm0[0,0]
>>>>>>> 969bfdfe
; AVX1-NEXT:    vinsertf128 $1, %xmm1, %ymm0, %ymm0
; AVX1-NEXT:    retq
;
; AVX2-LABEL: shuffle_v4f64_0020:
; AVX2:       # BB#0:
; AVX2-NEXT:    vpermpd {{.*#+}} ymm0 = ymm0[0,0,2,0]
; AVX2-NEXT:    retq
  %shuffle = shufflevector <4 x double> %a, <4 x double> %b, <4 x i32> <i32 0, i32 0, i32 2, i32 0>
  ret <4 x double> %shuffle
}

define <4 x double> @shuffle_v4f64_0300(<4 x double> %a, <4 x double> %b) {
; AVX1-LABEL: shuffle_v4f64_0300:
; AVX1:       # BB#0:
; AVX1-NEXT:    vperm2f128 {{.*#+}} ymm1 = ymm0[2,3,0,1]
; AVX1-NEXT:    vpermilpd {{.*#+}} ymm1 = ymm1[0,1,2,2]
; AVX1-NEXT:    vblendpd {{.*#+}} ymm0 = ymm0[0],ymm1[1,2,3]
; AVX1-NEXT:    retq
;
; AVX2-LABEL: shuffle_v4f64_0300:
; AVX2:       # BB#0:
; AVX2-NEXT:    vpermpd {{.*#+}} ymm0 = ymm0[0,3,0,0]
; AVX2-NEXT:    retq
  %shuffle = shufflevector <4 x double> %a, <4 x double> %b, <4 x i32> <i32 0, i32 3, i32 0, i32 0>
  ret <4 x double> %shuffle
}

define <4 x double> @shuffle_v4f64_1000(<4 x double> %a, <4 x double> %b) {
; AVX1-LABEL: shuffle_v4f64_1000:
; AVX1:       # BB#0:
; AVX1-NEXT:    vpermilpd {{.*#+}} xmm1 = xmm0[1,0]
<<<<<<< HEAD
; AVX1-NEXT:    vunpcklpd {{.*#+}} xmm0 = xmm0[0,0]
=======
; AVX1-NEXT:    vmovddup {{.*#+}} xmm0 = xmm0[0,0]
>>>>>>> 969bfdfe
; AVX1-NEXT:    vinsertf128 $1, %xmm0, %ymm1, %ymm0
; AVX1-NEXT:    retq
;
; AVX2-LABEL: shuffle_v4f64_1000:
; AVX2:       # BB#0:
; AVX2-NEXT:    vpermpd {{.*#+}} ymm0 = ymm0[1,0,0,0]
; AVX2-NEXT:    retq
  %shuffle = shufflevector <4 x double> %a, <4 x double> %b, <4 x i32> <i32 1, i32 0, i32 0, i32 0>
  ret <4 x double> %shuffle
}

define <4 x double> @shuffle_v4f64_2200(<4 x double> %a, <4 x double> %b) {
; AVX1-LABEL: shuffle_v4f64_2200:
; AVX1:       # BB#0:
; AVX1-NEXT:    vperm2f128 {{.*#+}} ymm0 = ymm0[2,3,0,1]
<<<<<<< HEAD
; AVX1-NEXT:    vpermilpd {{.*#+}} ymm0 = ymm0[0,0,2,2]
=======
; AVX1-NEXT:    vmovddup {{.*#+}} ymm0 = ymm0[0,0,2,2]
>>>>>>> 969bfdfe
; AVX1-NEXT:    retq
;
; AVX2-LABEL: shuffle_v4f64_2200:
; AVX2:       # BB#0:
; AVX2-NEXT:    vpermpd {{.*#+}} ymm0 = ymm0[2,2,0,0]
; AVX2-NEXT:    retq
  %shuffle = shufflevector <4 x double> %a, <4 x double> %b, <4 x i32> <i32 2, i32 2, i32 0, i32 0>
  ret <4 x double> %shuffle
}

define <4 x double> @shuffle_v4f64_3330(<4 x double> %a, <4 x double> %b) {
; AVX1-LABEL: shuffle_v4f64_3330:
; AVX1:       # BB#0:
; AVX1-NEXT:    vperm2f128 {{.*#+}} ymm1 = ymm0[2,3,0,1]
<<<<<<< HEAD
; AVX1-NEXT:    vpermilpd {{.*#+}} ymm1 = ymm1[1,1,2,2]
; AVX1-NEXT:    vpermilpd {{.*#+}} ymm0 = ymm0[0,0,3,2]
; AVX1-NEXT:    vblendpd {{.*#+}} ymm0 = ymm1[0,1],ymm0[2],ymm1[3]
=======
; AVX1-NEXT:    vblendpd {{.*#+}} ymm0 = ymm1[0,1,2],ymm0[3]
; AVX1-NEXT:    vpermilpd {{.*#+}} ymm0 = ymm0[1,1,3,2]
>>>>>>> 969bfdfe
; AVX1-NEXT:    retq
;
; AVX2-LABEL: shuffle_v4f64_3330:
; AVX2:       # BB#0:
; AVX2-NEXT:    vpermpd {{.*#+}} ymm0 = ymm0[3,3,3,0]
; AVX2-NEXT:    retq
  %shuffle = shufflevector <4 x double> %a, <4 x double> %b, <4 x i32> <i32 3, i32 3, i32 3, i32 0>
  ret <4 x double> %shuffle
}

define <4 x double> @shuffle_v4f64_3210(<4 x double> %a, <4 x double> %b) {
; AVX1-LABEL: shuffle_v4f64_3210:
; AVX1:       # BB#0:
; AVX1-NEXT:    vperm2f128 {{.*#+}} ymm0 = ymm0[2,3,0,1]
; AVX1-NEXT:    vpermilpd {{.*#+}} ymm0 = ymm0[1,0,3,2]
; AVX1-NEXT:    retq
;
; AVX2-LABEL: shuffle_v4f64_3210:
; AVX2:       # BB#0:
; AVX2-NEXT:    vpermpd {{.*#+}} ymm0 = ymm0[3,2,1,0]
; AVX2-NEXT:    retq
  %shuffle = shufflevector <4 x double> %a, <4 x double> %b, <4 x i32> <i32 3, i32 2, i32 1, i32 0>
  ret <4 x double> %shuffle
}

define <4 x double> @shuffle_v4f64_0023(<4 x double> %a, <4 x double> %b) {
; ALL-LABEL: shuffle_v4f64_0023:
; ALL:       # BB#0:
; ALL-NEXT:    vpermilpd {{.*#+}} ymm0 = ymm0[0,0,2,3]
; ALL-NEXT:    retq
  %shuffle = shufflevector <4 x double> %a, <4 x double> %b, <4 x i32> <i32 0, i32 0, i32 2, i32 3>
  ret <4 x double> %shuffle
}

define <4 x double> @shuffle_v4f64_0022(<4 x double> %a, <4 x double> %b) {
; ALL-LABEL: shuffle_v4f64_0022:
; ALL:       # BB#0:
<<<<<<< HEAD
; ALL-NEXT:    vpermilpd {{.*#+}} ymm0 = ymm0[0,0,2,2]
=======
; ALL-NEXT:    vmovddup {{.*#+}} ymm0 = ymm0[0,0,2,2]
>>>>>>> 969bfdfe
; ALL-NEXT:    retq
  %shuffle = shufflevector <4 x double> %a, <4 x double> %b, <4 x i32> <i32 0, i32 0, i32 2, i32 2>
  ret <4 x double> %shuffle
}

define <4 x double> @shuffle_v4f64_1032(<4 x double> %a, <4 x double> %b) {
; ALL-LABEL: shuffle_v4f64_1032:
; ALL:       # BB#0:
; ALL-NEXT:    vpermilpd {{.*#+}} ymm0 = ymm0[1,0,3,2]
; ALL-NEXT:    retq
  %shuffle = shufflevector <4 x double> %a, <4 x double> %b, <4 x i32> <i32 1, i32 0, i32 3, i32 2>
  ret <4 x double> %shuffle
}

define <4 x double> @shuffle_v4f64_1133(<4 x double> %a, <4 x double> %b) {
; ALL-LABEL: shuffle_v4f64_1133:
; ALL:       # BB#0:
; ALL-NEXT:    vpermilpd {{.*#+}} ymm0 = ymm0[1,1,3,3]
; ALL-NEXT:    retq
  %shuffle = shufflevector <4 x double> %a, <4 x double> %b, <4 x i32> <i32 1, i32 1, i32 3, i32 3>
  ret <4 x double> %shuffle
}

define <4 x double> @shuffle_v4f64_1023(<4 x double> %a, <4 x double> %b) {
; ALL-LABEL: shuffle_v4f64_1023:
; ALL:       # BB#0:
; ALL-NEXT:    vpermilpd {{.*#+}} ymm0 = ymm0[1,0,2,3]
; ALL-NEXT:    retq
  %shuffle = shufflevector <4 x double> %a, <4 x double> %b, <4 x i32> <i32 1, i32 0, i32 2, i32 3>
  ret <4 x double> %shuffle
}

define <4 x double> @shuffle_v4f64_1022(<4 x double> %a, <4 x double> %b) {
; ALL-LABEL: shuffle_v4f64_1022:
; ALL:       # BB#0:
; ALL-NEXT:    vpermilpd {{.*#+}} ymm0 = ymm0[1,0,2,2]
; ALL-NEXT:    retq
  %shuffle = shufflevector <4 x double> %a, <4 x double> %b, <4 x i32> <i32 1, i32 0, i32 2, i32 2>
  ret <4 x double> %shuffle
}

define <4 x double> @shuffle_v4f64_0423(<4 x double> %a, <4 x double> %b) {
; AVX1-LABEL: shuffle_v4f64_0423:
; AVX1:       # BB#0:
<<<<<<< HEAD
; AVX1-NEXT:    vpermilpd {{.*#+}} ymm1 = ymm1[0,0,2,2]
=======
; AVX1-NEXT:    vmovddup {{.*#+}} ymm1 = ymm1[0,0,2,2]
>>>>>>> 969bfdfe
; AVX1-NEXT:    vblendpd {{.*#+}} ymm0 = ymm0[0],ymm1[1],ymm0[2,3]
; AVX1-NEXT:    retq
;
; AVX2-LABEL: shuffle_v4f64_0423:
; AVX2:       # BB#0:
; AVX2-NEXT:    vbroadcastsd %xmm1, %ymm1
; AVX2-NEXT:    vblendpd {{.*#+}} ymm0 = ymm0[0],ymm1[1],ymm0[2,3]
; AVX2-NEXT:    retq
  %shuffle = shufflevector <4 x double> %a, <4 x double> %b, <4 x i32> <i32 0, i32 4, i32 2, i32 3>
  ret <4 x double> %shuffle
}

define <4 x double> @shuffle_v4f64_0462(<4 x double> %a, <4 x double> %b) {
; ALL-LABEL: shuffle_v4f64_0462:
; ALL:       # BB#0:
<<<<<<< HEAD
; ALL-NEXT:    vpermilpd {{.*#+}} ymm1 = ymm1[0,0,2,2]
; ALL-NEXT:    vpermilpd {{.*#+}} ymm0 = ymm0[0,0,2,2]
=======
; ALL-NEXT:    vmovddup {{.*#+}} ymm1 = ymm1[0,0,2,2]
; ALL-NEXT:    vmovddup {{.*#+}} ymm0 = ymm0[0,0,2,2]
>>>>>>> 969bfdfe
; ALL-NEXT:    vblendpd {{.*#+}} ymm0 = ymm0[0],ymm1[1,2],ymm0[3]
; ALL-NEXT:    retq
  %shuffle = shufflevector <4 x double> %a, <4 x double> %b, <4 x i32> <i32 0, i32 4, i32 6, i32 2>
  ret <4 x double> %shuffle
}

define <4 x double> @shuffle_v4f64_0426(<4 x double> %a, <4 x double> %b) {
; ALL-LABEL: shuffle_v4f64_0426:
; ALL:       # BB#0:
; ALL-NEXT:    vunpcklpd {{.*#+}} ymm0 = ymm0[0],ymm1[0],ymm0[2],ymm1[2]
; ALL-NEXT:    retq
  %shuffle = shufflevector <4 x double> %a, <4 x double> %b, <4 x i32> <i32 0, i32 4, i32 2, i32 6>
  ret <4 x double> %shuffle
}

define <4 x double> @shuffle_v4f64_1537(<4 x double> %a, <4 x double> %b) {
; ALL-LABEL: shuffle_v4f64_1537:
; ALL:       # BB#0:
; ALL-NEXT:    vunpckhpd {{.*#+}} ymm0 = ymm0[1],ymm1[1],ymm0[3],ymm1[3]
; ALL-NEXT:    retq
  %shuffle = shufflevector <4 x double> %a, <4 x double> %b, <4 x i32> <i32 1, i32 5, i32 3, i32 7>
  ret <4 x double> %shuffle
}

define <4 x double> @shuffle_v4f64_4062(<4 x double> %a, <4 x double> %b) {
; ALL-LABEL: shuffle_v4f64_4062:
; ALL:       # BB#0:
; ALL-NEXT:    vunpcklpd {{.*#+}} ymm0 = ymm1[0],ymm0[0],ymm1[2],ymm0[2]
; ALL-NEXT:    retq
  %shuffle = shufflevector <4 x double> %a, <4 x double> %b, <4 x i32> <i32 4, i32 0, i32 6, i32 2>
  ret <4 x double> %shuffle
}

define <4 x double> @shuffle_v4f64_5173(<4 x double> %a, <4 x double> %b) {
; ALL-LABEL: shuffle_v4f64_5173:
; ALL:       # BB#0:
; ALL-NEXT:    vunpckhpd {{.*#+}} ymm0 = ymm1[1],ymm0[1],ymm1[3],ymm0[3]
; ALL-NEXT:    retq
  %shuffle = shufflevector <4 x double> %a, <4 x double> %b, <4 x i32> <i32 5, i32 1, i32 7, i32 3>
  ret <4 x double> %shuffle
}

define <4 x double> @shuffle_v4f64_5163(<4 x double> %a, <4 x double> %b) {
; ALL-LABEL: shuffle_v4f64_5163:
; ALL:       # BB#0:
; ALL-NEXT:    vshufpd {{.*#+}} ymm0 = ymm1[1],ymm0[1],ymm1[2],ymm0[3]
; ALL-NEXT:    retq
  %shuffle = shufflevector <4 x double> %a, <4 x double> %b, <4 x i32> <i32 5, i32 1, i32 6, i32 3>
<<<<<<< HEAD
  ret <4 x double> %shuffle
}

define <4 x double> @shuffle_v4f64_0527(<4 x double> %a, <4 x double> %b) {
; ALL-LABEL: shuffle_v4f64_0527:
; ALL:       # BB#0:
; ALL-NEXT:    vblendpd {{.*#+}} ymm0 = ymm0[0],ymm1[1],ymm0[2],ymm1[3]
; ALL-NEXT:    retq
  %shuffle = shufflevector <4 x double> %a, <4 x double> %b, <4 x i32> <i32 0, i32 5, i32 2, i32 7>
  ret <4 x double> %shuffle
}

define <4 x double> @shuffle_v4f64_4163(<4 x double> %a, <4 x double> %b) {
; ALL-LABEL: shuffle_v4f64_4163:
; ALL:       # BB#0:
; ALL-NEXT:    vblendpd {{.*#+}} ymm0 = ymm1[0],ymm0[1],ymm1[2],ymm0[3]
; ALL-NEXT:    retq
  %shuffle = shufflevector <4 x double> %a, <4 x double> %b, <4 x i32> <i32 4, i32 1, i32 6, i32 3>
  ret <4 x double> %shuffle
}

define <4 x double> @shuffle_v4f64_0145(<4 x double> %a, <4 x double> %b) {
; ALL-LABEL: shuffle_v4f64_0145:
; ALL:       # BB#0:
; ALL-NEXT:    vinsertf128 $1, %xmm1, %ymm0, %ymm0
; ALL-NEXT:    retq
  %shuffle = shufflevector <4 x double> %a, <4 x double> %b, <4 x i32> <i32 0, i32 1, i32 4, i32 5>
  ret <4 x double> %shuffle
}

define <4 x double> @shuffle_v4f64_4501(<4 x double> %a, <4 x double> %b) {
; ALL-LABEL: shuffle_v4f64_4501:
; ALL:       # BB#0:
; ALL-NEXT:    vinsertf128 $1, %xmm0, %ymm1, %ymm0
; ALL-NEXT:    retq
  %shuffle = shufflevector <4 x double> %a, <4 x double> %b, <4 x i32> <i32 4, i32 5, i32 0, i32 1>
  ret <4 x double> %shuffle
}

define <4 x double> @shuffle_v4f64_0167(<4 x double> %a, <4 x double> %b) {
; ALL-LABEL: shuffle_v4f64_0167:
; ALL:       # BB#0:
; ALL-NEXT:    vblendpd {{.*#+}} ymm0 = ymm0[0,1],ymm1[2,3]
; ALL-NEXT:    retq
  %shuffle = shufflevector <4 x double> %a, <4 x double> %b, <4 x i32> <i32 0, i32 1, i32 6, i32 7>
=======
  ret <4 x double> %shuffle
}

define <4 x double> @shuffle_v4f64_0527(<4 x double> %a, <4 x double> %b) {
; ALL-LABEL: shuffle_v4f64_0527:
; ALL:       # BB#0:
; ALL-NEXT:    vblendpd {{.*#+}} ymm0 = ymm0[0],ymm1[1],ymm0[2],ymm1[3]
; ALL-NEXT:    retq
  %shuffle = shufflevector <4 x double> %a, <4 x double> %b, <4 x i32> <i32 0, i32 5, i32 2, i32 7>
  ret <4 x double> %shuffle
}

define <4 x double> @shuffle_v4f64_4163(<4 x double> %a, <4 x double> %b) {
; ALL-LABEL: shuffle_v4f64_4163:
; ALL:       # BB#0:
; ALL-NEXT:    vblendpd {{.*#+}} ymm0 = ymm1[0],ymm0[1],ymm1[2],ymm0[3]
; ALL-NEXT:    retq
  %shuffle = shufflevector <4 x double> %a, <4 x double> %b, <4 x i32> <i32 4, i32 1, i32 6, i32 3>
  ret <4 x double> %shuffle
}

define <4 x double> @shuffle_v4f64_0145(<4 x double> %a, <4 x double> %b) {
; ALL-LABEL: shuffle_v4f64_0145:
; ALL:       # BB#0:
; ALL-NEXT:    vinsertf128 $1, %xmm1, %ymm0, %ymm0
; ALL-NEXT:    retq
  %shuffle = shufflevector <4 x double> %a, <4 x double> %b, <4 x i32> <i32 0, i32 1, i32 4, i32 5>
  ret <4 x double> %shuffle
}

define <4 x double> @shuffle_v4f64_4501(<4 x double> %a, <4 x double> %b) {
; ALL-LABEL: shuffle_v4f64_4501:
; ALL:       # BB#0:
; ALL-NEXT:    vinsertf128 $1, %xmm0, %ymm1, %ymm0
; ALL-NEXT:    retq
  %shuffle = shufflevector <4 x double> %a, <4 x double> %b, <4 x i32> <i32 4, i32 5, i32 0, i32 1>
  ret <4 x double> %shuffle
}

define <4 x double> @shuffle_v4f64_0167(<4 x double> %a, <4 x double> %b) {
; ALL-LABEL: shuffle_v4f64_0167:
; ALL:       # BB#0:
; ALL-NEXT:    vblendpd {{.*#+}} ymm0 = ymm0[0,1],ymm1[2,3]
; ALL-NEXT:    retq
  %shuffle = shufflevector <4 x double> %a, <4 x double> %b, <4 x i32> <i32 0, i32 1, i32 6, i32 7>
  ret <4 x double> %shuffle
}

define <4 x double> @shuffle_v4f64_1054(<4 x double> %a, <4 x double> %b) {
; ALL-LABEL: shuffle_v4f64_1054:
; ALL:       # BB#0:
; ALL-NEXT:    vinsertf128 $1, %xmm1, %ymm0, %ymm0
; ALL-NEXT:    vpermilpd {{.*#+}} ymm0 = ymm0[1,0,3,2]
; ALL-NEXT:    retq
  %shuffle = shufflevector <4 x double> %a, <4 x double> %b, <4 x i32> <i32 1, i32 0, i32 5, i32 4>
  ret <4 x double> %shuffle
}

define <4 x double> @shuffle_v4f64_3254(<4 x double> %a, <4 x double> %b) {
; ALL-LABEL: shuffle_v4f64_3254:
; ALL:       # BB#0:
; ALL-NEXT:    vperm2f128 {{.*#+}} ymm0 = ymm0[2,3],ymm1[0,1]
; ALL-NEXT:    vpermilpd {{.*#+}} ymm0 = ymm0[1,0,3,2]
; ALL-NEXT:    retq
  %shuffle = shufflevector <4 x double> %a, <4 x double> %b, <4 x i32> <i32 3, i32 2, i32 5, i32 4>
  ret <4 x double> %shuffle
}

define <4 x double> @shuffle_v4f64_3276(<4 x double> %a, <4 x double> %b) {
; ALL-LABEL: shuffle_v4f64_3276:
; ALL:       # BB#0:
; ALL-NEXT:    vperm2f128 {{.*#+}} ymm0 = ymm0[2,3],ymm1[2,3]
; ALL-NEXT:    vpermilpd {{.*#+}} ymm0 = ymm0[1,0,3,2]
; ALL-NEXT:    retq
  %shuffle = shufflevector <4 x double> %a, <4 x double> %b, <4 x i32> <i32 3, i32 2, i32 7, i32 6>
  ret <4 x double> %shuffle
}

define <4 x double> @shuffle_v4f64_1076(<4 x double> %a, <4 x double> %b) {
; ALL-LABEL: shuffle_v4f64_1076:
; ALL:       # BB#0:
; ALL-NEXT:    vblendpd {{.*#+}} ymm0 = ymm0[0,1],ymm1[2,3]
; ALL-NEXT:    vpermilpd {{.*#+}} ymm0 = ymm0[1,0,3,2]
; ALL-NEXT:    retq
  %shuffle = shufflevector <4 x double> %a, <4 x double> %b, <4 x i32> <i32 1, i32 0, i32 7, i32 6>
  ret <4 x double> %shuffle
}

define <4 x double> @shuffle_v4f64_0415(<4 x double> %a, <4 x double> %b) {
; AVX1-LABEL: shuffle_v4f64_0415:
; AVX1:       # BB#0:
; AVX1-NEXT:    vunpckhpd {{.*#+}} xmm2 = xmm0[1],xmm1[1]
; AVX1-NEXT:    vunpcklpd {{.*#+}} xmm0 = xmm0[0],xmm1[0]
; AVX1-NEXT:    vinsertf128 $1, %xmm2, %ymm0, %ymm0
; AVX1-NEXT:    retq
;
; AVX2-LABEL: shuffle_v4f64_0415:
; AVX2:       # BB#0:
; AVX2-NEXT:    vpermpd {{.*#+}} ymm1 = ymm1[0,0,2,1]
; AVX2-NEXT:    vpermpd {{.*#+}} ymm0 = ymm0[0,1,1,3]
; AVX2-NEXT:    vblendpd {{.*#+}} ymm0 = ymm0[0],ymm1[1],ymm0[2],ymm1[3]
; AVX2-NEXT:    retq
  %shuffle = shufflevector <4 x double> %a, <4 x double> %b, <4 x i32> <i32 0, i32 4, i32 1, i32 5>
  ret <4 x double> %shuffle
}

define <4 x double> @shuffle_v4f64_u062(<4 x double> %a, <4 x double> %b) {
; ALL-LABEL: shuffle_v4f64_u062:
; ALL:       # BB#0:
; ALL-NEXT:    vunpcklpd {{.*#+}} ymm0 = ymm1[0],ymm0[0],ymm1[2],ymm0[2]
; ALL-NEXT:    retq
  %shuffle = shufflevector <4 x double> %a, <4 x double> %b, <4 x i32> <i32 undef, i32 0, i32 6, i32 2>
>>>>>>> 969bfdfe
  ret <4 x double> %shuffle
}

define <4 x i64> @shuffle_v4i64_0000(<4 x i64> %a, <4 x i64> %b) {
; AVX1-LABEL: shuffle_v4i64_0000:
; AVX1:       # BB#0:
<<<<<<< HEAD
; AVX1-NEXT:    vunpcklpd {{.*#+}} xmm0 = xmm0[0,0]
=======
; AVX1-NEXT:    vmovddup {{.*#+}} xmm0 = xmm0[0,0]
>>>>>>> 969bfdfe
; AVX1-NEXT:    vinsertf128 $1, %xmm0, %ymm0, %ymm0
; AVX1-NEXT:    retq
;
; AVX2-LABEL: shuffle_v4i64_0000:
; AVX2:       # BB#0:
; AVX2-NEXT:    vbroadcastsd %xmm0, %ymm0
; AVX2-NEXT:    retq
  %shuffle = shufflevector <4 x i64> %a, <4 x i64> %b, <4 x i32> <i32 0, i32 0, i32 0, i32 0>
  ret <4 x i64> %shuffle
}

define <4 x i64> @shuffle_v4i64_0001(<4 x i64> %a, <4 x i64> %b) {
; AVX1-LABEL: shuffle_v4i64_0001:
; AVX1:       # BB#0:
<<<<<<< HEAD
; AVX1-NEXT:    vunpcklpd {{.*#+}} xmm1 = xmm0[0,0]
=======
; AVX1-NEXT:    vmovddup {{.*#+}} xmm1 = xmm0[0,0]
>>>>>>> 969bfdfe
; AVX1-NEXT:    vinsertf128 $1, %xmm0, %ymm1, %ymm0
; AVX1-NEXT:    retq
;
; AVX2-LABEL: shuffle_v4i64_0001:
; AVX2:       # BB#0:
; AVX2-NEXT:    vpermq {{.*#+}} ymm0 = ymm0[0,0,0,1]
; AVX2-NEXT:    retq
  %shuffle = shufflevector <4 x i64> %a, <4 x i64> %b, <4 x i32> <i32 0, i32 0, i32 0, i32 1>
  ret <4 x i64> %shuffle
}

define <4 x i64> @shuffle_v4i64_0020(<4 x i64> %a, <4 x i64> %b) {
; AVX1-LABEL: shuffle_v4i64_0020:
; AVX1:       # BB#0:
; AVX1-NEXT:    vextractf128 $1, %ymm0, %xmm1
; AVX1-NEXT:    vunpcklpd {{.*#+}} xmm1 = xmm1[0],xmm0[0]
<<<<<<< HEAD
; AVX1-NEXT:    vunpcklpd {{.*#+}} xmm0 = xmm0[0,0]
=======
; AVX1-NEXT:    vmovddup {{.*#+}} xmm0 = xmm0[0,0]
>>>>>>> 969bfdfe
; AVX1-NEXT:    vinsertf128 $1, %xmm1, %ymm0, %ymm0
; AVX1-NEXT:    retq
;
; AVX2-LABEL: shuffle_v4i64_0020:
; AVX2:       # BB#0:
; AVX2-NEXT:    vpermq {{.*#+}} ymm0 = ymm0[0,0,2,0]
; AVX2-NEXT:    retq
  %shuffle = shufflevector <4 x i64> %a, <4 x i64> %b, <4 x i32> <i32 0, i32 0, i32 2, i32 0>
  ret <4 x i64> %shuffle
}

define <4 x i64> @shuffle_v4i64_0112(<4 x i64> %a, <4 x i64> %b) {
; AVX1-LABEL: shuffle_v4i64_0112:
; AVX1:       # BB#0:
; AVX1-NEXT:    vextractf128 $1, %ymm0, %xmm1
; AVX1-NEXT:    vshufpd {{.*#+}} xmm1 = xmm0[1],xmm1[0]
; AVX1-NEXT:    vinsertf128 $1, %xmm1, %ymm0, %ymm0
; AVX1-NEXT:    retq
;
; AVX2-LABEL: shuffle_v4i64_0112:
; AVX2:       # BB#0:
; AVX2-NEXT:    vpermq {{.*#+}} ymm0 = ymm0[0,1,1,2]
; AVX2-NEXT:    retq
  %shuffle = shufflevector <4 x i64> %a, <4 x i64> %b, <4 x i32> <i32 0, i32 1, i32 1, i32 2>
  ret <4 x i64> %shuffle
}

define <4 x i64> @shuffle_v4i64_0300(<4 x i64> %a, <4 x i64> %b) {
; AVX1-LABEL: shuffle_v4i64_0300:
; AVX1:       # BB#0:
; AVX1-NEXT:    vperm2f128 {{.*#+}} ymm1 = ymm0[2,3,0,1]
; AVX1-NEXT:    vpermilpd {{.*#+}} ymm1 = ymm1[0,1,2,2]
; AVX1-NEXT:    vblendpd {{.*#+}} ymm0 = ymm0[0],ymm1[1,2,3]
; AVX1-NEXT:    retq
;
; AVX2-LABEL: shuffle_v4i64_0300:
; AVX2:       # BB#0:
; AVX2-NEXT:    vpermq {{.*#+}} ymm0 = ymm0[0,3,0,0]
; AVX2-NEXT:    retq
  %shuffle = shufflevector <4 x i64> %a, <4 x i64> %b, <4 x i32> <i32 0, i32 3, i32 0, i32 0>
  ret <4 x i64> %shuffle
}

define <4 x i64> @shuffle_v4i64_1000(<4 x i64> %a, <4 x i64> %b) {
; AVX1-LABEL: shuffle_v4i64_1000:
; AVX1:       # BB#0:
; AVX1-NEXT:    vpermilpd {{.*#+}} xmm1 = xmm0[1,0]
<<<<<<< HEAD
; AVX1-NEXT:    vunpcklpd {{.*#+}} xmm0 = xmm0[0,0]
=======
; AVX1-NEXT:    vmovddup {{.*#+}} xmm0 = xmm0[0,0]
>>>>>>> 969bfdfe
; AVX1-NEXT:    vinsertf128 $1, %xmm0, %ymm1, %ymm0
; AVX1-NEXT:    retq
;
; AVX2-LABEL: shuffle_v4i64_1000:
; AVX2:       # BB#0:
; AVX2-NEXT:    vpermq {{.*#+}} ymm0 = ymm0[1,0,0,0]
; AVX2-NEXT:    retq
  %shuffle = shufflevector <4 x i64> %a, <4 x i64> %b, <4 x i32> <i32 1, i32 0, i32 0, i32 0>
  ret <4 x i64> %shuffle
}

define <4 x i64> @shuffle_v4i64_2200(<4 x i64> %a, <4 x i64> %b) {
; AVX1-LABEL: shuffle_v4i64_2200:
; AVX1:       # BB#0:
; AVX1-NEXT:    vperm2f128 {{.*#+}} ymm0 = ymm0[2,3,0,1]
<<<<<<< HEAD
; AVX1-NEXT:    vpermilpd {{.*#+}} ymm0 = ymm0[0,0,2,2]
=======
; AVX1-NEXT:    vmovddup {{.*#+}} ymm0 = ymm0[0,0,2,2]
>>>>>>> 969bfdfe
; AVX1-NEXT:    retq
;
; AVX2-LABEL: shuffle_v4i64_2200:
; AVX2:       # BB#0:
; AVX2-NEXT:    vpermq {{.*#+}} ymm0 = ymm0[2,2,0,0]
; AVX2-NEXT:    retq
  %shuffle = shufflevector <4 x i64> %a, <4 x i64> %b, <4 x i32> <i32 2, i32 2, i32 0, i32 0>
  ret <4 x i64> %shuffle
}

define <4 x i64> @shuffle_v4i64_3330(<4 x i64> %a, <4 x i64> %b) {
; AVX1-LABEL: shuffle_v4i64_3330:
; AVX1:       # BB#0:
; AVX1-NEXT:    vperm2f128 {{.*#+}} ymm1 = ymm0[2,3,0,1]
<<<<<<< HEAD
; AVX1-NEXT:    vpermilpd {{.*#+}} ymm1 = ymm1[1,1,2,2]
; AVX1-NEXT:    vpermilpd {{.*#+}} ymm0 = ymm0[0,0,3,2]
; AVX1-NEXT:    vblendpd {{.*#+}} ymm0 = ymm1[0,1],ymm0[2],ymm1[3]
=======
; AVX1-NEXT:    vblendpd {{.*#+}} ymm0 = ymm1[0,1,2],ymm0[3]
; AVX1-NEXT:    vpermilpd {{.*#+}} ymm0 = ymm0[1,1,3,2]
>>>>>>> 969bfdfe
; AVX1-NEXT:    retq
;
; AVX2-LABEL: shuffle_v4i64_3330:
; AVX2:       # BB#0:
; AVX2-NEXT:    vpermq {{.*#+}} ymm0 = ymm0[3,3,3,0]
; AVX2-NEXT:    retq
  %shuffle = shufflevector <4 x i64> %a, <4 x i64> %b, <4 x i32> <i32 3, i32 3, i32 3, i32 0>
  ret <4 x i64> %shuffle
}

define <4 x i64> @shuffle_v4i64_3210(<4 x i64> %a, <4 x i64> %b) {
; AVX1-LABEL: shuffle_v4i64_3210:
; AVX1:       # BB#0:
; AVX1-NEXT:    vperm2f128 {{.*#+}} ymm0 = ymm0[2,3,0,1]
; AVX1-NEXT:    vpermilpd {{.*#+}} ymm0 = ymm0[1,0,3,2]
; AVX1-NEXT:    retq
;
; AVX2-LABEL: shuffle_v4i64_3210:
; AVX2:       # BB#0:
; AVX2-NEXT:    vpermq {{.*#+}} ymm0 = ymm0[3,2,1,0]
; AVX2-NEXT:    retq
  %shuffle = shufflevector <4 x i64> %a, <4 x i64> %b, <4 x i32> <i32 3, i32 2, i32 1, i32 0>
  ret <4 x i64> %shuffle
}

define <4 x i64> @shuffle_v4i64_0124(<4 x i64> %a, <4 x i64> %b) {
; AVX1-LABEL: shuffle_v4i64_0124:
; AVX1:       # BB#0:
<<<<<<< HEAD
; AVX1-NEXT:    vunpcklpd {{.*#+}} xmm1 = xmm1[0,0]
=======
; AVX1-NEXT:    vmovddup {{.*#+}} xmm1 = xmm1[0,0]
>>>>>>> 969bfdfe
; AVX1-NEXT:    vinsertf128 $1, %xmm1, %ymm0, %ymm1
; AVX1-NEXT:    vblendpd {{.*#+}} ymm0 = ymm0[0,1,2],ymm1[3]
; AVX1-NEXT:    retq
;
; AVX2-LABEL: shuffle_v4i64_0124:
; AVX2:       # BB#0:
; AVX2-NEXT:    vpbroadcastq %xmm1, %ymm1
; AVX2-NEXT:    vpblendd {{.*#+}} ymm0 = ymm0[0,1,2,3,4,5],ymm1[6,7]
; AVX2-NEXT:    retq
  %shuffle = shufflevector <4 x i64> %a, <4 x i64> %b, <4 x i32> <i32 0, i32 1, i32 2, i32 4>
  ret <4 x i64> %shuffle
}

define <4 x i64> @shuffle_v4i64_0142(<4 x i64> %a, <4 x i64> %b) {
; AVX1-LABEL: shuffle_v4i64_0142:
; AVX1:       # BB#0:
; AVX1-NEXT:    vinsertf128 $1, %xmm1, %ymm1, %ymm1
; AVX1-NEXT:    vpermilpd {{.*#+}} ymm0 = ymm0[0,1,2,2]
; AVX1-NEXT:    vblendpd {{.*#+}} ymm0 = ymm0[0,1],ymm1[2],ymm0[3]
; AVX1-NEXT:    retq
;
; AVX2-LABEL: shuffle_v4i64_0142:
; AVX2:       # BB#0:
; AVX2-NEXT:    vinserti128 $1, %xmm1, %ymm1, %ymm1
; AVX2-NEXT:    vpermq {{.*#+}} ymm0 = ymm0[0,1,2,2]
; AVX2-NEXT:    vpblendd {{.*#+}} ymm0 = ymm0[0,1,2,3],ymm1[4,5],ymm0[6,7]
; AVX2-NEXT:    retq
  %shuffle = shufflevector <4 x i64> %a, <4 x i64> %b, <4 x i32> <i32 0, i32 1, i32 4, i32 2>
  ret <4 x i64> %shuffle
}

define <4 x i64> @shuffle_v4i64_0412(<4 x i64> %a, <4 x i64> %b) {
; AVX1-LABEL: shuffle_v4i64_0412:
; AVX1:       # BB#0:
; AVX1-NEXT:    vextractf128 $1, %ymm0, %xmm2
; AVX1-NEXT:    vshufpd {{.*#+}} xmm2 = xmm0[1],xmm2[0]
; AVX1-NEXT:    vinsertf128 $1, %xmm2, %ymm0, %ymm0
<<<<<<< HEAD
; AVX1-NEXT:    vpermilpd {{.*#+}} ymm1 = ymm1[0,0,2,2]
=======
; AVX1-NEXT:    vmovddup {{.*#+}} ymm1 = ymm1[0,0,2,2]
>>>>>>> 969bfdfe
; AVX1-NEXT:    vblendpd {{.*#+}} ymm0 = ymm0[0],ymm1[1],ymm0[2,3]
; AVX1-NEXT:    retq
;
; AVX2-LABEL: shuffle_v4i64_0412:
; AVX2:       # BB#0:
; AVX2-NEXT:    vpermq {{.*#+}} ymm0 = ymm0[0,1,1,2]
; AVX2-NEXT:    vpbroadcastq %xmm1, %ymm1
; AVX2-NEXT:    vpblendd {{.*#+}} ymm0 = ymm0[0,1],ymm1[2,3],ymm0[4,5,6,7]
; AVX2-NEXT:    retq
  %shuffle = shufflevector <4 x i64> %a, <4 x i64> %b, <4 x i32> <i32 0, i32 4, i32 1, i32 2>
  ret <4 x i64> %shuffle
}

define <4 x i64> @shuffle_v4i64_4012(<4 x i64> %a, <4 x i64> %b) {
; AVX1-LABEL: shuffle_v4i64_4012:
; AVX1:       # BB#0:
; AVX1-NEXT:    vextractf128 $1, %ymm0, %xmm2
; AVX1-NEXT:    vshufpd {{.*#+}} xmm2 = xmm0[1],xmm2[0]
<<<<<<< HEAD
; AVX1-NEXT:    vunpcklpd {{.*#+}} xmm0 = xmm0[0,0]
=======
; AVX1-NEXT:    vmovddup {{.*#+}} xmm0 = xmm0[0,0]
>>>>>>> 969bfdfe
; AVX1-NEXT:    vinsertf128 $1, %xmm2, %ymm0, %ymm0
; AVX1-NEXT:    vblendpd {{.*#+}} ymm0 = ymm1[0],ymm0[1,2,3]
; AVX1-NEXT:    retq
;
; AVX2-LABEL: shuffle_v4i64_4012:
; AVX2:       # BB#0:
; AVX2-NEXT:    vpermq {{.*#+}} ymm0 = ymm0[0,0,1,2]
; AVX2-NEXT:    vpblendd {{.*#+}} ymm0 = ymm1[0,1],ymm0[2,3,4,5,6,7]
; AVX2-NEXT:    retq
  %shuffle = shufflevector <4 x i64> %a, <4 x i64> %b, <4 x i32> <i32 4, i32 0, i32 1, i32 2>
  ret <4 x i64> %shuffle
}

define <4 x i64> @shuffle_v4i64_0145(<4 x i64> %a, <4 x i64> %b) {
; ALL-LABEL: shuffle_v4i64_0145:
; ALL:       # BB#0:
; ALL-NEXT:    vinsertf128 $1, %xmm1, %ymm0, %ymm0
; ALL-NEXT:    retq
  %shuffle = shufflevector <4 x i64> %a, <4 x i64> %b, <4 x i32> <i32 0, i32 1, i32 4, i32 5>
  ret <4 x i64> %shuffle
}

define <4 x i64> @shuffle_v4i64_0451(<4 x i64> %a, <4 x i64> %b) {
; AVX1-LABEL: shuffle_v4i64_0451:
; AVX1:       # BB#0:
<<<<<<< HEAD
; AVX1-NEXT:    vinsertf128 $1, %xmm0, %ymm0, %ymm0
; AVX1-NEXT:    vunpcklpd {{.*#+}} xmm2 = xmm1[0,0]
; AVX1-NEXT:    vpermilpd {{.*#+}} xmm1 = xmm1[1,0]
; AVX1-NEXT:    vinsertf128 $1, %xmm1, %ymm2, %ymm1
; AVX1-NEXT:    vblendpd {{.*#+}} ymm0 = ymm0[0],ymm1[1,2],ymm0[3]
=======
; AVX1-NEXT:    vunpckhpd {{.*#+}} xmm2 = xmm1[1],xmm0[1]
; AVX1-NEXT:    vunpcklpd {{.*#+}} xmm0 = xmm0[0],xmm1[0]
; AVX1-NEXT:    vinsertf128 $1, %xmm2, %ymm0, %ymm0
>>>>>>> 969bfdfe
; AVX1-NEXT:    retq
;
; AVX2-LABEL: shuffle_v4i64_0451:
; AVX2:       # BB#0:
; AVX2-NEXT:    vinserti128 $1, %xmm0, %ymm0, %ymm0
; AVX2-NEXT:    vpermq {{.*#+}} ymm1 = ymm1[0,0,1,3]
; AVX2-NEXT:    vpblendd {{.*#+}} ymm0 = ymm0[0,1],ymm1[2,3,4,5],ymm0[6,7]
; AVX2-NEXT:    retq
  %shuffle = shufflevector <4 x i64> %a, <4 x i64> %b, <4 x i32> <i32 0, i32 4, i32 5, i32 1>
  ret <4 x i64> %shuffle
}

define <4 x i64> @shuffle_v4i64_4501(<4 x i64> %a, <4 x i64> %b) {
; ALL-LABEL: shuffle_v4i64_4501:
; ALL:       # BB#0:
; ALL-NEXT:    vinsertf128 $1, %xmm0, %ymm1, %ymm0
; ALL-NEXT:    retq
  %shuffle = shufflevector <4 x i64> %a, <4 x i64> %b, <4 x i32> <i32 4, i32 5, i32 0, i32 1>
  ret <4 x i64> %shuffle
}

define <4 x i64> @shuffle_v4i64_4015(<4 x i64> %a, <4 x i64> %b) {
; AVX1-LABEL: shuffle_v4i64_4015:
<<<<<<< HEAD
; AVX1:       # BB#0:
; AVX1-NEXT:    vinsertf128 $1, %xmm1, %ymm1, %ymm1
; AVX1-NEXT:    vunpcklpd {{.*#+}} xmm2 = xmm0[0,0]
; AVX1-NEXT:    vpermilpd {{.*#+}} xmm0 = xmm0[1,0]
; AVX1-NEXT:    vinsertf128 $1, %xmm0, %ymm2, %ymm0
; AVX1-NEXT:    vblendpd {{.*#+}} ymm0 = ymm1[0],ymm0[1,2],ymm1[3]
; AVX1-NEXT:    retq
;
; AVX2-LABEL: shuffle_v4i64_4015:
; AVX2:       # BB#0:
; AVX2-NEXT:    vinserti128 $1, %xmm1, %ymm1, %ymm1
; AVX2-NEXT:    vpermq {{.*#+}} ymm0 = ymm0[0,0,1,3]
; AVX2-NEXT:    vpblendd {{.*#+}} ymm0 = ymm1[0,1],ymm0[2,3,4,5],ymm1[6,7]
; AVX2-NEXT:    retq
  %shuffle = shufflevector <4 x i64> %a, <4 x i64> %b, <4 x i32> <i32 4, i32 0, i32 1, i32 5>
  ret <4 x i64> %shuffle
}

define <4 x i64> @shuffle_v4i64_2u35(<4 x i64> %a, <4 x i64> %b) {
; AVX1-LABEL: shuffle_v4i64_2u35:
; AVX1:       # BB#0:
; AVX1-NEXT:    vinsertf128 $1, %xmm1, %ymm1, %ymm1
; AVX1-NEXT:    vextractf128 $1, %ymm0, %xmm0
; AVX1-NEXT:    vpermilpd {{.*#+}} xmm2 = xmm0[1,0]
; AVX1-NEXT:    vinsertf128 $1, %xmm2, %ymm0, %ymm0
; AVX1-NEXT:    vblendpd {{.*#+}} ymm0 = ymm0[0,1,2],ymm1[3]
; AVX1-NEXT:    retq
;
; AVX2-LABEL: shuffle_v4i64_2u35:
; AVX2:       # BB#0:
; AVX2-NEXT:    vinserti128 $1, %xmm1, %ymm1, %ymm1
; AVX2-NEXT:    vpermq {{.*#+}} ymm0 = ymm0[2,1,3,3]
; AVX2-NEXT:    vpblendd {{.*#+}} ymm0 = ymm0[0,1,2,3,4,5],ymm1[6,7]
; AVX2-NEXT:    retq
  %shuffle = shufflevector <4 x i64> %a, <4 x i64> %b, <4 x i32> <i32 2, i32 undef, i32 3, i32 5>
  ret <4 x i64> %shuffle
}

define <4 x i64> @shuffle_v4i64_1251(<4 x i64> %a, <4 x i64> %b) {
; AVX1-LABEL: shuffle_v4i64_1251:
; AVX1:       # BB#0:
; AVX1-NEXT:    vperm2f128 {{.*#+}} ymm2 = ymm0[2,3,0,1]
; AVX1-NEXT:    vshufpd {{.*#+}} ymm0 = ymm0[1],ymm2[0],ymm0[2],ymm2[3]
; AVX1-NEXT:    vpermilpd {{.*#+}} xmm1 = xmm1[1,0]
; AVX1-NEXT:    vinsertf128 $1, %xmm1, %ymm0, %ymm1
; AVX1-NEXT:    vblendpd {{.*#+}} ymm0 = ymm0[0,1],ymm1[2],ymm0[3]
; AVX1-NEXT:    retq
;
; AVX2-LABEL: shuffle_v4i64_1251:
; AVX2:       # BB#0:
; AVX2-NEXT:    vpermq {{.*#+}} ymm1 = ymm1[0,1,1,3]
; AVX2-NEXT:    vpermq {{.*#+}} ymm0 = ymm0[1,2,2,1]
; AVX2-NEXT:    vpblendd {{.*#+}} ymm0 = ymm0[0,1,2,3],ymm1[4,5],ymm0[6,7]
; AVX2-NEXT:    retq
  %shuffle = shufflevector <4 x i64> %a, <4 x i64> %b, <4 x i32> <i32 1, i32 2, i32 5, i32 1>
  ret <4 x i64> %shuffle
}

define <4 x i64> @stress_test1(<4 x i64> %a, <4 x i64> %b) {
; AVX1-LABEL: stress_test1:
; AVX1:       # BB#0:
; AVX1-NEXT:    vperm2f128 {{.*#+}} ymm0 = ymm1[2,3,0,1]
; AVX1-NEXT:    vpermilpd {{.*#+}} ymm2 = ymm0[1,0,3,2]
; AVX1-NEXT:    vblendpd {{.*#+}} ymm1 = ymm2[0],ymm1[1],ymm2[2,3]
; AVX1-NEXT:    vextractf128 $1, %ymm1, %xmm1
; AVX1-NEXT:    vpermilpd {{.*#+}} xmm1 = xmm1[1,0]
; AVX1-NEXT:    vpermilpd {{.*#+}} ymm0 = ymm0[1,1,3,2]
; AVX1-NEXT:    vpermilpd {{.*#+}} xmm2 = xmm1[1,0]
; AVX1-NEXT:    vinsertf128 $1, %xmm2, %ymm1, %ymm1
; AVX1-NEXT:    vpermilpd {{.*#+}} ymm0 = ymm0[1,0,2,2]
; AVX1-NEXT:    vblendpd {{.*#+}} ymm0 = ymm0[0],ymm1[1,2,3]
; AVX1-NEXT:    retq
;
; AVX2-LABEL: stress_test1:
; AVX2:       # BB#0:
; AVX2-NEXT:    vpermq {{.*#+}} ymm0 = ymm1[3,1,1,0]
; AVX2-NEXT:    vpermq {{.*#+}} ymm0 = ymm0[3,1,2,3]
; AVX2-NEXT:    vpermq {{.*#+}} ymm1 = ymm1[3,3,1,3]
; AVX2-NEXT:    vpshufd {{.*#+}} ymm1 = ymm1[2,3,2,3,6,7,6,7]
; AVX2-NEXT:    vpermq {{.*#+}} ymm0 = ymm0[0,1,1,0]
; AVX2-NEXT:    vpblendd {{.*#+}} ymm0 = ymm1[0,1],ymm0[2,3,4,5,6,7]
; AVX2-NEXT:    retq
  %c = shufflevector <4 x i64> %b, <4 x i64> undef, <4 x i32> <i32 3, i32 1, i32 1, i32 0>
  %d = shufflevector <4 x i64> %c, <4 x i64> undef, <4 x i32> <i32 3, i32 undef, i32 2, i32 undef>
  %e = shufflevector <4 x i64> %b, <4 x i64> undef, <4 x i32> <i32 3, i32 3, i32 1, i32 undef>
  %f = shufflevector <4 x i64> %d, <4 x i64> %e, <4 x i32> <i32 5, i32 1, i32 1, i32 0>

  ret <4 x i64> %f
}

define <4 x i64> @insert_reg_and_zero_v4i64(i64 %a) {
; AVX1-LABEL: insert_reg_and_zero_v4i64:
; AVX1:       # BB#0:
; AVX1-NEXT:    vmovq %rdi, %xmm0
; AVX1-NEXT:    vxorpd %ymm1, %ymm1, %ymm1
; AVX1-NEXT:    vblendpd {{.*#+}} ymm0 = ymm0[0],ymm1[1,2,3]
; AVX1-NEXT:    retq
;
; AVX2-LABEL: insert_reg_and_zero_v4i64:
; AVX2:       # BB#0:
; AVX2-NEXT:    vmovq %rdi, %xmm0
; AVX2-NEXT:    vpxor %ymm1, %ymm1, %ymm1
; AVX2-NEXT:    vpblendd {{.*#+}} ymm0 = ymm0[0,1],ymm1[2,3,4,5,6,7]
; AVX2-NEXT:    retq
  %v = insertelement <4 x i64> undef, i64 %a, i64 0
  %shuffle = shufflevector <4 x i64> %v, <4 x i64> zeroinitializer, <4 x i32> <i32 0, i32 5, i32 6, i32 7>
  ret <4 x i64> %shuffle
}

define <4 x i64> @insert_mem_and_zero_v4i64(i64* %ptr) {
; AVX1-LABEL: insert_mem_and_zero_v4i64:
; AVX1:       # BB#0:
; AVX1-NEXT:    vmovq (%rdi), %xmm0
=======
; AVX1:       # BB#0:
; AVX1-NEXT:    vunpckhpd {{.*#+}} xmm2 = xmm0[1],xmm1[1]
; AVX1-NEXT:    vunpcklpd {{.*#+}} xmm0 = xmm1[0],xmm0[0]
; AVX1-NEXT:    vinsertf128 $1, %xmm2, %ymm0, %ymm0
; AVX1-NEXT:    retq
;
; AVX2-LABEL: shuffle_v4i64_4015:
; AVX2:       # BB#0:
; AVX2-NEXT:    vinserti128 $1, %xmm1, %ymm1, %ymm1
; AVX2-NEXT:    vpermq {{.*#+}} ymm0 = ymm0[0,0,1,3]
; AVX2-NEXT:    vpblendd {{.*#+}} ymm0 = ymm1[0,1],ymm0[2,3,4,5],ymm1[6,7]
; AVX2-NEXT:    retq
  %shuffle = shufflevector <4 x i64> %a, <4 x i64> %b, <4 x i32> <i32 4, i32 0, i32 1, i32 5>
  ret <4 x i64> %shuffle
}

define <4 x i64> @shuffle_v4i64_2u35(<4 x i64> %a, <4 x i64> %b) {
; AVX1-LABEL: shuffle_v4i64_2u35:
; AVX1:       # BB#0:
; AVX1-NEXT:    vextractf128 $1, %ymm0, %xmm0
; AVX1-NEXT:    vunpckhpd {{.*#+}} xmm1 = xmm0[1],xmm1[1]
; AVX1-NEXT:    vinsertf128 $1, %xmm1, %ymm0, %ymm0
; AVX1-NEXT:    retq
;
; AVX2-LABEL: shuffle_v4i64_2u35:
; AVX2:       # BB#0:
; AVX2-NEXT:    vpblendd {{.*#+}} ymm0 = ymm0[0,1],ymm1[2,3],ymm0[4,5,6,7]
; AVX2-NEXT:    vpermq {{.*#+}} ymm0 = ymm0[2,1,3,1]
; AVX2-NEXT:    retq
  %shuffle = shufflevector <4 x i64> %a, <4 x i64> %b, <4 x i32> <i32 2, i32 undef, i32 3, i32 5>
  ret <4 x i64> %shuffle
}

define <4 x i64> @shuffle_v4i64_1251(<4 x i64> %a, <4 x i64> %b) {
; AVX1-LABEL: shuffle_v4i64_1251:
; AVX1:       # BB#0:
; AVX1-NEXT:    vperm2f128 {{.*#+}} ymm2 = ymm0[2,3,0,1]
; AVX1-NEXT:    vshufpd {{.*#+}} ymm0 = ymm0[1],ymm2[0],ymm0[2],ymm2[3]
; AVX1-NEXT:    vpermilpd {{.*#+}} xmm1 = xmm1[1,0]
; AVX1-NEXT:    vinsertf128 $1, %xmm1, %ymm0, %ymm1
; AVX1-NEXT:    vblendpd {{.*#+}} ymm0 = ymm0[0,1],ymm1[2],ymm0[3]
; AVX1-NEXT:    retq
;
; AVX2-LABEL: shuffle_v4i64_1251:
; AVX2:       # BB#0:
; AVX2-NEXT:    vpermq {{.*#+}} ymm1 = ymm1[0,1,1,3]
; AVX2-NEXT:    vpermq {{.*#+}} ymm0 = ymm0[1,2,2,1]
; AVX2-NEXT:    vpblendd {{.*#+}} ymm0 = ymm0[0,1,2,3],ymm1[4,5],ymm0[6,7]
; AVX2-NEXT:    retq
  %shuffle = shufflevector <4 x i64> %a, <4 x i64> %b, <4 x i32> <i32 1, i32 2, i32 5, i32 1>
  ret <4 x i64> %shuffle
}

define <4 x i64> @shuffle_v4i64_1054(<4 x i64> %a, <4 x i64> %b) {
; AVX1-LABEL: shuffle_v4i64_1054:
; AVX1:       # BB#0:
; AVX1-NEXT:    vinsertf128 $1, %xmm1, %ymm0, %ymm0
; AVX1-NEXT:    vpermilpd {{.*#+}} ymm0 = ymm0[1,0,3,2]
; AVX1-NEXT:    retq
;
; AVX2-LABEL: shuffle_v4i64_1054:
; AVX2:       # BB#0:
; AVX2-NEXT:    vinserti128 $1, %xmm1, %ymm0, %ymm0
; AVX2-NEXT:    vpshufd {{.*#+}} ymm0 = ymm0[2,3,0,1,6,7,4,5]
; AVX2-NEXT:    retq
  %shuffle = shufflevector <4 x i64> %a, <4 x i64> %b, <4 x i32> <i32 1, i32 0, i32 5, i32 4>
  ret <4 x i64> %shuffle
}

define <4 x i64> @shuffle_v4i64_3254(<4 x i64> %a, <4 x i64> %b) {
; AVX1-LABEL: shuffle_v4i64_3254:
; AVX1:       # BB#0:
; AVX1-NEXT:    vperm2f128 {{.*#+}} ymm0 = ymm0[2,3],ymm1[0,1]
; AVX1-NEXT:    vpermilpd {{.*#+}} ymm0 = ymm0[1,0,3,2]
; AVX1-NEXT:    retq
;
; AVX2-LABEL: shuffle_v4i64_3254:
; AVX2:       # BB#0:
; AVX2-NEXT:    vperm2i128 {{.*#+}} ymm0 = ymm0[2,3],ymm1[0,1]
; AVX2-NEXT:    vpshufd {{.*#+}} ymm0 = ymm0[2,3,0,1,6,7,4,5]
; AVX2-NEXT:    retq
  %shuffle = shufflevector <4 x i64> %a, <4 x i64> %b, <4 x i32> <i32 3, i32 2, i32 5, i32 4>
  ret <4 x i64> %shuffle
}

define <4 x i64> @shuffle_v4i64_3276(<4 x i64> %a, <4 x i64> %b) {
; AVX1-LABEL: shuffle_v4i64_3276:
; AVX1:       # BB#0:
; AVX1-NEXT:    vperm2f128 {{.*#+}} ymm0 = ymm0[2,3],ymm1[2,3]
; AVX1-NEXT:    vpermilpd {{.*#+}} ymm0 = ymm0[1,0,3,2]
; AVX1-NEXT:    retq
;
; AVX2-LABEL: shuffle_v4i64_3276:
; AVX2:       # BB#0:
; AVX2-NEXT:    vperm2i128 {{.*#+}} ymm0 = ymm0[2,3],ymm1[2,3]
; AVX2-NEXT:    vpshufd {{.*#+}} ymm0 = ymm0[2,3,0,1,6,7,4,5]
; AVX2-NEXT:    retq
  %shuffle = shufflevector <4 x i64> %a, <4 x i64> %b, <4 x i32> <i32 3, i32 2, i32 7, i32 6>
  ret <4 x i64> %shuffle
}

define <4 x i64> @shuffle_v4i64_1076(<4 x i64> %a, <4 x i64> %b) {
; AVX1-LABEL: shuffle_v4i64_1076:
; AVX1:       # BB#0:
; AVX1-NEXT:    vblendpd {{.*#+}} ymm0 = ymm0[0,1],ymm1[2,3]
; AVX1-NEXT:    vpermilpd {{.*#+}} ymm0 = ymm0[1,0,3,2]
; AVX1-NEXT:    retq
;
; AVX2-LABEL: shuffle_v4i64_1076:
; AVX2:       # BB#0:
; AVX2-NEXT:    vpblendd {{.*#+}} ymm0 = ymm0[0,1,2,3],ymm1[4,5,6,7]
; AVX2-NEXT:    vpshufd {{.*#+}} ymm0 = ymm0[2,3,0,1,6,7,4,5]
; AVX2-NEXT:    retq
  %shuffle = shufflevector <4 x i64> %a, <4 x i64> %b, <4 x i32> <i32 1, i32 0, i32 7, i32 6>
  ret <4 x i64> %shuffle
}

define <4 x i64> @shuffle_v4i64_0415(<4 x i64> %a, <4 x i64> %b) {
; AVX1-LABEL: shuffle_v4i64_0415:
; AVX1:       # BB#0:
; AVX1-NEXT:    vunpckhpd {{.*#+}} xmm2 = xmm0[1],xmm1[1]
; AVX1-NEXT:    vunpcklpd {{.*#+}} xmm0 = xmm0[0],xmm1[0]
; AVX1-NEXT:    vinsertf128 $1, %xmm2, %ymm0, %ymm0
; AVX1-NEXT:    retq
;
; AVX2-LABEL: shuffle_v4i64_0415:
; AVX2:       # BB#0:
; AVX2-NEXT:    vpermq {{.*#+}} ymm1 = ymm1[0,0,2,1]
; AVX2-NEXT:    vpermq {{.*#+}} ymm0 = ymm0[0,1,1,3]
; AVX2-NEXT:    vpblendd {{.*#+}} ymm0 = ymm0[0,1],ymm1[2,3],ymm0[4,5],ymm1[6,7]
; AVX2-NEXT:    retq
  %shuffle = shufflevector <4 x i64> %a, <4 x i64> %b, <4 x i32> <i32 0, i32 4, i32 1, i32 5>
  ret <4 x i64> %shuffle
}

define <4 x i64> @shuffle_v4i64_z4z6(<4 x i64> %a) {
; AVX1-LABEL: shuffle_v4i64_z4z6:
; AVX1:       # BB#0:
; AVX1-NEXT:    vxorpd %ymm1, %ymm1, %ymm1
; AVX1-NEXT:    vunpcklpd {{.*#+}} ymm0 = ymm1[0],ymm0[0],ymm1[2],ymm0[2]
; AVX1-NEXT:    retq
;
; AVX2-LABEL: shuffle_v4i64_z4z6:
; AVX2:       # BB#0:
; AVX2-NEXT:    vpslldq {{.*#+}} ymm0 = zero,zero,zero,zero,zero,zero,zero,zero,ymm0[0,1,2,3,4,5,6,7],zero,zero,zero,zero,zero,zero,zero,zero,ymm0[16,17,18,19,20,21,22,23]
; AVX2-NEXT:    retq
  %shuffle = shufflevector <4 x i64> zeroinitializer, <4 x i64> %a, <4 x i32> <i32 0, i32 4, i32 0, i32 6>
  ret <4 x i64> %shuffle
}

define <4 x i64> @shuffle_v4i64_5zuz(<4 x i64> %a) {
; AVX1-LABEL: shuffle_v4i64_5zuz:
; AVX1:       # BB#0:
; AVX1-NEXT:    vxorpd %ymm1, %ymm1, %ymm1
; AVX1-NEXT:    vunpckhpd {{.*#+}} ymm0 = ymm0[1],ymm1[1],ymm0[3],ymm1[3]
; AVX1-NEXT:    retq
;
; AVX2-LABEL: shuffle_v4i64_5zuz:
; AVX2:       # BB#0:
; AVX2-NEXT:    vpsrldq {{.*#+}} ymm0 = ymm0[8,9,10,11,12,13,14,15],zero,zero,zero,zero,zero,zero,zero,zero,ymm0[24,25,26,27,28,29,30,31],zero,zero,zero,zero,zero,zero,zero,zero
; AVX2-NEXT:    retq
  %shuffle = shufflevector <4 x i64> zeroinitializer, <4 x i64> %a, <4 x i32> <i32 5, i32 0, i32 undef, i32 0>
  ret <4 x i64> %shuffle
}

define <4 x i64> @shuffle_v4i64_40u2(<4 x i64> %a, <4 x i64> %b) {
; AVX1-LABEL: shuffle_v4i64_40u2:
; AVX1:       # BB#0:
; AVX1-NEXT:    vunpcklpd {{.*#+}} ymm0 = ymm1[0],ymm0[0],ymm1[2],ymm0[2]
; AVX1-NEXT:    retq
;
; AVX2-LABEL: shuffle_v4i64_40u2:
; AVX2:       # BB#0:
; AVX2-NEXT:    vpunpcklqdq {{.*#+}} ymm0 = ymm1[0],ymm0[0],ymm1[2],ymm0[2]
; AVX2-NEXT:    retq
  %shuffle = shufflevector <4 x i64> %a, <4 x i64> %b, <4 x i32> <i32 4, i32 0, i32 undef, i32 2>
  ret <4 x i64> %shuffle
}

define <4 x i64> @stress_test1(<4 x i64> %a, <4 x i64> %b) {
; ALL-LABEL: stress_test1:
; ALL:         retq
  %c = shufflevector <4 x i64> %b, <4 x i64> undef, <4 x i32> <i32 3, i32 1, i32 1, i32 0>
  %d = shufflevector <4 x i64> %c, <4 x i64> undef, <4 x i32> <i32 3, i32 undef, i32 2, i32 undef>
  %e = shufflevector <4 x i64> %b, <4 x i64> undef, <4 x i32> <i32 3, i32 3, i32 1, i32 undef>
  %f = shufflevector <4 x i64> %d, <4 x i64> %e, <4 x i32> <i32 5, i32 1, i32 1, i32 0>

  ret <4 x i64> %f
}

define <4 x i64> @insert_reg_and_zero_v4i64(i64 %a) {
; AVX1-LABEL: insert_reg_and_zero_v4i64:
; AVX1:       # BB#0:
; AVX1-NEXT:    vmovq %rdi, %xmm0
; AVX1-NEXT:    vxorpd %ymm1, %ymm1, %ymm1
; AVX1-NEXT:    vblendpd {{.*#+}} ymm0 = ymm0[0],ymm1[1,2,3]
; AVX1-NEXT:    retq
;
; AVX2-LABEL: insert_reg_and_zero_v4i64:
; AVX2:       # BB#0:
; AVX2-NEXT:    vmovq %rdi, %xmm0
; AVX2-NEXT:    vpxor %ymm1, %ymm1, %ymm1
; AVX2-NEXT:    vpblendd {{.*#+}} ymm0 = ymm0[0,1],ymm1[2,3,4,5,6,7]
; AVX2-NEXT:    retq
  %v = insertelement <4 x i64> undef, i64 %a, i64 0
  %shuffle = shufflevector <4 x i64> %v, <4 x i64> zeroinitializer, <4 x i32> <i32 0, i32 5, i32 6, i32 7>
  ret <4 x i64> %shuffle
}

define <4 x i64> @insert_mem_and_zero_v4i64(i64* %ptr) {
; AVX1-LABEL: insert_mem_and_zero_v4i64:
; AVX1:       # BB#0:
; AVX1-NEXT:    vmovq {{.*#+}} xmm0 = mem[0],zero
>>>>>>> 969bfdfe
; AVX1-NEXT:    vxorpd %ymm1, %ymm1, %ymm1
; AVX1-NEXT:    vblendpd {{.*#+}} ymm0 = ymm0[0],ymm1[1,2,3]
; AVX1-NEXT:    retq
;
; AVX2-LABEL: insert_mem_and_zero_v4i64:
; AVX2:       # BB#0:
<<<<<<< HEAD
; AVX2-NEXT:    vmovq (%rdi), %xmm0
; AVX2-NEXT:    vpxor %ymm1, %ymm1, %ymm1
; AVX2-NEXT:    vpblendd {{.*#+}} ymm0 = ymm0[0,1],ymm1[2,3,4,5,6,7]
; AVX2-NEXT:    retq
  %a = load i64* %ptr
=======
; AVX2-NEXT:    vmovq {{.*#+}} xmm0 = mem[0],zero
; AVX2-NEXT:    vpxor %ymm1, %ymm1, %ymm1
; AVX2-NEXT:    vpblendd {{.*#+}} ymm0 = ymm0[0,1],ymm1[2,3,4,5,6,7]
; AVX2-NEXT:    retq
  %a = load i64, i64* %ptr
>>>>>>> 969bfdfe
  %v = insertelement <4 x i64> undef, i64 %a, i64 0
  %shuffle = shufflevector <4 x i64> %v, <4 x i64> zeroinitializer, <4 x i32> <i32 0, i32 5, i32 6, i32 7>
  ret <4 x i64> %shuffle
}

define <4 x double> @insert_reg_and_zero_v4f64(double %a) {
; ALL-LABEL: insert_reg_and_zero_v4f64:
; ALL:       # BB#0:
<<<<<<< HEAD
; ALL-NEXT:    vxorps %xmm1, %xmm1, %xmm1
; ALL-NEXT:    vmovsd %xmm0, %xmm1, %xmm0
=======
; ALL-NEXT:    vxorpd %xmm1, %xmm1, %xmm1
; ALL-NEXT:    vmovsd {{.*#+}} xmm0 = xmm0[0],xmm1[1]
>>>>>>> 969bfdfe
; ALL-NEXT:    retq
  %v = insertelement <4 x double> undef, double %a, i32 0
  %shuffle = shufflevector <4 x double> %v, <4 x double> zeroinitializer, <4 x i32> <i32 0, i32 5, i32 6, i32 7>
  ret <4 x double> %shuffle
}

define <4 x double> @insert_mem_and_zero_v4f64(double* %ptr) {
; ALL-LABEL: insert_mem_and_zero_v4f64:
; ALL:       # BB#0:
<<<<<<< HEAD
; ALL-NEXT:    vmovsd (%rdi), %xmm0
; ALL-NEXT:    retq
  %a = load double* %ptr
=======
; ALL-NEXT:    vmovsd {{.*#+}} xmm0 = mem[0],zero
; ALL-NEXT:    retq
  %a = load double, double* %ptr
>>>>>>> 969bfdfe
  %v = insertelement <4 x double> undef, double %a, i32 0
  %shuffle = shufflevector <4 x double> %v, <4 x double> zeroinitializer, <4 x i32> <i32 0, i32 5, i32 6, i32 7>
  ret <4 x double> %shuffle
}

define <4 x double> @splat_mem_v4f64(double* %ptr) {
; ALL-LABEL: splat_mem_v4f64:
; ALL:       # BB#0:
; ALL-NEXT:    vbroadcastsd (%rdi), %ymm0
; ALL-NEXT:    retq
<<<<<<< HEAD
  %a = load double* %ptr
=======
  %a = load double, double* %ptr
>>>>>>> 969bfdfe
  %v = insertelement <4 x double> undef, double %a, i32 0
  %shuffle = shufflevector <4 x double> %v, <4 x double> undef, <4 x i32> <i32 0, i32 0, i32 0, i32 0>
  ret <4 x double> %shuffle
}

define <4 x i64> @splat_mem_v4i64(i64* %ptr) {
; AVX1-LABEL: splat_mem_v4i64:
; AVX1:       # BB#0:
<<<<<<< HEAD
; AVX1-NEXT:    vmovddup (%rdi), %xmm0
; AVX1-NEXT:    vinsertf128 $1, %xmm0, %ymm0, %ymm0
=======
; AVX1-NEXT:    vbroadcastsd (%rdi), %ymm0
>>>>>>> 969bfdfe
; AVX1-NEXT:    retq
;
; AVX2-LABEL: splat_mem_v4i64:
; AVX2:       # BB#0:
; AVX2-NEXT:    vbroadcastsd (%rdi), %ymm0
; AVX2-NEXT:    retq
<<<<<<< HEAD
  %a = load i64* %ptr
=======
  %a = load i64, i64* %ptr
>>>>>>> 969bfdfe
  %v = insertelement <4 x i64> undef, i64 %a, i64 0
  %shuffle = shufflevector <4 x i64> %v, <4 x i64> undef, <4 x i32> <i32 0, i32 0, i32 0, i32 0>
  ret <4 x i64> %shuffle
}

define <4 x double> @splat_mem_v4f64_2(double* %p) {
; ALL-LABEL: splat_mem_v4f64_2:
; ALL:       # BB#0:
; ALL-NEXT:    vbroadcastsd (%rdi), %ymm0
; ALL-NEXT:    retq
<<<<<<< HEAD
  %1 = load double* %p
=======
  %1 = load double, double* %p
>>>>>>> 969bfdfe
  %2 = insertelement <2 x double> undef, double %1, i32 0
  %3 = shufflevector <2 x double> %2, <2 x double> undef, <4 x i32> zeroinitializer
  ret <4 x double> %3
}

define <4 x double> @splat_v4f64(<2 x double> %r) {
; AVX1-LABEL: splat_v4f64:
; AVX1:       # BB#0:
<<<<<<< HEAD
; AVX1-NEXT:    vunpcklpd {{.*#+}} xmm0 = xmm0[0,0]
=======
; AVX1-NEXT:    vmovddup {{.*#+}} xmm0 = xmm0[0,0]
>>>>>>> 969bfdfe
; AVX1-NEXT:    vinsertf128 $1, %xmm0, %ymm0, %ymm0
; AVX1-NEXT:    retq
;
; AVX2-LABEL: splat_v4f64:
; AVX2:       # BB#0:
; AVX2-NEXT:    vbroadcastsd %xmm0, %ymm0
; AVX2-NEXT:    retq
  %1 = shufflevector <2 x double> %r, <2 x double> undef, <4 x i32> zeroinitializer
  ret <4 x double> %1
<<<<<<< HEAD
=======
}

define <4 x double> @bitcast_v4f64_0426(<4 x double> %a, <4 x double> %b) {
; AVX1-LABEL: bitcast_v4f64_0426:
; AVX1:       # BB#0:
; AVX1-NEXT:    vunpcklpd {{.*#+}} ymm0 = ymm0[0],ymm1[0],ymm0[2],ymm1[2]
; AVX1-NEXT:    retq
;
; AVX2-LABEL: bitcast_v4f64_0426:
; AVX2:       # BB#0:
; AVX2-NEXT:    vpunpcklqdq  {{.*#+}} ymm0 = ymm0[0],ymm1[0],ymm0[2],ymm1[2]
; AVX2-NEXT:    retq
  %shuffle64 = shufflevector <4 x double> %a, <4 x double> %b, <4 x i32> <i32 4, i32 0, i32 6, i32 2>
  %bitcast32 = bitcast <4 x double> %shuffle64 to <8 x float>
  %shuffle32 = shufflevector <8 x float> %bitcast32, <8 x float> undef, <8 x i32> <i32 3, i32 2, i32 1, i32 0, i32 7, i32 6, i32 5, i32 4>
  %bitcast16 = bitcast <8 x float> %shuffle32 to <16 x i16>
  %shuffle16 = shufflevector <16 x i16> %bitcast16, <16 x i16> undef, <16 x i32> <i32 2, i32 3, i32 0, i32 1, i32 6, i32 7, i32 4, i32 5, i32 10, i32 11, i32 8, i32 9, i32 14, i32 15, i32 12, i32 13>
  %bitcast64 = bitcast <16 x i16> %shuffle16 to <4 x double>
  ret <4 x double> %bitcast64
>>>>>>> 969bfdfe
}<|MERGE_RESOLUTION|>--- conflicted
+++ resolved
@@ -1,21 +1,12 @@
-<<<<<<< HEAD
-; RUN: llc < %s -mcpu=x86-64 -mattr=+avx -x86-experimental-vector-shuffle-lowering | FileCheck %s --check-prefix=ALL --check-prefix=AVX --check-prefix=AVX1
-; RUN: llc < %s -mcpu=x86-64 -mattr=+avx2 -x86-experimental-vector-shuffle-lowering | FileCheck %s --check-prefix=ALL --check-prefix=AVX --check-prefix=AVX2
-=======
 ; RUN: llc < %s -mcpu=x86-64 -mattr=+avx | FileCheck %s --check-prefix=ALL --check-prefix=AVX --check-prefix=AVX1
 ; RUN: llc < %s -mcpu=x86-64 -mattr=+avx2 | FileCheck %s --check-prefix=ALL --check-prefix=AVX --check-prefix=AVX2
->>>>>>> 969bfdfe
 
 target triple = "x86_64-unknown-unknown"
 
 define <4 x double> @shuffle_v4f64_0000(<4 x double> %a, <4 x double> %b) {
 ; AVX1-LABEL: shuffle_v4f64_0000:
 ; AVX1:       # BB#0:
-<<<<<<< HEAD
-; AVX1-NEXT:    vunpcklpd {{.*#+}} xmm0 = xmm0[0,0]
-=======
 ; AVX1-NEXT:    vmovddup {{.*#+}} xmm0 = xmm0[0,0]
->>>>>>> 969bfdfe
 ; AVX1-NEXT:    vinsertf128 $1, %xmm0, %ymm0, %ymm0
 ; AVX1-NEXT:    retq
 ;
@@ -30,11 +21,7 @@
 define <4 x double> @shuffle_v4f64_0001(<4 x double> %a, <4 x double> %b) {
 ; AVX1-LABEL: shuffle_v4f64_0001:
 ; AVX1:       # BB#0:
-<<<<<<< HEAD
-; AVX1-NEXT:    vunpcklpd {{.*#+}} xmm1 = xmm0[0,0]
-=======
 ; AVX1-NEXT:    vmovddup {{.*#+}} xmm1 = xmm0[0,0]
->>>>>>> 969bfdfe
 ; AVX1-NEXT:    vinsertf128 $1, %xmm0, %ymm1, %ymm0
 ; AVX1-NEXT:    retq
 ;
@@ -51,11 +38,7 @@
 ; AVX1:       # BB#0:
 ; AVX1-NEXT:    vextractf128 $1, %ymm0, %xmm1
 ; AVX1-NEXT:    vunpcklpd {{.*#+}} xmm1 = xmm1[0],xmm0[0]
-<<<<<<< HEAD
-; AVX1-NEXT:    vunpcklpd {{.*#+}} xmm0 = xmm0[0,0]
-=======
 ; AVX1-NEXT:    vmovddup {{.*#+}} xmm0 = xmm0[0,0]
->>>>>>> 969bfdfe
 ; AVX1-NEXT:    vinsertf128 $1, %xmm1, %ymm0, %ymm0
 ; AVX1-NEXT:    retq
 ;
@@ -87,11 +70,7 @@
 ; AVX1-LABEL: shuffle_v4f64_1000:
 ; AVX1:       # BB#0:
 ; AVX1-NEXT:    vpermilpd {{.*#+}} xmm1 = xmm0[1,0]
-<<<<<<< HEAD
-; AVX1-NEXT:    vunpcklpd {{.*#+}} xmm0 = xmm0[0,0]
-=======
 ; AVX1-NEXT:    vmovddup {{.*#+}} xmm0 = xmm0[0,0]
->>>>>>> 969bfdfe
 ; AVX1-NEXT:    vinsertf128 $1, %xmm0, %ymm1, %ymm0
 ; AVX1-NEXT:    retq
 ;
@@ -107,11 +86,7 @@
 ; AVX1-LABEL: shuffle_v4f64_2200:
 ; AVX1:       # BB#0:
 ; AVX1-NEXT:    vperm2f128 {{.*#+}} ymm0 = ymm0[2,3,0,1]
-<<<<<<< HEAD
-; AVX1-NEXT:    vpermilpd {{.*#+}} ymm0 = ymm0[0,0,2,2]
-=======
 ; AVX1-NEXT:    vmovddup {{.*#+}} ymm0 = ymm0[0,0,2,2]
->>>>>>> 969bfdfe
 ; AVX1-NEXT:    retq
 ;
 ; AVX2-LABEL: shuffle_v4f64_2200:
@@ -126,14 +101,8 @@
 ; AVX1-LABEL: shuffle_v4f64_3330:
 ; AVX1:       # BB#0:
 ; AVX1-NEXT:    vperm2f128 {{.*#+}} ymm1 = ymm0[2,3,0,1]
-<<<<<<< HEAD
-; AVX1-NEXT:    vpermilpd {{.*#+}} ymm1 = ymm1[1,1,2,2]
-; AVX1-NEXT:    vpermilpd {{.*#+}} ymm0 = ymm0[0,0,3,2]
-; AVX1-NEXT:    vblendpd {{.*#+}} ymm0 = ymm1[0,1],ymm0[2],ymm1[3]
-=======
 ; AVX1-NEXT:    vblendpd {{.*#+}} ymm0 = ymm1[0,1,2],ymm0[3]
 ; AVX1-NEXT:    vpermilpd {{.*#+}} ymm0 = ymm0[1,1,3,2]
->>>>>>> 969bfdfe
 ; AVX1-NEXT:    retq
 ;
 ; AVX2-LABEL: shuffle_v4f64_3330:
@@ -171,11 +140,7 @@
 define <4 x double> @shuffle_v4f64_0022(<4 x double> %a, <4 x double> %b) {
 ; ALL-LABEL: shuffle_v4f64_0022:
 ; ALL:       # BB#0:
-<<<<<<< HEAD
-; ALL-NEXT:    vpermilpd {{.*#+}} ymm0 = ymm0[0,0,2,2]
-=======
 ; ALL-NEXT:    vmovddup {{.*#+}} ymm0 = ymm0[0,0,2,2]
->>>>>>> 969bfdfe
 ; ALL-NEXT:    retq
   %shuffle = shufflevector <4 x double> %a, <4 x double> %b, <4 x i32> <i32 0, i32 0, i32 2, i32 2>
   ret <4 x double> %shuffle
@@ -220,11 +185,7 @@
 define <4 x double> @shuffle_v4f64_0423(<4 x double> %a, <4 x double> %b) {
 ; AVX1-LABEL: shuffle_v4f64_0423:
 ; AVX1:       # BB#0:
-<<<<<<< HEAD
-; AVX1-NEXT:    vpermilpd {{.*#+}} ymm1 = ymm1[0,0,2,2]
-=======
 ; AVX1-NEXT:    vmovddup {{.*#+}} ymm1 = ymm1[0,0,2,2]
->>>>>>> 969bfdfe
 ; AVX1-NEXT:    vblendpd {{.*#+}} ymm0 = ymm0[0],ymm1[1],ymm0[2,3]
 ; AVX1-NEXT:    retq
 ;
@@ -240,13 +201,8 @@
 define <4 x double> @shuffle_v4f64_0462(<4 x double> %a, <4 x double> %b) {
 ; ALL-LABEL: shuffle_v4f64_0462:
 ; ALL:       # BB#0:
-<<<<<<< HEAD
-; ALL-NEXT:    vpermilpd {{.*#+}} ymm1 = ymm1[0,0,2,2]
-; ALL-NEXT:    vpermilpd {{.*#+}} ymm0 = ymm0[0,0,2,2]
-=======
 ; ALL-NEXT:    vmovddup {{.*#+}} ymm1 = ymm1[0,0,2,2]
 ; ALL-NEXT:    vmovddup {{.*#+}} ymm0 = ymm0[0,0,2,2]
->>>>>>> 969bfdfe
 ; ALL-NEXT:    vblendpd {{.*#+}} ymm0 = ymm0[0],ymm1[1,2],ymm0[3]
 ; ALL-NEXT:    retq
   %shuffle = shufflevector <4 x double> %a, <4 x double> %b, <4 x i32> <i32 0, i32 4, i32 6, i32 2>
@@ -295,53 +251,6 @@
 ; ALL-NEXT:    vshufpd {{.*#+}} ymm0 = ymm1[1],ymm0[1],ymm1[2],ymm0[3]
 ; ALL-NEXT:    retq
   %shuffle = shufflevector <4 x double> %a, <4 x double> %b, <4 x i32> <i32 5, i32 1, i32 6, i32 3>
-<<<<<<< HEAD
-  ret <4 x double> %shuffle
-}
-
-define <4 x double> @shuffle_v4f64_0527(<4 x double> %a, <4 x double> %b) {
-; ALL-LABEL: shuffle_v4f64_0527:
-; ALL:       # BB#0:
-; ALL-NEXT:    vblendpd {{.*#+}} ymm0 = ymm0[0],ymm1[1],ymm0[2],ymm1[3]
-; ALL-NEXT:    retq
-  %shuffle = shufflevector <4 x double> %a, <4 x double> %b, <4 x i32> <i32 0, i32 5, i32 2, i32 7>
-  ret <4 x double> %shuffle
-}
-
-define <4 x double> @shuffle_v4f64_4163(<4 x double> %a, <4 x double> %b) {
-; ALL-LABEL: shuffle_v4f64_4163:
-; ALL:       # BB#0:
-; ALL-NEXT:    vblendpd {{.*#+}} ymm0 = ymm1[0],ymm0[1],ymm1[2],ymm0[3]
-; ALL-NEXT:    retq
-  %shuffle = shufflevector <4 x double> %a, <4 x double> %b, <4 x i32> <i32 4, i32 1, i32 6, i32 3>
-  ret <4 x double> %shuffle
-}
-
-define <4 x double> @shuffle_v4f64_0145(<4 x double> %a, <4 x double> %b) {
-; ALL-LABEL: shuffle_v4f64_0145:
-; ALL:       # BB#0:
-; ALL-NEXT:    vinsertf128 $1, %xmm1, %ymm0, %ymm0
-; ALL-NEXT:    retq
-  %shuffle = shufflevector <4 x double> %a, <4 x double> %b, <4 x i32> <i32 0, i32 1, i32 4, i32 5>
-  ret <4 x double> %shuffle
-}
-
-define <4 x double> @shuffle_v4f64_4501(<4 x double> %a, <4 x double> %b) {
-; ALL-LABEL: shuffle_v4f64_4501:
-; ALL:       # BB#0:
-; ALL-NEXT:    vinsertf128 $1, %xmm0, %ymm1, %ymm0
-; ALL-NEXT:    retq
-  %shuffle = shufflevector <4 x double> %a, <4 x double> %b, <4 x i32> <i32 4, i32 5, i32 0, i32 1>
-  ret <4 x double> %shuffle
-}
-
-define <4 x double> @shuffle_v4f64_0167(<4 x double> %a, <4 x double> %b) {
-; ALL-LABEL: shuffle_v4f64_0167:
-; ALL:       # BB#0:
-; ALL-NEXT:    vblendpd {{.*#+}} ymm0 = ymm0[0,1],ymm1[2,3]
-; ALL-NEXT:    retq
-  %shuffle = shufflevector <4 x double> %a, <4 x double> %b, <4 x i32> <i32 0, i32 1, i32 6, i32 7>
-=======
   ret <4 x double> %shuffle
 }
 
@@ -454,18 +363,13 @@
 ; ALL-NEXT:    vunpcklpd {{.*#+}} ymm0 = ymm1[0],ymm0[0],ymm1[2],ymm0[2]
 ; ALL-NEXT:    retq
   %shuffle = shufflevector <4 x double> %a, <4 x double> %b, <4 x i32> <i32 undef, i32 0, i32 6, i32 2>
->>>>>>> 969bfdfe
   ret <4 x double> %shuffle
 }
 
 define <4 x i64> @shuffle_v4i64_0000(<4 x i64> %a, <4 x i64> %b) {
 ; AVX1-LABEL: shuffle_v4i64_0000:
 ; AVX1:       # BB#0:
-<<<<<<< HEAD
-; AVX1-NEXT:    vunpcklpd {{.*#+}} xmm0 = xmm0[0,0]
-=======
 ; AVX1-NEXT:    vmovddup {{.*#+}} xmm0 = xmm0[0,0]
->>>>>>> 969bfdfe
 ; AVX1-NEXT:    vinsertf128 $1, %xmm0, %ymm0, %ymm0
 ; AVX1-NEXT:    retq
 ;
@@ -480,11 +384,7 @@
 define <4 x i64> @shuffle_v4i64_0001(<4 x i64> %a, <4 x i64> %b) {
 ; AVX1-LABEL: shuffle_v4i64_0001:
 ; AVX1:       # BB#0:
-<<<<<<< HEAD
-; AVX1-NEXT:    vunpcklpd {{.*#+}} xmm1 = xmm0[0,0]
-=======
 ; AVX1-NEXT:    vmovddup {{.*#+}} xmm1 = xmm0[0,0]
->>>>>>> 969bfdfe
 ; AVX1-NEXT:    vinsertf128 $1, %xmm0, %ymm1, %ymm0
 ; AVX1-NEXT:    retq
 ;
@@ -501,11 +401,7 @@
 ; AVX1:       # BB#0:
 ; AVX1-NEXT:    vextractf128 $1, %ymm0, %xmm1
 ; AVX1-NEXT:    vunpcklpd {{.*#+}} xmm1 = xmm1[0],xmm0[0]
-<<<<<<< HEAD
-; AVX1-NEXT:    vunpcklpd {{.*#+}} xmm0 = xmm0[0,0]
-=======
 ; AVX1-NEXT:    vmovddup {{.*#+}} xmm0 = xmm0[0,0]
->>>>>>> 969bfdfe
 ; AVX1-NEXT:    vinsertf128 $1, %xmm1, %ymm0, %ymm0
 ; AVX1-NEXT:    retq
 ;
@@ -553,11 +449,7 @@
 ; AVX1-LABEL: shuffle_v4i64_1000:
 ; AVX1:       # BB#0:
 ; AVX1-NEXT:    vpermilpd {{.*#+}} xmm1 = xmm0[1,0]
-<<<<<<< HEAD
-; AVX1-NEXT:    vunpcklpd {{.*#+}} xmm0 = xmm0[0,0]
-=======
 ; AVX1-NEXT:    vmovddup {{.*#+}} xmm0 = xmm0[0,0]
->>>>>>> 969bfdfe
 ; AVX1-NEXT:    vinsertf128 $1, %xmm0, %ymm1, %ymm0
 ; AVX1-NEXT:    retq
 ;
@@ -573,11 +465,7 @@
 ; AVX1-LABEL: shuffle_v4i64_2200:
 ; AVX1:       # BB#0:
 ; AVX1-NEXT:    vperm2f128 {{.*#+}} ymm0 = ymm0[2,3,0,1]
-<<<<<<< HEAD
-; AVX1-NEXT:    vpermilpd {{.*#+}} ymm0 = ymm0[0,0,2,2]
-=======
 ; AVX1-NEXT:    vmovddup {{.*#+}} ymm0 = ymm0[0,0,2,2]
->>>>>>> 969bfdfe
 ; AVX1-NEXT:    retq
 ;
 ; AVX2-LABEL: shuffle_v4i64_2200:
@@ -592,14 +480,8 @@
 ; AVX1-LABEL: shuffle_v4i64_3330:
 ; AVX1:       # BB#0:
 ; AVX1-NEXT:    vperm2f128 {{.*#+}} ymm1 = ymm0[2,3,0,1]
-<<<<<<< HEAD
-; AVX1-NEXT:    vpermilpd {{.*#+}} ymm1 = ymm1[1,1,2,2]
-; AVX1-NEXT:    vpermilpd {{.*#+}} ymm0 = ymm0[0,0,3,2]
-; AVX1-NEXT:    vblendpd {{.*#+}} ymm0 = ymm1[0,1],ymm0[2],ymm1[3]
-=======
 ; AVX1-NEXT:    vblendpd {{.*#+}} ymm0 = ymm1[0,1,2],ymm0[3]
 ; AVX1-NEXT:    vpermilpd {{.*#+}} ymm0 = ymm0[1,1,3,2]
->>>>>>> 969bfdfe
 ; AVX1-NEXT:    retq
 ;
 ; AVX2-LABEL: shuffle_v4i64_3330:
@@ -628,11 +510,7 @@
 define <4 x i64> @shuffle_v4i64_0124(<4 x i64> %a, <4 x i64> %b) {
 ; AVX1-LABEL: shuffle_v4i64_0124:
 ; AVX1:       # BB#0:
-<<<<<<< HEAD
-; AVX1-NEXT:    vunpcklpd {{.*#+}} xmm1 = xmm1[0,0]
-=======
 ; AVX1-NEXT:    vmovddup {{.*#+}} xmm1 = xmm1[0,0]
->>>>>>> 969bfdfe
 ; AVX1-NEXT:    vinsertf128 $1, %xmm1, %ymm0, %ymm1
 ; AVX1-NEXT:    vblendpd {{.*#+}} ymm0 = ymm0[0,1,2],ymm1[3]
 ; AVX1-NEXT:    retq
@@ -670,11 +548,7 @@
 ; AVX1-NEXT:    vextractf128 $1, %ymm0, %xmm2
 ; AVX1-NEXT:    vshufpd {{.*#+}} xmm2 = xmm0[1],xmm2[0]
 ; AVX1-NEXT:    vinsertf128 $1, %xmm2, %ymm0, %ymm0
-<<<<<<< HEAD
-; AVX1-NEXT:    vpermilpd {{.*#+}} ymm1 = ymm1[0,0,2,2]
-=======
 ; AVX1-NEXT:    vmovddup {{.*#+}} ymm1 = ymm1[0,0,2,2]
->>>>>>> 969bfdfe
 ; AVX1-NEXT:    vblendpd {{.*#+}} ymm0 = ymm0[0],ymm1[1],ymm0[2,3]
 ; AVX1-NEXT:    retq
 ;
@@ -693,11 +567,7 @@
 ; AVX1:       # BB#0:
 ; AVX1-NEXT:    vextractf128 $1, %ymm0, %xmm2
 ; AVX1-NEXT:    vshufpd {{.*#+}} xmm2 = xmm0[1],xmm2[0]
-<<<<<<< HEAD
-; AVX1-NEXT:    vunpcklpd {{.*#+}} xmm0 = xmm0[0,0]
-=======
 ; AVX1-NEXT:    vmovddup {{.*#+}} xmm0 = xmm0[0,0]
->>>>>>> 969bfdfe
 ; AVX1-NEXT:    vinsertf128 $1, %xmm2, %ymm0, %ymm0
 ; AVX1-NEXT:    vblendpd {{.*#+}} ymm0 = ymm1[0],ymm0[1,2,3]
 ; AVX1-NEXT:    retq
@@ -723,17 +593,9 @@
 define <4 x i64> @shuffle_v4i64_0451(<4 x i64> %a, <4 x i64> %b) {
 ; AVX1-LABEL: shuffle_v4i64_0451:
 ; AVX1:       # BB#0:
-<<<<<<< HEAD
-; AVX1-NEXT:    vinsertf128 $1, %xmm0, %ymm0, %ymm0
-; AVX1-NEXT:    vunpcklpd {{.*#+}} xmm2 = xmm1[0,0]
-; AVX1-NEXT:    vpermilpd {{.*#+}} xmm1 = xmm1[1,0]
-; AVX1-NEXT:    vinsertf128 $1, %xmm1, %ymm2, %ymm1
-; AVX1-NEXT:    vblendpd {{.*#+}} ymm0 = ymm0[0],ymm1[1,2],ymm0[3]
-=======
 ; AVX1-NEXT:    vunpckhpd {{.*#+}} xmm2 = xmm1[1],xmm0[1]
 ; AVX1-NEXT:    vunpcklpd {{.*#+}} xmm0 = xmm0[0],xmm1[0]
 ; AVX1-NEXT:    vinsertf128 $1, %xmm2, %ymm0, %ymm0
->>>>>>> 969bfdfe
 ; AVX1-NEXT:    retq
 ;
 ; AVX2-LABEL: shuffle_v4i64_0451:
@@ -757,121 +619,6 @@
 
 define <4 x i64> @shuffle_v4i64_4015(<4 x i64> %a, <4 x i64> %b) {
 ; AVX1-LABEL: shuffle_v4i64_4015:
-<<<<<<< HEAD
-; AVX1:       # BB#0:
-; AVX1-NEXT:    vinsertf128 $1, %xmm1, %ymm1, %ymm1
-; AVX1-NEXT:    vunpcklpd {{.*#+}} xmm2 = xmm0[0,0]
-; AVX1-NEXT:    vpermilpd {{.*#+}} xmm0 = xmm0[1,0]
-; AVX1-NEXT:    vinsertf128 $1, %xmm0, %ymm2, %ymm0
-; AVX1-NEXT:    vblendpd {{.*#+}} ymm0 = ymm1[0],ymm0[1,2],ymm1[3]
-; AVX1-NEXT:    retq
-;
-; AVX2-LABEL: shuffle_v4i64_4015:
-; AVX2:       # BB#0:
-; AVX2-NEXT:    vinserti128 $1, %xmm1, %ymm1, %ymm1
-; AVX2-NEXT:    vpermq {{.*#+}} ymm0 = ymm0[0,0,1,3]
-; AVX2-NEXT:    vpblendd {{.*#+}} ymm0 = ymm1[0,1],ymm0[2,3,4,5],ymm1[6,7]
-; AVX2-NEXT:    retq
-  %shuffle = shufflevector <4 x i64> %a, <4 x i64> %b, <4 x i32> <i32 4, i32 0, i32 1, i32 5>
-  ret <4 x i64> %shuffle
-}
-
-define <4 x i64> @shuffle_v4i64_2u35(<4 x i64> %a, <4 x i64> %b) {
-; AVX1-LABEL: shuffle_v4i64_2u35:
-; AVX1:       # BB#0:
-; AVX1-NEXT:    vinsertf128 $1, %xmm1, %ymm1, %ymm1
-; AVX1-NEXT:    vextractf128 $1, %ymm0, %xmm0
-; AVX1-NEXT:    vpermilpd {{.*#+}} xmm2 = xmm0[1,0]
-; AVX1-NEXT:    vinsertf128 $1, %xmm2, %ymm0, %ymm0
-; AVX1-NEXT:    vblendpd {{.*#+}} ymm0 = ymm0[0,1,2],ymm1[3]
-; AVX1-NEXT:    retq
-;
-; AVX2-LABEL: shuffle_v4i64_2u35:
-; AVX2:       # BB#0:
-; AVX2-NEXT:    vinserti128 $1, %xmm1, %ymm1, %ymm1
-; AVX2-NEXT:    vpermq {{.*#+}} ymm0 = ymm0[2,1,3,3]
-; AVX2-NEXT:    vpblendd {{.*#+}} ymm0 = ymm0[0,1,2,3,4,5],ymm1[6,7]
-; AVX2-NEXT:    retq
-  %shuffle = shufflevector <4 x i64> %a, <4 x i64> %b, <4 x i32> <i32 2, i32 undef, i32 3, i32 5>
-  ret <4 x i64> %shuffle
-}
-
-define <4 x i64> @shuffle_v4i64_1251(<4 x i64> %a, <4 x i64> %b) {
-; AVX1-LABEL: shuffle_v4i64_1251:
-; AVX1:       # BB#0:
-; AVX1-NEXT:    vperm2f128 {{.*#+}} ymm2 = ymm0[2,3,0,1]
-; AVX1-NEXT:    vshufpd {{.*#+}} ymm0 = ymm0[1],ymm2[0],ymm0[2],ymm2[3]
-; AVX1-NEXT:    vpermilpd {{.*#+}} xmm1 = xmm1[1,0]
-; AVX1-NEXT:    vinsertf128 $1, %xmm1, %ymm0, %ymm1
-; AVX1-NEXT:    vblendpd {{.*#+}} ymm0 = ymm0[0,1],ymm1[2],ymm0[3]
-; AVX1-NEXT:    retq
-;
-; AVX2-LABEL: shuffle_v4i64_1251:
-; AVX2:       # BB#0:
-; AVX2-NEXT:    vpermq {{.*#+}} ymm1 = ymm1[0,1,1,3]
-; AVX2-NEXT:    vpermq {{.*#+}} ymm0 = ymm0[1,2,2,1]
-; AVX2-NEXT:    vpblendd {{.*#+}} ymm0 = ymm0[0,1,2,3],ymm1[4,5],ymm0[6,7]
-; AVX2-NEXT:    retq
-  %shuffle = shufflevector <4 x i64> %a, <4 x i64> %b, <4 x i32> <i32 1, i32 2, i32 5, i32 1>
-  ret <4 x i64> %shuffle
-}
-
-define <4 x i64> @stress_test1(<4 x i64> %a, <4 x i64> %b) {
-; AVX1-LABEL: stress_test1:
-; AVX1:       # BB#0:
-; AVX1-NEXT:    vperm2f128 {{.*#+}} ymm0 = ymm1[2,3,0,1]
-; AVX1-NEXT:    vpermilpd {{.*#+}} ymm2 = ymm0[1,0,3,2]
-; AVX1-NEXT:    vblendpd {{.*#+}} ymm1 = ymm2[0],ymm1[1],ymm2[2,3]
-; AVX1-NEXT:    vextractf128 $1, %ymm1, %xmm1
-; AVX1-NEXT:    vpermilpd {{.*#+}} xmm1 = xmm1[1,0]
-; AVX1-NEXT:    vpermilpd {{.*#+}} ymm0 = ymm0[1,1,3,2]
-; AVX1-NEXT:    vpermilpd {{.*#+}} xmm2 = xmm1[1,0]
-; AVX1-NEXT:    vinsertf128 $1, %xmm2, %ymm1, %ymm1
-; AVX1-NEXT:    vpermilpd {{.*#+}} ymm0 = ymm0[1,0,2,2]
-; AVX1-NEXT:    vblendpd {{.*#+}} ymm0 = ymm0[0],ymm1[1,2,3]
-; AVX1-NEXT:    retq
-;
-; AVX2-LABEL: stress_test1:
-; AVX2:       # BB#0:
-; AVX2-NEXT:    vpermq {{.*#+}} ymm0 = ymm1[3,1,1,0]
-; AVX2-NEXT:    vpermq {{.*#+}} ymm0 = ymm0[3,1,2,3]
-; AVX2-NEXT:    vpermq {{.*#+}} ymm1 = ymm1[3,3,1,3]
-; AVX2-NEXT:    vpshufd {{.*#+}} ymm1 = ymm1[2,3,2,3,6,7,6,7]
-; AVX2-NEXT:    vpermq {{.*#+}} ymm0 = ymm0[0,1,1,0]
-; AVX2-NEXT:    vpblendd {{.*#+}} ymm0 = ymm1[0,1],ymm0[2,3,4,5,6,7]
-; AVX2-NEXT:    retq
-  %c = shufflevector <4 x i64> %b, <4 x i64> undef, <4 x i32> <i32 3, i32 1, i32 1, i32 0>
-  %d = shufflevector <4 x i64> %c, <4 x i64> undef, <4 x i32> <i32 3, i32 undef, i32 2, i32 undef>
-  %e = shufflevector <4 x i64> %b, <4 x i64> undef, <4 x i32> <i32 3, i32 3, i32 1, i32 undef>
-  %f = shufflevector <4 x i64> %d, <4 x i64> %e, <4 x i32> <i32 5, i32 1, i32 1, i32 0>
-
-  ret <4 x i64> %f
-}
-
-define <4 x i64> @insert_reg_and_zero_v4i64(i64 %a) {
-; AVX1-LABEL: insert_reg_and_zero_v4i64:
-; AVX1:       # BB#0:
-; AVX1-NEXT:    vmovq %rdi, %xmm0
-; AVX1-NEXT:    vxorpd %ymm1, %ymm1, %ymm1
-; AVX1-NEXT:    vblendpd {{.*#+}} ymm0 = ymm0[0],ymm1[1,2,3]
-; AVX1-NEXT:    retq
-;
-; AVX2-LABEL: insert_reg_and_zero_v4i64:
-; AVX2:       # BB#0:
-; AVX2-NEXT:    vmovq %rdi, %xmm0
-; AVX2-NEXT:    vpxor %ymm1, %ymm1, %ymm1
-; AVX2-NEXT:    vpblendd {{.*#+}} ymm0 = ymm0[0,1],ymm1[2,3,4,5,6,7]
-; AVX2-NEXT:    retq
-  %v = insertelement <4 x i64> undef, i64 %a, i64 0
-  %shuffle = shufflevector <4 x i64> %v, <4 x i64> zeroinitializer, <4 x i32> <i32 0, i32 5, i32 6, i32 7>
-  ret <4 x i64> %shuffle
-}
-
-define <4 x i64> @insert_mem_and_zero_v4i64(i64* %ptr) {
-; AVX1-LABEL: insert_mem_and_zero_v4i64:
-; AVX1:       # BB#0:
-; AVX1-NEXT:    vmovq (%rdi), %xmm0
-=======
 ; AVX1:       # BB#0:
 ; AVX1-NEXT:    vunpckhpd {{.*#+}} xmm2 = xmm0[1],xmm1[1]
 ; AVX1-NEXT:    vunpcklpd {{.*#+}} xmm0 = xmm1[0],xmm0[0]
@@ -1085,26 +832,17 @@
 ; AVX1-LABEL: insert_mem_and_zero_v4i64:
 ; AVX1:       # BB#0:
 ; AVX1-NEXT:    vmovq {{.*#+}} xmm0 = mem[0],zero
->>>>>>> 969bfdfe
 ; AVX1-NEXT:    vxorpd %ymm1, %ymm1, %ymm1
 ; AVX1-NEXT:    vblendpd {{.*#+}} ymm0 = ymm0[0],ymm1[1,2,3]
 ; AVX1-NEXT:    retq
 ;
 ; AVX2-LABEL: insert_mem_and_zero_v4i64:
 ; AVX2:       # BB#0:
-<<<<<<< HEAD
-; AVX2-NEXT:    vmovq (%rdi), %xmm0
-; AVX2-NEXT:    vpxor %ymm1, %ymm1, %ymm1
-; AVX2-NEXT:    vpblendd {{.*#+}} ymm0 = ymm0[0,1],ymm1[2,3,4,5,6,7]
-; AVX2-NEXT:    retq
-  %a = load i64* %ptr
-=======
 ; AVX2-NEXT:    vmovq {{.*#+}} xmm0 = mem[0],zero
 ; AVX2-NEXT:    vpxor %ymm1, %ymm1, %ymm1
 ; AVX2-NEXT:    vpblendd {{.*#+}} ymm0 = ymm0[0,1],ymm1[2,3,4,5,6,7]
 ; AVX2-NEXT:    retq
   %a = load i64, i64* %ptr
->>>>>>> 969bfdfe
   %v = insertelement <4 x i64> undef, i64 %a, i64 0
   %shuffle = shufflevector <4 x i64> %v, <4 x i64> zeroinitializer, <4 x i32> <i32 0, i32 5, i32 6, i32 7>
   ret <4 x i64> %shuffle
@@ -1113,13 +851,8 @@
 define <4 x double> @insert_reg_and_zero_v4f64(double %a) {
 ; ALL-LABEL: insert_reg_and_zero_v4f64:
 ; ALL:       # BB#0:
-<<<<<<< HEAD
-; ALL-NEXT:    vxorps %xmm1, %xmm1, %xmm1
-; ALL-NEXT:    vmovsd %xmm0, %xmm1, %xmm0
-=======
 ; ALL-NEXT:    vxorpd %xmm1, %xmm1, %xmm1
 ; ALL-NEXT:    vmovsd {{.*#+}} xmm0 = xmm0[0],xmm1[1]
->>>>>>> 969bfdfe
 ; ALL-NEXT:    retq
   %v = insertelement <4 x double> undef, double %a, i32 0
   %shuffle = shufflevector <4 x double> %v, <4 x double> zeroinitializer, <4 x i32> <i32 0, i32 5, i32 6, i32 7>
@@ -1129,15 +862,9 @@
 define <4 x double> @insert_mem_and_zero_v4f64(double* %ptr) {
 ; ALL-LABEL: insert_mem_and_zero_v4f64:
 ; ALL:       # BB#0:
-<<<<<<< HEAD
-; ALL-NEXT:    vmovsd (%rdi), %xmm0
-; ALL-NEXT:    retq
-  %a = load double* %ptr
-=======
 ; ALL-NEXT:    vmovsd {{.*#+}} xmm0 = mem[0],zero
 ; ALL-NEXT:    retq
   %a = load double, double* %ptr
->>>>>>> 969bfdfe
   %v = insertelement <4 x double> undef, double %a, i32 0
   %shuffle = shufflevector <4 x double> %v, <4 x double> zeroinitializer, <4 x i32> <i32 0, i32 5, i32 6, i32 7>
   ret <4 x double> %shuffle
@@ -1148,11 +875,7 @@
 ; ALL:       # BB#0:
 ; ALL-NEXT:    vbroadcastsd (%rdi), %ymm0
 ; ALL-NEXT:    retq
-<<<<<<< HEAD
-  %a = load double* %ptr
-=======
   %a = load double, double* %ptr
->>>>>>> 969bfdfe
   %v = insertelement <4 x double> undef, double %a, i32 0
   %shuffle = shufflevector <4 x double> %v, <4 x double> undef, <4 x i32> <i32 0, i32 0, i32 0, i32 0>
   ret <4 x double> %shuffle
@@ -1161,23 +884,14 @@
 define <4 x i64> @splat_mem_v4i64(i64* %ptr) {
 ; AVX1-LABEL: splat_mem_v4i64:
 ; AVX1:       # BB#0:
-<<<<<<< HEAD
-; AVX1-NEXT:    vmovddup (%rdi), %xmm0
-; AVX1-NEXT:    vinsertf128 $1, %xmm0, %ymm0, %ymm0
-=======
 ; AVX1-NEXT:    vbroadcastsd (%rdi), %ymm0
->>>>>>> 969bfdfe
 ; AVX1-NEXT:    retq
 ;
 ; AVX2-LABEL: splat_mem_v4i64:
 ; AVX2:       # BB#0:
 ; AVX2-NEXT:    vbroadcastsd (%rdi), %ymm0
 ; AVX2-NEXT:    retq
-<<<<<<< HEAD
-  %a = load i64* %ptr
-=======
   %a = load i64, i64* %ptr
->>>>>>> 969bfdfe
   %v = insertelement <4 x i64> undef, i64 %a, i64 0
   %shuffle = shufflevector <4 x i64> %v, <4 x i64> undef, <4 x i32> <i32 0, i32 0, i32 0, i32 0>
   ret <4 x i64> %shuffle
@@ -1188,11 +902,7 @@
 ; ALL:       # BB#0:
 ; ALL-NEXT:    vbroadcastsd (%rdi), %ymm0
 ; ALL-NEXT:    retq
-<<<<<<< HEAD
-  %1 = load double* %p
-=======
   %1 = load double, double* %p
->>>>>>> 969bfdfe
   %2 = insertelement <2 x double> undef, double %1, i32 0
   %3 = shufflevector <2 x double> %2, <2 x double> undef, <4 x i32> zeroinitializer
   ret <4 x double> %3
@@ -1201,11 +911,7 @@
 define <4 x double> @splat_v4f64(<2 x double> %r) {
 ; AVX1-LABEL: splat_v4f64:
 ; AVX1:       # BB#0:
-<<<<<<< HEAD
-; AVX1-NEXT:    vunpcklpd {{.*#+}} xmm0 = xmm0[0,0]
-=======
 ; AVX1-NEXT:    vmovddup {{.*#+}} xmm0 = xmm0[0,0]
->>>>>>> 969bfdfe
 ; AVX1-NEXT:    vinsertf128 $1, %xmm0, %ymm0, %ymm0
 ; AVX1-NEXT:    retq
 ;
@@ -1215,8 +921,6 @@
 ; AVX2-NEXT:    retq
   %1 = shufflevector <2 x double> %r, <2 x double> undef, <4 x i32> zeroinitializer
   ret <4 x double> %1
-<<<<<<< HEAD
-=======
 }
 
 define <4 x double> @bitcast_v4f64_0426(<4 x double> %a, <4 x double> %b) {
@@ -1236,5 +940,4 @@
   %shuffle16 = shufflevector <16 x i16> %bitcast16, <16 x i16> undef, <16 x i32> <i32 2, i32 3, i32 0, i32 1, i32 6, i32 7, i32 4, i32 5, i32 10, i32 11, i32 8, i32 9, i32 14, i32 15, i32 12, i32 13>
   %bitcast64 = bitcast <16 x i16> %shuffle16 to <4 x double>
   ret <4 x double> %bitcast64
->>>>>>> 969bfdfe
 }