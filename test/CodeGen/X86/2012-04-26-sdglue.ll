; RUN: llc < %s -mtriple=x86_64-apple-darwin -mcpu=core-avx2 -mattr=+avx | FileCheck %s
; rdar://11314175: SD Scheduler, BuildSchedUnits assert:
;                  N->getNodeId() == -1 && "Node already inserted!

; It's hard to test for the ISEL condition because CodeGen optimizes
; away the bugpointed code. Just ensure the basics are still there.
;CHECK-LABEL: func:
<<<<<<< HEAD
;CHECK: vpxor
;CHECK: vinserti128
;CHECK: vpshufd
;CHECK: vpbroadcastd
=======
;CHECK: vxorps
;CHECK: vpshufd
;CHECK: vpbroadcastd
;CHECK: vinserti128
>>>>>>> 969bfdfe
;CHECK: vmulps
;CHECK: vmulps
;CHECK: ret

define void @func() nounwind ssp {
  %tmp = load <4 x float>, <4 x float>* null, align 1
  %tmp14 = getelementptr <4 x float>, <4 x float>* null, i32 2
  %tmp15 = load <4 x float>, <4 x float>* %tmp14, align 1
  %tmp16 = shufflevector <4 x float> %tmp, <4 x float> <float 0.000000e+00, float undef, float undef, float undef>, <8 x i32> <i32 0, i32 1, i32 2, i32 3, i32 4, i32 4, i32 4, i32 4>
  %tmp17 = call <8 x float> @llvm.x86.avx.vinsertf128.ps.256(<8 x float> %tmp16, <4 x float> undef, i8 1)
  %tmp18 = bitcast <4 x float> %tmp to <16 x i8>
  %tmp19 = shufflevector <16 x i8> %tmp18, <16 x i8> undef, <16 x i32> <i32 4, i32 5, i32 6, i32 7, i32 8, i32 9, i32 10, i32 11, i32 12, i32 13, i32 14, i32 15, i32 16, i32 17, i32 18, i32 19>
  %tmp20 = bitcast <16 x i8> %tmp19 to <4 x float>
  %tmp21 = bitcast <4 x float> %tmp15 to <16 x i8>
  %tmp22 = shufflevector <16 x i8> undef, <16 x i8> %tmp21, <16 x i32> <i32 4, i32 5, i32 6, i32 7, i32 8, i32 9, i32 10, i32 11, i32 12, i32 13, i32 14, i32 15, i32 16, i32 17, i32 18, i32 19>
  %tmp23 = bitcast <16 x i8> %tmp22 to <4 x float>
  %tmp24 = shufflevector <4 x float> %tmp20, <4 x float> <float 0.000000e+00, float undef, float undef, float undef>, <8 x i32> <i32 0, i32 1, i32 2, i32 3, i32 4, i32 4, i32 4, i32 4>
  %tmp25 = call <8 x float> @llvm.x86.avx.vinsertf128.ps.256(<8 x float> %tmp24, <4 x float> %tmp23, i8 1)
  %tmp26 = fmul <8 x float> %tmp17, undef
  %tmp27 = fmul <8 x float> %tmp25, undef
  %tmp28 = fadd <8 x float> %tmp26, %tmp27
  %tmp29 = fadd <8 x float> %tmp28, undef
  %tmp30 = shufflevector <8 x float> %tmp29, <8 x float> undef, <4 x i32> <i32 0, i32 1, i32 2, i32 3>
  %tmp31 = fmul <4 x float> undef, %tmp30
  %tmp32 = call <8 x float> @llvm.x86.avx.vinsertf128.ps.256(<8 x float> zeroinitializer, <4 x float> %tmp31, i8 1)
  %tmp33 = fadd <8 x float> undef, %tmp32
  %tmp34 = call <8 x float> @llvm.x86.avx.hadd.ps.256(<8 x float> %tmp33, <8 x float> undef) nounwind
  %tmp35 = fsub <8 x float> %tmp34, undef
  %tmp36 = call <8 x float> @llvm.x86.avx.hadd.ps.256(<8 x float> zeroinitializer, <8 x float> %tmp35) nounwind
  store <8 x float> %tmp36, <8 x float>* undef, align 32
  ret void
}

declare <8 x float> @llvm.x86.avx.vinsertf128.ps.256(<8 x float>, <4 x float>, i8) nounwind readnone

declare <8 x float> @llvm.x86.avx.hadd.ps.256(<8 x float>, <8 x float>) nounwind readnone<|MERGE_RESOLUTION|>--- conflicted
+++ resolved
@@ -5,17 +5,10 @@
 ; It's hard to test for the ISEL condition because CodeGen optimizes
 ; away the bugpointed code. Just ensure the basics are still there.
 ;CHECK-LABEL: func:
-<<<<<<< HEAD
-;CHECK: vpxor
-;CHECK: vinserti128
-;CHECK: vpshufd
-;CHECK: vpbroadcastd
-=======
 ;CHECK: vxorps
 ;CHECK: vpshufd
 ;CHECK: vpbroadcastd
 ;CHECK: vinserti128
->>>>>>> 969bfdfe
 ;CHECK: vmulps
 ;CHECK: vmulps
 ;CHECK: ret
