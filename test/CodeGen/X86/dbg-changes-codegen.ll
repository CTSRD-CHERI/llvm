--- conflicted
+++ resolved
@@ -43,13 +43,8 @@
 ; Function Attrs: nounwind readonly uwtable
 define zeroext i1 @_ZN3Foo3batEv(%struct.Foo* %this) #0 align 2 {
 entry:
-<<<<<<< HEAD
-  %0 = load %struct.Foo** @pfoo, align 8
-  tail call void @llvm.dbg.value(metadata !{%struct.Foo* %0}, i64 0, metadata !62, metadata !{metadata !"0x102"})
-=======
   %0 = load %struct.Foo*, %struct.Foo** @pfoo, align 8
   tail call void @llvm.dbg.value(metadata %struct.Foo* %0, i64 0, metadata !62, metadata !MDExpression())
->>>>>>> 969bfdfe
   %cmp.i = icmp eq %struct.Foo* %0, %this
   ret i1 %cmp.i
 }
@@ -57,15 +52,9 @@
 ; Function Attrs: nounwind uwtable
 define void @_Z3bazv() #1 {
 entry:
-<<<<<<< HEAD
-  %0 = load %struct.Wibble** @wibble1, align 8
-  tail call void @llvm.dbg.value(metadata !64, i64 0, metadata !65, metadata !{metadata !"0x102"})
-  %1 = load %struct.Wibble** @wibble2, align 8
-=======
   %0 = load %struct.Wibble*, %struct.Wibble** @wibble1, align 8
   tail call void @llvm.dbg.value(metadata %struct.Flibble* undef, i64 0, metadata !65, metadata !MDExpression())
   %1 = load %struct.Wibble*, %struct.Wibble** @wibble2, align 8
->>>>>>> 969bfdfe
   %cmp.i = icmp ugt %struct.Wibble* %1, %0
   br i1 %cmp.i, label %if.then.i, label %_ZN7Flibble3barEP6Wibble.exit
 
@@ -87,16 +76,8 @@
 attributes #2 = { nounwind readnone }
 
 
-<<<<<<< HEAD
-!17 = metadata !{metadata !"0x10\00\000\000\000\000\000", null, null, null} ; [ DW_TAG_reference_type ] [line 0, size 0, align 0, offset 0] [from Foo]
-!45 = metadata !{metadata !"0xf\00\000\0064\0064\000\000", null, null, null} ; [ DW_TAG_pointer_type ] [line 0, size 64, align 64, offset 0] [from Flibble]
-!62 = metadata !{metadata !"0x101\00arg\0033554436\000", null, null, metadata !17} ; [ DW_TAG_arg_variable ] [arg] [line 4]
-!64 = metadata !{%struct.Flibble* undef}
-!65 = metadata !{metadata !"0x101\00this\0016777229\001088", null, null, metadata !45} ; [ DW_TAG_arg_variable ] [this] [line 13]
-=======
 !17 = !MDDerivedType(tag: DW_TAG_reference_type, baseType: null)
 !45 = !MDDerivedType(tag: DW_TAG_pointer_type, size: 64, align: 64, baseType: null)
 !62 = !MDLocalVariable(tag: DW_TAG_arg_variable, name: "arg", line: 4, arg: 2, scope: null, type: !17)
 !64 = !{%struct.Flibble* undef}
-!65 = !MDLocalVariable(tag: DW_TAG_arg_variable, name: "this", line: 13, arg: 1, flags: DIFlagArtificial | DIFlagObjectPointer, scope: null, type: !45)
->>>>>>> 969bfdfe
+!65 = !MDLocalVariable(tag: DW_TAG_arg_variable, name: "this", line: 13, arg: 1, flags: DIFlagArtificial | DIFlagObjectPointer, scope: null, type: !45)