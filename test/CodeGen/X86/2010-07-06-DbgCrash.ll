--- conflicted
+++ resolved
@@ -2,30 +2,6 @@
 ; PR7545
 @.str = private constant [4 x i8] c"one\00", align 1 ; <[4 x i8]*> [#uses=1]
 @.str1 = private constant [4 x i8] c"two\00", align 1 ; <[5 x i8]*> [#uses=1]
-<<<<<<< HEAD
-@C.9.2167 = internal constant [2 x i8*] [i8* getelementptr inbounds ([4 x i8]* @.str, i64 0, i64 0), i8* getelementptr inbounds ([4 x i8]* @.str1, i64 0, i64 0)]
-!38 = metadata !{metadata !"0x29", metadata !109} ; [ DW_TAG_file_type ]
-!39 = metadata !{metadata !"0x11\001\004.2.1 (Based on Apple Inc. build 5658) (LLVM build 9999)\001\00\000\00\000", metadata !109, metadata !108, metadata !108, null, null, null} ; [ DW_TAG_compile_unit ]
-!46 = metadata !{metadata !"0xf\00\000\0064\0064\000\000", metadata !109, null, metadata !47} ; [ DW_TAG_pointer_type ]
-!47 = metadata !{metadata !"0x24\00char\000\008\008\000\000\006", metadata !109, null} ; [ DW_TAG_base_type ]
-!97 = metadata !{metadata !"0x2e\00main\00main\00main\0073\000\001\000\006\000\000\000", i32 0, metadata !39, metadata !98, null, null, null, null, null} ; [ DW_TAG_subprogram ]
-!98 = metadata !{metadata !"0x15\00\000\000\000\000\000\000", metadata !109, null, null, metadata !99, null, null, null} ; [ DW_TAG_subroutine_type ] [line 0, size 0, align 0, offset 0] [from ]
-!99 = metadata !{metadata !100}
-!100 = metadata !{metadata !"0x24\00int\000\0032\0032\000\000\005", metadata !109, null} ; [ DW_TAG_base_type ]
-!101 = metadata !{[2 x i8*]* @C.9.2167}
-!102 = metadata !{metadata !"0x100\00find_strings\0075\000", metadata !103, metadata !38, metadata !104} ; [ DW_TAG_auto_variable ]
-!103 = metadata !{metadata !"0xb\0073\000\000", null, metadata !97} ; [ DW_TAG_lexical_block ]
-!104 = metadata !{metadata !"0x1\00\000\0085312\0064\000\000", metadata !109, null, metadata !46, metadata !105, i32 0, null, null, null} ; [ DW_TAG_array_type ] [line 0, size 85312, align 64, offset 0] [from ]
-!105 = metadata !{metadata !106}
-!106 = metadata !{metadata !"0x21\000\001333"}    ; [ DW_TAG_subrange_type ]
-!107 = metadata !{i32 73, i32 0, metadata !103, null}
-!108 = metadata !{i32 0}
-!109 = metadata !{metadata !"pbmsrch.c", metadata !"/Users/grawp/LLVM/test-suite/MultiSource/Benchmarks/MiBench/office-stringsearch"}
-
-define i32 @main() nounwind ssp {
-bb.nph:
-  tail call void @llvm.dbg.declare(metadata !101, metadata !102, metadata !{metadata !"0x102"}), !dbg !107
-=======
 @C.9.2167 = internal constant [2 x i8*] [i8* getelementptr inbounds ([4 x i8], [4 x i8]* @.str, i64 0, i64 0), i8* getelementptr inbounds ([4 x i8], [4 x i8]* @.str1, i64 0, i64 0)]
 !38 = !MDFile(filename: "pbmsrch.c", directory: "/Users/grawp/LLVM/test-suite/MultiSource/Benchmarks/MiBench/office-stringsearch")
 !39 = !MDCompileUnit(language: DW_LANG_C89, producer: "4.2.1 (Based on Apple Inc. build 5658) (LLVM build 9999)", isOptimized: true, emissionKind: 0, file: !109, enums: !108, retainedTypes: !108)
@@ -48,7 +24,6 @@
 define i32 @main() nounwind ssp {
 bb.nph:
   tail call void @llvm.dbg.declare(metadata [2 x i8*]* @C.9.2167, metadata !102, metadata !MDExpression()), !dbg !107
->>>>>>> 969bfdfe
   ret i32 0, !dbg !107
 }
 
