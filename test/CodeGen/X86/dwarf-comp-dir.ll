--- conflicted
+++ resolved
@@ -7,28 +7,15 @@
 !llvm.dbg.cu = !{!0}
 !llvm.module.flags = !{!5}
 
-<<<<<<< HEAD
-!0 = metadata !{metadata !"0x11\0012\00clang version 3.1 (trunk 143523)\001\00\000\00\000", metadata !4, metadata !2, metadata !7, metadata !2, metadata !2, null} ; [ DW_TAG_compile_unit ]
-!2 = metadata !{}
-!3 = metadata !{metadata !"0x29", metadata !4} ; [ DW_TAG_file_type ]
-!4 = metadata !{metadata !"empty.c", metadata !"/home/nlewycky"}
-!6 = metadata !{metadata !"0x13\00foo\001\008\008\000\000\000", metadata !4, null, null, metadata !2, null, null, metadata !"_ZTS3foo"} ; [ DW_TAG_structure_type ] [foo] [line 1, size 8, align 8, offset 0] [def] [from ]
-!7 = metadata !{metadata !6}
-=======
 !0 = !MDCompileUnit(language: DW_LANG_C99, producer: "clang version 3.1 (trunk 143523)", isOptimized: true, emissionKind: 0, file: !4, enums: !2, retainedTypes: !7, subprograms: !2, globals: !2)
 !2 = !{}
 !3 = !MDFile(filename: "empty.c", directory: "/home/nlewycky")
 !4 = !MDFile(filename: "empty.c", directory: "/home/nlewycky")
 !6 = !MDCompositeType(tag: DW_TAG_structure_type, name: "foo", line: 1, size: 8, align: 8, file: !4, elements: !2, identifier: "_ZTS3foo")
 !7 = !{!6}
->>>>>>> 969bfdfe
 
 ; The important part of the following check is that dir = #0.
 ;                        Dir  Mod Time   File Len   File Name
 ;                        ---- ---------- ---------- ---------------------------
 ; CHECK: file_names[  1]    0 0x00000000 0x00000000 empty.c
-<<<<<<< HEAD
-!5 = metadata !{i32 1, metadata !"Debug Info Version", i32 2}
-=======
-!5 = !{i32 1, !"Debug Info Version", i32 3}
->>>>>>> 969bfdfe
+!5 = !{i32 1, !"Debug Info Version", i32 3}