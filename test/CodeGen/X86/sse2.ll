; Tests for SSE2 and below, without SSE3+.
; RUN: llc < %s -mtriple=i386-apple-darwin10 -mcpu=pentium4 -O3 | FileCheck %s

define void @test1(<2 x double>* %r, <2 x double>* %A, double %B) nounwind  {
; CHECK-LABEL: test1:
; CHECK:       ## BB#0:
; CHECK-NEXT:    movl {{[0-9]+}}(%esp), %eax
; CHECK-NEXT:    movl {{[0-9]+}}(%esp), %ecx
; CHECK-NEXT:    movapd (%ecx), %xmm0
; CHECK-NEXT:    movlpd {{[0-9]+}}(%esp), %xmm0
; CHECK-NEXT:    movapd %xmm0, (%eax)
; CHECK-NEXT:    retl
<<<<<<< HEAD
	%tmp3 = load <2 x double>* %A, align 16
=======
	%tmp3 = load <2 x double>, <2 x double>* %A, align 16
>>>>>>> 969bfdfe
	%tmp7 = insertelement <2 x double> undef, double %B, i32 0
	%tmp9 = shufflevector <2 x double> %tmp3, <2 x double> %tmp7, <2 x i32> < i32 2, i32 1 >
	store <2 x double> %tmp9, <2 x double>* %r, align 16
	ret void
}

define void @test2(<2 x double>* %r, <2 x double>* %A, double %B) nounwind  {
; CHECK-LABEL: test2:
; CHECK:       ## BB#0:
; CHECK-NEXT:    movl {{[0-9]+}}(%esp), %eax
; CHECK-NEXT:    movl {{[0-9]+}}(%esp), %ecx
; CHECK-NEXT:    movapd (%ecx), %xmm0
; CHECK-NEXT:    movhpd {{[0-9]+}}(%esp), %xmm0
; CHECK-NEXT:    movapd %xmm0, (%eax)
; CHECK-NEXT:    retl
<<<<<<< HEAD
	%tmp3 = load <2 x double>* %A, align 16
=======
	%tmp3 = load <2 x double>, <2 x double>* %A, align 16
>>>>>>> 969bfdfe
	%tmp7 = insertelement <2 x double> undef, double %B, i32 0
	%tmp9 = shufflevector <2 x double> %tmp3, <2 x double> %tmp7, <2 x i32> < i32 0, i32 2 >
	store <2 x double> %tmp9, <2 x double>* %r, align 16
	ret void
}


define void @test3(<4 x float>* %res, <4 x float>* %A, <4 x float>* %B) nounwind {
; CHECK-LABEL: test3:
; CHECK:       ## BB#0:
; CHECK-NEXT:    movl {{[0-9]+}}(%esp), %eax
; CHECK-NEXT:    movl {{[0-9]+}}(%esp), %ecx
; CHECK-NEXT:    movl {{[0-9]+}}(%esp), %edx
; CHECK-NEXT:    movaps (%edx), %xmm0
; CHECK-NEXT:    unpcklps {{.*#+}} xmm0 = xmm0[0],mem[0],xmm0[1],mem[1]
; CHECK-NEXT:    movaps %xmm0, (%eax)
; CHECK-NEXT:    retl
<<<<<<< HEAD
	%tmp = load <4 x float>* %B		; <<4 x float>> [#uses=2]
	%tmp3 = load <4 x float>* %A		; <<4 x float>> [#uses=2]
=======
	%tmp = load <4 x float>, <4 x float>* %B		; <<4 x float>> [#uses=2]
	%tmp3 = load <4 x float>, <4 x float>* %A		; <<4 x float>> [#uses=2]
>>>>>>> 969bfdfe
	%tmp.upgrd.1 = extractelement <4 x float> %tmp3, i32 0		; <float> [#uses=1]
	%tmp7 = extractelement <4 x float> %tmp, i32 0		; <float> [#uses=1]
	%tmp8 = extractelement <4 x float> %tmp3, i32 1		; <float> [#uses=1]
	%tmp9 = extractelement <4 x float> %tmp, i32 1		; <float> [#uses=1]
	%tmp10 = insertelement <4 x float> undef, float %tmp.upgrd.1, i32 0		; <<4 x float>> [#uses=1]
	%tmp11 = insertelement <4 x float> %tmp10, float %tmp7, i32 1		; <<4 x float>> [#uses=1]
	%tmp12 = insertelement <4 x float> %tmp11, float %tmp8, i32 2		; <<4 x float>> [#uses=1]
	%tmp13 = insertelement <4 x float> %tmp12, float %tmp9, i32 3		; <<4 x float>> [#uses=1]
	store <4 x float> %tmp13, <4 x float>* %res
	ret void
}

define void @test4(<4 x float> %X, <4 x float>* %res) nounwind {
; CHECK-LABEL: test4:
; CHECK:       ## BB#0:
; CHECK-NEXT:    movl {{[0-9]+}}(%esp), %eax
; CHECK-NEXT:    shufps {{.*#+}} xmm0 = xmm0[2,1,3,3]
; CHECK-NEXT:    movaps %xmm0, (%eax)
; CHECK-NEXT:    retl
	%tmp5 = shufflevector <4 x float> %X, <4 x float> undef, <4 x i32> < i32 2, i32 6, i32 3, i32 7 >		; <<4 x float>> [#uses=1]
	store <4 x float> %tmp5, <4 x float>* %res
	ret void
}

define <4 x i32> @test5(i8** %ptr) nounwind {
; CHECK-LABEL: test5:
; CHECK:       ## BB#0:
; CHECK-NEXT:    movl {{[0-9]+}}(%esp), %eax
; CHECK-NEXT:    movl (%eax), %eax
<<<<<<< HEAD
; CHECK-NEXT:    movss (%eax), %xmm1
=======
; CHECK-NEXT:    movss {{.*#+}} xmm1 = mem[0],zero,zero,zero
>>>>>>> 969bfdfe
; CHECK-NEXT:    pxor %xmm0, %xmm0
; CHECK-NEXT:    punpcklbw {{.*#+}} xmm1 = xmm1[0],xmm0[0],xmm1[1],xmm0[1],xmm1[2],xmm0[2],xmm1[3],xmm0[3],xmm1[4],xmm0[4],xmm1[5],xmm0[5],xmm1[6],xmm0[6],xmm1[7],xmm0[7]
; CHECK-NEXT:    punpcklwd {{.*#+}} xmm0 = xmm0[0],xmm1[0],xmm0[1],xmm1[1],xmm0[2],xmm1[2],xmm0[3],xmm1[3]
; CHECK-NEXT:    retl
<<<<<<< HEAD
	%tmp = load i8** %ptr		; <i8*> [#uses=1]
=======
	%tmp = load i8*, i8** %ptr		; <i8*> [#uses=1]
>>>>>>> 969bfdfe
	%tmp.upgrd.1 = bitcast i8* %tmp to float*		; <float*> [#uses=1]
	%tmp.upgrd.2 = load float, float* %tmp.upgrd.1		; <float> [#uses=1]
	%tmp.upgrd.3 = insertelement <4 x float> undef, float %tmp.upgrd.2, i32 0		; <<4 x float>> [#uses=1]
	%tmp9 = insertelement <4 x float> %tmp.upgrd.3, float 0.000000e+00, i32 1		; <<4 x float>> [#uses=1]
	%tmp10 = insertelement <4 x float> %tmp9, float 0.000000e+00, i32 2		; <<4 x float>> [#uses=1]
	%tmp11 = insertelement <4 x float> %tmp10, float 0.000000e+00, i32 3		; <<4 x float>> [#uses=1]
	%tmp21 = bitcast <4 x float> %tmp11 to <16 x i8>		; <<16 x i8>> [#uses=1]
	%tmp22 = shufflevector <16 x i8> %tmp21, <16 x i8> zeroinitializer, <16 x i32> < i32 0, i32 16, i32 1, i32 17, i32 2, i32 18, i32 3, i32 19, i32 4, i32 20, i32 5, i32 21, i32 6, i32 22, i32 7, i32 23 >		; <<16 x i8>> [#uses=1]
	%tmp31 = bitcast <16 x i8> %tmp22 to <8 x i16>		; <<8 x i16>> [#uses=1]
	%tmp.upgrd.4 = shufflevector <8 x i16> zeroinitializer, <8 x i16> %tmp31, <8 x i32> < i32 0, i32 8, i32 1, i32 9, i32 2, i32 10, i32 3, i32 11 >		; <<8 x i16>> [#uses=1]
	%tmp36 = bitcast <8 x i16> %tmp.upgrd.4 to <4 x i32>		; <<4 x i32>> [#uses=1]
	ret <4 x i32> %tmp36
}

define void @test6(<4 x float>* %res, <4 x float>* %A) nounwind {
; CHECK-LABEL: test6:
; CHECK:       ## BB#0:
; CHECK-NEXT:    movl {{[0-9]+}}(%esp), %eax
; CHECK-NEXT:    movl {{[0-9]+}}(%esp), %ecx
; CHECK-NEXT:    movaps (%ecx), %xmm0
; CHECK-NEXT:    movaps %xmm0, (%eax)
; CHECK-NEXT:    retl
<<<<<<< HEAD
  %tmp1 = load <4 x float>* %A            ; <<4 x float>> [#uses=1]
=======
  %tmp1 = load <4 x float>, <4 x float>* %A            ; <<4 x float>> [#uses=1]
>>>>>>> 969bfdfe
  %tmp2 = shufflevector <4 x float> %tmp1, <4 x float> undef, <4 x i32> < i32 0, i32 5, i32 6, i32 7 >          ; <<4 x float>> [#uses=1]
  store <4 x float> %tmp2, <4 x float>* %res
  ret void
}

define void @test7() nounwind {
; CHECK-LABEL: test7:
; CHECK:       ## BB#0:
; CHECK-NEXT:    xorps %xmm0, %xmm0
; CHECK-NEXT:    movaps %xmm0, 0
; CHECK-NEXT:    retl
  bitcast <4 x i32> zeroinitializer to <4 x float>                ; <<4 x float>>:1 [#uses=1]
  shufflevector <4 x float> %1, <4 x float> zeroinitializer, <4 x i32> zeroinitializer         ; <<4 x float>>:2 [#uses=1]
  store <4 x float> %2, <4 x float>* null
  ret void
}

@x = external global [4 x i32]

define <2 x i64> @test8() nounwind {
; CHECK-LABEL: test8:
; CHECK:       ## BB#0:
; CHECK-NEXT:    movl L_x$non_lazy_ptr, %eax
; CHECK-NEXT:    movups (%eax), %xmm0
; CHECK-NEXT:    retl
<<<<<<< HEAD
	%tmp = load i32* getelementptr ([4 x i32]* @x, i32 0, i32 0)		; <i32> [#uses=1]
	%tmp3 = load i32* getelementptr ([4 x i32]* @x, i32 0, i32 1)		; <i32> [#uses=1]
	%tmp5 = load i32* getelementptr ([4 x i32]* @x, i32 0, i32 2)		; <i32> [#uses=1]
	%tmp7 = load i32* getelementptr ([4 x i32]* @x, i32 0, i32 3)		; <i32> [#uses=1]
=======
	%tmp = load i32, i32* getelementptr ([4 x i32], [4 x i32]* @x, i32 0, i32 0)		; <i32> [#uses=1]
	%tmp3 = load i32, i32* getelementptr ([4 x i32], [4 x i32]* @x, i32 0, i32 1)		; <i32> [#uses=1]
	%tmp5 = load i32, i32* getelementptr ([4 x i32], [4 x i32]* @x, i32 0, i32 2)		; <i32> [#uses=1]
	%tmp7 = load i32, i32* getelementptr ([4 x i32], [4 x i32]* @x, i32 0, i32 3)		; <i32> [#uses=1]
>>>>>>> 969bfdfe
	%tmp.upgrd.1 = insertelement <4 x i32> undef, i32 %tmp, i32 0		; <<4 x i32>> [#uses=1]
	%tmp13 = insertelement <4 x i32> %tmp.upgrd.1, i32 %tmp3, i32 1		; <<4 x i32>> [#uses=1]
	%tmp14 = insertelement <4 x i32> %tmp13, i32 %tmp5, i32 2		; <<4 x i32>> [#uses=1]
	%tmp15 = insertelement <4 x i32> %tmp14, i32 %tmp7, i32 3		; <<4 x i32>> [#uses=1]
	%tmp16 = bitcast <4 x i32> %tmp15 to <2 x i64>		; <<2 x i64>> [#uses=1]
	ret <2 x i64> %tmp16
}

define <4 x float> @test9(i32 %dummy, float %a, float %b, float %c, float %d) nounwind {
; CHECK-LABEL: test9:
; CHECK:       ## BB#0:
; CHECK-NEXT:    movups {{[0-9]+}}(%esp), %xmm0
; CHECK-NEXT:    retl
	%tmp = insertelement <4 x float> undef, float %a, i32 0		; <<4 x float>> [#uses=1]
	%tmp11 = insertelement <4 x float> %tmp, float %b, i32 1		; <<4 x float>> [#uses=1]
	%tmp12 = insertelement <4 x float> %tmp11, float %c, i32 2		; <<4 x float>> [#uses=1]
	%tmp13 = insertelement <4 x float> %tmp12, float %d, i32 3		; <<4 x float>> [#uses=1]
	ret <4 x float> %tmp13
}

define <4 x float> @test10(float %a, float %b, float %c, float %d) nounwind {
; CHECK-LABEL: test10:
; CHECK:       ## BB#0:
; CHECK-NEXT:    movaps {{[0-9]+}}(%esp), %xmm0
; CHECK-NEXT:    retl
	%tmp = insertelement <4 x float> undef, float %a, i32 0		; <<4 x float>> [#uses=1]
	%tmp11 = insertelement <4 x float> %tmp, float %b, i32 1		; <<4 x float>> [#uses=1]
	%tmp12 = insertelement <4 x float> %tmp11, float %c, i32 2		; <<4 x float>> [#uses=1]
	%tmp13 = insertelement <4 x float> %tmp12, float %d, i32 3		; <<4 x float>> [#uses=1]
	ret <4 x float> %tmp13
}

define <2 x double> @test11(double %a, double %b) nounwind {
; CHECK-LABEL: test11:
; CHECK:       ## BB#0:
; CHECK-NEXT:    movaps {{[0-9]+}}(%esp), %xmm0
; CHECK-NEXT:    retl
	%tmp = insertelement <2 x double> undef, double %a, i32 0		; <<2 x double>> [#uses=1]
	%tmp7 = insertelement <2 x double> %tmp, double %b, i32 1		; <<2 x double>> [#uses=1]
	ret <2 x double> %tmp7
}

define void @test12() nounwind {
; CHECK-LABEL: test12:
; CHECK:       ## BB#0:
; CHECK-NEXT:    movapd 0, %xmm0
<<<<<<< HEAD
; CHECK-NEXT:    movaps {{.*#+}} xmm1 = [1.000000e+00,1.000000e+00,1.000000e+00,1.000000e+00]
; CHECK-NEXT:    movsd %xmm0, %xmm1
=======
; CHECK-NEXT:    movapd {{.*#+}} xmm1 = [1.000000e+00,1.000000e+00,1.000000e+00,1.000000e+00]
; CHECK-NEXT:    movsd {{.*#+}} xmm1 = xmm0[0],xmm1[1]
>>>>>>> 969bfdfe
; CHECK-NEXT:    xorpd %xmm2, %xmm2
; CHECK-NEXT:    unpckhpd {{.*#+}} xmm0 = xmm0[1],xmm2[1]
; CHECK-NEXT:    addps %xmm1, %xmm0
; CHECK-NEXT:    movaps %xmm0, 0
; CHECK-NEXT:    retl
<<<<<<< HEAD
  %tmp1 = load <4 x float>* null          ; <<4 x float>> [#uses=2]
=======
  %tmp1 = load <4 x float>, <4 x float>* null          ; <<4 x float>> [#uses=2]
>>>>>>> 969bfdfe
  %tmp2 = shufflevector <4 x float> %tmp1, <4 x float> < float 1.000000e+00, float 1.000000e+00, float 1.000000e+00, float 1.000000e+00 >, <4 x i32> < i32 0, i32 1, i32 6, i32 7 >             ; <<4 x float>> [#uses=1]
  %tmp3 = shufflevector <4 x float> %tmp1, <4 x float> zeroinitializer, <4 x i32> < i32 2, i32 3, i32 6, i32 7 >                ; <<4 x float>> [#uses=1]
  %tmp4 = fadd <4 x float> %tmp2, %tmp3            ; <<4 x float>> [#uses=1]
  store <4 x float> %tmp4, <4 x float>* null
  ret void
}

define void @test13(<4 x float>* %res, <4 x float>* %A, <4 x float>* %B, <4 x float>* %C) nounwind {
; CHECK-LABEL: test13:
; CHECK:       ## BB#0:
; CHECK-NEXT:    movl {{[0-9]+}}(%esp), %eax
; CHECK-NEXT:    movl {{[0-9]+}}(%esp), %ecx
; CHECK-NEXT:    movl {{[0-9]+}}(%esp), %edx
; CHECK-NEXT:    movaps (%edx), %xmm0
; CHECK-NEXT:    shufps {{.*#+}} xmm0 = xmm0[1,1],mem[0,1]
; CHECK-NEXT:    shufps {{.*#+}} xmm0 = xmm0[0,2,1,3]
; CHECK-NEXT:    movaps %xmm0, (%eax)
; CHECK-NEXT:    retl
<<<<<<< HEAD
  %tmp3 = load <4 x float>* %B            ; <<4 x float>> [#uses=1]
  %tmp5 = load <4 x float>* %C            ; <<4 x float>> [#uses=1]
=======
  %tmp3 = load <4 x float>, <4 x float>* %B            ; <<4 x float>> [#uses=1]
  %tmp5 = load <4 x float>, <4 x float>* %C            ; <<4 x float>> [#uses=1]
>>>>>>> 969bfdfe
  %tmp11 = shufflevector <4 x float> %tmp3, <4 x float> %tmp5, <4 x i32> < i32 1, i32 4, i32 1, i32 5 >         ; <<4 x float>> [#uses=1]
  store <4 x float> %tmp11, <4 x float>* %res
  ret void
}

define <4 x float> @test14(<4 x float>* %x, <4 x float>* %y) nounwind {
; CHECK-LABEL: test14:
; CHECK:       ## BB#0:
; CHECK-NEXT:    movl {{[0-9]+}}(%esp), %eax
; CHECK-NEXT:    movl {{[0-9]+}}(%esp), %ecx
; CHECK-NEXT:    movaps (%ecx), %xmm1
; CHECK-NEXT:    movaps (%eax), %xmm2
; CHECK-NEXT:    movaps %xmm2, %xmm0
; CHECK-NEXT:    addps %xmm1, %xmm0
; CHECK-NEXT:    subps %xmm1, %xmm2
; CHECK-NEXT:    unpcklpd {{.*#+}} xmm0 = xmm0[0],xmm2[0]
; CHECK-NEXT:    retl
<<<<<<< HEAD
  %tmp = load <4 x float>* %y             ; <<4 x float>> [#uses=2]
  %tmp5 = load <4 x float>* %x            ; <<4 x float>> [#uses=2]
=======
  %tmp = load <4 x float>, <4 x float>* %y             ; <<4 x float>> [#uses=2]
  %tmp5 = load <4 x float>, <4 x float>* %x            ; <<4 x float>> [#uses=2]
>>>>>>> 969bfdfe
  %tmp9 = fadd <4 x float> %tmp5, %tmp             ; <<4 x float>> [#uses=1]
  %tmp21 = fsub <4 x float> %tmp5, %tmp            ; <<4 x float>> [#uses=1]
  %tmp27 = shufflevector <4 x float> %tmp9, <4 x float> %tmp21, <4 x i32> < i32 0, i32 1, i32 4, i32 5 >                ; <<4 x float>> [#uses=1]
  ret <4 x float> %tmp27
}

define <4 x float> @test15(<4 x float>* %x, <4 x float>* %y) nounwind {
; CHECK-LABEL: test15:
; CHECK:       ## BB#0: ## %entry
; CHECK-NEXT:    movl {{[0-9]+}}(%esp), %eax
; CHECK-NEXT:    movl {{[0-9]+}}(%esp), %ecx
; CHECK-NEXT:    movapd (%ecx), %xmm0
; CHECK-NEXT:    unpckhpd {{.*#+}} xmm0 = xmm0[1],mem[1]
; CHECK-NEXT:    retl
entry:
<<<<<<< HEAD
  %tmp = load <4 x float>* %y             ; <<4 x float>> [#uses=1]
  %tmp3 = load <4 x float>* %x            ; <<4 x float>> [#uses=1]
=======
  %tmp = load <4 x float>, <4 x float>* %y             ; <<4 x float>> [#uses=1]
  %tmp3 = load <4 x float>, <4 x float>* %x            ; <<4 x float>> [#uses=1]
>>>>>>> 969bfdfe
  %tmp4 = shufflevector <4 x float> %tmp3, <4 x float> %tmp, <4 x i32> < i32 2, i32 3, i32 6, i32 7 >           ; <<4 x float>> [#uses=1]
  ret <4 x float> %tmp4
}

; PR8900

define  <2 x double> @test16(<4 x double> * nocapture %srcA, <2 x double>* nocapture %dst) {
; CHECK-LABEL: test16:
; CHECK:       ## BB#0:
; CHECK-NEXT:    movl {{[0-9]+}}(%esp), %eax
; CHECK-NEXT:    movapd 96(%eax), %xmm0
; CHECK-NEXT:    unpcklpd {{.*#+}} xmm0 = xmm0[0],mem[0]
; CHECK-NEXT:    retl
<<<<<<< HEAD
  %i5 = getelementptr inbounds <4 x double>* %srcA, i32 3
  %i6 = load <4 x double>* %i5, align 32
=======
  %i5 = getelementptr inbounds <4 x double>, <4 x double>* %srcA, i32 3
  %i6 = load <4 x double>, <4 x double>* %i5, align 32
>>>>>>> 969bfdfe
  %i7 = shufflevector <4 x double> %i6, <4 x double> undef, <2 x i32> <i32 0, i32 2>
  ret <2 x double> %i7
}

; PR9009
define fastcc void @test17() nounwind {
; CHECK-LABEL: test17:
; CHECK:       ## BB#0: ## %entry
; CHECK-NEXT:    movaps {{.*#+}} xmm0 = <u,u,32768,32768>
; CHECK-NEXT:    movaps %xmm0, (%eax)
; CHECK-NEXT:    retl
entry:
  %0 = insertelement <4 x i32> undef, i32 undef, i32 1
  %1 = shufflevector <4 x i32> <i32 undef, i32 undef, i32 32768, i32 32768>, <4 x i32> %0, <4 x i32> <i32 4, i32 5, i32 2, i32 3>
  %2 = bitcast <4 x i32> %1 to <4 x float>
  store <4 x float> %2, <4 x float> * undef
  ret void
}

; PR9210
define <4 x float> @f(<4 x double>) nounwind {
; CHECK-LABEL: f:
; CHECK:       ## BB#0: ## %entry
; CHECK-NEXT:    cvtpd2ps %xmm1, %xmm1
; CHECK-NEXT:    cvtpd2ps %xmm0, %xmm0
; CHECK-NEXT:    unpcklpd {{.*#+}} xmm0 = xmm0[0],xmm1[0]
; CHECK-NEXT:    retl
entry:
 %double2float.i = fptrunc <4 x double> %0 to <4 x float>
 ret <4 x float> %double2float.i
}

define <2 x i64> @test_insert_64_zext(<2 x i64> %i) {
; CHECK-LABEL: test_insert_64_zext:
; CHECK:       ## BB#0:
<<<<<<< HEAD
; CHECK-NEXT:    movq %xmm0, %xmm0
=======
; CHECK-NEXT:    movq {{.*#+}} xmm0 = xmm0[0],zero
>>>>>>> 969bfdfe
; CHECK-NEXT:    retl
  %1 = shufflevector <2 x i64> %i, <2 x i64> <i64 0, i64 undef>, <2 x i32> <i32 0, i32 2>
  ret <2 x i64> %1
}

define <4 x i32> @PR19721(<4 x i32> %i) {
; CHECK-LABEL: PR19721:
; CHECK:       ## BB#0:
<<<<<<< HEAD
; CHECK-NEXT:    pshufd {{.*#+}} xmm1 = xmm0[2,3,0,1]
; CHECK-NEXT:    movd %xmm1, %eax
; CHECK-NEXT:    pshufd {{.*#+}} xmm1 = xmm0[3,1,2,3]
; CHECK-NEXT:    movd %xmm1, %ecx
; CHECK-NEXT:    pshufd {{.*#+}} xmm1 = xmm0[1,1,2,3]
; CHECK-NEXT:    pxor %xmm0, %xmm0
; CHECK-NEXT:    movss %xmm1, %xmm0
; CHECK-NEXT:    movd %ecx, %xmm1
; CHECK-NEXT:    movd %eax, %xmm2
; CHECK-NEXT:    punpckldq {{.*#+}} xmm2 = xmm2[0],xmm1[0],xmm2[1],xmm1[1]
; CHECK-NEXT:    shufps {{.*#+}} xmm0 = xmm0[1,0],xmm2[0,1]
=======
; CHECK-NEXT:    andps LCPI19_0, %xmm0
>>>>>>> 969bfdfe
; CHECK-NEXT:    retl
  %bc = bitcast <4 x i32> %i to i128
  %insert = and i128 %bc, -4294967296
  %bc2 = bitcast i128 %insert to <4 x i32>
  ret <4 x i32> %bc2
}

define <4 x i32> @test_mul(<4 x i32> %x, <4 x i32> %y) {
; CHECK-LABEL: test_mul:
; CHECK:       ## BB#0:
; CHECK-NEXT:    pshufd {{.*#+}} xmm2 = xmm0[1,1,3,3]
; CHECK-NEXT:    pmuludq %xmm1, %xmm0
<<<<<<< HEAD
; CHECK-NEXT:    pshufd {{.*#+}} xmm1 = xmm1[1,1,3,3]
; CHECK-NEXT:    pmuludq %xmm2, %xmm1
; CHECK-NEXT:    shufps {{.*#+}} xmm0 = xmm0[0,2],xmm1[0,2]
; CHECK-NEXT:    shufps {{.*#+}} xmm0 = xmm0[0,2,1,3]
=======
; CHECK-NEXT:    pshufd {{.*#+}} xmm0 = xmm0[0,2,2,3]
; CHECK-NEXT:    pshufd {{.*#+}} xmm1 = xmm1[1,1,3,3]
; CHECK-NEXT:    pmuludq %xmm2, %xmm1
; CHECK-NEXT:    pshufd {{.*#+}} xmm1 = xmm1[0,2,2,3]
; CHECK-NEXT:    punpckldq {{.*#+}} xmm0 = xmm0[0],xmm1[0],xmm0[1],xmm1[1]
>>>>>>> 969bfdfe
; CHECK-NEXT:    retl
  %m = mul <4 x i32> %x, %y
  ret <4 x i32> %m
}<|MERGE_RESOLUTION|>--- conflicted
+++ resolved
@@ -10,11 +10,7 @@
 ; CHECK-NEXT:    movlpd {{[0-9]+}}(%esp), %xmm0
 ; CHECK-NEXT:    movapd %xmm0, (%eax)
 ; CHECK-NEXT:    retl
-<<<<<<< HEAD
-	%tmp3 = load <2 x double>* %A, align 16
-=======
 	%tmp3 = load <2 x double>, <2 x double>* %A, align 16
->>>>>>> 969bfdfe
 	%tmp7 = insertelement <2 x double> undef, double %B, i32 0
 	%tmp9 = shufflevector <2 x double> %tmp3, <2 x double> %tmp7, <2 x i32> < i32 2, i32 1 >
 	store <2 x double> %tmp9, <2 x double>* %r, align 16
@@ -30,11 +26,7 @@
 ; CHECK-NEXT:    movhpd {{[0-9]+}}(%esp), %xmm0
 ; CHECK-NEXT:    movapd %xmm0, (%eax)
 ; CHECK-NEXT:    retl
-<<<<<<< HEAD
-	%tmp3 = load <2 x double>* %A, align 16
-=======
 	%tmp3 = load <2 x double>, <2 x double>* %A, align 16
->>>>>>> 969bfdfe
 	%tmp7 = insertelement <2 x double> undef, double %B, i32 0
 	%tmp9 = shufflevector <2 x double> %tmp3, <2 x double> %tmp7, <2 x i32> < i32 0, i32 2 >
 	store <2 x double> %tmp9, <2 x double>* %r, align 16
@@ -52,13 +44,8 @@
 ; CHECK-NEXT:    unpcklps {{.*#+}} xmm0 = xmm0[0],mem[0],xmm0[1],mem[1]
 ; CHECK-NEXT:    movaps %xmm0, (%eax)
 ; CHECK-NEXT:    retl
-<<<<<<< HEAD
-	%tmp = load <4 x float>* %B		; <<4 x float>> [#uses=2]
-	%tmp3 = load <4 x float>* %A		; <<4 x float>> [#uses=2]
-=======
 	%tmp = load <4 x float>, <4 x float>* %B		; <<4 x float>> [#uses=2]
 	%tmp3 = load <4 x float>, <4 x float>* %A		; <<4 x float>> [#uses=2]
->>>>>>> 969bfdfe
 	%tmp.upgrd.1 = extractelement <4 x float> %tmp3, i32 0		; <float> [#uses=1]
 	%tmp7 = extractelement <4 x float> %tmp, i32 0		; <float> [#uses=1]
 	%tmp8 = extractelement <4 x float> %tmp3, i32 1		; <float> [#uses=1]
@@ -88,20 +75,12 @@
 ; CHECK:       ## BB#0:
 ; CHECK-NEXT:    movl {{[0-9]+}}(%esp), %eax
 ; CHECK-NEXT:    movl (%eax), %eax
-<<<<<<< HEAD
-; CHECK-NEXT:    movss (%eax), %xmm1
-=======
 ; CHECK-NEXT:    movss {{.*#+}} xmm1 = mem[0],zero,zero,zero
->>>>>>> 969bfdfe
 ; CHECK-NEXT:    pxor %xmm0, %xmm0
 ; CHECK-NEXT:    punpcklbw {{.*#+}} xmm1 = xmm1[0],xmm0[0],xmm1[1],xmm0[1],xmm1[2],xmm0[2],xmm1[3],xmm0[3],xmm1[4],xmm0[4],xmm1[5],xmm0[5],xmm1[6],xmm0[6],xmm1[7],xmm0[7]
 ; CHECK-NEXT:    punpcklwd {{.*#+}} xmm0 = xmm0[0],xmm1[0],xmm0[1],xmm1[1],xmm0[2],xmm1[2],xmm0[3],xmm1[3]
 ; CHECK-NEXT:    retl
-<<<<<<< HEAD
-	%tmp = load i8** %ptr		; <i8*> [#uses=1]
-=======
 	%tmp = load i8*, i8** %ptr		; <i8*> [#uses=1]
->>>>>>> 969bfdfe
 	%tmp.upgrd.1 = bitcast i8* %tmp to float*		; <float*> [#uses=1]
 	%tmp.upgrd.2 = load float, float* %tmp.upgrd.1		; <float> [#uses=1]
 	%tmp.upgrd.3 = insertelement <4 x float> undef, float %tmp.upgrd.2, i32 0		; <<4 x float>> [#uses=1]
@@ -124,11 +103,7 @@
 ; CHECK-NEXT:    movaps (%ecx), %xmm0
 ; CHECK-NEXT:    movaps %xmm0, (%eax)
 ; CHECK-NEXT:    retl
-<<<<<<< HEAD
-  %tmp1 = load <4 x float>* %A            ; <<4 x float>> [#uses=1]
-=======
   %tmp1 = load <4 x float>, <4 x float>* %A            ; <<4 x float>> [#uses=1]
->>>>>>> 969bfdfe
   %tmp2 = shufflevector <4 x float> %tmp1, <4 x float> undef, <4 x i32> < i32 0, i32 5, i32 6, i32 7 >          ; <<4 x float>> [#uses=1]
   store <4 x float> %tmp2, <4 x float>* %res
   ret void
@@ -154,17 +129,10 @@
 ; CHECK-NEXT:    movl L_x$non_lazy_ptr, %eax
 ; CHECK-NEXT:    movups (%eax), %xmm0
 ; CHECK-NEXT:    retl
-<<<<<<< HEAD
-	%tmp = load i32* getelementptr ([4 x i32]* @x, i32 0, i32 0)		; <i32> [#uses=1]
-	%tmp3 = load i32* getelementptr ([4 x i32]* @x, i32 0, i32 1)		; <i32> [#uses=1]
-	%tmp5 = load i32* getelementptr ([4 x i32]* @x, i32 0, i32 2)		; <i32> [#uses=1]
-	%tmp7 = load i32* getelementptr ([4 x i32]* @x, i32 0, i32 3)		; <i32> [#uses=1]
-=======
 	%tmp = load i32, i32* getelementptr ([4 x i32], [4 x i32]* @x, i32 0, i32 0)		; <i32> [#uses=1]
 	%tmp3 = load i32, i32* getelementptr ([4 x i32], [4 x i32]* @x, i32 0, i32 1)		; <i32> [#uses=1]
 	%tmp5 = load i32, i32* getelementptr ([4 x i32], [4 x i32]* @x, i32 0, i32 2)		; <i32> [#uses=1]
 	%tmp7 = load i32, i32* getelementptr ([4 x i32], [4 x i32]* @x, i32 0, i32 3)		; <i32> [#uses=1]
->>>>>>> 969bfdfe
 	%tmp.upgrd.1 = insertelement <4 x i32> undef, i32 %tmp, i32 0		; <<4 x i32>> [#uses=1]
 	%tmp13 = insertelement <4 x i32> %tmp.upgrd.1, i32 %tmp3, i32 1		; <<4 x i32>> [#uses=1]
 	%tmp14 = insertelement <4 x i32> %tmp13, i32 %tmp5, i32 2		; <<4 x i32>> [#uses=1]
@@ -211,23 +179,14 @@
 ; CHECK-LABEL: test12:
 ; CHECK:       ## BB#0:
 ; CHECK-NEXT:    movapd 0, %xmm0
-<<<<<<< HEAD
-; CHECK-NEXT:    movaps {{.*#+}} xmm1 = [1.000000e+00,1.000000e+00,1.000000e+00,1.000000e+00]
-; CHECK-NEXT:    movsd %xmm0, %xmm1
-=======
 ; CHECK-NEXT:    movapd {{.*#+}} xmm1 = [1.000000e+00,1.000000e+00,1.000000e+00,1.000000e+00]
 ; CHECK-NEXT:    movsd {{.*#+}} xmm1 = xmm0[0],xmm1[1]
->>>>>>> 969bfdfe
 ; CHECK-NEXT:    xorpd %xmm2, %xmm2
 ; CHECK-NEXT:    unpckhpd {{.*#+}} xmm0 = xmm0[1],xmm2[1]
 ; CHECK-NEXT:    addps %xmm1, %xmm0
 ; CHECK-NEXT:    movaps %xmm0, 0
 ; CHECK-NEXT:    retl
-<<<<<<< HEAD
-  %tmp1 = load <4 x float>* null          ; <<4 x float>> [#uses=2]
-=======
   %tmp1 = load <4 x float>, <4 x float>* null          ; <<4 x float>> [#uses=2]
->>>>>>> 969bfdfe
   %tmp2 = shufflevector <4 x float> %tmp1, <4 x float> < float 1.000000e+00, float 1.000000e+00, float 1.000000e+00, float 1.000000e+00 >, <4 x i32> < i32 0, i32 1, i32 6, i32 7 >             ; <<4 x float>> [#uses=1]
   %tmp3 = shufflevector <4 x float> %tmp1, <4 x float> zeroinitializer, <4 x i32> < i32 2, i32 3, i32 6, i32 7 >                ; <<4 x float>> [#uses=1]
   %tmp4 = fadd <4 x float> %tmp2, %tmp3            ; <<4 x float>> [#uses=1]
@@ -246,13 +205,8 @@
 ; CHECK-NEXT:    shufps {{.*#+}} xmm0 = xmm0[0,2,1,3]
 ; CHECK-NEXT:    movaps %xmm0, (%eax)
 ; CHECK-NEXT:    retl
-<<<<<<< HEAD
-  %tmp3 = load <4 x float>* %B            ; <<4 x float>> [#uses=1]
-  %tmp5 = load <4 x float>* %C            ; <<4 x float>> [#uses=1]
-=======
   %tmp3 = load <4 x float>, <4 x float>* %B            ; <<4 x float>> [#uses=1]
   %tmp5 = load <4 x float>, <4 x float>* %C            ; <<4 x float>> [#uses=1]
->>>>>>> 969bfdfe
   %tmp11 = shufflevector <4 x float> %tmp3, <4 x float> %tmp5, <4 x i32> < i32 1, i32 4, i32 1, i32 5 >         ; <<4 x float>> [#uses=1]
   store <4 x float> %tmp11, <4 x float>* %res
   ret void
@@ -270,13 +224,8 @@
 ; CHECK-NEXT:    subps %xmm1, %xmm2
 ; CHECK-NEXT:    unpcklpd {{.*#+}} xmm0 = xmm0[0],xmm2[0]
 ; CHECK-NEXT:    retl
-<<<<<<< HEAD
-  %tmp = load <4 x float>* %y             ; <<4 x float>> [#uses=2]
-  %tmp5 = load <4 x float>* %x            ; <<4 x float>> [#uses=2]
-=======
   %tmp = load <4 x float>, <4 x float>* %y             ; <<4 x float>> [#uses=2]
   %tmp5 = load <4 x float>, <4 x float>* %x            ; <<4 x float>> [#uses=2]
->>>>>>> 969bfdfe
   %tmp9 = fadd <4 x float> %tmp5, %tmp             ; <<4 x float>> [#uses=1]
   %tmp21 = fsub <4 x float> %tmp5, %tmp            ; <<4 x float>> [#uses=1]
   %tmp27 = shufflevector <4 x float> %tmp9, <4 x float> %tmp21, <4 x i32> < i32 0, i32 1, i32 4, i32 5 >                ; <<4 x float>> [#uses=1]
@@ -292,13 +241,8 @@
 ; CHECK-NEXT:    unpckhpd {{.*#+}} xmm0 = xmm0[1],mem[1]
 ; CHECK-NEXT:    retl
 entry:
-<<<<<<< HEAD
-  %tmp = load <4 x float>* %y             ; <<4 x float>> [#uses=1]
-  %tmp3 = load <4 x float>* %x            ; <<4 x float>> [#uses=1]
-=======
   %tmp = load <4 x float>, <4 x float>* %y             ; <<4 x float>> [#uses=1]
   %tmp3 = load <4 x float>, <4 x float>* %x            ; <<4 x float>> [#uses=1]
->>>>>>> 969bfdfe
   %tmp4 = shufflevector <4 x float> %tmp3, <4 x float> %tmp, <4 x i32> < i32 2, i32 3, i32 6, i32 7 >           ; <<4 x float>> [#uses=1]
   ret <4 x float> %tmp4
 }
@@ -312,13 +256,8 @@
 ; CHECK-NEXT:    movapd 96(%eax), %xmm0
 ; CHECK-NEXT:    unpcklpd {{.*#+}} xmm0 = xmm0[0],mem[0]
 ; CHECK-NEXT:    retl
-<<<<<<< HEAD
-  %i5 = getelementptr inbounds <4 x double>* %srcA, i32 3
-  %i6 = load <4 x double>* %i5, align 32
-=======
   %i5 = getelementptr inbounds <4 x double>, <4 x double>* %srcA, i32 3
   %i6 = load <4 x double>, <4 x double>* %i5, align 32
->>>>>>> 969bfdfe
   %i7 = shufflevector <4 x double> %i6, <4 x double> undef, <2 x i32> <i32 0, i32 2>
   ret <2 x double> %i7
 }
@@ -354,11 +293,7 @@
 define <2 x i64> @test_insert_64_zext(<2 x i64> %i) {
 ; CHECK-LABEL: test_insert_64_zext:
 ; CHECK:       ## BB#0:
-<<<<<<< HEAD
-; CHECK-NEXT:    movq %xmm0, %xmm0
-=======
 ; CHECK-NEXT:    movq {{.*#+}} xmm0 = xmm0[0],zero
->>>>>>> 969bfdfe
 ; CHECK-NEXT:    retl
   %1 = shufflevector <2 x i64> %i, <2 x i64> <i64 0, i64 undef>, <2 x i32> <i32 0, i32 2>
   ret <2 x i64> %1
@@ -367,21 +302,7 @@
 define <4 x i32> @PR19721(<4 x i32> %i) {
 ; CHECK-LABEL: PR19721:
 ; CHECK:       ## BB#0:
-<<<<<<< HEAD
-; CHECK-NEXT:    pshufd {{.*#+}} xmm1 = xmm0[2,3,0,1]
-; CHECK-NEXT:    movd %xmm1, %eax
-; CHECK-NEXT:    pshufd {{.*#+}} xmm1 = xmm0[3,1,2,3]
-; CHECK-NEXT:    movd %xmm1, %ecx
-; CHECK-NEXT:    pshufd {{.*#+}} xmm1 = xmm0[1,1,2,3]
-; CHECK-NEXT:    pxor %xmm0, %xmm0
-; CHECK-NEXT:    movss %xmm1, %xmm0
-; CHECK-NEXT:    movd %ecx, %xmm1
-; CHECK-NEXT:    movd %eax, %xmm2
-; CHECK-NEXT:    punpckldq {{.*#+}} xmm2 = xmm2[0],xmm1[0],xmm2[1],xmm1[1]
-; CHECK-NEXT:    shufps {{.*#+}} xmm0 = xmm0[1,0],xmm2[0,1]
-=======
 ; CHECK-NEXT:    andps LCPI19_0, %xmm0
->>>>>>> 969bfdfe
 ; CHECK-NEXT:    retl
   %bc = bitcast <4 x i32> %i to i128
   %insert = and i128 %bc, -4294967296
@@ -394,18 +315,11 @@
 ; CHECK:       ## BB#0:
 ; CHECK-NEXT:    pshufd {{.*#+}} xmm2 = xmm0[1,1,3,3]
 ; CHECK-NEXT:    pmuludq %xmm1, %xmm0
-<<<<<<< HEAD
-; CHECK-NEXT:    pshufd {{.*#+}} xmm1 = xmm1[1,1,3,3]
-; CHECK-NEXT:    pmuludq %xmm2, %xmm1
-; CHECK-NEXT:    shufps {{.*#+}} xmm0 = xmm0[0,2],xmm1[0,2]
-; CHECK-NEXT:    shufps {{.*#+}} xmm0 = xmm0[0,2,1,3]
-=======
 ; CHECK-NEXT:    pshufd {{.*#+}} xmm0 = xmm0[0,2,2,3]
 ; CHECK-NEXT:    pshufd {{.*#+}} xmm1 = xmm1[1,1,3,3]
 ; CHECK-NEXT:    pmuludq %xmm2, %xmm1
 ; CHECK-NEXT:    pshufd {{.*#+}} xmm1 = xmm1[0,2,2,3]
 ; CHECK-NEXT:    punpckldq {{.*#+}} xmm0 = xmm0[0],xmm1[0],xmm0[1],xmm1[1]
->>>>>>> 969bfdfe
 ; CHECK-NEXT:    retl
   %m = mul <4 x i32> %x, %y
   ret <4 x i32> %m
