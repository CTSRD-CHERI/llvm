--- conflicted
+++ resolved
@@ -744,30 +744,6 @@
 define <8 x i16> @test_cmp_d_512(<16 x i32> %a0, <16 x i32> %a1) {
 ; CHECK_LABEL: test_cmp_d_512
 ; CHECK: vpcmpeqd %zmm1, %zmm0, %k0 ##
-<<<<<<< HEAD
-  %res0 = call i16 @llvm.x86.avx512.mask.cmp.d.512(<16 x i32> %a0, <16 x i32> %a1, i32 0, i16 -1)
-  %vec0 = insertelement <8 x i16> undef, i16 %res0, i32 0
-; CHECK: vpcmpltd %zmm1, %zmm0, %k0 ##
-  %res1 = call i16 @llvm.x86.avx512.mask.cmp.d.512(<16 x i32> %a0, <16 x i32> %a1, i32 1, i16 -1)
-  %vec1 = insertelement <8 x i16> %vec0, i16 %res1, i32 1
-; CHECK: vpcmpled %zmm1, %zmm0, %k0 ##
-  %res2 = call i16 @llvm.x86.avx512.mask.cmp.d.512(<16 x i32> %a0, <16 x i32> %a1, i32 2, i16 -1)
-  %vec2 = insertelement <8 x i16> %vec1, i16 %res2, i32 2
-; CHECK: vpcmpunordd %zmm1, %zmm0, %k0 ##
-  %res3 = call i16 @llvm.x86.avx512.mask.cmp.d.512(<16 x i32> %a0, <16 x i32> %a1, i32 3, i16 -1)
-  %vec3 = insertelement <8 x i16> %vec2, i16 %res3, i32 3
-; CHECK: vpcmpneqd %zmm1, %zmm0, %k0 ##
-  %res4 = call i16 @llvm.x86.avx512.mask.cmp.d.512(<16 x i32> %a0, <16 x i32> %a1, i32 4, i16 -1)
-  %vec4 = insertelement <8 x i16> %vec3, i16 %res4, i32 4
-; CHECK: vpcmpnltd %zmm1, %zmm0, %k0 ##
-  %res5 = call i16 @llvm.x86.avx512.mask.cmp.d.512(<16 x i32> %a0, <16 x i32> %a1, i32 5, i16 -1)
-  %vec5 = insertelement <8 x i16> %vec4, i16 %res5, i32 5
-; CHECK: vpcmpnled %zmm1, %zmm0, %k0 ##
-  %res6 = call i16 @llvm.x86.avx512.mask.cmp.d.512(<16 x i32> %a0, <16 x i32> %a1, i32 6, i16 -1)
-  %vec6 = insertelement <8 x i16> %vec5, i16 %res6, i32 6
-; CHECK: vpcmpordd %zmm1, %zmm0, %k0 ##
-  %res7 = call i16 @llvm.x86.avx512.mask.cmp.d.512(<16 x i32> %a0, <16 x i32> %a1, i32 7, i16 -1)
-=======
   %res0 = call i16 @llvm.x86.avx512.mask.cmp.d.512(<16 x i32> %a0, <16 x i32> %a1, i8 0, i16 -1)
   %vec0 = insertelement <8 x i16> undef, i16 %res0, i32 0
 ; CHECK: vpcmpltd %zmm1, %zmm0, %k0 ##
@@ -790,7 +766,6 @@
   %vec6 = insertelement <8 x i16> %vec5, i16 %res6, i32 6
 ; CHECK: vpcmpordd %zmm1, %zmm0, %k0 ##
   %res7 = call i16 @llvm.x86.avx512.mask.cmp.d.512(<16 x i32> %a0, <16 x i32> %a1, i8 7, i16 -1)
->>>>>>> 969bfdfe
   %vec7 = insertelement <8 x i16> %vec6, i16 %res7, i32 7
   ret <8 x i16> %vec7
 }
@@ -798,30 +773,6 @@
 define <8 x i16> @test_mask_cmp_d_512(<16 x i32> %a0, <16 x i32> %a1, i16 %mask) {
 ; CHECK_LABEL: test_mask_cmp_d_512
 ; CHECK: vpcmpeqd %zmm1, %zmm0, %k0 {%k1} ##
-<<<<<<< HEAD
-  %res0 = call i16 @llvm.x86.avx512.mask.cmp.d.512(<16 x i32> %a0, <16 x i32> %a1, i32 0, i16 %mask)
-  %vec0 = insertelement <8 x i16> undef, i16 %res0, i32 0
-; CHECK: vpcmpltd %zmm1, %zmm0, %k0 {%k1} ##
-  %res1 = call i16 @llvm.x86.avx512.mask.cmp.d.512(<16 x i32> %a0, <16 x i32> %a1, i32 1, i16 %mask)
-  %vec1 = insertelement <8 x i16> %vec0, i16 %res1, i32 1
-; CHECK: vpcmpled %zmm1, %zmm0, %k0 {%k1} ##
-  %res2 = call i16 @llvm.x86.avx512.mask.cmp.d.512(<16 x i32> %a0, <16 x i32> %a1, i32 2, i16 %mask)
-  %vec2 = insertelement <8 x i16> %vec1, i16 %res2, i32 2
-; CHECK: vpcmpunordd %zmm1, %zmm0, %k0 {%k1} ##
-  %res3 = call i16 @llvm.x86.avx512.mask.cmp.d.512(<16 x i32> %a0, <16 x i32> %a1, i32 3, i16 %mask)
-  %vec3 = insertelement <8 x i16> %vec2, i16 %res3, i32 3
-; CHECK: vpcmpneqd %zmm1, %zmm0, %k0 {%k1} ##
-  %res4 = call i16 @llvm.x86.avx512.mask.cmp.d.512(<16 x i32> %a0, <16 x i32> %a1, i32 4, i16 %mask)
-  %vec4 = insertelement <8 x i16> %vec3, i16 %res4, i32 4
-; CHECK: vpcmpnltd %zmm1, %zmm0, %k0 {%k1} ##
-  %res5 = call i16 @llvm.x86.avx512.mask.cmp.d.512(<16 x i32> %a0, <16 x i32> %a1, i32 5, i16 %mask)
-  %vec5 = insertelement <8 x i16> %vec4, i16 %res5, i32 5
-; CHECK: vpcmpnled %zmm1, %zmm0, %k0 {%k1} ##
-  %res6 = call i16 @llvm.x86.avx512.mask.cmp.d.512(<16 x i32> %a0, <16 x i32> %a1, i32 6, i16 %mask)
-  %vec6 = insertelement <8 x i16> %vec5, i16 %res6, i32 6
-; CHECK: vpcmpordd %zmm1, %zmm0, %k0 {%k1} ##
-  %res7 = call i16 @llvm.x86.avx512.mask.cmp.d.512(<16 x i32> %a0, <16 x i32> %a1, i32 7, i16 %mask)
-=======
   %res0 = call i16 @llvm.x86.avx512.mask.cmp.d.512(<16 x i32> %a0, <16 x i32> %a1, i8 0, i16 %mask)
   %vec0 = insertelement <8 x i16> undef, i16 %res0, i32 0
 ; CHECK: vpcmpltd %zmm1, %zmm0, %k0 {%k1} ##
@@ -844,44 +795,15 @@
   %vec6 = insertelement <8 x i16> %vec5, i16 %res6, i32 6
 ; CHECK: vpcmpordd %zmm1, %zmm0, %k0 {%k1} ##
   %res7 = call i16 @llvm.x86.avx512.mask.cmp.d.512(<16 x i32> %a0, <16 x i32> %a1, i8 7, i16 %mask)
->>>>>>> 969bfdfe
   %vec7 = insertelement <8 x i16> %vec6, i16 %res7, i32 7
   ret <8 x i16> %vec7
 }
 
-<<<<<<< HEAD
-declare i16 @llvm.x86.avx512.mask.cmp.d.512(<16 x i32>, <16 x i32>, i32, i16) nounwind readnone
-=======
 declare i16 @llvm.x86.avx512.mask.cmp.d.512(<16 x i32>, <16 x i32>, i8, i16) nounwind readnone
->>>>>>> 969bfdfe
 
 define <8 x i16> @test_ucmp_d_512(<16 x i32> %a0, <16 x i32> %a1) {
 ; CHECK_LABEL: test_ucmp_d_512
 ; CHECK: vpcmpequd %zmm1, %zmm0, %k0 ##
-<<<<<<< HEAD
-  %res0 = call i16 @llvm.x86.avx512.mask.ucmp.d.512(<16 x i32> %a0, <16 x i32> %a1, i32 0, i16 -1)
-  %vec0 = insertelement <8 x i16> undef, i16 %res0, i32 0
-; CHECK: vpcmpltud %zmm1, %zmm0, %k0 ##
-  %res1 = call i16 @llvm.x86.avx512.mask.ucmp.d.512(<16 x i32> %a0, <16 x i32> %a1, i32 1, i16 -1)
-  %vec1 = insertelement <8 x i16> %vec0, i16 %res1, i32 1
-; CHECK: vpcmpleud %zmm1, %zmm0, %k0 ##
-  %res2 = call i16 @llvm.x86.avx512.mask.ucmp.d.512(<16 x i32> %a0, <16 x i32> %a1, i32 2, i16 -1)
-  %vec2 = insertelement <8 x i16> %vec1, i16 %res2, i32 2
-; CHECK: vpcmpunordud %zmm1, %zmm0, %k0 ##
-  %res3 = call i16 @llvm.x86.avx512.mask.ucmp.d.512(<16 x i32> %a0, <16 x i32> %a1, i32 3, i16 -1)
-  %vec3 = insertelement <8 x i16> %vec2, i16 %res3, i32 3
-; CHECK: vpcmpnequd %zmm1, %zmm0, %k0 ##
-  %res4 = call i16 @llvm.x86.avx512.mask.ucmp.d.512(<16 x i32> %a0, <16 x i32> %a1, i32 4, i16 -1)
-  %vec4 = insertelement <8 x i16> %vec3, i16 %res4, i32 4
-; CHECK: vpcmpnltud %zmm1, %zmm0, %k0 ##
-  %res5 = call i16 @llvm.x86.avx512.mask.ucmp.d.512(<16 x i32> %a0, <16 x i32> %a1, i32 5, i16 -1)
-  %vec5 = insertelement <8 x i16> %vec4, i16 %res5, i32 5
-; CHECK: vpcmpnleud %zmm1, %zmm0, %k0 ##
-  %res6 = call i16 @llvm.x86.avx512.mask.ucmp.d.512(<16 x i32> %a0, <16 x i32> %a1, i32 6, i16 -1)
-  %vec6 = insertelement <8 x i16> %vec5, i16 %res6, i32 6
-; CHECK: vpcmpordud %zmm1, %zmm0, %k0 ##
-  %res7 = call i16 @llvm.x86.avx512.mask.ucmp.d.512(<16 x i32> %a0, <16 x i32> %a1, i32 7, i16 -1)
-=======
   %res0 = call i16 @llvm.x86.avx512.mask.ucmp.d.512(<16 x i32> %a0, <16 x i32> %a1, i8 0, i16 -1)
   %vec0 = insertelement <8 x i16> undef, i16 %res0, i32 0
 ; CHECK: vpcmpltud %zmm1, %zmm0, %k0 ##
@@ -904,7 +826,6 @@
   %vec6 = insertelement <8 x i16> %vec5, i16 %res6, i32 6
 ; CHECK: vpcmpordud %zmm1, %zmm0, %k0 ##
   %res7 = call i16 @llvm.x86.avx512.mask.ucmp.d.512(<16 x i32> %a0, <16 x i32> %a1, i8 7, i16 -1)
->>>>>>> 969bfdfe
   %vec7 = insertelement <8 x i16> %vec6, i16 %res7, i32 7
   ret <8 x i16> %vec7
 }
@@ -912,30 +833,6 @@
 define <8 x i16> @test_mask_ucmp_d_512(<16 x i32> %a0, <16 x i32> %a1, i16 %mask) {
 ; CHECK_LABEL: test_mask_ucmp_d_512
 ; CHECK: vpcmpequd %zmm1, %zmm0, %k0 {%k1} ##
-<<<<<<< HEAD
-  %res0 = call i16 @llvm.x86.avx512.mask.ucmp.d.512(<16 x i32> %a0, <16 x i32> %a1, i32 0, i16 %mask)
-  %vec0 = insertelement <8 x i16> undef, i16 %res0, i32 0
-; CHECK: vpcmpltud %zmm1, %zmm0, %k0 {%k1} ##
-  %res1 = call i16 @llvm.x86.avx512.mask.ucmp.d.512(<16 x i32> %a0, <16 x i32> %a1, i32 1, i16 %mask)
-  %vec1 = insertelement <8 x i16> %vec0, i16 %res1, i32 1
-; CHECK: vpcmpleud %zmm1, %zmm0, %k0 {%k1} ##
-  %res2 = call i16 @llvm.x86.avx512.mask.ucmp.d.512(<16 x i32> %a0, <16 x i32> %a1, i32 2, i16 %mask)
-  %vec2 = insertelement <8 x i16> %vec1, i16 %res2, i32 2
-; CHECK: vpcmpunordud %zmm1, %zmm0, %k0 {%k1} ##
-  %res3 = call i16 @llvm.x86.avx512.mask.ucmp.d.512(<16 x i32> %a0, <16 x i32> %a1, i32 3, i16 %mask)
-  %vec3 = insertelement <8 x i16> %vec2, i16 %res3, i32 3
-; CHECK: vpcmpnequd %zmm1, %zmm0, %k0 {%k1} ##
-  %res4 = call i16 @llvm.x86.avx512.mask.ucmp.d.512(<16 x i32> %a0, <16 x i32> %a1, i32 4, i16 %mask)
-  %vec4 = insertelement <8 x i16> %vec3, i16 %res4, i32 4
-; CHECK: vpcmpnltud %zmm1, %zmm0, %k0 {%k1} ##
-  %res5 = call i16 @llvm.x86.avx512.mask.ucmp.d.512(<16 x i32> %a0, <16 x i32> %a1, i32 5, i16 %mask)
-  %vec5 = insertelement <8 x i16> %vec4, i16 %res5, i32 5
-; CHECK: vpcmpnleud %zmm1, %zmm0, %k0 {%k1} ##
-  %res6 = call i16 @llvm.x86.avx512.mask.ucmp.d.512(<16 x i32> %a0, <16 x i32> %a1, i32 6, i16 %mask)
-  %vec6 = insertelement <8 x i16> %vec5, i16 %res6, i32 6
-; CHECK: vpcmpordud %zmm1, %zmm0, %k0 {%k1} ##
-  %res7 = call i16 @llvm.x86.avx512.mask.ucmp.d.512(<16 x i32> %a0, <16 x i32> %a1, i32 7, i16 %mask)
-=======
   %res0 = call i16 @llvm.x86.avx512.mask.ucmp.d.512(<16 x i32> %a0, <16 x i32> %a1, i8 0, i16 %mask)
   %vec0 = insertelement <8 x i16> undef, i16 %res0, i32 0
 ; CHECK: vpcmpltud %zmm1, %zmm0, %k0 {%k1} ##
@@ -958,44 +855,15 @@
   %vec6 = insertelement <8 x i16> %vec5, i16 %res6, i32 6
 ; CHECK: vpcmpordud %zmm1, %zmm0, %k0 {%k1} ##
   %res7 = call i16 @llvm.x86.avx512.mask.ucmp.d.512(<16 x i32> %a0, <16 x i32> %a1, i8 7, i16 %mask)
->>>>>>> 969bfdfe
   %vec7 = insertelement <8 x i16> %vec6, i16 %res7, i32 7
   ret <8 x i16> %vec7
 }
 
-<<<<<<< HEAD
-declare i16 @llvm.x86.avx512.mask.ucmp.d.512(<16 x i32>, <16 x i32>, i32, i16) nounwind readnone
-=======
 declare i16 @llvm.x86.avx512.mask.ucmp.d.512(<16 x i32>, <16 x i32>, i8, i16) nounwind readnone
->>>>>>> 969bfdfe
 
 define <8 x i8> @test_cmp_q_512(<8 x i64> %a0, <8 x i64> %a1) {
 ; CHECK_LABEL: test_cmp_q_512
 ; CHECK: vpcmpeqq %zmm1, %zmm0, %k0 ##
-<<<<<<< HEAD
-  %res0 = call i8 @llvm.x86.avx512.mask.cmp.q.512(<8 x i64> %a0, <8 x i64> %a1, i32 0, i8 -1)
-  %vec0 = insertelement <8 x i8> undef, i8 %res0, i32 0
-; CHECK: vpcmpltq %zmm1, %zmm0, %k0 ##
-  %res1 = call i8 @llvm.x86.avx512.mask.cmp.q.512(<8 x i64> %a0, <8 x i64> %a1, i32 1, i8 -1)
-  %vec1 = insertelement <8 x i8> %vec0, i8 %res1, i32 1
-; CHECK: vpcmpleq %zmm1, %zmm0, %k0 ##
-  %res2 = call i8 @llvm.x86.avx512.mask.cmp.q.512(<8 x i64> %a0, <8 x i64> %a1, i32 2, i8 -1)
-  %vec2 = insertelement <8 x i8> %vec1, i8 %res2, i32 2
-; CHECK: vpcmpunordq %zmm1, %zmm0, %k0 ##
-  %res3 = call i8 @llvm.x86.avx512.mask.cmp.q.512(<8 x i64> %a0, <8 x i64> %a1, i32 3, i8 -1)
-  %vec3 = insertelement <8 x i8> %vec2, i8 %res3, i32 3
-; CHECK: vpcmpneqq %zmm1, %zmm0, %k0 ##
-  %res4 = call i8 @llvm.x86.avx512.mask.cmp.q.512(<8 x i64> %a0, <8 x i64> %a1, i32 4, i8 -1)
-  %vec4 = insertelement <8 x i8> %vec3, i8 %res4, i32 4
-; CHECK: vpcmpnltq %zmm1, %zmm0, %k0 ##
-  %res5 = call i8 @llvm.x86.avx512.mask.cmp.q.512(<8 x i64> %a0, <8 x i64> %a1, i32 5, i8 -1)
-  %vec5 = insertelement <8 x i8> %vec4, i8 %res5, i32 5
-; CHECK: vpcmpnleq %zmm1, %zmm0, %k0 ##
-  %res6 = call i8 @llvm.x86.avx512.mask.cmp.q.512(<8 x i64> %a0, <8 x i64> %a1, i32 6, i8 -1)
-  %vec6 = insertelement <8 x i8> %vec5, i8 %res6, i32 6
-; CHECK: vpcmpordq %zmm1, %zmm0, %k0 ##
-  %res7 = call i8 @llvm.x86.avx512.mask.cmp.q.512(<8 x i64> %a0, <8 x i64> %a1, i32 7, i8 -1)
-=======
   %res0 = call i8 @llvm.x86.avx512.mask.cmp.q.512(<8 x i64> %a0, <8 x i64> %a1, i8 0, i8 -1)
   %vec0 = insertelement <8 x i8> undef, i8 %res0, i32 0
 ; CHECK: vpcmpltq %zmm1, %zmm0, %k0 ##
@@ -1018,7 +886,6 @@
   %vec6 = insertelement <8 x i8> %vec5, i8 %res6, i32 6
 ; CHECK: vpcmpordq %zmm1, %zmm0, %k0 ##
   %res7 = call i8 @llvm.x86.avx512.mask.cmp.q.512(<8 x i64> %a0, <8 x i64> %a1, i8 7, i8 -1)
->>>>>>> 969bfdfe
   %vec7 = insertelement <8 x i8> %vec6, i8 %res7, i32 7
   ret <8 x i8> %vec7
 }
@@ -1026,30 +893,6 @@
 define <8 x i8> @test_mask_cmp_q_512(<8 x i64> %a0, <8 x i64> %a1, i8 %mask) {
 ; CHECK_LABEL: test_mask_cmp_q_512
 ; CHECK: vpcmpeqq %zmm1, %zmm0, %k0 {%k1} ##
-<<<<<<< HEAD
-  %res0 = call i8 @llvm.x86.avx512.mask.cmp.q.512(<8 x i64> %a0, <8 x i64> %a1, i32 0, i8 %mask)
-  %vec0 = insertelement <8 x i8> undef, i8 %res0, i32 0
-; CHECK: vpcmpltq %zmm1, %zmm0, %k0 {%k1} ##
-  %res1 = call i8 @llvm.x86.avx512.mask.cmp.q.512(<8 x i64> %a0, <8 x i64> %a1, i32 1, i8 %mask)
-  %vec1 = insertelement <8 x i8> %vec0, i8 %res1, i32 1
-; CHECK: vpcmpleq %zmm1, %zmm0, %k0 {%k1} ##
-  %res2 = call i8 @llvm.x86.avx512.mask.cmp.q.512(<8 x i64> %a0, <8 x i64> %a1, i32 2, i8 %mask)
-  %vec2 = insertelement <8 x i8> %vec1, i8 %res2, i32 2
-; CHECK: vpcmpunordq %zmm1, %zmm0, %k0 {%k1} ##
-  %res3 = call i8 @llvm.x86.avx512.mask.cmp.q.512(<8 x i64> %a0, <8 x i64> %a1, i32 3, i8 %mask)
-  %vec3 = insertelement <8 x i8> %vec2, i8 %res3, i32 3
-; CHECK: vpcmpneqq %zmm1, %zmm0, %k0 {%k1} ##
-  %res4 = call i8 @llvm.x86.avx512.mask.cmp.q.512(<8 x i64> %a0, <8 x i64> %a1, i32 4, i8 %mask)
-  %vec4 = insertelement <8 x i8> %vec3, i8 %res4, i32 4
-; CHECK: vpcmpnltq %zmm1, %zmm0, %k0 {%k1} ##
-  %res5 = call i8 @llvm.x86.avx512.mask.cmp.q.512(<8 x i64> %a0, <8 x i64> %a1, i32 5, i8 %mask)
-  %vec5 = insertelement <8 x i8> %vec4, i8 %res5, i32 5
-; CHECK: vpcmpnleq %zmm1, %zmm0, %k0 {%k1} ##
-  %res6 = call i8 @llvm.x86.avx512.mask.cmp.q.512(<8 x i64> %a0, <8 x i64> %a1, i32 6, i8 %mask)
-  %vec6 = insertelement <8 x i8> %vec5, i8 %res6, i32 6
-; CHECK: vpcmpordq %zmm1, %zmm0, %k0 {%k1} ##
-  %res7 = call i8 @llvm.x86.avx512.mask.cmp.q.512(<8 x i64> %a0, <8 x i64> %a1, i32 7, i8 %mask)
-=======
   %res0 = call i8 @llvm.x86.avx512.mask.cmp.q.512(<8 x i64> %a0, <8 x i64> %a1, i8 0, i8 %mask)
   %vec0 = insertelement <8 x i8> undef, i8 %res0, i32 0
 ; CHECK: vpcmpltq %zmm1, %zmm0, %k0 {%k1} ##
@@ -1072,44 +915,15 @@
   %vec6 = insertelement <8 x i8> %vec5, i8 %res6, i32 6
 ; CHECK: vpcmpordq %zmm1, %zmm0, %k0 {%k1} ##
   %res7 = call i8 @llvm.x86.avx512.mask.cmp.q.512(<8 x i64> %a0, <8 x i64> %a1, i8 7, i8 %mask)
->>>>>>> 969bfdfe
   %vec7 = insertelement <8 x i8> %vec6, i8 %res7, i32 7
   ret <8 x i8> %vec7
 }
 
-<<<<<<< HEAD
-declare i8 @llvm.x86.avx512.mask.cmp.q.512(<8 x i64>, <8 x i64>, i32, i8) nounwind readnone
-=======
 declare i8 @llvm.x86.avx512.mask.cmp.q.512(<8 x i64>, <8 x i64>, i8, i8) nounwind readnone
->>>>>>> 969bfdfe
 
 define <8 x i8> @test_ucmp_q_512(<8 x i64> %a0, <8 x i64> %a1) {
 ; CHECK_LABEL: test_ucmp_q_512
 ; CHECK: vpcmpequq %zmm1, %zmm0, %k0 ##
-<<<<<<< HEAD
-  %res0 = call i8 @llvm.x86.avx512.mask.ucmp.q.512(<8 x i64> %a0, <8 x i64> %a1, i32 0, i8 -1)
-  %vec0 = insertelement <8 x i8> undef, i8 %res0, i32 0
-; CHECK: vpcmpltuq %zmm1, %zmm0, %k0 ##
-  %res1 = call i8 @llvm.x86.avx512.mask.ucmp.q.512(<8 x i64> %a0, <8 x i64> %a1, i32 1, i8 -1)
-  %vec1 = insertelement <8 x i8> %vec0, i8 %res1, i32 1
-; CHECK: vpcmpleuq %zmm1, %zmm0, %k0 ##
-  %res2 = call i8 @llvm.x86.avx512.mask.ucmp.q.512(<8 x i64> %a0, <8 x i64> %a1, i32 2, i8 -1)
-  %vec2 = insertelement <8 x i8> %vec1, i8 %res2, i32 2
-; CHECK: vpcmpunorduq %zmm1, %zmm0, %k0 ##
-  %res3 = call i8 @llvm.x86.avx512.mask.ucmp.q.512(<8 x i64> %a0, <8 x i64> %a1, i32 3, i8 -1)
-  %vec3 = insertelement <8 x i8> %vec2, i8 %res3, i32 3
-; CHECK: vpcmpnequq %zmm1, %zmm0, %k0 ##
-  %res4 = call i8 @llvm.x86.avx512.mask.ucmp.q.512(<8 x i64> %a0, <8 x i64> %a1, i32 4, i8 -1)
-  %vec4 = insertelement <8 x i8> %vec3, i8 %res4, i32 4
-; CHECK: vpcmpnltuq %zmm1, %zmm0, %k0 ##
-  %res5 = call i8 @llvm.x86.avx512.mask.ucmp.q.512(<8 x i64> %a0, <8 x i64> %a1, i32 5, i8 -1)
-  %vec5 = insertelement <8 x i8> %vec4, i8 %res5, i32 5
-; CHECK: vpcmpnleuq %zmm1, %zmm0, %k0 ##
-  %res6 = call i8 @llvm.x86.avx512.mask.ucmp.q.512(<8 x i64> %a0, <8 x i64> %a1, i32 6, i8 -1)
-  %vec6 = insertelement <8 x i8> %vec5, i8 %res6, i32 6
-; CHECK: vpcmporduq %zmm1, %zmm0, %k0 ##
-  %res7 = call i8 @llvm.x86.avx512.mask.ucmp.q.512(<8 x i64> %a0, <8 x i64> %a1, i32 7, i8 -1)
-=======
   %res0 = call i8 @llvm.x86.avx512.mask.ucmp.q.512(<8 x i64> %a0, <8 x i64> %a1, i8 0, i8 -1)
   %vec0 = insertelement <8 x i8> undef, i8 %res0, i32 0
 ; CHECK: vpcmpltuq %zmm1, %zmm0, %k0 ##
@@ -1132,7 +946,6 @@
   %vec6 = insertelement <8 x i8> %vec5, i8 %res6, i32 6
 ; CHECK: vpcmporduq %zmm1, %zmm0, %k0 ##
   %res7 = call i8 @llvm.x86.avx512.mask.ucmp.q.512(<8 x i64> %a0, <8 x i64> %a1, i8 7, i8 -1)
->>>>>>> 969bfdfe
   %vec7 = insertelement <8 x i8> %vec6, i8 %res7, i32 7
   ret <8 x i8> %vec7
 }
@@ -1140,30 +953,6 @@
 define <8 x i8> @test_mask_ucmp_q_512(<8 x i64> %a0, <8 x i64> %a1, i8 %mask) {
 ; CHECK_LABEL: test_mask_ucmp_q_512
 ; CHECK: vpcmpequq %zmm1, %zmm0, %k0 {%k1} ##
-<<<<<<< HEAD
-  %res0 = call i8 @llvm.x86.avx512.mask.ucmp.q.512(<8 x i64> %a0, <8 x i64> %a1, i32 0, i8 %mask)
-  %vec0 = insertelement <8 x i8> undef, i8 %res0, i32 0
-; CHECK: vpcmpltuq %zmm1, %zmm0, %k0 {%k1} ##
-  %res1 = call i8 @llvm.x86.avx512.mask.ucmp.q.512(<8 x i64> %a0, <8 x i64> %a1, i32 1, i8 %mask)
-  %vec1 = insertelement <8 x i8> %vec0, i8 %res1, i32 1
-; CHECK: vpcmpleuq %zmm1, %zmm0, %k0 {%k1} ##
-  %res2 = call i8 @llvm.x86.avx512.mask.ucmp.q.512(<8 x i64> %a0, <8 x i64> %a1, i32 2, i8 %mask)
-  %vec2 = insertelement <8 x i8> %vec1, i8 %res2, i32 2
-; CHECK: vpcmpunorduq %zmm1, %zmm0, %k0 {%k1} ##
-  %res3 = call i8 @llvm.x86.avx512.mask.ucmp.q.512(<8 x i64> %a0, <8 x i64> %a1, i32 3, i8 %mask)
-  %vec3 = insertelement <8 x i8> %vec2, i8 %res3, i32 3
-; CHECK: vpcmpnequq %zmm1, %zmm0, %k0 {%k1} ##
-  %res4 = call i8 @llvm.x86.avx512.mask.ucmp.q.512(<8 x i64> %a0, <8 x i64> %a1, i32 4, i8 %mask)
-  %vec4 = insertelement <8 x i8> %vec3, i8 %res4, i32 4
-; CHECK: vpcmpnltuq %zmm1, %zmm0, %k0 {%k1} ##
-  %res5 = call i8 @llvm.x86.avx512.mask.ucmp.q.512(<8 x i64> %a0, <8 x i64> %a1, i32 5, i8 %mask)
-  %vec5 = insertelement <8 x i8> %vec4, i8 %res5, i32 5
-; CHECK: vpcmpnleuq %zmm1, %zmm0, %k0 {%k1} ##
-  %res6 = call i8 @llvm.x86.avx512.mask.ucmp.q.512(<8 x i64> %a0, <8 x i64> %a1, i32 6, i8 %mask)
-  %vec6 = insertelement <8 x i8> %vec5, i8 %res6, i32 6
-; CHECK: vpcmporduq %zmm1, %zmm0, %k0 {%k1} ##
-  %res7 = call i8 @llvm.x86.avx512.mask.ucmp.q.512(<8 x i64> %a0, <8 x i64> %a1, i32 7, i8 %mask)
-=======
   %res0 = call i8 @llvm.x86.avx512.mask.ucmp.q.512(<8 x i64> %a0, <8 x i64> %a1, i8 0, i8 %mask)
   %vec0 = insertelement <8 x i8> undef, i8 %res0, i32 0
 ; CHECK: vpcmpltuq %zmm1, %zmm0, %k0 {%k1} ##
@@ -1186,16 +975,11 @@
   %vec6 = insertelement <8 x i8> %vec5, i8 %res6, i32 6
 ; CHECK: vpcmporduq %zmm1, %zmm0, %k0 {%k1} ##
   %res7 = call i8 @llvm.x86.avx512.mask.ucmp.q.512(<8 x i64> %a0, <8 x i64> %a1, i8 7, i8 %mask)
->>>>>>> 969bfdfe
   %vec7 = insertelement <8 x i8> %vec6, i8 %res7, i32 7
   ret <8 x i8> %vec7
 }
 
-<<<<<<< HEAD
-declare i8 @llvm.x86.avx512.mask.ucmp.q.512(<8 x i64>, <8 x i64>, i32, i8) nounwind readnone
-=======
 declare i8 @llvm.x86.avx512.mask.ucmp.q.512(<8 x i64>, <8 x i64>, i8, i8) nounwind readnone
->>>>>>> 969bfdfe
 
 define <4 x float> @test_mask_vextractf32x4(<4 x float> %b, <16 x float> %a, i8 %mask) {
 ; CHECK-LABEL: test_mask_vextractf32x4:
@@ -1231,9 +1015,6 @@
   ret <4 x double> %res
 }
 
-<<<<<<< HEAD
-declare <4 x double> @llvm.x86.avx512.mask.vextractf64x4.512(<8 x double>, i8, <4 x double>, i8)
-=======
 declare <4 x double> @llvm.x86.avx512.mask.vextractf64x4.512(<8 x double>, i8, <4 x double>, i8)
 
 define <16 x i32> @test_x86_avx512_pslli_d(<16 x i32> %a0) {
@@ -1824,5 +1605,4 @@
   %res = call <8 x double> @llvm.x86.avx512.mask.mul.pd.512(<8 x double> %a0, <8 x double> %a1,
                     <8 x double> zeroinitializer, i8 %mask, i32 3)
   ret <8 x double> %res
-}
->>>>>>> 969bfdfe
+}