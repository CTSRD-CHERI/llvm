--- conflicted
+++ resolved
@@ -20,13 +20,8 @@
   unreachable
 
 if.end:                                           ; preds = %entry
-<<<<<<< HEAD
-  call void @llvm.dbg.declare(metadata !{%struct.btCompoundLeafCallback* %callback}, metadata !3, metadata !{metadata !"0x102"})
-  %m = getelementptr inbounds %struct.btCompoundLeafCallback* %callback, i64 0, i32 1
-=======
   call void @llvm.dbg.declare(metadata %struct.btCompoundLeafCallback* %callback, metadata !3, metadata !MDExpression())
   %m = getelementptr inbounds %struct.btCompoundLeafCallback, %struct.btCompoundLeafCallback* %callback, i64 0, i32 1
->>>>>>> 969bfdfe
   store i32 0, i32* undef, align 8
   %cmp12447 = icmp sgt i32 undef, 0
   br i1 %cmp12447, label %for.body.lr.ph, label %invoke.cont44
@@ -41,18 +36,6 @@
 !llvm.dbg.cu = !{!0}
 !llvm.module.flags = !{!8}
 
-<<<<<<< HEAD
-!0 = metadata !{metadata !"0x11\004\00clang version 3.3 (trunk 168984) (llvm/trunk 168983)\001\00\000\00\000", metadata !6, null, null, metadata !1, null, null} ; [ DW_TAG_compile_unit ] [MultiSource/Benchmarks/Bullet/MultiSource/Benchmarks/Bullet/btCompoundCollisionAlgorithm.cpp] [DW_LANG_C_plus_plus]
-!1 = metadata !{metadata !2}
-!2 = metadata !{metadata !"0x2e\00test\00test\00\000\000\001\000\006\00256\001\001", metadata !6, metadata !5, metadata !7, null, void ()* @test, null, null, null} ; [ DW_TAG_subprogram ] [def] [test]
-!3 = metadata !{metadata !"0x100\00callback\00214\000", null, null, metadata !4} ; [ DW_TAG_auto_variable ] [callback] [line 214]
-!4 = metadata !{metadata !"0x13\00btCompoundLeafCallback\0090\00512\0064\000\000\000", metadata !6, null, null, null, null, null, null} ; [ DW_TAG_structure_type ] [btCompoundLeafCallback] [line 90, size 512, align 64, offset 0] [def] [from ]
-!5 = metadata !{metadata !"0x29", metadata !6} ; [ DW_TAG_file_type ]
-!6 = metadata !{metadata !"MultiSource/Benchmarks/Bullet/btCompoundCollisionAlgorithm.cpp", metadata !"MultiSource/Benchmarks/Bullet"}
-!7 = metadata !{metadata !"0x15\00\000\000\000\000\000\000", i32 0, null, null, metadata !9, null, null, null} ; [ DW_TAG_subroutine_type ] [line 0, size 0, align 0, offset 0] [from ]
-!8 = metadata !{i32 1, metadata !"Debug Info Version", i32 2}
-!9 = metadata !{null}
-=======
 !0 = !MDCompileUnit(language: DW_LANG_C_plus_plus, producer: "clang version 3.3 (trunk 168984) (llvm/trunk 168983)", isOptimized: true, emissionKind: 0, file: !6, subprograms: !1)
 !1 = !{!2}
 !2 = !MDSubprogram(name: "test", isLocal: false, isDefinition: true, virtualIndex: 6, flags: DIFlagPrototyped, isOptimized: true, scopeLine: 1, file: !6, scope: !5, type: !7, function: void ()* @test)
@@ -62,5 +45,4 @@
 !6 = !MDFile(filename: "MultiSource/Benchmarks/Bullet/btCompoundCollisionAlgorithm.cpp", directory: "MultiSource/Benchmarks/Bullet")
 !7 = !MDSubroutineType(types: !9)
 !8 = !{i32 1, !"Debug Info Version", i32 3}
-!9 = !{null}
->>>>>>> 969bfdfe
+!9 = !{null}