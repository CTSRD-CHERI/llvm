--- conflicted
+++ resolved
@@ -6,14 +6,8 @@
 define <4 x float> @test1(<4 x float> %a, <4 x float> %b) {
 ; CHECK-LABEL: test1:
 ; CHECK:       # BB#0:
-<<<<<<< HEAD
-; CHECK-NEXT:    andps {{.*}}(%rip), %xmm1
-; CHECK-NEXT:    andps {{.*}}(%rip), %xmm0
-; CHECK-NEXT:    orps %xmm1, %xmm0
-=======
 ; CHECK-NEXT:    shufps {{.*#+}} xmm0 = xmm0[0,2],xmm1[1,3]
 ; CHECK-NEXT:    shufps {{.*#+}} xmm0 = xmm0[0,2,1,3]
->>>>>>> 969bfdfe
 ; CHECK-NEXT:    retq
   %1 = select <4 x i1> <i1 true, i1 false, i1 true, i1 false>, <4 x float> %a, <4 x float> %b
   ret <4 x float> %1
@@ -22,13 +16,8 @@
 define <4 x float> @test2(<4 x float> %a, <4 x float> %b) {
 ; CHECK-LABEL: test2:
 ; CHECK:       # BB#0:
-<<<<<<< HEAD
-; CHECK-NEXT:    movsd %xmm0, %xmm1
-; CHECK-NEXT:    movaps %xmm1, %xmm0
-=======
-; CHECK-NEXT:    movsd {{.*#+}} xmm1 = xmm0[0],xmm1[1]
-; CHECK-NEXT:    movapd %xmm1, %xmm0
->>>>>>> 969bfdfe
+; CHECK-NEXT:    movsd {{.*#+}} xmm1 = xmm0[0],xmm1[1]
+; CHECK-NEXT:    movapd %xmm1, %xmm0
 ; CHECK-NEXT:    retq
   %1 = select <4 x i1> <i1 true, i1 true, i1 false, i1 false>, <4 x float> %a, <4 x float> %b
   ret <4 x float> %1
@@ -37,11 +26,7 @@
 define <4 x float> @test3(<4 x float> %a, <4 x float> %b) {
 ; CHECK-LABEL: test3:
 ; CHECK:       # BB#0:
-<<<<<<< HEAD
-; CHECK-NEXT:    movsd %xmm1, %xmm0
-=======
-; CHECK-NEXT:    movsd {{.*#+}} xmm0 = xmm1[0],xmm0[1]
->>>>>>> 969bfdfe
+; CHECK-NEXT:    movsd {{.*#+}} xmm0 = xmm1[0],xmm0[1]
 ; CHECK-NEXT:    retq
   %1 = select <4 x i1> <i1 false, i1 false, i1 true, i1 true>, <4 x float> %a, <4 x float> %b
   ret <4 x float> %1
@@ -67,13 +52,6 @@
 define <8 x i16> @test6(<8 x i16> %a, <8 x i16> %b) {
 ; CHECK-LABEL: test6:
 ; CHECK:       # BB#0:
-<<<<<<< HEAD
-; CHECK-NEXT:    movaps {{.*#+}} xmm1 = [0,65535,0,65535,0,65535,0,65535]
-; CHECK-NEXT:    andps %xmm0, %xmm1
-; CHECK-NEXT:    andps {{.*}}(%rip), %xmm0
-; CHECK-NEXT:    orps %xmm1, %xmm0
-=======
->>>>>>> 969bfdfe
 ; CHECK-NEXT:    retq
   %1 = select <8 x i1> <i1 true, i1 false, i1 true, i1 false, i1 true, i1 false, i1 true, i1 false>, <8 x i16> %a, <8 x i16> %a
   ret <8 x i16> %1
@@ -82,14 +60,8 @@
 define <8 x i16> @test7(<8 x i16> %a, <8 x i16> %b) {
 ; CHECK-LABEL: test7:
 ; CHECK:       # BB#0:
-<<<<<<< HEAD
-; CHECK-NEXT:    andps {{.*}}(%rip), %xmm1
-; CHECK-NEXT:    andps {{.*}}(%rip), %xmm0
-; CHECK-NEXT:    orps %xmm1, %xmm0
-=======
-; CHECK-NEXT:    movsd {{.*#+}} xmm1 = xmm0[0],xmm1[1]
-; CHECK-NEXT:    movapd %xmm1, %xmm0
->>>>>>> 969bfdfe
+; CHECK-NEXT:    movsd {{.*#+}} xmm1 = xmm0[0],xmm1[1]
+; CHECK-NEXT:    movapd %xmm1, %xmm0
 ; CHECK-NEXT:    retq
   %1 = select <8 x i1> <i1 true, i1 true, i1 true, i1 true, i1 false, i1 false, i1 false, i1 false>, <8 x i16> %a, <8 x i16> %b
   ret <8 x i16> %1
@@ -98,13 +70,7 @@
 define <8 x i16> @test8(<8 x i16> %a, <8 x i16> %b) {
 ; CHECK-LABEL: test8:
 ; CHECK:       # BB#0:
-<<<<<<< HEAD
-; CHECK-NEXT:    andps {{.*}}(%rip), %xmm1
-; CHECK-NEXT:    andps {{.*}}(%rip), %xmm0
-; CHECK-NEXT:    orps %xmm1, %xmm0
-=======
-; CHECK-NEXT:    movsd {{.*#+}} xmm0 = xmm1[0],xmm0[1]
->>>>>>> 969bfdfe
+; CHECK-NEXT:    movsd {{.*#+}} xmm0 = xmm1[0],xmm0[1]
 ; CHECK-NEXT:    retq
   %1 = select <8 x i1> <i1 false, i1 false, i1 false, i1 false, i1 true, i1 true, i1 true, i1 true>, <8 x i16> %a, <8 x i16> %b
   ret <8 x i16> %1
@@ -130,11 +96,7 @@
 define <8 x i16> @test11(<8 x i16> %a, <8 x i16> %b) {
 ; CHECK-LABEL: test11:
 ; CHECK:       # BB#0:
-<<<<<<< HEAD
-; CHECK-NEXT:    movaps {{.*#+}} xmm2 = <0,65535,65535,0,u,65535,65535,u>
-=======
 ; CHECK-NEXT:    movaps {{.*#+}} xmm2 = [0,65535,65535,0,65535,65535,65535,65535]
->>>>>>> 969bfdfe
 ; CHECK-NEXT:    andps %xmm2, %xmm0
 ; CHECK-NEXT:    andnps %xmm1, %xmm2
 ; CHECK-NEXT:    orps %xmm2, %xmm0
@@ -200,11 +162,7 @@
 define <4 x float> @test18(<4 x float> %a, <4 x float> %b) {
 ; CHECK-LABEL: test18:
 ; CHECK:       # BB#0:
-<<<<<<< HEAD
-; CHECK-NEXT:    movss %xmm1, %xmm0
-=======
 ; CHECK-NEXT:    movss {{.*#+}} xmm0 = xmm1[0],xmm0[1,2,3]
->>>>>>> 969bfdfe
 ; CHECK-NEXT:    retq
   %1 = select <4 x i1> <i1 false, i1 true, i1 true, i1 true>, <4 x float> %a, <4 x float> %b
   ret <4 x float> %1
@@ -213,11 +171,7 @@
 define <4 x i32> @test19(<4 x i32> %a, <4 x i32> %b) {
 ; CHECK-LABEL: test19:
 ; CHECK:       # BB#0:
-<<<<<<< HEAD
-; CHECK-NEXT:    movss %xmm1, %xmm0
-=======
 ; CHECK-NEXT:    movss {{.*#+}} xmm0 = xmm1[0],xmm0[1,2,3]
->>>>>>> 969bfdfe
 ; CHECK-NEXT:    retq
   %1 = select <4 x i1> <i1 false, i1 true, i1 true, i1 true>, <4 x i32> %a, <4 x i32> %b
   ret <4 x i32> %1
@@ -226,11 +180,7 @@
 define <2 x double> @test20(<2 x double> %a, <2 x double> %b) {
 ; CHECK-LABEL: test20:
 ; CHECK:       # BB#0:
-<<<<<<< HEAD
-; CHECK-NEXT:    movsd %xmm1, %xmm0
-=======
-; CHECK-NEXT:    movsd {{.*#+}} xmm0 = xmm1[0],xmm0[1]
->>>>>>> 969bfdfe
+; CHECK-NEXT:    movsd {{.*#+}} xmm0 = xmm1[0],xmm0[1]
 ; CHECK-NEXT:    retq
   %1 = select <2 x i1> <i1 false, i1 true>, <2 x double> %a, <2 x double> %b
   ret <2 x double> %1
@@ -239,11 +189,7 @@
 define <2 x i64> @test21(<2 x i64> %a, <2 x i64> %b) {
 ; CHECK-LABEL: test21:
 ; CHECK:       # BB#0:
-<<<<<<< HEAD
-; CHECK-NEXT:    movsd %xmm1, %xmm0
-=======
-; CHECK-NEXT:    movsd {{.*#+}} xmm0 = xmm1[0],xmm0[1]
->>>>>>> 969bfdfe
+; CHECK-NEXT:    movsd {{.*#+}} xmm0 = xmm1[0],xmm0[1]
 ; CHECK-NEXT:    retq
   %1 = select <2 x i1> <i1 false, i1 true>, <2 x i64> %a, <2 x i64> %b
   ret <2 x i64> %1
@@ -252,11 +198,7 @@
 define <4 x float> @test22(<4 x float> %a, <4 x float> %b) {
 ; CHECK-LABEL: test22:
 ; CHECK:       # BB#0:
-<<<<<<< HEAD
-; CHECK-NEXT:    movss %xmm0, %xmm1
-=======
 ; CHECK-NEXT:    movss {{.*#+}} xmm1 = xmm0[0],xmm1[1,2,3]
->>>>>>> 969bfdfe
 ; CHECK-NEXT:    movaps %xmm1, %xmm0
 ; CHECK-NEXT:    retq
   %1 = select <4 x i1> <i1 true, i1 false, i1 false, i1 false>, <4 x float> %a, <4 x float> %b
@@ -266,11 +208,7 @@
 define <4 x i32> @test23(<4 x i32> %a, <4 x i32> %b) {
 ; CHECK-LABEL: test23:
 ; CHECK:       # BB#0:
-<<<<<<< HEAD
-; CHECK-NEXT:    movss %xmm0, %xmm1
-=======
 ; CHECK-NEXT:    movss {{.*#+}} xmm1 = xmm0[0],xmm1[1,2,3]
->>>>>>> 969bfdfe
 ; CHECK-NEXT:    movaps %xmm1, %xmm0
 ; CHECK-NEXT:    retq
   %1 = select <4 x i1> <i1 true, i1 false, i1 false, i1 false>, <4 x i32> %a, <4 x i32> %b
@@ -280,13 +218,8 @@
 define <2 x double> @test24(<2 x double> %a, <2 x double> %b) {
 ; CHECK-LABEL: test24:
 ; CHECK:       # BB#0:
-<<<<<<< HEAD
-; CHECK-NEXT:    movsd %xmm0, %xmm1
-; CHECK-NEXT:    movaps %xmm1, %xmm0
-=======
-; CHECK-NEXT:    movsd {{.*#+}} xmm1 = xmm0[0],xmm1[1]
-; CHECK-NEXT:    movapd %xmm1, %xmm0
->>>>>>> 969bfdfe
+; CHECK-NEXT:    movsd {{.*#+}} xmm1 = xmm0[0],xmm1[1]
+; CHECK-NEXT:    movapd %xmm1, %xmm0
 ; CHECK-NEXT:    retq
   %1 = select <2 x i1> <i1 true, i1 false>, <2 x double> %a, <2 x double> %b
   ret <2 x double> %1
@@ -295,13 +228,8 @@
 define <2 x i64> @test25(<2 x i64> %a, <2 x i64> %b) {
 ; CHECK-LABEL: test25:
 ; CHECK:       # BB#0:
-<<<<<<< HEAD
-; CHECK-NEXT:    movsd %xmm0, %xmm1
-; CHECK-NEXT:    movaps %xmm1, %xmm0
-=======
-; CHECK-NEXT:    movsd {{.*#+}} xmm1 = xmm0[0],xmm1[1]
-; CHECK-NEXT:    movapd %xmm1, %xmm0
->>>>>>> 969bfdfe
+; CHECK-NEXT:    movsd {{.*#+}} xmm1 = xmm0[0],xmm1[1]
+; CHECK-NEXT:    movapd %xmm1, %xmm0
 ; CHECK-NEXT:    retq
   %1 = select <2 x i1> <i1 true, i1 false>, <2 x i64> %a, <2 x i64> %b
   ret <2 x i64> %1
@@ -340,10 +268,7 @@
 ; CHECK-NEXT:    movaps %xmm2, 32(%rdi)
 ; CHECK-NEXT:    movaps %xmm1, 16(%rdi)
 ; CHECK-NEXT:    movaps %xmm0, (%rdi)
-<<<<<<< HEAD
-=======
 ; CHECK-NEXT:    movq %rdi, %rax
->>>>>>> 969bfdfe
 ; CHECK-NEXT:    retq
   %sel = select <16 x i1> <i1 true, i1 true, i1 true, i1 true, i1 true, i1 true, i1 true, i1 true, i1 false, i1 false, i1 false, i1 false, i1 false, i1 false, i1 false, i1 false>, <16 x double> %a, <16 x double> %b
   ret <16 x double> %sel
