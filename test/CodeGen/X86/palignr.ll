--- conflicted
+++ resolved
@@ -40,13 +40,9 @@
 ;
 ; CHECK-YONAH-LABEL: test3:
 ; CHECK-YONAH:       # BB#0:
-<<<<<<< HEAD
-; CHECK-YONAH-NEXT:    shufps {{.*#+}} xmm0 = xmm0[1,2],xmm1[2,0]
-=======
 ; CHECK-YONAH-NEXT:    pshufd {{.*#+}} xmm1 = xmm1[0,0,1,1]
 ; CHECK-YONAH-NEXT:    pshufd {{.*#+}} xmm0 = xmm0[1,2,2,3]
 ; CHECK-YONAH-NEXT:    punpcklqdq {{.*#+}} xmm0 = xmm0[0],xmm1[0]
->>>>>>> 969bfdfe
 ; CHECK-YONAH-NEXT:    retl
   %C = shufflevector <4 x i32> %A, <4 x i32> %B, <4 x i32> < i32 1, i32 2, i32 undef, i32 4 >
 	ret <4 x i32> %C
@@ -92,22 +88,9 @@
 ;
 ; CHECK-YONAH-LABEL: test6:
 ; CHECK-YONAH:       # BB#0:
-<<<<<<< HEAD
-; CHECK-YONAH-NEXT:    pshufd {{.*#+}} xmm2 = xmm0[2,3,0,1]
-; CHECK-YONAH-NEXT:    punpcklwd {{.*#+}} xmm1 = xmm1[0],xmm2[0],xmm1[1],xmm2[1],xmm1[2],xmm2[2],xmm1[3],xmm2[3]
-; CHECK-YONAH-NEXT:    pshuflw {{.*#+}} xmm1 = xmm1[0,2,2,3,4,5,6,7]
-; CHECK-YONAH-NEXT:    pshufhw {{.*#+}} xmm1 = xmm1[0,1,2,3,4,7,6,7]
-; CHECK-YONAH-NEXT:    pshufd {{.*#+}} xmm1 = xmm1[0,2,2,3]
-; CHECK-YONAH-NEXT:    pshuflw {{.*#+}} xmm1 = xmm1[3,0,1,2,4,5,6,7]
-; CHECK-YONAH-NEXT:    pshufhw {{.*#+}} xmm0 = xmm0[0,1,2,3,4,6,6,7]
-; CHECK-YONAH-NEXT:    pshufd {{.*#+}} xmm0 = xmm0[2,1,2,3]
-; CHECK-YONAH-NEXT:    pshuflw {{.*#+}} xmm0 = xmm0[3,0,2,1,4,5,6,7]
-; CHECK-YONAH-NEXT:    punpcklqdq {{.*#+}} xmm0 = xmm0[0],xmm1[0]
-=======
 ; CHECK-YONAH-NEXT:    psrldq {{.*#+}} xmm0 = xmm0[6,7,8,9,10,11,12,13,14,15],zero,zero,zero,zero,zero,zero
 ; CHECK-YONAH-NEXT:    pslldq {{.*#+}} xmm1 = zero,zero,zero,zero,zero,zero,zero,zero,zero,zero,xmm1[0,1,2,3,4,5]
 ; CHECK-YONAH-NEXT:    por %xmm1, %xmm0
->>>>>>> 969bfdfe
 ; CHECK-YONAH-NEXT:    retl
   %C = shufflevector <8 x i16> %A, <8 x i16> %B, <8 x i32> < i32 3, i32 4, i32 undef, i32 6, i32 7, i32 8, i32 9, i32 10 >
 	ret <8 x i16> %C
@@ -122,21 +105,9 @@
 ;
 ; CHECK-YONAH-LABEL: test7:
 ; CHECK-YONAH:       # BB#0:
-<<<<<<< HEAD
-; CHECK-YONAH-NEXT:    pshufd {{.*#+}} xmm0 = xmm0[2,3,0,1]
-; CHECK-YONAH-NEXT:    punpcklwd {{.*#+}} xmm0 = xmm0[0],xmm1[0],xmm0[1],xmm1[1],xmm0[2],xmm1[2],xmm0[3],xmm1[3]
-; CHECK-YONAH-NEXT:    pshufd {{.*#+}} xmm0 = xmm0[0,2,2,3]
-; CHECK-YONAH-NEXT:    pshuflw {{.*#+}} xmm0 = xmm0[0,2,2,1,4,5,6,7]
-; CHECK-YONAH-NEXT:    pshufd {{.*#+}} xmm1 = xmm1[3,1,2,0]
-; CHECK-YONAH-NEXT:    pshufhw {{.*#+}} xmm1 = xmm1[0,1,2,3,4,7,6,7]
-; CHECK-YONAH-NEXT:    pshufd {{.*#+}} xmm1 = xmm1[2,1,2,3]
-; CHECK-YONAH-NEXT:    pshuflw {{.*#+}} xmm1 = xmm1[1,2,3,0,4,5,6,7]
-; CHECK-YONAH-NEXT:    punpcklqdq {{.*#+}} xmm0 = xmm0[0],xmm1[0]
-=======
 ; CHECK-YONAH-NEXT:    psrldq {{.*#+}} xmm0 = xmm0[10,11,12,13,14,15],zero,zero,zero,zero,zero,zero,zero,zero,zero,zero
 ; CHECK-YONAH-NEXT:    pslldq {{.*#+}} xmm1 = zero,zero,zero,zero,zero,zero,xmm1[0,1,2,3,4,5,6,7,8,9]
 ; CHECK-YONAH-NEXT:    por %xmm1, %xmm0
->>>>>>> 969bfdfe
 ; CHECK-YONAH-NEXT:    retl
   %C = shufflevector <8 x i16> %A, <8 x i16> %B, <8 x i32> < i32 undef, i32 6, i32 undef, i32 8, i32 9, i32 10, i32 11, i32 12 >
 	ret <8 x i16> %C
@@ -151,39 +122,9 @@
 ;
 ; CHECK-YONAH-LABEL: test8:
 ; CHECK-YONAH:       # BB#0:
-<<<<<<< HEAD
-; CHECK-YONAH-NEXT:    pxor %xmm3, %xmm3
-; CHECK-YONAH-NEXT:    movdqa %xmm0, %xmm2
-; CHECK-YONAH-NEXT:    punpcklbw {{.*#+}} xmm2 = xmm2[0],xmm3[0],xmm2[1],xmm3[1],xmm2[2],xmm3[2],xmm2[3],xmm3[3],xmm2[4],xmm3[4],xmm2[5],xmm3[5],xmm2[6],xmm3[6],xmm2[7],xmm3[7]
-; CHECK-YONAH-NEXT:    pshufd {{.*#+}} xmm2 = xmm2[2,3,2,3]
-; CHECK-YONAH-NEXT:    pshuflw {{.*#+}} xmm2 = xmm2[1,2,3,3,4,5,6,7]
-; CHECK-YONAH-NEXT:    punpckhbw {{.*#+}} xmm0 = xmm0[8],xmm3[8],xmm0[9],xmm3[9],xmm0[10],xmm3[10],xmm0[11],xmm3[11],xmm0[12],xmm3[12],xmm0[13],xmm3[13],xmm0[14],xmm3[14],xmm0[15],xmm3[15]
-; CHECK-YONAH-NEXT:    pshufd {{.*#+}} xmm4 = xmm0[3,1,2,0]
-; CHECK-YONAH-NEXT:    pshufhw {{.*#+}} xmm4 = xmm4[0,1,2,3,4,7,6,7]
-; CHECK-YONAH-NEXT:    pshufd {{.*#+}} xmm4 = xmm4[2,1,2,3]
-; CHECK-YONAH-NEXT:    pshuflw {{.*#+}} xmm4 = xmm4[1,2,3,0,4,5,6,7]
-; CHECK-YONAH-NEXT:    punpcklqdq {{.*#+}} xmm2 = xmm2[0],xmm4[0]
-; CHECK-YONAH-NEXT:    pshufd {{.*#+}} xmm0 = xmm0[2,3,2,3]
-; CHECK-YONAH-NEXT:    pshuflw {{.*#+}} xmm0 = xmm0[1,2,3,3,4,5,6,7]
-; CHECK-YONAH-NEXT:    punpcklbw {{.*#+}} xmm1 = xmm1[0],xmm3[0],xmm1[1],xmm3[1],xmm1[2],xmm3[2],xmm1[3],xmm3[3],xmm1[4],xmm3[4],xmm1[5],xmm3[5],xmm1[6],xmm3[6],xmm1[7],xmm3[7]
-; CHECK-YONAH-NEXT:    pshufd {{.*#+}} xmm1 = xmm1[3,1,2,0]
-; CHECK-YONAH-NEXT:    pshufhw {{.*#+}} xmm1 = xmm1[0,1,2,3,4,7,6,7]
-; CHECK-YONAH-NEXT:    pshufd {{.*#+}} xmm1 = xmm1[0,3,2,1]
-; CHECK-YONAH-NEXT:    pshuflw {{.*#+}} xmm1 = xmm1[0,1,2,2,4,5,6,7]
-; CHECK-YONAH-NEXT:    pshufhw {{.*#+}} xmm1 = xmm1[0,1,2,3,5,6,7,4]
-; CHECK-YONAH-NEXT:    punpcklwd {{.*#+}} xmm0 = xmm0[0],xmm1[0],xmm0[1],xmm1[1],xmm0[2],xmm1[2],xmm0[3],xmm1[3]
-; CHECK-YONAH-NEXT:    pshuflw {{.*#+}} xmm0 = xmm0[0,2,2,3,4,5,6,7]
-; CHECK-YONAH-NEXT:    pshufhw {{.*#+}} xmm0 = xmm0[0,1,2,3,4,7,6,7]
-; CHECK-YONAH-NEXT:    pshufd {{.*#+}} xmm0 = xmm0[0,2,2,3]
-; CHECK-YONAH-NEXT:    pshufd {{.*#+}} xmm1 = xmm1[2,3,0,1]
-; CHECK-YONAH-NEXT:    punpcklqdq {{.*#+}} xmm0 = xmm0[0],xmm1[0]
-; CHECK-YONAH-NEXT:    packuswb %xmm0, %xmm2
-; CHECK-YONAH-NEXT:    movdqa %xmm2, %xmm0
-=======
 ; CHECK-YONAH-NEXT:    psrldq {{.*#+}} xmm0 = xmm0[5,6,7,8,9,10,11,12,13,14,15],zero,zero,zero,zero,zero
 ; CHECK-YONAH-NEXT:    pslldq {{.*#+}} xmm1 = zero,zero,zero,zero,zero,zero,zero,zero,zero,zero,zero,xmm1[0,1,2,3,4]
 ; CHECK-YONAH-NEXT:    por %xmm1, %xmm0
->>>>>>> 969bfdfe
 ; CHECK-YONAH-NEXT:    retl
   %C = shufflevector <16 x i8> %A, <16 x i8> %B, <16 x i32> < i32 5, i32 6, i32 7, i32 undef, i32 9, i32 10, i32 11, i32 12, i32 13, i32 14, i32 15, i32 16, i32 17, i32 18, i32 19, i32 20 >
 	ret <16 x i8> %C
@@ -202,19 +143,11 @@
 ;
 ; CHECK-YONAH-LABEL: test9:
 ; CHECK-YONAH:       # BB#0:
-<<<<<<< HEAD
-; CHECK-YONAH-NEXT:    pshufd {{.*#+}} xmm0 = xmm1[0,2,1,3]
-; CHECK-YONAH-NEXT:    pshuflw {{.*#+}} xmm0 = xmm0[0,3,2,3,4,5,6,7]
-; CHECK-YONAH-NEXT:    pshufd {{.*#+}} xmm0 = xmm0[2,1,0,3]
-; CHECK-YONAH-NEXT:    pshuflw {{.*#+}} xmm0 = xmm0[0,0,1,2,4,5,6,7]
-; CHECK-YONAH-NEXT:    pshufhw {{.*#+}} xmm0 = xmm0[0,1,2,3,5,6,7,4]
-=======
 ; CHECK-YONAH-NEXT:    movdqa %xmm1, %xmm0
 ; CHECK-YONAH-NEXT:    psrldq {{.*#+}} xmm0 = xmm0[2,3,4,5,6,7,8,9,10,11,12,13,14,15],zero,zero
 ; CHECK-YONAH-NEXT:    pslldq {{.*#+}} xmm1 = zero,zero,zero,zero,zero,zero,zero,zero,zero,zero,zero,zero,zero,zero,xmm1[0,1]
 ; CHECK-YONAH-NEXT:    por %xmm0, %xmm1
 ; CHECK-YONAH-NEXT:    movdqa %xmm1, %xmm0
->>>>>>> 969bfdfe
 ; CHECK-YONAH-NEXT:    retl
   %C = shufflevector <8 x i16> %B, <8 x i16> %A, <8 x i32> < i32 undef, i32 2, i32 3, i32 4, i32 5, i32 6, i32 7, i32 0 >
 	ret <8 x i16> %C
