--- conflicted
+++ resolved
@@ -191,17 +191,11 @@
 }
 
 ;CHECK-LABEL: test17
-<<<<<<< HEAD
-;CHECK: kshiftlw
-;CHECK: kshiftrw
-;KNL: korw
-=======
 ;KNL: kshiftlw
 ;KNL: kshiftrw
 ;KNL: korw
 ;SKX: kshiftlb
 ;SKX: kshiftrb
->>>>>>> 969bfdfe
 ;SKX: korb
 ;CHECK: ret
 define i8 @test17(i1 *%addr, i8 %a) {
