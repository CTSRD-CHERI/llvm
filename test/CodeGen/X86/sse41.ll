--- conflicted
+++ resolved
@@ -78,21 +78,13 @@
 ; X32-LABEL: pmovzxbq_1:
 ; X32:       ## BB#0: ## %entry
 ; X32-NEXT:    movl L_g16$non_lazy_ptr, %eax
-<<<<<<< HEAD
-; X32-NEXT:    pmovzxbq (%eax), %xmm0
-=======
 ; X32-NEXT:    pmovzxbq {{.*#+}} xmm0 = mem[0],zero,zero,zero,zero,zero,zero,zero,mem[1],zero,zero,zero,zero,zero,zero,zero
->>>>>>> 969bfdfe
 ; X32-NEXT:    retl
 ;
 ; X64-LABEL: pmovzxbq_1:
 ; X64:       ## BB#0: ## %entry
 ; X64-NEXT:    movq _g16@{{.*}}(%rip), %rax
-<<<<<<< HEAD
-; X64-NEXT:    pmovzxbq (%rax), %xmm0
-=======
 ; X64-NEXT:    pmovzxbq {{.*#+}} xmm0 = mem[0],zero,zero,zero,zero,zero,zero,zero,mem[1],zero,zero,zero,zero,zero,zero,zero
->>>>>>> 969bfdfe
 ; X64-NEXT:    retq
 entry:
 	%0 = load i16, i16* @g16, align 2		; <i16> [#uses=1]
@@ -207,17 +199,6 @@
 
 declare <4 x float> @llvm.x86.sse41.insertps(<4 x float>, <4 x float>, i32) nounwind readnone
 
-<<<<<<< HEAD
-define <4 x float> @insertps_2(<4 x float> %t1, float %t2) nounwind {
-; X32-LABEL: insertps_2:
-; X32:       ## BB#0:
-; X32-NEXT:    insertps $0, {{[0-9]+}}(%esp), %xmm0
-; X32-NEXT:    retl
-;
-; X64-LABEL: insertps_2:
-; X64:       ## BB#0:
-; X64-NEXT:    insertps {{.*#+}} xmm0 = xmm1[0],xmm0[1,2,3]
-=======
 ; When optimizing for speed, prefer blendps over insertps even if it means we have to
 ; generate a separate movss to load the scalar operand.
 define <4 x float> @blendps_not_insertps_1(<4 x float> %t1, float %t2) nounwind {
@@ -230,22 +211,10 @@
 ; X64-LABEL: blendps_not_insertps_1:
 ; X64:       ## BB#0:
 ; X64-NEXT:    blendps {{.*#+}} xmm0 = xmm1[0],xmm0[1,2,3]
->>>>>>> 969bfdfe
 ; X64-NEXT:    retq
   %tmp1 = insertelement <4 x float> %t1, float %t2, i32 0
   ret <4 x float> %tmp1
 }
-<<<<<<< HEAD
-define <4 x float> @insertps_3(<4 x float> %t1, <4 x float> %t2) nounwind {
-; X32-LABEL: insertps_3:
-; X32:       ## BB#0:
-; X32-NEXT:    insertps {{.*#+}} xmm0 = xmm1[0],xmm0[1,2,3]
-; X32-NEXT:    retl
-;
-; X64-LABEL: insertps_3:
-; X64:       ## BB#0:
-; X64-NEXT:    insertps {{.*#+}} xmm0 = xmm1[0],xmm0[1,2,3]
-=======
 
 ; When optimizing for size, generate an insertps if there's a load fold opportunity.
 ; The difference between i386 and x86-64 ABIs for the float operand means we should
@@ -275,7 +244,6 @@
 ; X64-LABEL: blendps_not_insertps_2:
 ; X64:       ## BB#0:
 ; X64-NEXT:    blendps {{.*#+}} xmm0 = xmm1[0],xmm0[1,2,3]
->>>>>>> 969bfdfe
 ; X64-NEXT:    retq
   %tmp2 = extractelement <4 x float> %t2, i32 0
   %tmp1 = insertelement <4 x float> %t1, float %tmp2, i32 0
@@ -346,38 +314,20 @@
 define <2 x float> @buildvector(<2 x float> %A, <2 x float> %B) nounwind  {
 ; X32-LABEL: buildvector:
 ; X32:       ## BB#0: ## %entry
-<<<<<<< HEAD
-; X32-NEXT:    movaps %xmm0, %xmm2
-; X32-NEXT:    shufps {{.*#+}} xmm2 = xmm2[1,1,2,3]
-; X32-NEXT:    addss %xmm1, %xmm0
-; X32-NEXT:    shufps {{.*#+}} xmm1 = xmm1[1,1,2,3]
-; X32-NEXT:    addss %xmm2, %xmm1
-; X32-NEXT:    insertps {{.*#+}} xmm0 = xmm0[0],xmm1[0],xmm0[2,3]
-=======
 ; X32-NEXT:    movshdup {{.*#+}} xmm2 = xmm0[1,1,3,3]
 ; X32-NEXT:    movshdup {{.*#+}} xmm3 = xmm1[1,1,3,3]
 ; X32-NEXT:    addss %xmm1, %xmm0
 ; X32-NEXT:    addss %xmm2, %xmm3
 ; X32-NEXT:    insertps {{.*#+}} xmm0 = xmm0[0],xmm3[0],xmm0[2,3]
->>>>>>> 969bfdfe
 ; X32-NEXT:    retl
 ;
 ; X64-LABEL: buildvector:
 ; X64:       ## BB#0: ## %entry
-<<<<<<< HEAD
-; X64-NEXT:    movaps %xmm0, %xmm2
-; X64-NEXT:    shufps {{.*#+}} xmm2 = xmm2[1,1,2,3]
-; X64-NEXT:    addss %xmm1, %xmm0
-; X64-NEXT:    shufps {{.*#+}} xmm1 = xmm1[1,1,2,3]
-; X64-NEXT:    addss %xmm2, %xmm1
-; X64-NEXT:    insertps {{.*#+}} xmm0 = xmm0[0],xmm1[0],xmm0[2,3]
-=======
 ; X64-NEXT:    movshdup {{.*#+}} xmm2 = xmm0[1,1,3,3]
 ; X64-NEXT:    movshdup {{.*#+}} xmm3 = xmm1[1,1,3,3]
 ; X64-NEXT:    addss %xmm1, %xmm0
 ; X64-NEXT:    addss %xmm2, %xmm3
 ; X64-NEXT:    insertps {{.*#+}} xmm0 = xmm0[0],xmm3[0],xmm0[2,3]
->>>>>>> 969bfdfe
 ; X64-NEXT:    retq
 entry:
   %tmp7 = extractelement <2 x float> %A, i32 0
@@ -395,20 +345,12 @@
 ; X32-LABEL: insertps_from_shufflevector_1:
 ; X32:       ## BB#0: ## %entry
 ; X32-NEXT:    movl {{[0-9]+}}(%esp), %eax
-<<<<<<< HEAD
-; X32-NEXT:    insertps $48, (%eax), %xmm0
-=======
 ; X32-NEXT:    insertps {{.*#+}} xmm0 = xmm0[0,1,2],mem[0]
->>>>>>> 969bfdfe
 ; X32-NEXT:    retl
 ;
 ; X64-LABEL: insertps_from_shufflevector_1:
 ; X64:       ## BB#0: ## %entry
-<<<<<<< HEAD
-; X64-NEXT:    insertps $48, (%rdi), %xmm0
-=======
 ; X64-NEXT:    insertps {{.*#+}} xmm0 = xmm0[0,1,2],mem[0]
->>>>>>> 969bfdfe
 ; X64-NEXT:    retq
 entry:
   %0 = load <4 x float>, <4 x float>* %pb, align 16
@@ -437,22 +379,14 @@
 ; X32-LABEL: pinsrd_from_shufflevector_i32:
 ; X32:       ## BB#0: ## %entry
 ; X32-NEXT:    movl {{[0-9]+}}(%esp), %eax
-<<<<<<< HEAD
-; X32-NEXT:    insertps $48, (%eax), %xmm0
-=======
 ; X32-NEXT:    pshufd {{.*#+}} xmm1 = mem[0,1,2,0]
 ; X32-NEXT:    pblendw {{.*#+}} xmm0 = xmm0[0,1,2,3,4,5],xmm1[6,7]
->>>>>>> 969bfdfe
 ; X32-NEXT:    retl
 ;
 ; X64-LABEL: pinsrd_from_shufflevector_i32:
 ; X64:       ## BB#0: ## %entry
-<<<<<<< HEAD
-; X64-NEXT:    insertps $48, (%rdi), %xmm0
-=======
 ; X64-NEXT:    pshufd {{.*#+}} xmm1 = mem[0,1,2,0]
 ; X64-NEXT:    pblendw {{.*#+}} xmm0 = xmm0[0,1,2,3,4,5],xmm1[6,7]
->>>>>>> 969bfdfe
 ; X64-NEXT:    retq
 entry:
   %0 = load <4 x i32>, <4 x i32>* %pb, align 16
@@ -463,22 +397,14 @@
 define <4 x i32> @insertps_from_shufflevector_i32_2(<4 x i32> %a, <4 x i32> %b) {
 ; X32-LABEL: insertps_from_shufflevector_i32_2:
 ; X32:       ## BB#0: ## %entry
-<<<<<<< HEAD
-; X32-NEXT:    insertps {{.*#+}} xmm0 = xmm0[0],xmm1[3],xmm0[2,3]
-=======
 ; X32-NEXT:    pshufd {{.*#+}} xmm1 = xmm1[2,3,0,1]
 ; X32-NEXT:    pblendw {{.*#+}} xmm0 = xmm0[0,1],xmm1[2,3],xmm0[4,5,6,7]
->>>>>>> 969bfdfe
 ; X32-NEXT:    retl
 ;
 ; X64-LABEL: insertps_from_shufflevector_i32_2:
 ; X64:       ## BB#0: ## %entry
-<<<<<<< HEAD
-; X64-NEXT:    insertps {{.*#+}} xmm0 = xmm0[0],xmm1[3],xmm0[2,3]
-=======
 ; X64-NEXT:    pshufd {{.*#+}} xmm1 = xmm1[2,3,0,1]
 ; X64-NEXT:    pblendw {{.*#+}} xmm0 = xmm0[0,1],xmm1[2,3],xmm0[4,5,6,7]
->>>>>>> 969bfdfe
 ; X64-NEXT:    retq
 entry:
   %vecinit6 = shufflevector <4 x i32> %a, <4 x i32> %b, <4 x i32> <i32 0, i32 7, i32 2, i32 3>
@@ -489,24 +415,14 @@
 ; X32-LABEL: insertps_from_load_ins_elt_undef:
 ; X32:       ## BB#0:
 ; X32-NEXT:    movl {{[0-9]+}}(%esp), %eax
-<<<<<<< HEAD
-; X32-NEXT:    insertps $16, (%eax), %xmm0
-=======
 ; X32-NEXT:    insertps {{.*#+}} xmm0 = xmm0[0],mem[0],xmm0[2,3]
->>>>>>> 969bfdfe
 ; X32-NEXT:    retl
 ;
 ; X64-LABEL: insertps_from_load_ins_elt_undef:
 ; X64:       ## BB#0:
-<<<<<<< HEAD
-; X64-NEXT:    insertps $16, (%rdi), %xmm0
-; X64-NEXT:    retq
-  %1 = load float* %b, align 4
-=======
 ; X64-NEXT:    insertps {{.*#+}} xmm0 = xmm0[0],mem[0],xmm0[2,3]
 ; X64-NEXT:    retq
   %1 = load float, float* %b, align 4
->>>>>>> 969bfdfe
   %2 = insertelement <4 x float> undef, float %1, i32 0
   %result = shufflevector <4 x float> %a, <4 x float> %2, <4 x i32> <i32 0, i32 4, i32 2, i32 3>
   ret <4 x float> %result
@@ -517,30 +433,18 @@
 ; X32-LABEL: insertps_from_load_ins_elt_undef_i32:
 ; X32:       ## BB#0:
 ; X32-NEXT:    movl {{[0-9]+}}(%esp), %eax
-<<<<<<< HEAD
-; X32-NEXT:    movd (%eax), %xmm1
-; X32-NEXT:    insertps {{.*#+}} xmm0 = xmm0[0,1],xmm1[0],xmm0[3]
-=======
 ; X32-NEXT:    movd {{.*#+}} xmm1 = mem[0],zero,zero,zero
 ; X32-NEXT:    pshufd {{.*#+}} xmm1 = xmm1[0,1,0,1]
 ; X32-NEXT:    pblendw {{.*#+}} xmm0 = xmm0[0,1,2,3],xmm1[4,5],xmm0[6,7]
->>>>>>> 969bfdfe
 ; X32-NEXT:    retl
 ;
 ; X64-LABEL: insertps_from_load_ins_elt_undef_i32:
 ; X64:       ## BB#0:
-<<<<<<< HEAD
-; X64-NEXT:    movd (%rdi), %xmm1
-; X64-NEXT:    insertps {{.*#+}} xmm0 = xmm0[0,1],xmm1[0],xmm0[3]
-; X64-NEXT:    retq
-  %1 = load i32* %b, align 4
-=======
 ; X64-NEXT:    movd {{.*#+}} xmm1 = mem[0],zero,zero,zero
 ; X64-NEXT:    pshufd {{.*#+}} xmm1 = xmm1[0,1,0,1]
 ; X64-NEXT:    pblendw {{.*#+}} xmm0 = xmm0[0,1,2,3],xmm1[4,5],xmm0[6,7]
 ; X64-NEXT:    retq
   %1 = load i32, i32* %b, align 4
->>>>>>> 969bfdfe
   %2 = insertelement <4 x i32> undef, i32 %1, i32 0
   %result = shufflevector <4 x i32> %a, <4 x i32> %2, <4 x i32> <i32 0, i32 1, i32 4, i32 3>
   ret <4 x i32> %result
@@ -550,22 +454,14 @@
 define <4 x float> @shuf_XYZ0(<4 x float> %x, <4 x float> %a) {
 ; X32-LABEL: shuf_XYZ0:
 ; X32:       ## BB#0:
-<<<<<<< HEAD
-; X32-NEXT:    insertps {{.*#+}} xmm0 = xmm0[0,1,2],zero
-=======
 ; X32-NEXT:    xorps %xmm1, %xmm1
 ; X32-NEXT:    blendps {{.*#+}} xmm0 = xmm0[0,1,2],xmm1[3]
->>>>>>> 969bfdfe
 ; X32-NEXT:    retl
 ;
 ; X64-LABEL: shuf_XYZ0:
 ; X64:       ## BB#0:
-<<<<<<< HEAD
-; X64-NEXT:    insertps {{.*#+}} xmm0 = xmm0[0,1,2],zero
-=======
 ; X64-NEXT:    xorps %xmm1, %xmm1
 ; X64-NEXT:    blendps {{.*#+}} xmm0 = xmm0[0,1,2],xmm1[3]
->>>>>>> 969bfdfe
 ; X64-NEXT:    retq
   %vecext = extractelement <4 x float> %x, i32 0
   %vecinit = insertelement <4 x float> undef, float %vecext, i32 0
@@ -580,20 +476,12 @@
 define <4 x float> @shuf_XY00(<4 x float> %x, <4 x float> %a) {
 ; X32-LABEL: shuf_XY00:
 ; X32:       ## BB#0:
-<<<<<<< HEAD
-; X32-NEXT:    insertps {{.*#+}} xmm0 = xmm0[0,1],zero,zero
-=======
 ; X32-NEXT:    movq {{.*#+}} xmm0 = xmm0[0],zero
->>>>>>> 969bfdfe
 ; X32-NEXT:    retl
 ;
 ; X64-LABEL: shuf_XY00:
 ; X64:       ## BB#0:
-<<<<<<< HEAD
-; X64-NEXT:    insertps {{.*#+}} xmm0 = xmm0[0,1],zero,zero
-=======
 ; X64-NEXT:    movq {{.*#+}} xmm0 = xmm0[0],zero
->>>>>>> 969bfdfe
 ; X64-NEXT:    retq
   %vecext = extractelement <4 x float> %x, i32 0
   %vecinit = insertelement <4 x float> undef, float %vecext, i32 0
@@ -666,22 +554,14 @@
 ; X32:       ## BB#0:
 ; X32-NEXT:    xorps %xmm2, %xmm2
 ; X32-NEXT:    blendps {{.*#+}} xmm0 = xmm0[0],xmm2[1,2,3]
-<<<<<<< HEAD
-; X32-NEXT:    insertps {{.*#+}} xmm0 = xmm0[0],zero,zero,xmm1[0]
-=======
 ; X32-NEXT:    insertps {{.*#+}} xmm0 = xmm0[0,1,2],xmm1[0]
->>>>>>> 969bfdfe
 ; X32-NEXT:    retl
 ;
 ; X64-LABEL: shuf_X00A:
 ; X64:       ## BB#0:
 ; X64-NEXT:    xorps %xmm2, %xmm2
 ; X64-NEXT:    blendps {{.*#+}} xmm0 = xmm0[0],xmm2[1,2,3]
-<<<<<<< HEAD
-; X64-NEXT:    insertps {{.*#+}} xmm0 = xmm0[0],zero,zero,xmm1[0]
-=======
 ; X64-NEXT:    insertps {{.*#+}} xmm0 = xmm0[0,1,2],xmm1[0]
->>>>>>> 969bfdfe
 ; X64-NEXT:    retq
   %vecext = extractelement <4 x float> %x, i32 0
   %vecinit = insertelement <4 x float> undef, float %vecext, i32 0
@@ -694,26 +574,12 @@
 define <4 x float> @shuf_X00X(<4 x float> %x, <4 x float> %a) {
 ; X32-LABEL: shuf_X00X:
 ; X32:       ## BB#0:
-<<<<<<< HEAD
-; X32-NEXT:    xorps %xmm1, %xmm1
-; X32-NEXT:    blendps {{.*#+}} xmm1 = xmm0[0],xmm1[1,2,3]
-; X32-NEXT:    insertps {{.*#+}} xmm1 = xmm1[0],zero,zero,xmm0[0]
-; X32-NEXT:    movaps %xmm1, %xmm0
-=======
 ; X32-NEXT:    insertps {{.*#+}} xmm0 = xmm0[0],zero,zero,xmm0[0]
->>>>>>> 969bfdfe
 ; X32-NEXT:    retl
 ;
 ; X64-LABEL: shuf_X00X:
 ; X64:       ## BB#0:
-<<<<<<< HEAD
-; X64-NEXT:    xorps %xmm1, %xmm1
-; X64-NEXT:    blendps {{.*#+}} xmm1 = xmm0[0],xmm1[1,2,3]
-; X64-NEXT:    insertps {{.*#+}} xmm1 = xmm1[0],zero,zero,xmm0[0]
-; X64-NEXT:    movaps %xmm1, %xmm0
-=======
 ; X64-NEXT:    insertps {{.*#+}} xmm0 = xmm0[0],zero,zero,xmm0[0]
->>>>>>> 969bfdfe
 ; X64-NEXT:    retq
   %vecext = extractelement <4 x float> %x, i32 0
   %vecinit = insertelement <4 x float> undef, float %vecext, i32 0
@@ -726,30 +592,14 @@
 define <4 x float> @shuf_X0YC(<4 x float> %x, <4 x float> %a) {
 ; X32-LABEL: shuf_X0YC:
 ; X32:       ## BB#0:
-<<<<<<< HEAD
-; X32-NEXT:    xorps %xmm2, %xmm2
-; X32-NEXT:    blendps {{.*#+}} xmm2 = xmm0[0],xmm2[1,2,3]
-; X32-NEXT:    insertps {{.*#+}} xmm2 = xmm2[0],zero,xmm0[1],zero
-; X32-NEXT:    insertps {{.*#+}} xmm2 = xmm2[0,1,2],xmm1[2]
-; X32-NEXT:    movaps %xmm2, %xmm0
-=======
 ; X32-NEXT:    insertps {{.*#+}} xmm0 = xmm0[0],zero,xmm0[1],zero
 ; X32-NEXT:    insertps {{.*#+}} xmm0 = xmm0[0,1,2],xmm1[2]
->>>>>>> 969bfdfe
 ; X32-NEXT:    retl
 ;
 ; X64-LABEL: shuf_X0YC:
 ; X64:       ## BB#0:
-<<<<<<< HEAD
-; X64-NEXT:    xorps %xmm2, %xmm2
-; X64-NEXT:    blendps {{.*#+}} xmm2 = xmm0[0],xmm2[1,2,3]
-; X64-NEXT:    insertps {{.*#+}} xmm2 = xmm2[0],zero,xmm0[1],zero
-; X64-NEXT:    insertps {{.*#+}} xmm2 = xmm2[0,1,2],xmm1[2]
-; X64-NEXT:    movaps %xmm2, %xmm0
-=======
 ; X64-NEXT:    insertps {{.*#+}} xmm0 = xmm0[0],zero,xmm0[1],zero
 ; X64-NEXT:    insertps {{.*#+}} xmm0 = xmm0[0,1,2],xmm1[2]
->>>>>>> 969bfdfe
 ; X64-NEXT:    retq
   %vecext = extractelement <4 x float> %x, i32 0
   %vecinit = insertelement <4 x float> undef, float %vecext, i32 0
@@ -762,22 +612,14 @@
 define <4 x i32> @i32_shuf_XYZ0(<4 x i32> %x, <4 x i32> %a) {
 ; X32-LABEL: i32_shuf_XYZ0:
 ; X32:       ## BB#0:
-<<<<<<< HEAD
-; X32-NEXT:    insertps {{.*#+}} xmm0 = xmm0[0,1,2],zero
-=======
 ; X32-NEXT:    pxor %xmm1, %xmm1
 ; X32-NEXT:    pblendw {{.*#+}} xmm0 = xmm0[0,1,2,3,4,5],xmm1[6,7]
->>>>>>> 969bfdfe
 ; X32-NEXT:    retl
 ;
 ; X64-LABEL: i32_shuf_XYZ0:
 ; X64:       ## BB#0:
-<<<<<<< HEAD
-; X64-NEXT:    insertps {{.*#+}} xmm0 = xmm0[0,1,2],zero
-=======
 ; X64-NEXT:    pxor %xmm1, %xmm1
 ; X64-NEXT:    pblendw {{.*#+}} xmm0 = xmm0[0,1,2,3,4,5],xmm1[6,7]
->>>>>>> 969bfdfe
 ; X64-NEXT:    retq
   %vecext = extractelement <4 x i32> %x, i32 0
   %vecinit = insertelement <4 x i32> undef, i32 %vecext, i32 0
@@ -792,20 +634,12 @@
 define <4 x i32> @i32_shuf_XY00(<4 x i32> %x, <4 x i32> %a) {
 ; X32-LABEL: i32_shuf_XY00:
 ; X32:       ## BB#0:
-<<<<<<< HEAD
-; X32-NEXT:    insertps {{.*#+}} xmm0 = xmm0[0,1],zero,zero
-=======
 ; X32-NEXT:    movq {{.*#+}} xmm0 = xmm0[0],zero
->>>>>>> 969bfdfe
 ; X32-NEXT:    retl
 ;
 ; X64-LABEL: i32_shuf_XY00:
 ; X64:       ## BB#0:
-<<<<<<< HEAD
-; X64-NEXT:    insertps {{.*#+}} xmm0 = xmm0[0,1],zero,zero
-=======
 ; X64-NEXT:    movq {{.*#+}} xmm0 = xmm0[0],zero
->>>>>>> 969bfdfe
 ; X64-NEXT:    retq
   %vecext = extractelement <4 x i32> %x, i32 0
   %vecinit = insertelement <4 x i32> undef, i32 %vecext, i32 0
@@ -819,24 +653,16 @@
 define <4 x i32> @i32_shuf_XYY0(<4 x i32> %x, <4 x i32> %a) {
 ; X32-LABEL: i32_shuf_XYY0:
 ; X32:       ## BB#0:
-<<<<<<< HEAD
-; X32-NEXT:    insertps {{.*#+}} xmm0 = xmm0[0,1,1],zero
-=======
 ; X32-NEXT:    pshufd {{.*#+}} xmm1 = xmm0[0,1,1,3]
 ; X32-NEXT:    pxor %xmm0, %xmm0
 ; X32-NEXT:    pblendw {{.*#+}} xmm0 = xmm1[0,1,2,3,4,5],xmm0[6,7]
->>>>>>> 969bfdfe
 ; X32-NEXT:    retl
 ;
 ; X64-LABEL: i32_shuf_XYY0:
 ; X64:       ## BB#0:
-<<<<<<< HEAD
-; X64-NEXT:    insertps {{.*#+}} xmm0 = xmm0[0,1,1],zero
-=======
 ; X64-NEXT:    pshufd {{.*#+}} xmm1 = xmm0[0,1,1,3]
 ; X64-NEXT:    pxor %xmm0, %xmm0
 ; X64-NEXT:    pblendw {{.*#+}} xmm0 = xmm1[0,1,2,3,4,5],xmm0[6,7]
->>>>>>> 969bfdfe
 ; X64-NEXT:    retq
   %vecext = extractelement <4 x i32> %x, i32 0
   %vecinit = insertelement <4 x i32> undef, i32 %vecext, i32 0
@@ -850,24 +676,16 @@
 define <4 x i32> @i32_shuf_XYW0(<4 x i32> %x, <4 x i32> %a) {
 ; X32-LABEL: i32_shuf_XYW0:
 ; X32:       ## BB#0:
-<<<<<<< HEAD
-; X32-NEXT:    insertps {{.*#+}} xmm0 = xmm0[0,1,3],zero
-=======
 ; X32-NEXT:    pshufd {{.*#+}} xmm1 = xmm0[0,1,3,3]
 ; X32-NEXT:    pxor %xmm0, %xmm0
 ; X32-NEXT:    pblendw {{.*#+}} xmm0 = xmm1[0,1,2,3,4,5],xmm0[6,7]
->>>>>>> 969bfdfe
 ; X32-NEXT:    retl
 ;
 ; X64-LABEL: i32_shuf_XYW0:
 ; X64:       ## BB#0:
-<<<<<<< HEAD
-; X64-NEXT:    insertps {{.*#+}} xmm0 = xmm0[0,1,3],zero
-=======
 ; X64-NEXT:    pshufd {{.*#+}} xmm1 = xmm0[0,1,3,3]
 ; X64-NEXT:    pxor %xmm0, %xmm0
 ; X64-NEXT:    pblendw {{.*#+}} xmm0 = xmm1[0,1,2,3,4,5],xmm0[6,7]
->>>>>>> 969bfdfe
 ; X64-NEXT:    retq
   %vecext = extractelement <4 x i32> %x, i32 0
   %vecinit = insertelement <4 x i32> undef, i32 %vecext, i32 0
@@ -882,24 +700,16 @@
 define <4 x i32> @i32_shuf_W00W(<4 x i32> %x, <4 x i32> %a) {
 ; X32-LABEL: i32_shuf_W00W:
 ; X32:       ## BB#0:
-<<<<<<< HEAD
-; X32-NEXT:    insertps {{.*#+}} xmm0 = xmm0[3],zero,zero,xmm0[3]
-=======
 ; X32-NEXT:    pshufd {{.*#+}} xmm1 = xmm0[3,1,2,3]
 ; X32-NEXT:    pxor %xmm0, %xmm0
 ; X32-NEXT:    pblendw {{.*#+}} xmm0 = xmm1[0,1],xmm0[2,3,4,5],xmm1[6,7]
->>>>>>> 969bfdfe
 ; X32-NEXT:    retl
 ;
 ; X64-LABEL: i32_shuf_W00W:
 ; X64:       ## BB#0:
-<<<<<<< HEAD
-; X64-NEXT:    insertps {{.*#+}} xmm0 = xmm0[3],zero,zero,xmm0[3]
-=======
 ; X64-NEXT:    pshufd {{.*#+}} xmm1 = xmm0[3,1,2,3]
 ; X64-NEXT:    pxor %xmm0, %xmm0
 ; X64-NEXT:    pblendw {{.*#+}} xmm0 = xmm1[0,1],xmm0[2,3,4,5],xmm1[6,7]
->>>>>>> 969bfdfe
 ; X64-NEXT:    retq
   %vecext = extractelement <4 x i32> %x, i32 3
   %vecinit = insertelement <4 x i32> undef, i32 %vecext, i32 0
@@ -912,30 +722,18 @@
 define <4 x i32> @i32_shuf_X00A(<4 x i32> %x, <4 x i32> %a) {
 ; X32-LABEL: i32_shuf_X00A:
 ; X32:       ## BB#0:
-<<<<<<< HEAD
-; X32-NEXT:    xorps %xmm2, %xmm2
-; X32-NEXT:    blendps {{.*#+}} xmm0 = xmm0[0],xmm2[1,2,3]
-; X32-NEXT:    insertps {{.*#+}} xmm0 = xmm0[0,1,2],xmm1[0]
-=======
 ; X32-NEXT:    pxor %xmm2, %xmm2
 ; X32-NEXT:    pblendw {{.*#+}} xmm0 = xmm0[0,1],xmm2[2,3,4,5,6,7]
 ; X32-NEXT:    pshufd {{.*#+}} xmm1 = xmm1[0,1,2,0]
 ; X32-NEXT:    pblendw {{.*#+}} xmm0 = xmm0[0,1,2,3,4,5],xmm1[6,7]
->>>>>>> 969bfdfe
 ; X32-NEXT:    retl
 ;
 ; X64-LABEL: i32_shuf_X00A:
 ; X64:       ## BB#0:
-<<<<<<< HEAD
-; X64-NEXT:    xorps %xmm2, %xmm2
-; X64-NEXT:    blendps {{.*#+}} xmm0 = xmm0[0],xmm2[1,2,3]
-; X64-NEXT:    insertps {{.*#+}} xmm0 = xmm0[0,1,2],xmm1[0]
-=======
 ; X64-NEXT:    pxor %xmm2, %xmm2
 ; X64-NEXT:    pblendw {{.*#+}} xmm0 = xmm0[0,1],xmm2[2,3,4,5,6,7]
 ; X64-NEXT:    pshufd {{.*#+}} xmm1 = xmm1[0,1,2,0]
 ; X64-NEXT:    pblendw {{.*#+}} xmm0 = xmm0[0,1,2,3,4,5],xmm1[6,7]
->>>>>>> 969bfdfe
 ; X64-NEXT:    retq
   %vecext = extractelement <4 x i32> %x, i32 0
   %vecinit = insertelement <4 x i32> undef, i32 %vecext, i32 0
@@ -948,30 +746,16 @@
 define <4 x i32> @i32_shuf_X00X(<4 x i32> %x, <4 x i32> %a) {
 ; X32-LABEL: i32_shuf_X00X:
 ; X32:       ## BB#0:
-<<<<<<< HEAD
-; X32-NEXT:    xorps %xmm1, %xmm1
-; X32-NEXT:    blendps {{.*#+}} xmm1 = xmm0[0],xmm1[1,2,3]
-; X32-NEXT:    insertps {{.*#+}} xmm1 = xmm1[0,1,2],xmm0[0]
-; X32-NEXT:    movaps %xmm1, %xmm0
-=======
 ; X32-NEXT:    pshufd {{.*#+}} xmm1 = xmm0[0,1,2,0]
 ; X32-NEXT:    pxor %xmm0, %xmm0
 ; X32-NEXT:    pblendw {{.*#+}} xmm0 = xmm1[0,1],xmm0[2,3,4,5],xmm1[6,7]
->>>>>>> 969bfdfe
 ; X32-NEXT:    retl
 ;
 ; X64-LABEL: i32_shuf_X00X:
 ; X64:       ## BB#0:
-<<<<<<< HEAD
-; X64-NEXT:    xorps %xmm1, %xmm1
-; X64-NEXT:    blendps {{.*#+}} xmm1 = xmm0[0],xmm1[1,2,3]
-; X64-NEXT:    insertps {{.*#+}} xmm1 = xmm1[0,1,2],xmm0[0]
-; X64-NEXT:    movaps %xmm1, %xmm0
-=======
 ; X64-NEXT:    pshufd {{.*#+}} xmm1 = xmm0[0,1,2,0]
 ; X64-NEXT:    pxor %xmm0, %xmm0
 ; X64-NEXT:    pblendw {{.*#+}} xmm0 = xmm1[0,1],xmm0[2,3,4,5],xmm1[6,7]
->>>>>>> 969bfdfe
 ; X64-NEXT:    retq
   %vecext = extractelement <4 x i32> %x, i32 0
   %vecinit = insertelement <4 x i32> undef, i32 %vecext, i32 0
@@ -984,32 +768,16 @@
 define <4 x i32> @i32_shuf_X0YC(<4 x i32> %x, <4 x i32> %a) {
 ; X32-LABEL: i32_shuf_X0YC:
 ; X32:       ## BB#0:
-<<<<<<< HEAD
-; X32-NEXT:    xorps %xmm2, %xmm2
-; X32-NEXT:    blendps {{.*#+}} xmm2 = xmm0[0],xmm2[1,2,3]
-; X32-NEXT:    insertps {{.*#+}} xmm2 = xmm2[0,1],xmm0[1],zero
-; X32-NEXT:    insertps {{.*#+}} xmm2 = xmm2[0,1,2],xmm1[2]
-; X32-NEXT:    movaps %xmm2, %xmm0
-=======
 ; X32-NEXT:    pmovzxdq {{.*#+}} xmm2 = xmm0[0],zero,xmm0[1],zero
 ; X32-NEXT:    pshufd {{.*#+}} xmm0 = xmm1[0,1,2,2]
 ; X32-NEXT:    pblendw {{.*#+}} xmm0 = xmm2[0,1,2,3,4,5],xmm0[6,7]
->>>>>>> 969bfdfe
 ; X32-NEXT:    retl
 ;
 ; X64-LABEL: i32_shuf_X0YC:
 ; X64:       ## BB#0:
-<<<<<<< HEAD
-; X64-NEXT:    xorps %xmm2, %xmm2
-; X64-NEXT:    blendps {{.*#+}} xmm2 = xmm0[0],xmm2[1,2,3]
-; X64-NEXT:    insertps {{.*#+}} xmm2 = xmm2[0,1],xmm0[1],zero
-; X64-NEXT:    insertps {{.*#+}} xmm2 = xmm2[0,1,2],xmm1[2]
-; X64-NEXT:    movaps %xmm2, %xmm0
-=======
 ; X64-NEXT:    pmovzxdq {{.*#+}} xmm2 = xmm0[0],zero,xmm0[1],zero
 ; X64-NEXT:    pshufd {{.*#+}} xmm0 = xmm1[0,1,2,2]
 ; X64-NEXT:    pblendw {{.*#+}} xmm0 = xmm2[0,1,2,3,4,5],xmm0[6,7]
->>>>>>> 969bfdfe
 ; X64-NEXT:    retq
   %vecext = extractelement <4 x i32> %x, i32 0
   %vecinit = insertelement <4 x i32> undef, i32 %vecext, i32 0
@@ -1023,25 +791,15 @@
 define < 4 x float> @test_insertps_no_undef(<4 x float> %x) {
 ; X32-LABEL: test_insertps_no_undef:
 ; X32:       ## BB#0:
-<<<<<<< HEAD
-; X32-NEXT:    movaps %xmm0, %xmm1
-; X32-NEXT:    insertps {{.*#+}} xmm1 = xmm1[0,1,2],zero
-=======
 ; X32-NEXT:    xorps %xmm1, %xmm1
 ; X32-NEXT:    blendps {{.*#+}} xmm1 = xmm0[0,1,2],xmm1[3]
->>>>>>> 969bfdfe
 ; X32-NEXT:    maxps %xmm1, %xmm0
 ; X32-NEXT:    retl
 ;
 ; X64-LABEL: test_insertps_no_undef:
 ; X64:       ## BB#0:
-<<<<<<< HEAD
-; X64-NEXT:    movaps %xmm0, %xmm1
-; X64-NEXT:    insertps {{.*#+}} xmm1 = xmm1[0,1,2],zero
-=======
 ; X64-NEXT:    xorps %xmm1, %xmm1
 ; X64-NEXT:    blendps {{.*#+}} xmm1 = xmm0[0,1,2],xmm1[3]
->>>>>>> 969bfdfe
 ; X64-NEXT:    maxps %xmm1, %xmm0
 ; X64-NEXT:    retq
   %vecext = extractelement <4 x float> %x, i32 0
@@ -1081,24 +839,14 @@
 ; X32-LABEL: insertps_from_vector_load:
 ; X32:       ## BB#0:
 ; X32-NEXT:    movl {{[0-9]+}}(%esp), %eax
-<<<<<<< HEAD
-; X32-NEXT:    insertps $48, (%eax), %xmm0
-=======
 ; X32-NEXT:    insertps {{.*#+}} xmm0 = xmm0[0,1,2],mem[0]
->>>>>>> 969bfdfe
 ; X32-NEXT:    retl
 ;
 ; X64-LABEL: insertps_from_vector_load:
 ; X64:       ## BB#0:
-<<<<<<< HEAD
-; X64-NEXT:    insertps $48, (%rdi), %xmm0
-; X64-NEXT:    retq
-  %1 = load <4 x float>* %pb, align 16
-=======
 ; X64-NEXT:    insertps {{.*#+}} xmm0 = xmm0[0,1,2],mem[0]
 ; X64-NEXT:    retq
   %1 = load <4 x float>, <4 x float>* %pb, align 16
->>>>>>> 969bfdfe
   %2 = tail call <4 x float> @llvm.x86.sse41.insertps(<4 x float> %a, <4 x float> %1, i32 48)
   ret <4 x float> %2
 }
@@ -1109,24 +857,14 @@
 ; X32-LABEL: insertps_from_vector_load_offset:
 ; X32:       ## BB#0:
 ; X32-NEXT:    movl {{[0-9]+}}(%esp), %eax
-<<<<<<< HEAD
-; X32-NEXT:    insertps $96, 4(%eax), %xmm0
-=======
 ; X32-NEXT:    insertps {{.*#+}} xmm0 = xmm0[0,1],mem[1],xmm0[3]
->>>>>>> 969bfdfe
 ; X32-NEXT:    retl
 ;
 ; X64-LABEL: insertps_from_vector_load_offset:
 ; X64:       ## BB#0:
-<<<<<<< HEAD
-; X64-NEXT:    insertps $96, 4(%rdi), %xmm0
-; X64-NEXT:    retq
-  %1 = load <4 x float>* %pb, align 16
-=======
 ; X64-NEXT:    insertps {{.*#+}} xmm0 = xmm0[0,1],mem[1],xmm0[3]
 ; X64-NEXT:    retq
   %1 = load <4 x float>, <4 x float>* %pb, align 16
->>>>>>> 969bfdfe
   %2 = tail call <4 x float> @llvm.x86.sse41.insertps(<4 x float> %a, <4 x float> %1, i32 96)
   ret <4 x float> %2
 }
@@ -1138,27 +876,16 @@
 ; X32-NEXT:    movl {{[0-9]+}}(%esp), %eax
 ; X32-NEXT:    movl {{[0-9]+}}(%esp), %ecx
 ; X32-NEXT:    shll $4, %ecx
-<<<<<<< HEAD
-; X32-NEXT:    insertps $-64, 12(%eax,%ecx), %xmm0
-=======
 ; X32-NEXT:    insertps {{.*#+}} xmm0 = mem[3],xmm0[1,2,3]
->>>>>>> 969bfdfe
 ; X32-NEXT:    retl
 ;
 ; X64-LABEL: insertps_from_vector_load_offset_2:
 ; X64:       ## BB#0:
 ; X64-NEXT:    shlq $4, %rsi
-<<<<<<< HEAD
-; X64-NEXT:    insertps $-64, 12(%rdi,%rsi), %xmm0
-; X64-NEXT:    retq
-  %1 = getelementptr inbounds <4 x float>* %pb, i64 %index
-  %2 = load <4 x float>* %1, align 16
-=======
 ; X64-NEXT:    insertps {{.*#+}} xmm0 = mem[3],xmm0[1,2,3]
 ; X64-NEXT:    retq
   %1 = getelementptr inbounds <4 x float>, <4 x float>* %pb, i64 %index
   %2 = load <4 x float>, <4 x float>* %1, align 16
->>>>>>> 969bfdfe
   %3 = tail call <4 x float> @llvm.x86.sse41.insertps(<4 x float> %a, <4 x float> %2, i32 192)
   ret <4 x float> %3
 }
@@ -1168,32 +895,19 @@
 ; X32:       ## BB#0:
 ; X32-NEXT:    movl {{[0-9]+}}(%esp), %eax
 ; X32-NEXT:    movl {{[0-9]+}}(%esp), %ecx
-<<<<<<< HEAD
-; X32-NEXT:    movss (%ecx,%eax,4), %xmm1
-=======
 ; X32-NEXT:    movss {{.*#+}} xmm1 = mem[0],zero,zero,zero
->>>>>>> 969bfdfe
 ; X32-NEXT:    shufps {{.*#+}} xmm1 = xmm1[0,0,0,0]
 ; X32-NEXT:    insertps {{.*#+}} xmm0 = xmm0[0,1,2],xmm1[0]
 ; X32-NEXT:    retl
 ;
 ; X64-LABEL: insertps_from_broadcast_loadf32:
 ; X64:       ## BB#0:
-<<<<<<< HEAD
-; X64-NEXT:    movss (%rdi,%rsi,4), %xmm1
-; X64-NEXT:    shufps {{.*#+}} xmm1 = xmm1[0,0,0,0]
-; X64-NEXT:    insertps {{.*#+}} xmm0 = xmm0[0,1,2],xmm1[0]
-; X64-NEXT:    retq
-  %1 = getelementptr inbounds float* %fb, i64 %index
-  %2 = load float* %1, align 4
-=======
 ; X64-NEXT:    movss {{.*#+}} xmm1 = mem[0],zero,zero,zero
 ; X64-NEXT:    shufps {{.*#+}} xmm1 = xmm1[0,0,0,0]
 ; X64-NEXT:    insertps {{.*#+}} xmm0 = xmm0[0,1,2],xmm1[0]
 ; X64-NEXT:    retq
   %1 = getelementptr inbounds float, float* %fb, i64 %index
   %2 = load float, float* %1, align 4
->>>>>>> 969bfdfe
   %3 = insertelement <4 x float> undef, float %2, i32 0
   %4 = insertelement <4 x float> %3, float %2, i32 1
   %5 = insertelement <4 x float> %4, float %2, i32 2
@@ -1217,11 +931,7 @@
 ; X64-NEXT:    shufps {{.*#+}} xmm1 = xmm1[0,0,0,0]
 ; X64-NEXT:    insertps {{.*#+}} xmm0 = xmm0[0,1,2],xmm1[0]
 ; X64-NEXT:    retq
-<<<<<<< HEAD
-  %1 = load <4 x float>* %b, align 4
-=======
   %1 = load <4 x float>, <4 x float>* %b, align 4
->>>>>>> 969bfdfe
   %2 = extractelement <4 x float> %1, i32 0
   %3 = insertelement <4 x float> undef, float %2, i32 0
   %4 = insertelement <4 x float> %3, float %2, i32 1
@@ -1237,11 +947,7 @@
 ; X32:       ## BB#0:
 ; X32-NEXT:    movl {{[0-9]+}}(%esp), %eax
 ; X32-NEXT:    movl {{[0-9]+}}(%esp), %ecx
-<<<<<<< HEAD
-; X32-NEXT:    movss (%ecx,%eax,4), %xmm4
-=======
 ; X32-NEXT:    movss {{.*#+}} xmm4 = mem[0],zero,zero,zero
->>>>>>> 969bfdfe
 ; X32-NEXT:    shufps {{.*#+}} xmm4 = xmm4[0,0,0,0]
 ; X32-NEXT:    insertps {{.*#+}} xmm0 = xmm0[0,1,2],xmm4[0]
 ; X32-NEXT:    insertps {{.*#+}} xmm1 = xmm1[0,1,2],xmm4[0]
@@ -1254,11 +960,7 @@
 ;
 ; X64-LABEL: insertps_from_broadcast_multiple_use:
 ; X64:       ## BB#0:
-<<<<<<< HEAD
-; X64-NEXT:    movss (%rdi,%rsi,4), %xmm4
-=======
 ; X64-NEXT:    movss {{.*#+}} xmm4 = mem[0],zero,zero,zero
->>>>>>> 969bfdfe
 ; X64-NEXT:    shufps {{.*#+}} xmm4 = xmm4[0,0,0,0]
 ; X64-NEXT:    insertps {{.*#+}} xmm0 = xmm0[0,1,2],xmm4[0]
 ; X64-NEXT:    insertps {{.*#+}} xmm1 = xmm1[0,1,2],xmm4[0]
@@ -1268,13 +970,8 @@
 ; X64-NEXT:    addps %xmm2, %xmm3
 ; X64-NEXT:    addps %xmm3, %xmm0
 ; X64-NEXT:    retq
-<<<<<<< HEAD
-  %1 = getelementptr inbounds float* %fb, i64 %index
-  %2 = load float* %1, align 4
-=======
   %1 = getelementptr inbounds float, float* %fb, i64 %index
   %2 = load float, float* %1, align 4
->>>>>>> 969bfdfe
   %3 = insertelement <4 x float> undef, float %2, i32 0
   %4 = insertelement <4 x float> %3, float %2, i32 1
   %5 = insertelement <4 x float> %4, float %2, i32 2
@@ -1293,32 +990,18 @@
 ; X32-LABEL: insertps_with_undefs:
 ; X32:       ## BB#0:
 ; X32-NEXT:    movl {{[0-9]+}}(%esp), %eax
-<<<<<<< HEAD
-; X32-NEXT:    movss (%eax), %xmm1
-; X32-NEXT:    insertps {{.*#+}} xmm1 = xmm1[0],zero,xmm0[0],xmm1[3]
-; X32-NEXT:    movaps %xmm1, %xmm0
-=======
 ; X32-NEXT:    movss {{.*#+}} xmm1 = mem[0],zero,zero,zero
 ; X32-NEXT:    unpcklpd {{.*#+}} xmm1 = xmm1[0],xmm0[0]
 ; X32-NEXT:    movapd %xmm1, %xmm0
->>>>>>> 969bfdfe
 ; X32-NEXT:    retl
 ;
 ; X64-LABEL: insertps_with_undefs:
 ; X64:       ## BB#0:
-<<<<<<< HEAD
-; X64-NEXT:    movss (%rdi), %xmm1
-; X64-NEXT:    insertps {{.*#+}} xmm1 = xmm1[0],zero,xmm0[0],xmm1[3]
-; X64-NEXT:    movaps %xmm1, %xmm0
-; X64-NEXT:    retq
-  %1 = load float* %b, align 4
-=======
 ; X64-NEXT:    movss {{.*#+}} xmm1 = mem[0],zero,zero,zero
 ; X64-NEXT:    unpcklpd {{.*#+}} xmm1 = xmm1[0],xmm0[0]
 ; X64-NEXT:    movapd %xmm1, %xmm0
 ; X64-NEXT:    retq
   %1 = load float, float* %b, align 4
->>>>>>> 969bfdfe
   %2 = insertelement <4 x float> undef, float %1, i32 0
   %result = shufflevector <4 x float> %a, <4 x float> %2, <4 x i32> <i32 4, i32 undef, i32 0, i32 7>
   ret <4 x float> %result
@@ -1330,24 +1013,14 @@
 ; X32-LABEL: pr20087:
 ; X32:       ## BB#0:
 ; X32-NEXT:    movl {{[0-9]+}}(%esp), %eax
-<<<<<<< HEAD
-; X32-NEXT:    insertps $-78, 8(%eax), %xmm0
-=======
 ; X32-NEXT:    insertps {{.*#+}} xmm0 = xmm0[0],zero,xmm0[2],mem[2]
->>>>>>> 969bfdfe
 ; X32-NEXT:    retl
 ;
 ; X64-LABEL: pr20087:
 ; X64:       ## BB#0:
-<<<<<<< HEAD
-; X64-NEXT:    insertps $-78, 8(%rdi), %xmm0
-; X64-NEXT:    retq
-  %load = load <4 x float> *%ptr
-=======
 ; X64-NEXT:    insertps {{.*#+}} xmm0 = xmm0[0],zero,xmm0[2],mem[2]
 ; X64-NEXT:    retq
   %load = load <4 x float> , <4 x float> *%ptr
->>>>>>> 969bfdfe
   %ret = shufflevector <4 x float> %load, <4 x float> %a, <4 x i32> <i32 4, i32 undef, i32 6, i32 2>
   ret <4 x float> %ret
 }
@@ -1357,30 +1030,18 @@
 ; X32-LABEL: insertps_pr20411:
 ; X32:       ## BB#0:
 ; X32-NEXT:    movl {{[0-9]+}}(%esp), %eax
-<<<<<<< HEAD
-; X32-NEXT:    pshufd {{.*#+}} xmm0 = mem[3,1,2,3]
-; X32-NEXT:    insertps $-36, LCPI49_1+12, %xmm0
-; X32-NEXT:    movups %xmm0, (%eax)
-=======
 ; X32-NEXT:    pshufd {{.*#+}} xmm0 = mem[2,3,0,1]
 ; X32-NEXT:    pshufd {{.*#+}} xmm1 = mem[3,1,2,3]
 ; X32-NEXT:    pblendw {{.*#+}} xmm1 = xmm1[0,1],xmm0[2,3],xmm1[4,5,6,7]
 ; X32-NEXT:    movdqu %xmm1, (%eax)
->>>>>>> 969bfdfe
 ; X32-NEXT:    retl
 ;
 ; X64-LABEL: insertps_pr20411:
 ; X64:       ## BB#0:
-<<<<<<< HEAD
-; X64-NEXT:    pshufd {{.*#+}} xmm0 = mem[3,1,2,3]
-; X64-NEXT:    insertps $-36, LCPI49_1+{{.*}}(%rip), %xmm0
-; X64-NEXT:    movups %xmm0, (%rdi)
-=======
 ; X64-NEXT:    pshufd {{.*#+}} xmm0 = mem[2,3,0,1]
 ; X64-NEXT:    pshufd {{.*#+}} xmm1 = mem[3,1,2,3]
 ; X64-NEXT:    pblendw {{.*#+}} xmm1 = xmm1[0,1],xmm0[2,3],xmm1[4,5,6,7]
 ; X64-NEXT:    movdqu %xmm1, (%rdi)
->>>>>>> 969bfdfe
 ; X64-NEXT:    retq
   %gather_load = shufflevector <8 x i32> <i32 0, i32 1, i32 2, i32 3, i32 4, i32 5, i32 6, i32 7>, <8 x i32> undef, <8 x i32> <i32 0, i32 1, i32 2, i32 3, i32 4, i32 5, i32 6, i32 7>
   %shuffle109 = shufflevector <4 x i32> <i32 4, i32 5, i32 6, i32 7>, <4 x i32> undef, <4 x i32> <i32 0, i32 1, i32 2, i32 3>  ; 4 5 6 7
