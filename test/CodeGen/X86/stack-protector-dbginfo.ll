--- conflicted
+++ resolved
@@ -10,15 +10,9 @@
 ; Function Attrs: nounwind sspreq
 define i32 @_Z18read_response_sizev() #0 {
 entry:
-<<<<<<< HEAD
-  tail call void @llvm.dbg.value(metadata !22, i64 0, metadata !23, metadata !{metadata !"0x102"}), !dbg !39
-  %0 = load i64* getelementptr inbounds ({ i64, [56 x i8] }* @a, i32 0, i32 0), align 8, !dbg !40
-  tail call void @llvm.dbg.value(metadata !63, i64 0, metadata !64, metadata !{metadata !"0x102"}), !dbg !71
-=======
   tail call void @llvm.dbg.value(metadata !22, i64 0, metadata !23, metadata !MDExpression()), !dbg !39
   %0 = load i64, i64* getelementptr inbounds ({ i64, [56 x i8] }, { i64, [56 x i8] }* @a, i32 0, i32 0), align 8, !dbg !40
   tail call void @llvm.dbg.value(metadata i32 undef, i64 0, metadata !64, metadata !MDExpression()), !dbg !71
->>>>>>> 969bfdfe
   %1 = trunc i64 %0 to i32
   ret i32 %1
 }
@@ -31,78 +25,6 @@
 !llvm.dbg.cu = !{!0}
 !llvm.module.flags = !{!21, !72}
 
-<<<<<<< HEAD
-!0 = metadata !{metadata !"0x11\004\00clang version 3.4 \001\00\000\00\001", metadata !1, metadata !2, metadata !5, metadata !8, metadata !20, metadata !5} ; [ DW_TAG_compile_unit ] [/Users/matt/ryan_bug/<unknown>] [DW_LANG_C_plus_plus]
-!1 = metadata !{metadata !"<unknown>", metadata !"/Users/matt/ryan_bug"}
-!2 = metadata !{metadata !3}
-!3 = metadata !{metadata !"0x4\00\0020\0032\0032\000\000\000", metadata !1, metadata !4, null, metadata !6, null, null, null} ; [ DW_TAG_enumeration_type ] [line 20, size 32, align 32, offset 0] [def] [from ]
-!4 = metadata !{metadata !"0x13\00C\0019\008\008\000\000\000", metadata !1, null, null, metadata !5, null, null, null} ; [ DW_TAG_structure_type ] [C] [line 19, size 8, align 8, offset 0] [def] [from ]
-!5 = metadata !{}
-!6 = metadata !{metadata !7}
-!7 = metadata !{metadata !"0x28\00max_frame_size\000"} ; [ DW_TAG_enumerator ] [max_frame_size :: 0]
-!8 = metadata !{metadata !9, metadata !24, metadata !41, metadata !65}
-!9 = metadata !{metadata !"0x2e\00read_response_size\00read_response_size\00_Z18read_response_sizev\0027\000\001\000\006\00256\001\0027", metadata !1, metadata !10, metadata !11, null, i32 ()* @_Z18read_response_sizev, null, null, metadata !14} ; [ DW_TAG_subprogram ] [line 27] [def] [read_response_size]
-!10 = metadata !{metadata !"0x29", metadata !1}         ; [ DW_TAG_file_type ] [/Users/matt/ryan_bug/<unknown>]
-!11 = metadata !{metadata !"0x15\00\000\000\000\000\000\000", i32 0, null, null, metadata !12, null, null, null} ; [ DW_TAG_subroutine_type ] [line 0, size 0, align 0, offset 0] [from ]
-!12 = metadata !{metadata !13}
-!13 = metadata !{metadata !"0x24\00int\000\0032\0032\000\000\005", null, null} ; [ DW_TAG_base_type ] [int] [line 0, size 32, align 32, offset 0, enc DW_ATE_signed]
-!14 = metadata !{metadata !15, metadata !19}
-!15 = metadata !{metadata !"0x100\00b\0028\000", metadata !9, metadata !10, metadata !16} ; [ DW_TAG_auto_variable ] [b] [line 28]
-!16 = metadata !{metadata !"0x13\00B\0016\0032\0032\000\000\000", metadata !1, null, null, metadata !17, null, null} ; [ DW_TAG_structure_type ] [B] [line 16, size 32, align 32, offset 0] [def] [from ]
-!17 = metadata !{metadata !18}
-!18 = metadata !{metadata !"0xd\00end_of_file\0017\0032\0032\000\000", metadata !1, metadata !16, metadata !13} ; [ DW_TAG_member ] [end_of_file] [line 17, size 32, align 32, offset 0] [from int]
-!19 = metadata !{metadata !"0x100\00c\0029\000", metadata !9, metadata !10, metadata !13} ; [ DW_TAG_auto_variable ] [c] [line 29]
-!20 = metadata !{}
-!21 = metadata !{i32 2, metadata !"Dwarf Version", i32 2}
-!22 = metadata !{i64* getelementptr inbounds ({ i64, [56 x i8] }* @a, i32 0, i32 0)}
-!23 = metadata !{metadata !"0x101\00p2\0033554444\000", metadata !24, metadata !10, metadata !32, metadata !38} ; [ DW_TAG_arg_variable ] [p2] [line 12]
-!24 = metadata !{metadata !"0x2e\00min<unsigned long long>\00min<unsigned long long>\00_ZN3__13minIyEERKT_S3_RS1_\0012\000\001\000\006\00256\001\0012", metadata !1, metadata !25, metadata !27, null, null, metadata !33, null, metadata !35} ; [ DW_TAG_subprogram ] [line 12] [def] [min<unsigned long long>]
-!25 = metadata !{metadata !"0x39\00__1\001", metadata !26, null} ; [ DW_TAG_namespace ] [__1] [line 1]
-!26 = metadata !{metadata !"main.cpp", metadata !"/Users/matt/ryan_bug"}
-!27 = metadata !{metadata !"0x15\00\000\000\000\000\000\000", i32 0, null, null, metadata !28, null, null, null} ; [ DW_TAG_subroutine_type ] [line 0, size 0, align 0, offset 0] [from ]
-!28 = metadata !{metadata !29, metadata !29, metadata !32}
-!29 = metadata !{metadata !"0x10\00\000\000\000\000\000", null, null, metadata !30} ; [ DW_TAG_reference_type ] [line 0, size 0, align 0, offset 0] [from ]
-!30 = metadata !{metadata !"0x26\00\000\000\000\000\000", null, null, metadata !31} ; [ DW_TAG_const_type ] [line 0, size 0, align 0, offset 0] [from long long unsigned int]
-!31 = metadata !{metadata !"0x24\00long long unsigned int\000\0064\0064\000\000\007", null, null} ; [ DW_TAG_base_type ] [long long unsigned int] [line 0, size 64, align 64, offset 0, enc DW_ATE_unsigned]
-!32 = metadata !{metadata !"0x10\00\000\000\000\000\000", null, null, metadata !31} ; [ DW_TAG_reference_type ] [line 0, size 0, align 0, offset 0] [from long long unsigned int]
-!33 = metadata !{metadata !34}
-!34 = metadata !{metadata !"0x2f\00_Tp\000\000", null, metadata !31, null} ; [ DW_TAG_template_type_parameter ]
-!35 = metadata !{metadata !36, metadata !37}
-!36 = metadata !{metadata !"0x101\00p1\0016777228\000", metadata !24, metadata !10, metadata !29} ; [ DW_TAG_arg_variable ] [p1] [line 12]
-!37 = metadata !{metadata !"0x101\00p2\0033554444\000", metadata !24, metadata !10, metadata !32} ; [ DW_TAG_arg_variable ] [p2] [line 12]
-!38 = metadata !{i32 33, i32 0, metadata !9, null}
-!39 = metadata !{i32 12, i32 0, metadata !24, metadata !38}
-!40 = metadata !{i32 9, i32 0, metadata !41, metadata !59}
-!41 = metadata !{metadata !"0x2e\00min<unsigned long long, __1::A>\00min<unsigned long long, __1::A>\00_ZN3__13minIyNS_1AEEERKT_S4_RS2_T0_\007\000\001\000\006\00256\001\008", metadata !1, metadata !25, metadata !42, null, null, metadata !53, null, metadata !55} ; [ DW_TAG_subprogram ] [line 7] [def] [scope 8] [min<unsigned long long, __1::A>]
-!42 = metadata !{metadata !"0x15\00\000\000\000\000\000\000", i32 0, null, null, metadata !43, null, null, null} ; [ DW_TAG_subroutine_type ] [line 0, size 0, align 0, offset 0] [from ]
-!43 = metadata !{metadata !29, metadata !29, metadata !32, metadata !44}
-!44 = metadata !{metadata !"0x13\00A\000\008\008\000\000\000", metadata !1, metadata !25, null, metadata !45, null, null, null} ; [ DW_TAG_structure_type ] [A] [line 0, size 8, align 8, offset 0] [def] [from ]
-!45 = metadata !{metadata !46}
-!46 = metadata !{metadata !"0x2e\00operator()\00operator()\00_ZN3__11AclERKiS2_\001\000\000\000\006\00256\001\001", metadata !1, metadata !44, metadata !47, null, null, null, i32 0, metadata !52} ; [ DW_TAG_subprogram ] [line 1] [operator()]
-!47 = metadata !{metadata !"0x15\00\000\000\000\000\000\000", i32 0, null, null, metadata !48, null, null, null} ; [ DW_TAG_subroutine_type ] [line 0, size 0, align 0, offset 0] [from ]
-!48 = metadata !{metadata !13, metadata !49, metadata !50, metadata !50}
-!49 = metadata !{metadata !"0xf\00\000\0064\0064\000\001088", i32 0, null, metadata !44} ; [ DW_TAG_pointer_type ] [line 0, size 64, align 64, offset 0] [artificial] [from A]
-!50 = metadata !{metadata !"0x10\00\000\000\000\000\000", null, null, metadata !51} ; [ DW_TAG_reference_type ] [line 0, size 0, align 0, offset 0] [from ]
-!51 = metadata !{metadata !"0x26\00\000\000\000\000\000", null, null, metadata !13} ; [ DW_TAG_const_type ] [line 0, size 0, align 0, offset 0] [from int]
-!52 = metadata !{i32 786468}
-!53 = metadata !{metadata !34, metadata !54}
-!54 = metadata !{metadata !"0x2f\00_Compare\000\000", null, metadata !44, null} ; [ DW_TAG_template_type_parameter ]
-!55 = metadata !{metadata !56, metadata !57, metadata !58}
-!56 = metadata !{metadata !"0x101\00p1\0016777223\000", metadata !41, metadata !10, metadata !29} ; [ DW_TAG_arg_variable ] [p1] [line 7]
-!57 = metadata !{metadata !"0x101\00p2\0033554439\000", metadata !41, metadata !10, metadata !32} ; [ DW_TAG_arg_variable ] [p2] [line 7]
-!58 = metadata !{metadata !"0x101\00p3\0050331656\000", metadata !41, metadata !10, metadata !44} ; [ DW_TAG_arg_variable ] [p3] [line 8]
-!59 = metadata !{i32 13, i32 0, metadata !24, metadata !38}
-!63 = metadata !{i32 undef}
-!64 = metadata !{metadata !"0x101\00p1\0033554433\000", metadata !65, metadata !10, metadata !50, metadata !40} ; [ DW_TAG_arg_variable ] [p1] [line 1]
-!65 = metadata !{metadata !"0x2e\00operator()\00operator()\00_ZN3__11AclERKiS2_\001\000\001\000\006\00256\001\002", metadata !1, metadata !25, metadata !47, null, null, null, metadata !46, metadata !66} ; [ DW_TAG_subprogram ] [line 1] [def] [scope 2] [operator()]
-!66 = metadata !{metadata !67, metadata !69, metadata !70}
-!67 = metadata !{metadata !"0x101\00this\0016777216\001088", metadata !65, null, metadata !68} ; [ DW_TAG_arg_variable ] [this] [line 0]
-!68 = metadata !{metadata !"0xf\00\000\0064\0064\000\000", null, null, metadata !44} ; [ DW_TAG_pointer_type ] [line 0, size 64, align 64, offset 0] [from A]
-!69 = metadata !{metadata !"0x101\00p1\0033554433\000", metadata !65, metadata !10, metadata !50} ; [ DW_TAG_arg_variable ] [p1] [line 1]
-!70 = metadata !{metadata !"0x101\00\0050331650\000", metadata !65, metadata !10, metadata !50} ; [ DW_TAG_arg_variable ] [line 2]
-!71 = metadata !{i32 1, i32 0, metadata !65, metadata !40}
-!72 = metadata !{i32 1, metadata !"Debug Info Version", i32 2}
-=======
 !0 = !MDCompileUnit(language: DW_LANG_C_plus_plus, producer: "clang version 3.4 ", isOptimized: true, emissionKind: 1, file: !1, enums: !2, retainedTypes: !5, subprograms: !8, globals: !20, imports: !5)
 !1 = !MDFile(filename: "<unknown>", directory: "/Users/matt/ryan_bug")
 !2 = !{!3}
@@ -172,5 +94,4 @@
 !69 = !MDLocalVariable(tag: DW_TAG_arg_variable, name: "p1", line: 1, arg: 2, scope: !65, file: !10, type: !50)
 !70 = !MDLocalVariable(tag: DW_TAG_arg_variable, name: "", line: 2, arg: 3, scope: !65, file: !10, type: !50)
 !71 = !MDLocation(line: 1, scope: !65, inlinedAt: !40)
-!72 = !{i32 1, !"Debug Info Version", i32 3}
->>>>>>> 969bfdfe
+!72 = !{i32 1, !"Debug Info Version", i32 3}