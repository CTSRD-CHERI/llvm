; RUN: llc -O1 < %s
; ModuleID = 'pr6157.bc'
; formerly crashed in SelectionDAGBuilder

%tart.reflect.ComplexType = type { double, double }

@.type.SwitchStmtTest = constant %tart.reflect.ComplexType { double 3.0, double 2.0 }

define i32 @"main(tart.core.String[])->int32"(i32 %args) {
entry:
<<<<<<< HEAD
  tail call void @llvm.dbg.value(metadata !14, i64 0, metadata !8, metadata !{metadata !"0x102"})
=======
  tail call void @llvm.dbg.value(metadata %tart.reflect.ComplexType* @.type.SwitchStmtTest, i64 0, metadata !8, metadata !MDExpression())
>>>>>>> 969bfdfe
  tail call void @"tart.reflect.ComplexType.create->tart.core.Object"(%tart.reflect.ComplexType* @.type.SwitchStmtTest) ; <%tart.core.Object*> [#uses=2]
  ret i32 3
}

declare void @llvm.dbg.value(metadata, i64, metadata, metadata) nounwind readnone
declare void @"tart.reflect.ComplexType.create->tart.core.Object"(%tart.reflect.ComplexType*) nounwind readnone

<<<<<<< HEAD
!0 = metadata !{metadata !"0x11\001\004.2.1 (Based on Apple Inc. build 5658) (LLVM build)\001\00\000\00\000", metadata !15, metadata !16, metadata !16, null, null, null} ; [ DW_TAG_compile_unit ]
!1 = metadata !{metadata !"0x26\00\000\00192\0064\000\000", metadata !15, metadata !0, metadata !2} ; [ DW_TAG_const_type ]
!2 = metadata !{metadata !"0x13\00C\001\00192\0064\000\000\000", metadata !15, metadata !0, null, metadata !3, null, null, null} ; [ DW_TAG_structure_type ] [C] [line 1, size 192, align 64, offset 0] [def] [from ]
!3 = metadata !{metadata !4, metadata !6, metadata !7}
!4 = metadata !{metadata !"0xd\00x\001\0064\0064\000\000", metadata !15, metadata !2, metadata !5} ; [ DW_TAG_member ]
!5 = metadata !{metadata !"0x24\00double\000\0064\0064\000\000\004", metadata !15, metadata !0} ; [ DW_TAG_base_type ]
!6 = metadata !{metadata !"0xd\00y\001\0064\0064\0064\000", metadata !15, metadata !2, metadata !5} ; [ DW_TAG_member ]
!7 = metadata !{metadata !"0xd\00z\001\0064\0064\00128\000", metadata !15, metadata !2, metadata !5} ; [ DW_TAG_member ]
!8 = metadata !{metadata !"0x100\00t\005\000", metadata !9, metadata !0, metadata !2} ; [ DW_TAG_auto_variable ]
!9 = metadata !{metadata !"0xb\000\000\000", null, metadata !10}        ; [ DW_TAG_lexical_block ]
!10 = metadata !{metadata !"0x2e\00foo\00foo\00foo\004\000\001\000\006\000\000\000", i32 0, metadata !0, metadata !11, null, null, null, null, null} ; [ DW_TAG_subprogram ]
!11 = metadata !{metadata !"0x15\00\000\000\000\000\000\000", metadata !15, metadata !0, null, metadata !12, null, null, null} ; [ DW_TAG_subroutine_type ] [line 0, size 0, align 0, offset 0] [from ]
!12 = metadata !{metadata !13}
!13 = metadata !{metadata !"0x24\00int\000\0032\0032\000\000\005", metadata !15, metadata !0} ; [ DW_TAG_base_type ]
!14 = metadata !{%tart.reflect.ComplexType* @.type.SwitchStmtTest}
!15 = metadata !{metadata !"sm.c", metadata !""}
!16 = metadata !{i32 0}
=======
!0 = !MDCompileUnit(language: DW_LANG_C89, producer: "4.2.1 (Based on Apple Inc. build 5658) (LLVM build)", isOptimized: true, emissionKind: 0, file: !15, enums: !16, retainedTypes: !16)
!1 = !MDDerivedType(tag: DW_TAG_const_type, size: 192, align: 64, file: !15, scope: !0, baseType: !2)
!2 = !MDCompositeType(tag: DW_TAG_structure_type, name: "C", line: 1, size: 192, align: 64, file: !15, scope: !0, elements: !3)
!3 = !{!4, !6, !7}
!4 = !MDDerivedType(tag: DW_TAG_member, name: "x", line: 1, size: 64, align: 64, file: !15, scope: !2, baseType: !5)
!5 = !MDBasicType(tag: DW_TAG_base_type, name: "double", size: 64, align: 64, encoding: DW_ATE_float)
!6 = !MDDerivedType(tag: DW_TAG_member, name: "y", line: 1, size: 64, align: 64, offset: 64, file: !15, scope: !2, baseType: !5)
!7 = !MDDerivedType(tag: DW_TAG_member, name: "z", line: 1, size: 64, align: 64, offset: 128, file: !15, scope: !2, baseType: !5)
!8 = !MDLocalVariable(tag: DW_TAG_auto_variable, name: "t", line: 5, scope: !9, file: !0, type: !2)
!9 = distinct !MDLexicalBlock(line: 0, column: 0, file: null, scope: !10)
!10 = !MDSubprogram(name: "foo", linkageName: "foo", line: 4, isLocal: false, isDefinition: true, virtualIndex: 6, isOptimized: false, scope: !0, type: !11)
!11 = !MDSubroutineType(types: !12)
!12 = !{!13}
!13 = !MDBasicType(tag: DW_TAG_base_type, name: "int", size: 32, align: 32, encoding: DW_ATE_signed)
!14 = !{%tart.reflect.ComplexType* @.type.SwitchStmtTest}
!15 = !MDFile(filename: "sm.c", directory: "")
!16 = !{i32 0}
>>>>>>> 969bfdfe
<|MERGE_RESOLUTION|>--- conflicted
+++ resolved
@@ -8,11 +8,7 @@
 
 define i32 @"main(tart.core.String[])->int32"(i32 %args) {
 entry:
-<<<<<<< HEAD
-  tail call void @llvm.dbg.value(metadata !14, i64 0, metadata !8, metadata !{metadata !"0x102"})
-=======
   tail call void @llvm.dbg.value(metadata %tart.reflect.ComplexType* @.type.SwitchStmtTest, i64 0, metadata !8, metadata !MDExpression())
->>>>>>> 969bfdfe
   tail call void @"tart.reflect.ComplexType.create->tart.core.Object"(%tart.reflect.ComplexType* @.type.SwitchStmtTest) ; <%tart.core.Object*> [#uses=2]
   ret i32 3
 }
@@ -20,25 +16,6 @@
 declare void @llvm.dbg.value(metadata, i64, metadata, metadata) nounwind readnone
 declare void @"tart.reflect.ComplexType.create->tart.core.Object"(%tart.reflect.ComplexType*) nounwind readnone
 
-<<<<<<< HEAD
-!0 = metadata !{metadata !"0x11\001\004.2.1 (Based on Apple Inc. build 5658) (LLVM build)\001\00\000\00\000", metadata !15, metadata !16, metadata !16, null, null, null} ; [ DW_TAG_compile_unit ]
-!1 = metadata !{metadata !"0x26\00\000\00192\0064\000\000", metadata !15, metadata !0, metadata !2} ; [ DW_TAG_const_type ]
-!2 = metadata !{metadata !"0x13\00C\001\00192\0064\000\000\000", metadata !15, metadata !0, null, metadata !3, null, null, null} ; [ DW_TAG_structure_type ] [C] [line 1, size 192, align 64, offset 0] [def] [from ]
-!3 = metadata !{metadata !4, metadata !6, metadata !7}
-!4 = metadata !{metadata !"0xd\00x\001\0064\0064\000\000", metadata !15, metadata !2, metadata !5} ; [ DW_TAG_member ]
-!5 = metadata !{metadata !"0x24\00double\000\0064\0064\000\000\004", metadata !15, metadata !0} ; [ DW_TAG_base_type ]
-!6 = metadata !{metadata !"0xd\00y\001\0064\0064\0064\000", metadata !15, metadata !2, metadata !5} ; [ DW_TAG_member ]
-!7 = metadata !{metadata !"0xd\00z\001\0064\0064\00128\000", metadata !15, metadata !2, metadata !5} ; [ DW_TAG_member ]
-!8 = metadata !{metadata !"0x100\00t\005\000", metadata !9, metadata !0, metadata !2} ; [ DW_TAG_auto_variable ]
-!9 = metadata !{metadata !"0xb\000\000\000", null, metadata !10}        ; [ DW_TAG_lexical_block ]
-!10 = metadata !{metadata !"0x2e\00foo\00foo\00foo\004\000\001\000\006\000\000\000", i32 0, metadata !0, metadata !11, null, null, null, null, null} ; [ DW_TAG_subprogram ]
-!11 = metadata !{metadata !"0x15\00\000\000\000\000\000\000", metadata !15, metadata !0, null, metadata !12, null, null, null} ; [ DW_TAG_subroutine_type ] [line 0, size 0, align 0, offset 0] [from ]
-!12 = metadata !{metadata !13}
-!13 = metadata !{metadata !"0x24\00int\000\0032\0032\000\000\005", metadata !15, metadata !0} ; [ DW_TAG_base_type ]
-!14 = metadata !{%tart.reflect.ComplexType* @.type.SwitchStmtTest}
-!15 = metadata !{metadata !"sm.c", metadata !""}
-!16 = metadata !{i32 0}
-=======
 !0 = !MDCompileUnit(language: DW_LANG_C89, producer: "4.2.1 (Based on Apple Inc. build 5658) (LLVM build)", isOptimized: true, emissionKind: 0, file: !15, enums: !16, retainedTypes: !16)
 !1 = !MDDerivedType(tag: DW_TAG_const_type, size: 192, align: 64, file: !15, scope: !0, baseType: !2)
 !2 = !MDCompositeType(tag: DW_TAG_structure_type, name: "C", line: 1, size: 192, align: 64, file: !15, scope: !0, elements: !3)
@@ -55,5 +32,4 @@
 !13 = !MDBasicType(tag: DW_TAG_base_type, name: "int", size: 32, align: 32, encoding: DW_ATE_signed)
 !14 = !{%tart.reflect.ComplexType* @.type.SwitchStmtTest}
 !15 = !MDFile(filename: "sm.c", directory: "")
-!16 = !{i32 0}
->>>>>>> 969bfdfe
+!16 = !{i32 0}