--- conflicted
+++ resolved
@@ -16,15 +16,9 @@
 
 define signext i16 @subdivp(%struct.node.0.27* nocapture %p, double %dsq, double %tolsq, %struct.hgstruct.2.29* nocapture byval align 8 %hg) nounwind uwtable readonly ssp {
 entry:
-<<<<<<< HEAD
-  call void @llvm.dbg.declare(metadata !{%struct.hgstruct.2.29* %hg}, metadata !4, metadata !{metadata !"0x102"})
-  %type = getelementptr inbounds %struct.node.0.27* %p, i64 0, i32 0
-  %0 = load i16* %type, align 2
-=======
   call void @llvm.dbg.declare(metadata %struct.hgstruct.2.29* %hg, metadata !4, metadata !MDExpression())
   %type = getelementptr inbounds %struct.node.0.27, %struct.node.0.27* %p, i64 0, i32 0
   %0 = load i16, i16* %type, align 2
->>>>>>> 969bfdfe
   %cmp = icmp eq i16 %0, 1
   br i1 %cmp, label %return, label %for.cond.preheader
 
@@ -44,20 +38,6 @@
 !llvm.dbg.cu = !{!0}
 !llvm.module.flags = !{!12}
 
-<<<<<<< HEAD
-!0 = metadata !{metadata !"0x11\0012\00clang version 3.3 (trunk 168918) (llvm/trunk 168920)\001\00\000\00\000", metadata !11, metadata !2, metadata !2, metadata !13, metadata !2, null} ; [ DW_TAG_compile_unit ] [MultiSource/Benchmarks/Olden/bh/newbh.c] [DW_LANG_C99]
-!2 = metadata !{}
-!4 = metadata !{metadata !"0x101\00hg\0067109589\000", null, metadata !5, metadata !6} ; [ DW_TAG_arg_variable ] [hg] [line 725]
-!5 = metadata !{metadata !"0x29", metadata !11} ; [ DW_TAG_file_type ]
-!6 = metadata !{metadata !"0x16\00hgstruct\00492\000\000\000\000", metadata !11, null, metadata !7} ; [ DW_TAG_typedef ] [hgstruct] [line 492, size 0, align 0, offset 0] [from ]
-!7 = metadata !{metadata !"0x13\00\00487\00512\0064\000\000\000", metadata !11, null, null, null, null, i32 0, null} ; [ DW_TAG_structure_type ] [line 487, size 512, align 64, offset 0] [def] [from ]
-!11 = metadata !{metadata !"MultiSource/Benchmarks/Olden/bh/newbh.c", metadata !"MultiSource/Benchmarks/Olden/bh"}
-!12 = metadata !{i32 1, metadata !"Debug Info Version", i32 2}
-!13 = metadata !{metadata !14}
-!14 = metadata !{metadata !"0x2e\00subdivp\00subdivp\00\000\000\001\000\006\00256\001\001", metadata !11, metadata !5, metadata !15, null, i16 (%struct.node.0.27*, double, double, %struct.hgstruct.2.29* )* @subdivp, null, null, null} ; [ DW_TAG_subprogram ] [def] [subdivp]
-!15 = metadata !{metadata !"0x15\00\000\000\000\000\000\000", i32 0, null, null, metadata !16, null, null, null} ; [ DW_TAG_subroutine_type ] [line 0, size 0, align 0, offset 0] [from ]
-!16 = metadata !{null}
-=======
 !0 = !MDCompileUnit(language: DW_LANG_C99, producer: "clang version 3.3 (trunk 168918) (llvm/trunk 168920)", isOptimized: true, emissionKind: 0, file: !11, enums: !2, retainedTypes: !2, subprograms: !13, globals: !2)
 !2 = !{}
 !4 = !MDLocalVariable(tag: DW_TAG_arg_variable, name: "hg", line: 725, arg: 4, scope: null, file: !5, type: !6)
@@ -69,5 +49,4 @@
 !13 = !{!14}
 !14 = !MDSubprogram(name: "subdivp", isLocal: false, isDefinition: true, virtualIndex: 6, flags: DIFlagPrototyped, isOptimized: true, scopeLine: 1, file: !11, scope: !5, type: !15, function: i16 (%struct.node.0.27*, double, double, %struct.hgstruct.2.29* )* @subdivp)
 !15 = !MDSubroutineType(types: !16)
-!16 = !{null}
->>>>>>> 969bfdfe
+!16 = !{null}