--- conflicted
+++ resolved
@@ -1,18 +1,9 @@
-<<<<<<< HEAD
-; RUN: llc < %s -mtriple=x86_64-unknown-unknown -mcpu=x86-64 -x86-experimental-vector-shuffle-lowering | FileCheck %s --check-prefix=ALL --check-prefix=SSE --check-prefix=SSE2
-; RUN: llc < %s -mtriple=x86_64-unknown-unknown -mcpu=x86-64 -mattr=+sse3 -x86-experimental-vector-shuffle-lowering | FileCheck %s --check-prefix=ALL --check-prefix=SSE --check-prefix=SSE3
-; RUN: llc < %s -mtriple=x86_64-unknown-unknown -mcpu=x86-64 -mattr=+ssse3 -x86-experimental-vector-shuffle-lowering | FileCheck %s --check-prefix=ALL --check-prefix=SSE --check-prefix=SSSE3
-; RUN: llc < %s -mtriple=x86_64-unknown-unknown -mcpu=x86-64 -mattr=+sse4.1 -x86-experimental-vector-shuffle-lowering | FileCheck %s --check-prefix=ALL --check-prefix=SSE --check-prefix=SSE41
-; RUN: llc < %s -mtriple=x86_64-unknown-unknown -mcpu=x86-64 -mattr=+avx -x86-experimental-vector-shuffle-lowering | FileCheck %s --check-prefix=ALL --check-prefix=AVX --check-prefix=AVX1
-; RUN: llc < %s -mtriple=x86_64-unknown-unknown -mcpu=x86-64 -mattr=+avx2 -x86-experimental-vector-shuffle-lowering | FileCheck %s --check-prefix=ALL --check-prefix=AVX --check-prefix=AVX2
-=======
 ; RUN: llc < %s -mtriple=x86_64-unknown-unknown -mcpu=x86-64 | FileCheck %s --check-prefix=ALL --check-prefix=SSE --check-prefix=SSE2
 ; RUN: llc < %s -mtriple=x86_64-unknown-unknown -mcpu=x86-64 -mattr=+sse3 | FileCheck %s --check-prefix=ALL --check-prefix=SSE --check-prefix=SSE3
 ; RUN: llc < %s -mtriple=x86_64-unknown-unknown -mcpu=x86-64 -mattr=+ssse3 | FileCheck %s --check-prefix=ALL --check-prefix=SSE --check-prefix=SSSE3
 ; RUN: llc < %s -mtriple=x86_64-unknown-unknown -mcpu=x86-64 -mattr=+sse4.1 | FileCheck %s --check-prefix=ALL --check-prefix=SSE --check-prefix=SSE41
 ; RUN: llc < %s -mtriple=x86_64-unknown-unknown -mcpu=x86-64 -mattr=+avx | FileCheck %s --check-prefix=ALL --check-prefix=AVX --check-prefix=AVX1
 ; RUN: llc < %s -mtriple=x86_64-unknown-unknown -mcpu=x86-64 -mattr=+avx2 | FileCheck %s --check-prefix=ALL --check-prefix=AVX --check-prefix=AVX2
->>>>>>> 969bfdfe
 
 target datalayout = "e-m:e-i64:64-f80:128-n8:16:32:64-S128"
 target triple = "x86_64-unknown-unknown"
@@ -331,15 +322,6 @@
 ;
 ; SSE41-LABEL: shuffle_v4i32_0124:
 ; SSE41:       # BB#0:
-<<<<<<< HEAD
-; SSE41-NEXT:    insertps {{.*#+}} xmm0 = xmm0[0,1,2],xmm1[0]
-; SSE41-NEXT:    retq
-;
-; AVX-LABEL: shuffle_v4i32_0124:
-; AVX:       # BB#0:
-; AVX-NEXT:    vinsertps {{.*#+}} xmm0 = xmm0[0,1,2],xmm1[0]
-; AVX-NEXT:    retq
-=======
 ; SSE41-NEXT:    pshufd {{.*#+}} xmm1 = xmm1[0,1,2,0]
 ; SSE41-NEXT:    pblendw {{.*#+}} xmm0 = xmm0[0,1,2,3,4,5],xmm1[6,7]
 ; SSE41-NEXT:    retq
@@ -355,24 +337,10 @@
 ; AVX2-NEXT:    vpbroadcastd %xmm1, %xmm1
 ; AVX2-NEXT:    vpblendd {{.*#+}} xmm0 = xmm0[0,1,2],xmm1[3]
 ; AVX2-NEXT:    retq
->>>>>>> 969bfdfe
   %shuffle = shufflevector <4 x i32> %a, <4 x i32> %b, <4 x i32> <i32 0, i32 1, i32 2, i32 4>
   ret <4 x i32> %shuffle
 }
 define <4 x i32> @shuffle_v4i32_0142(<4 x i32> %a, <4 x i32> %b) {
-<<<<<<< HEAD
-; SSE-LABEL: shuffle_v4i32_0142:
-; SSE:       # BB#0:
-; SSE-NEXT:    shufps {{.*#+}} xmm1 = xmm1[0,0],xmm0[2,0]
-; SSE-NEXT:    shufps {{.*#+}} xmm0 = xmm0[0,1],xmm1[0,2]
-; SSE-NEXT:    retq
-;
-; AVX-LABEL: shuffle_v4i32_0142:
-; AVX:       # BB#0:
-; AVX-NEXT:    vshufps {{.*#+}} xmm1 = xmm1[0,0],xmm0[2,0]
-; AVX-NEXT:    vshufps {{.*#+}} xmm0 = xmm0[0,1],xmm1[0,2]
-; AVX-NEXT:    retq
-=======
 ; SSE2-LABEL: shuffle_v4i32_0142:
 ; SSE2:       # BB#0:
 ; SSE2-NEXT:    shufps {{.*#+}} xmm1 = xmm1[0,0],xmm0[2,0]
@@ -411,25 +379,10 @@
 ; AVX2-NEXT:    vpshufd {{.*#+}} xmm0 = xmm0[0,1,2,2]
 ; AVX2-NEXT:    vpblendd {{.*#+}} xmm0 = xmm0[0,1],xmm1[2],xmm0[3]
 ; AVX2-NEXT:    retq
->>>>>>> 969bfdfe
   %shuffle = shufflevector <4 x i32> %a, <4 x i32> %b, <4 x i32> <i32 0, i32 1, i32 4, i32 2>
   ret <4 x i32> %shuffle
 }
 define <4 x i32> @shuffle_v4i32_0412(<4 x i32> %a, <4 x i32> %b) {
-<<<<<<< HEAD
-; SSE-LABEL: shuffle_v4i32_0412:
-; SSE:       # BB#0:
-; SSE-NEXT:    shufps {{.*#+}} xmm1 = xmm1[0,0],xmm0[0,0]
-; SSE-NEXT:    shufps {{.*#+}} xmm1 = xmm1[2,0],xmm0[1,2]
-; SSE-NEXT:    movaps %xmm1, %xmm0
-; SSE-NEXT:    retq
-;
-; AVX-LABEL: shuffle_v4i32_0412:
-; AVX:       # BB#0:
-; AVX-NEXT:    vshufps {{.*#+}} xmm1 = xmm1[0,0],xmm0[0,0]
-; AVX-NEXT:    vshufps {{.*#+}} xmm0 = xmm1[2,0],xmm0[1,2]
-; AVX-NEXT:    retq
-=======
 ; SSE2-LABEL: shuffle_v4i32_0412:
 ; SSE2:       # BB#0:
 ; SSE2-NEXT:    shufps {{.*#+}} xmm1 = xmm1[0,0],xmm0[0,0]
@@ -471,25 +424,10 @@
 ; AVX2-NEXT:    vpshufd {{.*#+}} xmm0 = xmm0[0,1,1,2]
 ; AVX2-NEXT:    vpblendd {{.*#+}} xmm0 = xmm0[0],xmm1[1],xmm0[2,3]
 ; AVX2-NEXT:    retq
->>>>>>> 969bfdfe
   %shuffle = shufflevector <4 x i32> %a, <4 x i32> %b, <4 x i32> <i32 0, i32 4, i32 1, i32 2>
   ret <4 x i32> %shuffle
 }
 define <4 x i32> @shuffle_v4i32_4012(<4 x i32> %a, <4 x i32> %b) {
-<<<<<<< HEAD
-; SSE-LABEL: shuffle_v4i32_4012:
-; SSE:       # BB#0:
-; SSE-NEXT:    shufps {{.*#+}} xmm1 = xmm1[0,0],xmm0[0,0]
-; SSE-NEXT:    shufps {{.*#+}} xmm1 = xmm1[0,2],xmm0[1,2]
-; SSE-NEXT:    movaps %xmm1, %xmm0
-; SSE-NEXT:    retq
-;
-; AVX-LABEL: shuffle_v4i32_4012:
-; AVX:       # BB#0:
-; AVX-NEXT:    vshufps {{.*#+}} xmm1 = xmm1[0,0],xmm0[0,0]
-; AVX-NEXT:    vshufps {{.*#+}} xmm0 = xmm1[0,2],xmm0[1,2]
-; AVX-NEXT:    retq
-=======
 ; SSE2-LABEL: shuffle_v4i32_4012:
 ; SSE2:       # BB#0:
 ; SSE2-NEXT:    shufps {{.*#+}} xmm1 = xmm1[0,0],xmm0[0,0]
@@ -528,7 +466,6 @@
 ; AVX2-NEXT:    vpshufd {{.*#+}} xmm0 = xmm0[0,0,1,2]
 ; AVX2-NEXT:    vpblendd {{.*#+}} xmm0 = xmm1[0],xmm0[1,2,3]
 ; AVX2-NEXT:    retq
->>>>>>> 969bfdfe
   %shuffle = shufflevector <4 x i32> %a, <4 x i32> %b, <4 x i32> <i32 4, i32 0, i32 1, i32 2>
   ret <4 x i32> %shuffle
 }
@@ -546,19 +483,6 @@
   ret <4 x i32> %shuffle
 }
 define <4 x i32> @shuffle_v4i32_0451(<4 x i32> %a, <4 x i32> %b) {
-<<<<<<< HEAD
-; SSE-LABEL: shuffle_v4i32_0451:
-; SSE:       # BB#0:
-; SSE-NEXT:    shufps {{.*#+}} xmm0 = xmm0[0,1],xmm1[0,1]
-; SSE-NEXT:    shufps {{.*#+}} xmm0 = xmm0[0,2,3,1]
-; SSE-NEXT:    retq
-;
-; AVX-LABEL: shuffle_v4i32_0451:
-; AVX:       # BB#0:
-; AVX-NEXT:    vshufps {{.*#+}} xmm0 = xmm0[0,1],xmm1[0,1]
-; AVX-NEXT:    vshufps {{.*#+}} xmm0 = xmm0[0,2,3,1]
-; AVX-NEXT:    retq
-=======
 ; SSE2-LABEL: shuffle_v4i32_0451:
 ; SSE2:       # BB#0:
 ; SSE2-NEXT:    punpckldq {{.*#+}} xmm0 = xmm0[0],xmm1[0],xmm0[1],xmm1[1]
@@ -597,7 +521,6 @@
 ; AVX2-NEXT:    vpbroadcastq %xmm0, %xmm0
 ; AVX2-NEXT:    vpblendd {{.*#+}} xmm0 = xmm0[0],xmm1[1,2],xmm0[3]
 ; AVX2-NEXT:    retq
->>>>>>> 969bfdfe
   %shuffle = shufflevector <4 x i32> %a, <4 x i32> %b, <4 x i32> <i32 0, i32 4, i32 5, i32 1>
   ret <4 x i32> %shuffle
 }
@@ -616,19 +539,6 @@
   ret <4 x i32> %shuffle
 }
 define <4 x i32> @shuffle_v4i32_4015(<4 x i32> %a, <4 x i32> %b) {
-<<<<<<< HEAD
-; SSE-LABEL: shuffle_v4i32_4015:
-; SSE:       # BB#0:
-; SSE-NEXT:    shufps {{.*#+}} xmm0 = xmm0[0,1],xmm1[0,1]
-; SSE-NEXT:    shufps {{.*#+}} xmm0 = xmm0[2,0,1,3]
-; SSE-NEXT:    retq
-;
-; AVX-LABEL: shuffle_v4i32_4015:
-; AVX:       # BB#0:
-; AVX-NEXT:    vshufps {{.*#+}} xmm0 = xmm0[0,1],xmm1[0,1]
-; AVX-NEXT:    vshufps {{.*#+}} xmm0 = xmm0[2,0,1,3]
-; AVX-NEXT:    retq
-=======
 ; SSE2-LABEL: shuffle_v4i32_4015:
 ; SSE2:       # BB#0:
 ; SSE2-NEXT:    punpckldq {{.*#+}} xmm0 = xmm0[0],xmm1[0],xmm0[1],xmm1[1]
@@ -667,7 +577,6 @@
 ; AVX2-NEXT:    vpshufd {{.*#+}} xmm0 = xmm0[0,0,1,1]
 ; AVX2-NEXT:    vpblendd {{.*#+}} xmm0 = xmm1[0],xmm0[1,2],xmm1[3]
 ; AVX2-NEXT:    retq
->>>>>>> 969bfdfe
   %shuffle = shufflevector <4 x i32> %a, <4 x i32> %b, <4 x i32> <i32 4, i32 0, i32 1, i32 5>
   ret <4 x i32> %shuffle
 }
@@ -676,33 +585,21 @@
 ; SSE2-LABEL: shuffle_v4f32_4zzz:
 ; SSE2:       # BB#0:
 ; SSE2-NEXT:    xorps %xmm1, %xmm1
-<<<<<<< HEAD
-; SSE2-NEXT:    movss %xmm0, %xmm1
-=======
 ; SSE2-NEXT:    movss {{.*#+}} xmm1 = xmm0[0],xmm1[1,2,3]
->>>>>>> 969bfdfe
 ; SSE2-NEXT:    movaps %xmm1, %xmm0
 ; SSE2-NEXT:    retq
 ;
 ; SSE3-LABEL: shuffle_v4f32_4zzz:
 ; SSE3:       # BB#0:
 ; SSE3-NEXT:    xorps %xmm1, %xmm1
-<<<<<<< HEAD
-; SSE3-NEXT:    movss %xmm0, %xmm1
-=======
 ; SSE3-NEXT:    movss {{.*#+}} xmm1 = xmm0[0],xmm1[1,2,3]
->>>>>>> 969bfdfe
 ; SSE3-NEXT:    movaps %xmm1, %xmm0
 ; SSE3-NEXT:    retq
 ;
 ; SSSE3-LABEL: shuffle_v4f32_4zzz:
 ; SSSE3:       # BB#0:
 ; SSSE3-NEXT:    xorps %xmm1, %xmm1
-<<<<<<< HEAD
-; SSSE3-NEXT:    movss %xmm0, %xmm1
-=======
 ; SSSE3-NEXT:    movss {{.*#+}} xmm1 = xmm0[0],xmm1[1,2,3]
->>>>>>> 969bfdfe
 ; SSSE3-NEXT:    movaps %xmm1, %xmm0
 ; SSSE3-NEXT:    retq
 ;
@@ -725,37 +622,22 @@
 ; SSE2-LABEL: shuffle_v4f32_z4zz:
 ; SSE2:       # BB#0:
 ; SSE2-NEXT:    xorps %xmm1, %xmm1
-<<<<<<< HEAD
-; SSE2-NEXT:    shufps {{.*#+}} xmm0 = xmm0[0,0],xmm1[2,0]
-; SSE2-NEXT:    shufps {{.*#+}} xmm0 = xmm0[2,0],xmm1[3,0]
-=======
 ; SSE2-NEXT:    shufps {{.*#+}} xmm0 = xmm0[0,0],xmm1[0,0]
 ; SSE2-NEXT:    shufps {{.*#+}} xmm0 = xmm0[2,0],xmm1[2,3]
->>>>>>> 969bfdfe
 ; SSE2-NEXT:    retq
 ;
 ; SSE3-LABEL: shuffle_v4f32_z4zz:
 ; SSE3:       # BB#0:
 ; SSE3-NEXT:    xorps %xmm1, %xmm1
-<<<<<<< HEAD
-; SSE3-NEXT:    shufps {{.*#+}} xmm0 = xmm0[0,0],xmm1[2,0]
-; SSE3-NEXT:    shufps {{.*#+}} xmm0 = xmm0[2,0],xmm1[3,0]
-=======
 ; SSE3-NEXT:    shufps {{.*#+}} xmm0 = xmm0[0,0],xmm1[0,0]
 ; SSE3-NEXT:    shufps {{.*#+}} xmm0 = xmm0[2,0],xmm1[2,3]
->>>>>>> 969bfdfe
 ; SSE3-NEXT:    retq
 ;
 ; SSSE3-LABEL: shuffle_v4f32_z4zz:
 ; SSSE3:       # BB#0:
 ; SSSE3-NEXT:    xorps %xmm1, %xmm1
-<<<<<<< HEAD
-; SSSE3-NEXT:    shufps {{.*#+}} xmm0 = xmm0[0,0],xmm1[2,0]
-; SSSE3-NEXT:    shufps {{.*#+}} xmm0 = xmm0[2,0],xmm1[3,0]
-=======
 ; SSSE3-NEXT:    shufps {{.*#+}} xmm0 = xmm0[0,0],xmm1[0,0]
 ; SSSE3-NEXT:    shufps {{.*#+}} xmm0 = xmm0[2,0],xmm1[2,3]
->>>>>>> 969bfdfe
 ; SSSE3-NEXT:    retq
 ;
 ; SSE41-LABEL: shuffle_v4f32_z4zz:
@@ -775,39 +657,24 @@
 ; SSE2-LABEL: shuffle_v4f32_zz4z:
 ; SSE2:       # BB#0:
 ; SSE2-NEXT:    xorps %xmm1, %xmm1
-<<<<<<< HEAD
-; SSE2-NEXT:    shufps {{.*#+}} xmm0 = xmm0[0,0],xmm1[0,0]
-; SSE2-NEXT:    shufps {{.*#+}} xmm1 = xmm1[0,0],xmm0[0,2]
-=======
 ; SSE2-NEXT:    shufps {{.*#+}} xmm0 = xmm0[0,0],xmm1[3,0]
 ; SSE2-NEXT:    shufps {{.*#+}} xmm1 = xmm1[0,1],xmm0[0,2]
->>>>>>> 969bfdfe
 ; SSE2-NEXT:    movaps %xmm1, %xmm0
 ; SSE2-NEXT:    retq
 ;
 ; SSE3-LABEL: shuffle_v4f32_zz4z:
 ; SSE3:       # BB#0:
 ; SSE3-NEXT:    xorps %xmm1, %xmm1
-<<<<<<< HEAD
-; SSE3-NEXT:    shufps {{.*#+}} xmm0 = xmm0[0,0],xmm1[0,0]
-; SSE3-NEXT:    shufps {{.*#+}} xmm1 = xmm1[0,0],xmm0[0,2]
-=======
 ; SSE3-NEXT:    shufps {{.*#+}} xmm0 = xmm0[0,0],xmm1[3,0]
 ; SSE3-NEXT:    shufps {{.*#+}} xmm1 = xmm1[0,1],xmm0[0,2]
->>>>>>> 969bfdfe
 ; SSE3-NEXT:    movaps %xmm1, %xmm0
 ; SSE3-NEXT:    retq
 ;
 ; SSSE3-LABEL: shuffle_v4f32_zz4z:
 ; SSSE3:       # BB#0:
 ; SSSE3-NEXT:    xorps %xmm1, %xmm1
-<<<<<<< HEAD
-; SSSE3-NEXT:    shufps {{.*#+}} xmm0 = xmm0[0,0],xmm1[0,0]
-; SSSE3-NEXT:    shufps {{.*#+}} xmm1 = xmm1[0,0],xmm0[0,2]
-=======
 ; SSSE3-NEXT:    shufps {{.*#+}} xmm0 = xmm0[0,0],xmm1[3,0]
 ; SSSE3-NEXT:    shufps {{.*#+}} xmm1 = xmm1[0,1],xmm0[0,2]
->>>>>>> 969bfdfe
 ; SSSE3-NEXT:    movaps %xmm1, %xmm0
 ; SSSE3-NEXT:    retq
 ;
@@ -934,8 +801,6 @@
   ret <4 x float> %shuffle
 }
 
-<<<<<<< HEAD
-=======
 define <4 x float> @shuffle_v4f32_0z23(<4 x float> %a) {
 ; SSE2-LABEL: shuffle_v4f32_0z23:
 ; SSE2:       # BB#0:
@@ -1102,61 +967,38 @@
   ret <4 x float> %shuffle
 }
 
->>>>>>> 969bfdfe
 define <4 x i32> @shuffle_v4i32_4zzz(<4 x i32> %a) {
 ; SSE2-LABEL: shuffle_v4i32_4zzz:
 ; SSE2:       # BB#0:
 ; SSE2-NEXT:    xorps %xmm1, %xmm1
-<<<<<<< HEAD
-; SSE2-NEXT:    movss %xmm0, %xmm1
-=======
 ; SSE2-NEXT:    movss {{.*#+}} xmm1 = xmm0[0],xmm1[1,2,3]
->>>>>>> 969bfdfe
 ; SSE2-NEXT:    movaps %xmm1, %xmm0
 ; SSE2-NEXT:    retq
 ;
 ; SSE3-LABEL: shuffle_v4i32_4zzz:
 ; SSE3:       # BB#0:
 ; SSE3-NEXT:    xorps %xmm1, %xmm1
-<<<<<<< HEAD
-; SSE3-NEXT:    movss %xmm0, %xmm1
-=======
 ; SSE3-NEXT:    movss {{.*#+}} xmm1 = xmm0[0],xmm1[1,2,3]
->>>>>>> 969bfdfe
 ; SSE3-NEXT:    movaps %xmm1, %xmm0
 ; SSE3-NEXT:    retq
 ;
 ; SSSE3-LABEL: shuffle_v4i32_4zzz:
 ; SSSE3:       # BB#0:
 ; SSSE3-NEXT:    xorps %xmm1, %xmm1
-<<<<<<< HEAD
-; SSSE3-NEXT:    movss %xmm0, %xmm1
-=======
 ; SSSE3-NEXT:    movss {{.*#+}} xmm1 = xmm0[0],xmm1[1,2,3]
->>>>>>> 969bfdfe
 ; SSSE3-NEXT:    movaps %xmm1, %xmm0
 ; SSSE3-NEXT:    retq
 ;
 ; SSE41-LABEL: shuffle_v4i32_4zzz:
 ; SSE41:       # BB#0:
-<<<<<<< HEAD
-; SSE41-NEXT:    xorps %xmm1, %xmm1
-; SSE41-NEXT:    blendps {{.*#+}} xmm0 = xmm0[0],xmm1[1,2,3]
-=======
 ; SSE41-NEXT:    pxor %xmm1, %xmm1
 ; SSE41-NEXT:    pblendw {{.*#+}} xmm0 = xmm0[0,1],xmm1[2,3,4,5,6,7]
->>>>>>> 969bfdfe
 ; SSE41-NEXT:    retq
 ;
 ; AVX-LABEL: shuffle_v4i32_4zzz:
 ; AVX:       # BB#0:
-<<<<<<< HEAD
-; AVX-NEXT:    vxorps %xmm1, %xmm1, %xmm1
-; AVX-NEXT:    vblendps {{.*#+}} xmm0 = xmm0[0],xmm1[1,2,3]
-=======
 ; AVX-NEXT:    vpxor %xmm1, %xmm1, %xmm1
 ; AVX-NEXT:    vpblendw {{.*#+}} xmm0 = xmm0[0,1],xmm1[2,3,4,5,6,7]
->>>>>>> 969bfdfe
 ; AVX-NEXT:    retq
   %shuffle = shufflevector <4 x i32> zeroinitializer, <4 x i32> %a, <4 x i32> <i32 4, i32 1, i32 2, i32 3>
   ret <4 x i32> %shuffle
@@ -1166,57 +1008,35 @@
 ; SSE2-LABEL: shuffle_v4i32_z4zz:
 ; SSE2:       # BB#0:
 ; SSE2-NEXT:    xorps %xmm1, %xmm1
-<<<<<<< HEAD
-; SSE2-NEXT:    movss %xmm0, %xmm1
-=======
 ; SSE2-NEXT:    movss {{.*#+}} xmm1 = xmm0[0],xmm1[1,2,3]
->>>>>>> 969bfdfe
 ; SSE2-NEXT:    pshufd {{.*#+}} xmm0 = xmm1[1,0,1,1]
 ; SSE2-NEXT:    retq
 ;
 ; SSE3-LABEL: shuffle_v4i32_z4zz:
 ; SSE3:       # BB#0:
 ; SSE3-NEXT:    xorps %xmm1, %xmm1
-<<<<<<< HEAD
-; SSE3-NEXT:    movss %xmm0, %xmm1
-=======
 ; SSE3-NEXT:    movss {{.*#+}} xmm1 = xmm0[0],xmm1[1,2,3]
->>>>>>> 969bfdfe
 ; SSE3-NEXT:    pshufd {{.*#+}} xmm0 = xmm1[1,0,1,1]
 ; SSE3-NEXT:    retq
 ;
 ; SSSE3-LABEL: shuffle_v4i32_z4zz:
 ; SSSE3:       # BB#0:
 ; SSSE3-NEXT:    xorps %xmm1, %xmm1
-<<<<<<< HEAD
-; SSSE3-NEXT:    movss %xmm0, %xmm1
-=======
 ; SSSE3-NEXT:    movss {{.*#+}} xmm1 = xmm0[0],xmm1[1,2,3]
->>>>>>> 969bfdfe
 ; SSSE3-NEXT:    pshufd {{.*#+}} xmm0 = xmm1[1,0,1,1]
 ; SSSE3-NEXT:    retq
 ;
 ; SSE41-LABEL: shuffle_v4i32_z4zz:
 ; SSE41:       # BB#0:
-<<<<<<< HEAD
-; SSE41-NEXT:    xorps %xmm1, %xmm1
-; SSE41-NEXT:    blendps {{.*#+}} xmm1 = xmm0[0],xmm1[1,2,3]
-=======
 ; SSE41-NEXT:    pxor %xmm1, %xmm1
 ; SSE41-NEXT:    pblendw {{.*#+}} xmm1 = xmm0[0,1],xmm1[2,3,4,5,6,7]
->>>>>>> 969bfdfe
 ; SSE41-NEXT:    pshufd {{.*#+}} xmm0 = xmm1[1,0,1,1]
 ; SSE41-NEXT:    retq
 ;
 ; AVX-LABEL: shuffle_v4i32_z4zz:
 ; AVX:       # BB#0:
-<<<<<<< HEAD
-; AVX-NEXT:    vxorps %xmm1, %xmm1, %xmm1
-; AVX-NEXT:    vblendps {{.*#+}} xmm0 = xmm0[0],xmm1[1,2,3]
-=======
 ; AVX-NEXT:    vpxor %xmm1, %xmm1, %xmm1
 ; AVX-NEXT:    vpblendw {{.*#+}} xmm0 = xmm0[0,1],xmm1[2,3,4,5,6,7]
->>>>>>> 969bfdfe
 ; AVX-NEXT:    vpshufd {{.*#+}} xmm0 = xmm0[1,0,1,1]
 ; AVX-NEXT:    retq
   %shuffle = shufflevector <4 x i32> zeroinitializer, <4 x i32> %a, <4 x i32> <i32 2, i32 4, i32 3, i32 0>
@@ -1227,57 +1047,35 @@
 ; SSE2-LABEL: shuffle_v4i32_zz4z:
 ; SSE2:       # BB#0:
 ; SSE2-NEXT:    xorps %xmm1, %xmm1
-<<<<<<< HEAD
-; SSE2-NEXT:    movss %xmm0, %xmm1
-=======
 ; SSE2-NEXT:    movss {{.*#+}} xmm1 = xmm0[0],xmm1[1,2,3]
->>>>>>> 969bfdfe
 ; SSE2-NEXT:    pshufd {{.*#+}} xmm0 = xmm1[1,1,0,1]
 ; SSE2-NEXT:    retq
 ;
 ; SSE3-LABEL: shuffle_v4i32_zz4z:
 ; SSE3:       # BB#0:
 ; SSE3-NEXT:    xorps %xmm1, %xmm1
-<<<<<<< HEAD
-; SSE3-NEXT:    movss %xmm0, %xmm1
-=======
 ; SSE3-NEXT:    movss {{.*#+}} xmm1 = xmm0[0],xmm1[1,2,3]
->>>>>>> 969bfdfe
 ; SSE3-NEXT:    pshufd {{.*#+}} xmm0 = xmm1[1,1,0,1]
 ; SSE3-NEXT:    retq
 ;
 ; SSSE3-LABEL: shuffle_v4i32_zz4z:
 ; SSSE3:       # BB#0:
 ; SSSE3-NEXT:    xorps %xmm1, %xmm1
-<<<<<<< HEAD
-; SSSE3-NEXT:    movss %xmm0, %xmm1
-=======
 ; SSSE3-NEXT:    movss {{.*#+}} xmm1 = xmm0[0],xmm1[1,2,3]
->>>>>>> 969bfdfe
 ; SSSE3-NEXT:    pshufd {{.*#+}} xmm0 = xmm1[1,1,0,1]
 ; SSSE3-NEXT:    retq
 ;
 ; SSE41-LABEL: shuffle_v4i32_zz4z:
 ; SSE41:       # BB#0:
-<<<<<<< HEAD
-; SSE41-NEXT:    xorps %xmm1, %xmm1
-; SSE41-NEXT:    blendps {{.*#+}} xmm1 = xmm0[0],xmm1[1,2,3]
-=======
 ; SSE41-NEXT:    pxor %xmm1, %xmm1
 ; SSE41-NEXT:    pblendw {{.*#+}} xmm1 = xmm0[0,1],xmm1[2,3,4,5,6,7]
->>>>>>> 969bfdfe
 ; SSE41-NEXT:    pshufd {{.*#+}} xmm0 = xmm1[1,1,0,1]
 ; SSE41-NEXT:    retq
 ;
 ; AVX-LABEL: shuffle_v4i32_zz4z:
 ; AVX:       # BB#0:
-<<<<<<< HEAD
-; AVX-NEXT:    vxorps %xmm1, %xmm1, %xmm1
-; AVX-NEXT:    vblendps {{.*#+}} xmm0 = xmm0[0],xmm1[1,2,3]
-=======
 ; AVX-NEXT:    vpxor %xmm1, %xmm1, %xmm1
 ; AVX-NEXT:    vpblendw {{.*#+}} xmm0 = xmm0[0,1],xmm1[2,3,4,5,6,7]
->>>>>>> 969bfdfe
 ; AVX-NEXT:    vpshufd {{.*#+}} xmm0 = xmm0[1,1,0,1]
 ; AVX-NEXT:    retq
   %shuffle = shufflevector <4 x i32> zeroinitializer, <4 x i32> %a, <4 x i32> <i32 0, i32 0, i32 4, i32 0>
@@ -1285,50 +1083,14 @@
 }
 
 define <4 x i32> @shuffle_v4i32_zuu4(<4 x i32> %a) {
-<<<<<<< HEAD
-; SSE2-LABEL: shuffle_v4i32_zuu4:
-; SSE2:       # BB#0:
-; SSE2-NEXT:    xorps %xmm1, %xmm1
-; SSE2-NEXT:    movss %xmm0, %xmm1
-; SSE2-NEXT:    pshufd {{.*#+}} xmm0 = xmm1[1,1,1,0]
-; SSE2-NEXT:    retq
-;
-; SSE3-LABEL: shuffle_v4i32_zuu4:
-; SSE3:       # BB#0:
-; SSE3-NEXT:    xorps %xmm1, %xmm1
-; SSE3-NEXT:    movss %xmm0, %xmm1
-; SSE3-NEXT:    pshufd {{.*#+}} xmm0 = xmm1[1,1,1,0]
-; SSE3-NEXT:    retq
-;
-; SSSE3-LABEL: shuffle_v4i32_zuu4:
-; SSSE3:       # BB#0:
-; SSSE3-NEXT:    xorps %xmm1, %xmm1
-; SSSE3-NEXT:    movss %xmm0, %xmm1
-; SSSE3-NEXT:    pshufd {{.*#+}} xmm0 = xmm1[1,1,1,0]
-; SSSE3-NEXT:    retq
-;
-; SSE41-LABEL: shuffle_v4i32_zuu4:
-; SSE41:       # BB#0:
-; SSE41-NEXT:    xorps %xmm1, %xmm1
-; SSE41-NEXT:    blendps {{.*#+}} xmm1 = xmm0[0],xmm1[1,2,3]
-; SSE41-NEXT:    pshufd {{.*#+}} xmm0 = xmm1[1,1,1,0]
-; SSE41-NEXT:    retq
+; SSE-LABEL: shuffle_v4i32_zuu4:
+; SSE:       # BB#0:
+; SSE-NEXT:    pslldq {{.*#+}} xmm0 = zero,zero,zero,zero,zero,zero,zero,zero,zero,zero,zero,zero,xmm0[0,1,2,3]
+; SSE-NEXT:    retq
 ;
 ; AVX-LABEL: shuffle_v4i32_zuu4:
 ; AVX:       # BB#0:
-; AVX-NEXT:    vxorps %xmm1, %xmm1, %xmm1
-; AVX-NEXT:    vblendps {{.*#+}} xmm0 = xmm0[0],xmm1[1,2,3]
-; AVX-NEXT:    vpshufd {{.*#+}} xmm0 = xmm0[1,1,1,0]
-=======
-; SSE-LABEL: shuffle_v4i32_zuu4:
-; SSE:       # BB#0:
-; SSE-NEXT:    pslldq {{.*#+}} xmm0 = zero,zero,zero,zero,zero,zero,zero,zero,zero,zero,zero,zero,xmm0[0,1,2,3]
-; SSE-NEXT:    retq
-;
-; AVX-LABEL: shuffle_v4i32_zuu4:
-; AVX:       # BB#0:
 ; AVX-NEXT:    vpslldq {{.*#+}} xmm0 = zero,zero,zero,zero,zero,zero,zero,zero,zero,zero,zero,zero,xmm0[0,1,2,3]
->>>>>>> 969bfdfe
 ; AVX-NEXT:    retq
   %shuffle = shufflevector <4 x i32> zeroinitializer, <4 x i32> %a, <4 x i32> <i32 0, i32 undef, i32 undef, i32 4>
   ret <4 x i32> %shuffle
@@ -1358,15 +1120,6 @@
 ;
 ; SSE41-LABEL: shuffle_v4i32_z6zz:
 ; SSE41:       # BB#0:
-<<<<<<< HEAD
-; SSE41-NEXT:    insertps {{.*#+}} xmm0 = zero,xmm0[2],zero,zero
-; SSE41-NEXT:    retq
-;
-; AVX-LABEL: shuffle_v4i32_z6zz:
-; AVX:       # BB#0:
-; AVX-NEXT:    vinsertps {{.*#+}} xmm0 = zero,xmm0[2],zero,zero
-; AVX-NEXT:    retq
-=======
 ; SSE41-NEXT:    pshufd {{.*#+}} xmm1 = xmm0[2,2,3,3]
 ; SSE41-NEXT:    pxor %xmm0, %xmm0
 ; SSE41-NEXT:    pblendw {{.*#+}} xmm0 = xmm0[0,1],xmm1[2,3],xmm0[4,5,6,7]
@@ -1385,7 +1138,6 @@
 ; AVX2-NEXT:    vpxor %xmm1, %xmm1, %xmm1
 ; AVX2-NEXT:    vpblendd {{.*#+}} xmm0 = xmm1[0],xmm0[1],xmm1[2,3]
 ; AVX2-NEXT:    retq
->>>>>>> 969bfdfe
   %shuffle = shufflevector <4 x i32> zeroinitializer, <4 x i32> %a, <4 x i32> <i32 0, i32 6, i32 2, i32 3>
   ret <4 x i32> %shuffle
 }
@@ -1551,8 +1303,6 @@
   ret <4 x i32> %shuffle
 }
 
-<<<<<<< HEAD
-=======
 define <4 x i32> @shuffle_v4i32_40u1(<4 x i32> %a, <4 x i32> %b) {
 ; SSE-LABEL: shuffle_v4i32_40u1:
 ; SSE:       # BB#0:
@@ -1568,7 +1318,6 @@
   ret <4 x i32> %shuffle
 }
 
->>>>>>> 969bfdfe
 define <4 x i32> @shuffle_v4i32_3456(<4 x i32> %a, <4 x i32> %b) {
 ; SSE2-LABEL: shuffle_v4i32_3456:
 ; SSE2:       # BB#0:
@@ -1620,20 +1369,12 @@
 ;
 ; SSE41-LABEL: shuffle_v4i32_0u1u:
 ; SSE41:       # BB#0:
-<<<<<<< HEAD
-; SSE41-NEXT:    pmovzxdq %xmm0, %xmm0
-=======
 ; SSE41-NEXT:    pmovzxdq {{.*#+}} xmm0 = xmm0[0],zero,xmm0[1],zero
->>>>>>> 969bfdfe
 ; SSE41-NEXT:    retq
 ;
 ; AVX-LABEL: shuffle_v4i32_0u1u:
 ; AVX:       # BB#0:
-<<<<<<< HEAD
-; AVX-NEXT:    vpmovzxdq %xmm0, %xmm0
-=======
 ; AVX-NEXT:    vpmovzxdq {{.*#+}} xmm0 = xmm0[0],zero,xmm0[1],zero
->>>>>>> 969bfdfe
 ; AVX-NEXT:    retq
   %shuffle = shufflevector <4 x i32> %a, <4 x i32> %b, <4 x i32> <i32 0, i32 undef, i32 1, i32 undef>
   ret <4 x i32> %shuffle
@@ -1660,27 +1401,17 @@
 ;
 ; SSE41-LABEL: shuffle_v4i32_0z1z:
 ; SSE41:       # BB#0:
-<<<<<<< HEAD
-; SSE41-NEXT:    pmovzxdq %xmm0, %xmm0
-=======
 ; SSE41-NEXT:    pmovzxdq {{.*#+}} xmm0 = xmm0[0],zero,xmm0[1],zero
->>>>>>> 969bfdfe
 ; SSE41-NEXT:    retq
 ;
 ; AVX-LABEL: shuffle_v4i32_0z1z:
 ; AVX:       # BB#0:
-<<<<<<< HEAD
-; AVX-NEXT:    vpmovzxdq %xmm0, %xmm0
-=======
 ; AVX-NEXT:    vpmovzxdq {{.*#+}} xmm0 = xmm0[0],zero,xmm0[1],zero
->>>>>>> 969bfdfe
 ; AVX-NEXT:    retq
   %shuffle = shufflevector <4 x i32> %a, <4 x i32> zeroinitializer, <4 x i32> <i32 0, i32 5, i32 1, i32 7>
   ret <4 x i32> %shuffle
 }
 
-<<<<<<< HEAD
-=======
 define <4 x i32> @shuffle_v4i32_01zu(<4 x i32> %a) {
 ; SSE-LABEL: shuffle_v4i32_01zu:
 ; SSE:       # BB#0:
@@ -1860,7 +1591,6 @@
   ret <4 x i32> %bitcast32
 }
 
->>>>>>> 969bfdfe
 define <4 x i32> @insert_reg_and_zero_v4i32(i32 %a) {
 ; SSE-LABEL: insert_reg_and_zero_v4i32:
 ; SSE:       # BB#0:
@@ -1879,24 +1609,14 @@
 define <4 x i32> @insert_mem_and_zero_v4i32(i32* %ptr) {
 ; SSE-LABEL: insert_mem_and_zero_v4i32:
 ; SSE:       # BB#0:
-<<<<<<< HEAD
-; SSE-NEXT:    movd (%rdi), %xmm0
-=======
 ; SSE-NEXT:    movd {{.*#+}} xmm0 = mem[0],zero,zero,zero
->>>>>>> 969bfdfe
 ; SSE-NEXT:    retq
 ;
 ; AVX-LABEL: insert_mem_and_zero_v4i32:
 ; AVX:       # BB#0:
-<<<<<<< HEAD
-; AVX-NEXT:    vmovd (%rdi), %xmm0
-; AVX-NEXT:    retq
-  %a = load i32* %ptr
-=======
 ; AVX-NEXT:    vmovd {{.*#+}} xmm0 = mem[0],zero,zero,zero
 ; AVX-NEXT:    retq
   %a = load i32, i32* %ptr
->>>>>>> 969bfdfe
   %v = insertelement <4 x i32> undef, i32 %a, i32 0
   %shuffle = shufflevector <4 x i32> %v, <4 x i32> zeroinitializer, <4 x i32> <i32 0, i32 5, i32 6, i32 7>
   ret <4 x i32> %shuffle
@@ -1906,33 +1626,21 @@
 ; SSE2-LABEL: insert_reg_and_zero_v4f32:
 ; SSE2:       # BB#0:
 ; SSE2-NEXT:    xorps %xmm1, %xmm1
-<<<<<<< HEAD
-; SSE2-NEXT:    movss %xmm0, %xmm1
-=======
 ; SSE2-NEXT:    movss {{.*#+}} xmm1 = xmm0[0],xmm1[1,2,3]
->>>>>>> 969bfdfe
 ; SSE2-NEXT:    movaps %xmm1, %xmm0
 ; SSE2-NEXT:    retq
 ;
 ; SSE3-LABEL: insert_reg_and_zero_v4f32:
 ; SSE3:       # BB#0:
 ; SSE3-NEXT:    xorps %xmm1, %xmm1
-<<<<<<< HEAD
-; SSE3-NEXT:    movss %xmm0, %xmm1
-=======
 ; SSE3-NEXT:    movss {{.*#+}} xmm1 = xmm0[0],xmm1[1,2,3]
->>>>>>> 969bfdfe
 ; SSE3-NEXT:    movaps %xmm1, %xmm0
 ; SSE3-NEXT:    retq
 ;
 ; SSSE3-LABEL: insert_reg_and_zero_v4f32:
 ; SSSE3:       # BB#0:
 ; SSSE3-NEXT:    xorps %xmm1, %xmm1
-<<<<<<< HEAD
-; SSSE3-NEXT:    movss %xmm0, %xmm1
-=======
 ; SSSE3-NEXT:    movss {{.*#+}} xmm1 = xmm0[0],xmm1[1,2,3]
->>>>>>> 969bfdfe
 ; SSSE3-NEXT:    movaps %xmm1, %xmm0
 ; SSSE3-NEXT:    retq
 ;
@@ -1945,11 +1653,7 @@
 ; AVX-LABEL: insert_reg_and_zero_v4f32:
 ; AVX:       # BB#0:
 ; AVX-NEXT:    vxorps %xmm1, %xmm1, %xmm1
-<<<<<<< HEAD
-; AVX-NEXT:    vmovss %xmm0, %xmm1, %xmm0
-=======
 ; AVX-NEXT:    vmovss {{.*#+}} xmm0 = xmm0[0],xmm1[1,2,3]
->>>>>>> 969bfdfe
 ; AVX-NEXT:    retq
   %v = insertelement <4 x float> undef, float %a, i32 0
   %shuffle = shufflevector <4 x float> %v, <4 x float> zeroinitializer, <4 x i32> <i32 0, i32 5, i32 6, i32 7>
@@ -1959,24 +1663,14 @@
 define <4 x float> @insert_mem_and_zero_v4f32(float* %ptr) {
 ; SSE-LABEL: insert_mem_and_zero_v4f32:
 ; SSE:       # BB#0:
-<<<<<<< HEAD
-; SSE-NEXT:    movss (%rdi), %xmm0
-=======
 ; SSE-NEXT:    movss {{.*#+}} xmm0 = mem[0],zero,zero,zero
->>>>>>> 969bfdfe
 ; SSE-NEXT:    retq
 ;
 ; AVX-LABEL: insert_mem_and_zero_v4f32:
 ; AVX:       # BB#0:
-<<<<<<< HEAD
-; AVX-NEXT:    vmovss (%rdi), %xmm0
-; AVX-NEXT:    retq
-  %a = load float* %ptr
-=======
 ; AVX-NEXT:    vmovss {{.*#+}} xmm0 = mem[0],zero,zero,zero
 ; AVX-NEXT:    retq
   %a = load float, float* %ptr
->>>>>>> 969bfdfe
   %v = insertelement <4 x float> undef, float %a, i32 0
   %shuffle = shufflevector <4 x float> %v, <4 x float> zeroinitializer, <4 x i32> <i32 0, i32 5, i32 6, i32 7>
   ret <4 x float> %shuffle
@@ -1986,31 +1680,19 @@
 ; SSE2-LABEL: insert_reg_lo_v4i32:
 ; SSE2:       # BB#0:
 ; SSE2-NEXT:    movd %rdi, %xmm1
-<<<<<<< HEAD
-; SSE2-NEXT:    movsd %xmm1, %xmm0
-=======
 ; SSE2-NEXT:    movsd {{.*#+}} xmm0 = xmm1[0],xmm0[1]
->>>>>>> 969bfdfe
 ; SSE2-NEXT:    retq
 ;
 ; SSE3-LABEL: insert_reg_lo_v4i32:
 ; SSE3:       # BB#0:
 ; SSE3-NEXT:    movd %rdi, %xmm1
-<<<<<<< HEAD
-; SSE3-NEXT:    movsd %xmm1, %xmm0
-=======
 ; SSE3-NEXT:    movsd {{.*#+}} xmm0 = xmm1[0],xmm0[1]
->>>>>>> 969bfdfe
 ; SSE3-NEXT:    retq
 ;
 ; SSSE3-LABEL: insert_reg_lo_v4i32:
 ; SSSE3:       # BB#0:
 ; SSSE3-NEXT:    movd %rdi, %xmm1
-<<<<<<< HEAD
-; SSSE3-NEXT:    movsd %xmm1, %xmm0
-=======
 ; SSSE3-NEXT:    movsd {{.*#+}} xmm0 = xmm1[0],xmm0[1]
->>>>>>> 969bfdfe
 ; SSSE3-NEXT:    retq
 ;
 ; SSE41-LABEL: insert_reg_lo_v4i32:
@@ -2054,37 +1736,22 @@
 ;
 ; SSE41-LABEL: insert_mem_lo_v4i32:
 ; SSE41:       # BB#0:
-<<<<<<< HEAD
-; SSE41-NEXT:    movq (%rdi), %xmm1
-=======
 ; SSE41-NEXT:    movq {{.*#+}} xmm1 = mem[0],zero
->>>>>>> 969bfdfe
 ; SSE41-NEXT:    pblendw {{.*#+}} xmm0 = xmm1[0,1,2,3],xmm0[4,5,6,7]
 ; SSE41-NEXT:    retq
 ;
 ; AVX1-LABEL: insert_mem_lo_v4i32:
 ; AVX1:       # BB#0:
-<<<<<<< HEAD
-; AVX1-NEXT:    vmovq (%rdi), %xmm1
-=======
 ; AVX1-NEXT:    vmovq {{.*#+}} xmm1 = mem[0],zero
->>>>>>> 969bfdfe
 ; AVX1-NEXT:    vpblendw {{.*#+}} xmm0 = xmm1[0,1,2,3],xmm0[4,5,6,7]
 ; AVX1-NEXT:    retq
 ;
 ; AVX2-LABEL: insert_mem_lo_v4i32:
 ; AVX2:       # BB#0:
-<<<<<<< HEAD
-; AVX2-NEXT:    vmovq (%rdi), %xmm1
-; AVX2-NEXT:    vpblendd {{.*#+}} xmm0 = xmm1[0,1],xmm0[2,3]
-; AVX2-NEXT:    retq
-  %a = load <2 x i32>* %ptr
-=======
 ; AVX2-NEXT:    vmovq {{.*#+}} xmm1 = mem[0],zero
 ; AVX2-NEXT:    vpblendd {{.*#+}} xmm0 = xmm1[0,1],xmm0[2,3]
 ; AVX2-NEXT:    retq
   %a = load <2 x i32>, <2 x i32>* %ptr
->>>>>>> 969bfdfe
   %v = shufflevector <2 x i32> %a, <2 x i32> undef, <4 x i32> <i32 0, i32 1, i32 undef, i32 undef>
   %shuffle = shufflevector <4 x i32> %v, <4 x i32> %b, <4 x i32> <i32 0, i32 1, i32 6, i32 7>
   ret <4 x i32> %shuffle
@@ -2111,27 +1778,16 @@
 define <4 x i32> @insert_mem_hi_v4i32(<2 x i32>* %ptr, <4 x i32> %b) {
 ; SSE-LABEL: insert_mem_hi_v4i32:
 ; SSE:       # BB#0:
-<<<<<<< HEAD
-; SSE-NEXT:    movq (%rdi), %xmm1
-=======
 ; SSE-NEXT:    movq {{.*#+}} xmm1 = mem[0],zero
->>>>>>> 969bfdfe
 ; SSE-NEXT:    punpcklqdq {{.*#+}} xmm0 = xmm0[0],xmm1[0]
 ; SSE-NEXT:    retq
 ;
 ; AVX-LABEL: insert_mem_hi_v4i32:
 ; AVX:       # BB#0:
-<<<<<<< HEAD
-; AVX-NEXT:    vmovq (%rdi), %xmm1
-; AVX-NEXT:    vpunpcklqdq {{.*#+}} xmm0 = xmm0[0],xmm1[0]
-; AVX-NEXT:    retq
-  %a = load <2 x i32>* %ptr
-=======
 ; AVX-NEXT:    vmovq {{.*#+}} xmm1 = mem[0],zero
 ; AVX-NEXT:    vpunpcklqdq {{.*#+}} xmm0 = xmm0[0],xmm1[0]
 ; AVX-NEXT:    retq
   %a = load <2 x i32>, <2 x i32>* %ptr
->>>>>>> 969bfdfe
   %v = shufflevector <2 x i32> %a, <2 x i32> undef, <4 x i32> <i32 0, i32 1, i32 undef, i32 undef>
   %shuffle = shufflevector <4 x i32> %v, <4 x i32> %b, <4 x i32> <i32 4, i32 5, i32 0, i32 1>
   ret <4 x i32> %shuffle
@@ -2140,22 +1796,13 @@
 define <4 x float> @insert_reg_lo_v4f32(double %a, <4 x float> %b) {
 ; SSE-LABEL: insert_reg_lo_v4f32:
 ; SSE:       # BB#0:
-<<<<<<< HEAD
-; SSE-NEXT:    movsd %xmm0, %xmm1
-; SSE-NEXT:    movaps %xmm1, %xmm0
-=======
 ; SSE-NEXT:    movsd {{.*#+}} xmm1 = xmm0[0],xmm1[1]
 ; SSE-NEXT:    movapd %xmm1, %xmm0
->>>>>>> 969bfdfe
 ; SSE-NEXT:    retq
 ;
 ; AVX-LABEL: insert_reg_lo_v4f32:
 ; AVX:       # BB#0:
-<<<<<<< HEAD
-; AVX-NEXT:    vmovsd %xmm0, %xmm1, %xmm0
-=======
 ; AVX-NEXT:    vmovsd {{.*#+}} xmm0 = xmm0[0],xmm1[1]
->>>>>>> 969bfdfe
 ; AVX-NEXT:    retq
   %a.cast = bitcast double %a to <2 x float>
   %v = shufflevector <2 x float> %a.cast, <2 x float> undef, <4 x i32> <i32 0, i32 1, i32 undef, i32 undef>
@@ -2173,11 +1820,7 @@
 ; AVX:       # BB#0:
 ; AVX-NEXT:    vmovlpd (%rdi), %xmm0, %xmm0
 ; AVX-NEXT:    retq
-<<<<<<< HEAD
-  %a = load <2 x float>* %ptr
-=======
   %a = load <2 x float>, <2 x float>* %ptr
->>>>>>> 969bfdfe
   %v = shufflevector <2 x float> %a, <2 x float> undef, <4 x i32> <i32 0, i32 1, i32 undef, i32 undef>
   %shuffle = shufflevector <4 x float> %v, <4 x float> %b, <4 x i32> <i32 0, i32 1, i32 6, i32 7>
   ret <4 x float> %shuffle
@@ -2210,11 +1853,7 @@
 ; AVX:       # BB#0:
 ; AVX-NEXT:    vmovhpd (%rdi), %xmm0, %xmm0
 ; AVX-NEXT:    retq
-<<<<<<< HEAD
-  %a = load <2 x float>* %ptr
-=======
   %a = load <2 x float>, <2 x float>* %ptr
->>>>>>> 969bfdfe
   %v = shufflevector <2 x float> %a, <2 x float> undef, <4 x i32> <i32 0, i32 1, i32 undef, i32 undef>
   %shuffle = shufflevector <4 x float> %v, <4 x float> %b, <4 x i32> <i32 4, i32 5, i32 0, i32 1>
   ret <4 x float> %shuffle
@@ -2231,11 +1870,6 @@
 ; AVX:       # BB#0:
 ; AVX-NEXT:    vpermilps {{.*#+}} xmm0 = mem[3,2,1,0]
 ; AVX-NEXT:    retq
-<<<<<<< HEAD
-  %a = load <4 x float>* %ptr
-  %shuffle = shufflevector <4 x float> %a, <4 x float> undef, <4 x i32> <i32 3, i32 2, i32 1, i32 0>
-  ret <4 x float> %shuffle
-=======
   %a = load <4 x float>, <4 x float>* %ptr
   %shuffle = shufflevector <4 x float> %a, <4 x float> undef, <4 x i32> <i32 3, i32 2, i32 1, i32 0>
   ret <4 x float> %shuffle
@@ -2271,5 +1905,4 @@
 ; AVX-NEXT:    retq
   %shuffle = shufflevector <4 x i32> %a, <4 x i32> zeroinitializer, <4 x i32> <i32 1, i32 4, i32 3, i32 4>
   ret <4 x i32> %shuffle
->>>>>>> 969bfdfe
 }