<<<<<<< HEAD
; RUN: llc < %s -mtriple=x86_64-unknown-unknown -mcpu=x86-64 -x86-experimental-vector-shuffle-lowering | FileCheck %s --check-prefix=ALL --check-prefix=SSE --check-prefix=SSE2
; RUN: llc < %s -mtriple=x86_64-unknown-unknown -mcpu=x86-64 -mattr=+sse3 -x86-experimental-vector-shuffle-lowering | FileCheck %s --check-prefix=ALL --check-prefix=SSE --check-prefix=SSE3
; RUN: llc < %s -mtriple=x86_64-unknown-unknown -mcpu=x86-64 -mattr=+ssse3 -x86-experimental-vector-shuffle-lowering | FileCheck %s --check-prefix=ALL --check-prefix=SSE --check-prefix=SSSE3
; RUN: llc < %s -mtriple=x86_64-unknown-unknown -mcpu=x86-64 -mattr=+sse4.1 -x86-experimental-vector-shuffle-lowering | FileCheck %s --check-prefix=ALL --check-prefix=SSE --check-prefix=SSE41
; RUN: llc < %s -mtriple=x86_64-unknown-unknown -mcpu=x86-64 -mattr=+avx -x86-experimental-vector-shuffle-lowering | FileCheck %s --check-prefix=ALL --check-prefix=AVX --check-prefix=AVX1
; RUN: llc < %s -mtriple=x86_64-unknown-unknown -mcpu=x86-64 -mattr=+avx2 -x86-experimental-vector-shuffle-lowering | FileCheck %s --check-prefix=ALL --check-prefix=AVX --check-prefix=AVX2
=======
; RUN: llc < %s -mtriple=x86_64-unknown-unknown -mcpu=x86-64 | FileCheck %s --check-prefix=ALL --check-prefix=SSE --check-prefix=SSE2
; RUN: llc < %s -mtriple=x86_64-unknown-unknown -mcpu=x86-64 -mattr=+sse3 | FileCheck %s --check-prefix=ALL --check-prefix=SSE --check-prefix=SSE3
; RUN: llc < %s -mtriple=x86_64-unknown-unknown -mcpu=x86-64 -mattr=+ssse3 | FileCheck %s --check-prefix=ALL --check-prefix=SSE --check-prefix=SSSE3
; RUN: llc < %s -mtriple=x86_64-unknown-unknown -mcpu=x86-64 -mattr=+sse4.1 | FileCheck %s --check-prefix=ALL --check-prefix=SSE --check-prefix=SSE41
; RUN: llc < %s -mtriple=x86_64-unknown-unknown -mcpu=x86-64 -mattr=+avx | FileCheck %s --check-prefix=ALL --check-prefix=AVX --check-prefix=AVX1
; RUN: llc < %s -mtriple=x86_64-unknown-unknown -mcpu=x86-64 -mattr=+avx2 | FileCheck %s --check-prefix=ALL --check-prefix=AVX --check-prefix=AVX2
>>>>>>> 969bfdfe

target datalayout = "e-m:e-i64:64-f80:128-n8:16:32:64-S128"
target triple = "x86_64-unknown-unknown"

define <2 x i64> @shuffle_v2i64_00(<2 x i64> %a, <2 x i64> %b) {
; SSE-LABEL: shuffle_v2i64_00:
; SSE:       # BB#0:
; SSE-NEXT:    pshufd {{.*#+}} xmm0 = xmm0[0,1,0,1]
; SSE-NEXT:    retq
;
; AVX1-LABEL: shuffle_v2i64_00:
; AVX1:       # BB#0:
; AVX1-NEXT:    vpshufd {{.*#+}} xmm0 = xmm0[0,1,0,1]
; AVX1-NEXT:    retq
;
; AVX2-LABEL: shuffle_v2i64_00:
; AVX2:       # BB#0:
; AVX2-NEXT:    vpbroadcastq %xmm0, %xmm0
; AVX2-NEXT:    retq
  %shuffle = shufflevector <2 x i64> %a, <2 x i64> %b, <2 x i32> <i32 0, i32 0>
  ret <2 x i64> %shuffle
}
define <2 x i64> @shuffle_v2i64_10(<2 x i64> %a, <2 x i64> %b) {
; SSE-LABEL: shuffle_v2i64_10:
; SSE:       # BB#0:
; SSE-NEXT:    pshufd {{.*#+}} xmm0 = xmm0[2,3,0,1]
; SSE-NEXT:    retq
;
; AVX-LABEL: shuffle_v2i64_10:
; AVX:       # BB#0:
; AVX-NEXT:    vpshufd {{.*#+}} xmm0 = xmm0[2,3,0,1]
; AVX-NEXT:    retq
  %shuffle = shufflevector <2 x i64> %a, <2 x i64> %b, <2 x i32> <i32 1, i32 0>
  ret <2 x i64> %shuffle
}
define <2 x i64> @shuffle_v2i64_11(<2 x i64> %a, <2 x i64> %b) {
; SSE-LABEL: shuffle_v2i64_11:
; SSE:       # BB#0:
; SSE-NEXT:    pshufd {{.*#+}} xmm0 = xmm0[2,3,2,3]
; SSE-NEXT:    retq
;
; AVX-LABEL: shuffle_v2i64_11:
; AVX:       # BB#0:
; AVX-NEXT:    vpshufd {{.*#+}} xmm0 = xmm0[2,3,2,3]
; AVX-NEXT:    retq
  %shuffle = shufflevector <2 x i64> %a, <2 x i64> %b, <2 x i32> <i32 1, i32 1>
  ret <2 x i64> %shuffle
}
define <2 x i64> @shuffle_v2i64_22(<2 x i64> %a, <2 x i64> %b) {
; SSE-LABEL: shuffle_v2i64_22:
; SSE:       # BB#0:
; SSE-NEXT:    pshufd {{.*#+}} xmm0 = xmm1[0,1,0,1]
; SSE-NEXT:    retq
;
; AVX1-LABEL: shuffle_v2i64_22:
; AVX1:       # BB#0:
; AVX1-NEXT:    vpshufd {{.*#+}} xmm0 = xmm1[0,1,0,1]
; AVX1-NEXT:    retq
;
; AVX2-LABEL: shuffle_v2i64_22:
; AVX2:       # BB#0:
; AVX2-NEXT:    vpbroadcastq %xmm1, %xmm0
; AVX2-NEXT:    retq
  %shuffle = shufflevector <2 x i64> %a, <2 x i64> %b, <2 x i32> <i32 2, i32 2>
  ret <2 x i64> %shuffle
}
define <2 x i64> @shuffle_v2i64_32(<2 x i64> %a, <2 x i64> %b) {
; SSE-LABEL: shuffle_v2i64_32:
; SSE:       # BB#0:
; SSE-NEXT:    pshufd {{.*#+}} xmm0 = xmm1[2,3,0,1]
; SSE-NEXT:    retq
;
; AVX-LABEL: shuffle_v2i64_32:
; AVX:       # BB#0:
; AVX-NEXT:    vpshufd {{.*#+}} xmm0 = xmm1[2,3,0,1]
; AVX-NEXT:    retq
  %shuffle = shufflevector <2 x i64> %a, <2 x i64> %b, <2 x i32> <i32 3, i32 2>
  ret <2 x i64> %shuffle
}
define <2 x i64> @shuffle_v2i64_33(<2 x i64> %a, <2 x i64> %b) {
; SSE-LABEL: shuffle_v2i64_33:
; SSE:       # BB#0:
; SSE-NEXT:    pshufd {{.*#+}} xmm0 = xmm1[2,3,2,3]
; SSE-NEXT:    retq
;
; AVX-LABEL: shuffle_v2i64_33:
; AVX:       # BB#0:
; AVX-NEXT:    vpshufd {{.*#+}} xmm0 = xmm1[2,3,2,3]
; AVX-NEXT:    retq
  %shuffle = shufflevector <2 x i64> %a, <2 x i64> %b, <2 x i32> <i32 3, i32 3>
  ret <2 x i64> %shuffle
}

define <2 x double> @shuffle_v2f64_00(<2 x double> %a, <2 x double> %b) {
; SSE2-LABEL: shuffle_v2f64_00:
; SSE2:       # BB#0:
; SSE2-NEXT:    movlhps {{.*#+}} xmm0 = xmm0[0,0]
; SSE2-NEXT:    retq
;
; SSE3-LABEL: shuffle_v2f64_00:
; SSE3:       # BB#0:
<<<<<<< HEAD
; SSE3-NEXT:    unpcklpd {{.*#+}} xmm0 = xmm0[0,0]
=======
; SSE3-NEXT:    movddup {{.*#+}} xmm0 = xmm0[0,0]
>>>>>>> 969bfdfe
; SSE3-NEXT:    retq
;
; SSSE3-LABEL: shuffle_v2f64_00:
; SSSE3:       # BB#0:
<<<<<<< HEAD
; SSSE3-NEXT:    unpcklpd {{.*#+}} xmm0 = xmm0[0,0]
=======
; SSSE3-NEXT:    movddup {{.*#+}} xmm0 = xmm0[0,0]
>>>>>>> 969bfdfe
; SSSE3-NEXT:    retq
;
; SSE41-LABEL: shuffle_v2f64_00:
; SSE41:       # BB#0:
<<<<<<< HEAD
; SSE41-NEXT:    unpcklpd {{.*#+}} xmm0 = xmm0[0,0]
=======
; SSE41-NEXT:    movddup {{.*#+}} xmm0 = xmm0[0,0]
>>>>>>> 969bfdfe
; SSE41-NEXT:    retq
;
; AVX-LABEL: shuffle_v2f64_00:
; AVX:       # BB#0:
<<<<<<< HEAD
; AVX-NEXT:    vunpcklpd {{.*#+}} xmm0 = xmm0[0,0]
=======
; AVX-NEXT:    vmovddup {{.*#+}} xmm0 = xmm0[0,0]
>>>>>>> 969bfdfe
; AVX-NEXT:    retq
  %shuffle = shufflevector <2 x double> %a, <2 x double> %b, <2 x i32> <i32 0, i32 0>
  ret <2 x double> %shuffle
}
define <2 x double> @shuffle_v2f64_10(<2 x double> %a, <2 x double> %b) {
; SSE-LABEL: shuffle_v2f64_10:
; SSE:       # BB#0:
; SSE-NEXT:    shufpd {{.*#+}} xmm0 = xmm0[1,0]
; SSE-NEXT:    retq
;
; AVX-LABEL: shuffle_v2f64_10:
; AVX:       # BB#0:
; AVX-NEXT:    vpermilpd {{.*#+}} xmm0 = xmm0[1,0]
; AVX-NEXT:    retq
  %shuffle = shufflevector <2 x double> %a, <2 x double> %b, <2 x i32> <i32 1, i32 0>
  ret <2 x double> %shuffle
}
define <2 x double> @shuffle_v2f64_11(<2 x double> %a, <2 x double> %b) {
; SSE-LABEL: shuffle_v2f64_11:
; SSE:       # BB#0:
; SSE-NEXT:    movhlps {{.*#+}} xmm0 = xmm0[1,1]
; SSE-NEXT:    retq
;
; AVX-LABEL: shuffle_v2f64_11:
; AVX:       # BB#0:
; AVX-NEXT:    vmovhlps {{.*#+}} xmm0 = xmm0[1,1]
; AVX-NEXT:    retq
  %shuffle = shufflevector <2 x double> %a, <2 x double> %b, <2 x i32> <i32 1, i32 1>
  ret <2 x double> %shuffle
}
define <2 x double> @shuffle_v2f64_22(<2 x double> %a, <2 x double> %b) {
; SSE2-LABEL: shuffle_v2f64_22:
; SSE2:       # BB#0:
; SSE2-NEXT:    movlhps {{.*#+}} xmm1 = xmm1[0,0]
; SSE2-NEXT:    movaps %xmm1, %xmm0
; SSE2-NEXT:    retq
;
; SSE3-LABEL: shuffle_v2f64_22:
; SSE3:       # BB#0:
<<<<<<< HEAD
; SSE3-NEXT:    unpcklpd {{.*#+}} xmm1 = xmm1[0,0]
; SSE3-NEXT:    movapd %xmm1, %xmm0
=======
; SSE3-NEXT:    movddup {{.*#+}} xmm0 = xmm1[0,0]
>>>>>>> 969bfdfe
; SSE3-NEXT:    retq
;
; SSSE3-LABEL: shuffle_v2f64_22:
; SSSE3:       # BB#0:
<<<<<<< HEAD
; SSSE3-NEXT:    unpcklpd {{.*#+}} xmm1 = xmm1[0,0]
; SSSE3-NEXT:    movapd %xmm1, %xmm0
=======
; SSSE3-NEXT:    movddup {{.*#+}} xmm0 = xmm1[0,0]
>>>>>>> 969bfdfe
; SSSE3-NEXT:    retq
;
; SSE41-LABEL: shuffle_v2f64_22:
; SSE41:       # BB#0:
<<<<<<< HEAD
; SSE41-NEXT:    unpcklpd {{.*#+}} xmm1 = xmm1[0,0]
; SSE41-NEXT:    movapd %xmm1, %xmm0
=======
; SSE41-NEXT:    movddup {{.*#+}} xmm0 = xmm1[0,0]
>>>>>>> 969bfdfe
; SSE41-NEXT:    retq
;
; AVX-LABEL: shuffle_v2f64_22:
; AVX:       # BB#0:
<<<<<<< HEAD
; AVX-NEXT:    vunpcklpd {{.*#+}} xmm0 = xmm1[0,0]
=======
; AVX-NEXT:    vmovddup {{.*#+}} xmm0 = xmm1[0,0]
>>>>>>> 969bfdfe
; AVX-NEXT:    retq
  %shuffle = shufflevector <2 x double> %a, <2 x double> %b, <2 x i32> <i32 2, i32 2>
  ret <2 x double> %shuffle
}
define <2 x double> @shuffle_v2f64_32(<2 x double> %a, <2 x double> %b) {
; SSE-LABEL: shuffle_v2f64_32:
; SSE:       # BB#0:
; SSE-NEXT:    shufpd {{.*#+}} xmm1 = xmm1[1,0]
; SSE-NEXT:    movapd %xmm1, %xmm0
; SSE-NEXT:    retq
;
; AVX-LABEL: shuffle_v2f64_32:
; AVX:       # BB#0:
; AVX-NEXT:    vpermilpd {{.*#+}} xmm0 = xmm1[1,0]
; AVX-NEXT:    retq
  %shuffle = shufflevector <2 x double> %a, <2 x double> %b, <2 x i32> <i32 3, i32 2>
  ret <2 x double> %shuffle
}
define <2 x double> @shuffle_v2f64_33(<2 x double> %a, <2 x double> %b) {
; SSE-LABEL: shuffle_v2f64_33:
; SSE:       # BB#0:
; SSE-NEXT:    movhlps {{.*#+}} xmm1 = xmm1[1,1]
; SSE-NEXT:    movaps %xmm1, %xmm0
; SSE-NEXT:    retq
;
; AVX-LABEL: shuffle_v2f64_33:
; AVX:       # BB#0:
; AVX-NEXT:    vmovhlps {{.*#+}} xmm0 = xmm1[1,1]
; AVX-NEXT:    retq
  %shuffle = shufflevector <2 x double> %a, <2 x double> %b, <2 x i32> <i32 3, i32 3>
  ret <2 x double> %shuffle
}
define <2 x double> @shuffle_v2f64_03(<2 x double> %a, <2 x double> %b) {
; SSE2-LABEL: shuffle_v2f64_03:
; SSE2:       # BB#0:
<<<<<<< HEAD
; SSE2-NEXT:    movsd %xmm0, %xmm1
; SSE2-NEXT:    movaps %xmm1, %xmm0
=======
; SSE2-NEXT:    movsd {{.*#+}} xmm1 = xmm0[0],xmm1[1]
; SSE2-NEXT:    movapd %xmm1, %xmm0
>>>>>>> 969bfdfe
; SSE2-NEXT:    retq
;
; SSE3-LABEL: shuffle_v2f64_03:
; SSE3:       # BB#0:
<<<<<<< HEAD
; SSE3-NEXT:    movsd %xmm0, %xmm1
; SSE3-NEXT:    movaps %xmm1, %xmm0
=======
; SSE3-NEXT:    movsd {{.*#+}} xmm1 = xmm0[0],xmm1[1]
; SSE3-NEXT:    movapd %xmm1, %xmm0
>>>>>>> 969bfdfe
; SSE3-NEXT:    retq
;
; SSSE3-LABEL: shuffle_v2f64_03:
; SSSE3:       # BB#0:
<<<<<<< HEAD
; SSSE3-NEXT:    movsd %xmm0, %xmm1
; SSSE3-NEXT:    movaps %xmm1, %xmm0
=======
; SSSE3-NEXT:    movsd {{.*#+}} xmm1 = xmm0[0],xmm1[1]
; SSSE3-NEXT:    movapd %xmm1, %xmm0
>>>>>>> 969bfdfe
; SSSE3-NEXT:    retq
;
; SSE41-LABEL: shuffle_v2f64_03:
; SSE41:       # BB#0:
; SSE41-NEXT:    blendpd {{.*#+}} xmm0 = xmm0[0],xmm1[1]
; SSE41-NEXT:    retq
;
; AVX-LABEL: shuffle_v2f64_03:
; AVX:       # BB#0:
; AVX-NEXT:    vblendpd {{.*#+}} xmm0 = xmm0[0],xmm1[1]
; AVX-NEXT:    retq
  %shuffle = shufflevector <2 x double> %a, <2 x double> %b, <2 x i32> <i32 0, i32 3>
  ret <2 x double> %shuffle
}
define <2 x double> @shuffle_v2f64_21(<2 x double> %a, <2 x double> %b) {
; SSE2-LABEL: shuffle_v2f64_21:
; SSE2:       # BB#0:
<<<<<<< HEAD
; SSE2-NEXT:    movsd %xmm1, %xmm0
=======
; SSE2-NEXT:    movsd {{.*#+}} xmm0 = xmm1[0],xmm0[1]
>>>>>>> 969bfdfe
; SSE2-NEXT:    retq
;
; SSE3-LABEL: shuffle_v2f64_21:
; SSE3:       # BB#0:
<<<<<<< HEAD
; SSE3-NEXT:    movsd %xmm1, %xmm0
=======
; SSE3-NEXT:    movsd {{.*#+}} xmm0 = xmm1[0],xmm0[1]
>>>>>>> 969bfdfe
; SSE3-NEXT:    retq
;
; SSSE3-LABEL: shuffle_v2f64_21:
; SSSE3:       # BB#0:
<<<<<<< HEAD
; SSSE3-NEXT:    movsd %xmm1, %xmm0
=======
; SSSE3-NEXT:    movsd {{.*#+}} xmm0 = xmm1[0],xmm0[1]
>>>>>>> 969bfdfe
; SSSE3-NEXT:    retq
;
; SSE41-LABEL: shuffle_v2f64_21:
; SSE41:       # BB#0:
; SSE41-NEXT:    blendpd {{.*#+}} xmm0 = xmm1[0],xmm0[1]
; SSE41-NEXT:    retq
;
; AVX-LABEL: shuffle_v2f64_21:
; AVX:       # BB#0:
; AVX-NEXT:    vblendpd {{.*#+}} xmm0 = xmm1[0],xmm0[1]
; AVX-NEXT:    retq
  %shuffle = shufflevector <2 x double> %a, <2 x double> %b, <2 x i32> <i32 2, i32 1>
  ret <2 x double> %shuffle
}


define <2 x i64> @shuffle_v2i64_02(<2 x i64> %a, <2 x i64> %b) {
; SSE-LABEL: shuffle_v2i64_02:
; SSE:       # BB#0:
; SSE-NEXT:    punpcklqdq {{.*#+}} xmm0 = xmm0[0],xmm1[0]
; SSE-NEXT:    retq
;
; AVX-LABEL: shuffle_v2i64_02:
; AVX:       # BB#0:
; AVX-NEXT:    vpunpcklqdq {{.*#+}} xmm0 = xmm0[0],xmm1[0]
; AVX-NEXT:    retq
  %shuffle = shufflevector <2 x i64> %a, <2 x i64> %b, <2 x i32> <i32 0, i32 2>
  ret <2 x i64> %shuffle
}
define <2 x i64> @shuffle_v2i64_02_copy(<2 x i64> %nonce, <2 x i64> %a, <2 x i64> %b) {
; SSE-LABEL: shuffle_v2i64_02_copy:
; SSE:       # BB#0:
; SSE-NEXT:    punpcklqdq {{.*#+}} xmm1 = xmm1[0],xmm2[0]
; SSE-NEXT:    movdqa %xmm1, %xmm0
; SSE-NEXT:    retq
;
; AVX-LABEL: shuffle_v2i64_02_copy:
; AVX:       # BB#0:
; AVX-NEXT:    vpunpcklqdq {{.*#+}} xmm0 = xmm1[0],xmm2[0]
; AVX-NEXT:    retq
  %shuffle = shufflevector <2 x i64> %a, <2 x i64> %b, <2 x i32> <i32 0, i32 2>
  ret <2 x i64> %shuffle
}
define <2 x i64> @shuffle_v2i64_03(<2 x i64> %a, <2 x i64> %b) {
; SSE2-LABEL: shuffle_v2i64_03:
; SSE2:       # BB#0:
<<<<<<< HEAD
; SSE2-NEXT:    movsd %xmm0, %xmm1
; SSE2-NEXT:    movaps %xmm1, %xmm0
=======
; SSE2-NEXT:    movsd {{.*#+}} xmm1 = xmm0[0],xmm1[1]
; SSE2-NEXT:    movapd %xmm1, %xmm0
>>>>>>> 969bfdfe
; SSE2-NEXT:    retq
;
; SSE3-LABEL: shuffle_v2i64_03:
; SSE3:       # BB#0:
<<<<<<< HEAD
; SSE3-NEXT:    movsd %xmm0, %xmm1
; SSE3-NEXT:    movaps %xmm1, %xmm0
=======
; SSE3-NEXT:    movsd {{.*#+}} xmm1 = xmm0[0],xmm1[1]
; SSE3-NEXT:    movapd %xmm1, %xmm0
>>>>>>> 969bfdfe
; SSE3-NEXT:    retq
;
; SSSE3-LABEL: shuffle_v2i64_03:
; SSSE3:       # BB#0:
<<<<<<< HEAD
; SSSE3-NEXT:    movsd %xmm0, %xmm1
; SSSE3-NEXT:    movaps %xmm1, %xmm0
=======
; SSSE3-NEXT:    movsd {{.*#+}} xmm1 = xmm0[0],xmm1[1]
; SSSE3-NEXT:    movapd %xmm1, %xmm0
>>>>>>> 969bfdfe
; SSSE3-NEXT:    retq
;
; SSE41-LABEL: shuffle_v2i64_03:
; SSE41:       # BB#0:
; SSE41-NEXT:    pblendw {{.*#+}} xmm0 = xmm0[0,1,2,3],xmm1[4,5,6,7]
; SSE41-NEXT:    retq
;
; AVX1-LABEL: shuffle_v2i64_03:
; AVX1:       # BB#0:
; AVX1-NEXT:    vpblendw {{.*#+}} xmm0 = xmm0[0,1,2,3],xmm1[4,5,6,7]
; AVX1-NEXT:    retq
;
; AVX2-LABEL: shuffle_v2i64_03:
; AVX2:       # BB#0:
; AVX2-NEXT:    vpblendd {{.*#+}} xmm0 = xmm0[0,1],xmm1[2,3]
; AVX2-NEXT:    retq
  %shuffle = shufflevector <2 x i64> %a, <2 x i64> %b, <2 x i32> <i32 0, i32 3>
  ret <2 x i64> %shuffle
}
define <2 x i64> @shuffle_v2i64_03_copy(<2 x i64> %nonce, <2 x i64> %a, <2 x i64> %b) {
; SSE2-LABEL: shuffle_v2i64_03_copy:
; SSE2:       # BB#0:
<<<<<<< HEAD
; SSE2-NEXT:    movsd %xmm1, %xmm2
; SSE2-NEXT:    movaps %xmm2, %xmm0
=======
; SSE2-NEXT:    movsd {{.*#+}} xmm2 = xmm1[0],xmm2[1]
; SSE2-NEXT:    movapd %xmm2, %xmm0
>>>>>>> 969bfdfe
; SSE2-NEXT:    retq
;
; SSE3-LABEL: shuffle_v2i64_03_copy:
; SSE3:       # BB#0:
<<<<<<< HEAD
; SSE3-NEXT:    movsd %xmm1, %xmm2
; SSE3-NEXT:    movaps %xmm2, %xmm0
=======
; SSE3-NEXT:    movsd {{.*#+}} xmm2 = xmm1[0],xmm2[1]
; SSE3-NEXT:    movapd %xmm2, %xmm0
>>>>>>> 969bfdfe
; SSE3-NEXT:    retq
;
; SSSE3-LABEL: shuffle_v2i64_03_copy:
; SSSE3:       # BB#0:
<<<<<<< HEAD
; SSSE3-NEXT:    movsd %xmm1, %xmm2
; SSSE3-NEXT:    movaps %xmm2, %xmm0
=======
; SSSE3-NEXT:    movsd {{.*#+}} xmm2 = xmm1[0],xmm2[1]
; SSSE3-NEXT:    movapd %xmm2, %xmm0
>>>>>>> 969bfdfe
; SSSE3-NEXT:    retq
;
; SSE41-LABEL: shuffle_v2i64_03_copy:
; SSE41:       # BB#0:
; SSE41-NEXT:    pblendw {{.*#+}} xmm1 = xmm1[0,1,2,3],xmm2[4,5,6,7]
; SSE41-NEXT:    movdqa %xmm1, %xmm0
; SSE41-NEXT:    retq
;
; AVX1-LABEL: shuffle_v2i64_03_copy:
; AVX1:       # BB#0:
; AVX1-NEXT:    vpblendw {{.*#+}} xmm0 = xmm1[0,1,2,3],xmm2[4,5,6,7]
; AVX1-NEXT:    retq
;
; AVX2-LABEL: shuffle_v2i64_03_copy:
; AVX2:       # BB#0:
; AVX2-NEXT:    vpblendd {{.*#+}} xmm0 = xmm1[0,1],xmm2[2,3]
; AVX2-NEXT:    retq
  %shuffle = shufflevector <2 x i64> %a, <2 x i64> %b, <2 x i32> <i32 0, i32 3>
  ret <2 x i64> %shuffle
}
define <2 x i64> @shuffle_v2i64_12(<2 x i64> %a, <2 x i64> %b) {
; SSE2-LABEL: shuffle_v2i64_12:
; SSE2:       # BB#0:
; SSE2-NEXT:    shufpd {{.*#+}} xmm0 = xmm0[1],xmm1[0]
; SSE2-NEXT:    retq
;
; SSE3-LABEL: shuffle_v2i64_12:
; SSE3:       # BB#0:
; SSE3-NEXT:    shufpd {{.*#+}} xmm0 = xmm0[1],xmm1[0]
; SSE3-NEXT:    retq
;
; SSSE3-LABEL: shuffle_v2i64_12:
; SSSE3:       # BB#0:
; SSSE3-NEXT:    palignr {{.*#+}} xmm1 = xmm0[8,9,10,11,12,13,14,15],xmm1[0,1,2,3,4,5,6,7]
; SSSE3-NEXT:    movdqa %xmm1, %xmm0
; SSSE3-NEXT:    retq
;
; SSE41-LABEL: shuffle_v2i64_12:
; SSE41:       # BB#0:
; SSE41-NEXT:    palignr {{.*#+}} xmm1 = xmm0[8,9,10,11,12,13,14,15],xmm1[0,1,2,3,4,5,6,7]
; SSE41-NEXT:    movdqa %xmm1, %xmm0
; SSE41-NEXT:    retq
;
; AVX-LABEL: shuffle_v2i64_12:
; AVX:       # BB#0:
; AVX-NEXT:    vpalignr {{.*#+}} xmm0 = xmm0[8,9,10,11,12,13,14,15],xmm1[0,1,2,3,4,5,6,7]
; AVX-NEXT:    retq
  %shuffle = shufflevector <2 x i64> %a, <2 x i64> %b, <2 x i32> <i32 1, i32 2>
  ret <2 x i64> %shuffle
}
define <2 x i64> @shuffle_v2i64_12_copy(<2 x i64> %nonce, <2 x i64> %a, <2 x i64> %b) {
; SSE2-LABEL: shuffle_v2i64_12_copy:
; SSE2:       # BB#0:
; SSE2-NEXT:    shufpd {{.*#+}} xmm1 = xmm1[1],xmm2[0]
; SSE2-NEXT:    movapd %xmm1, %xmm0
; SSE2-NEXT:    retq
;
; SSE3-LABEL: shuffle_v2i64_12_copy:
; SSE3:       # BB#0:
; SSE3-NEXT:    shufpd {{.*#+}} xmm1 = xmm1[1],xmm2[0]
; SSE3-NEXT:    movapd %xmm1, %xmm0
; SSE3-NEXT:    retq
;
; SSSE3-LABEL: shuffle_v2i64_12_copy:
; SSSE3:       # BB#0:
; SSSE3-NEXT:    palignr {{.*#+}} xmm2 = xmm1[8,9,10,11,12,13,14,15],xmm2[0,1,2,3,4,5,6,7]
; SSSE3-NEXT:    movdqa %xmm2, %xmm0
; SSSE3-NEXT:    retq
;
; SSE41-LABEL: shuffle_v2i64_12_copy:
; SSE41:       # BB#0:
; SSE41-NEXT:    palignr {{.*#+}} xmm2 = xmm1[8,9,10,11,12,13,14,15],xmm2[0,1,2,3,4,5,6,7]
; SSE41-NEXT:    movdqa %xmm2, %xmm0
; SSE41-NEXT:    retq
;
; AVX-LABEL: shuffle_v2i64_12_copy:
; AVX:       # BB#0:
; AVX-NEXT:    vpalignr {{.*#+}} xmm0 = xmm1[8,9,10,11,12,13,14,15],xmm2[0,1,2,3,4,5,6,7]
; AVX-NEXT:    retq
  %shuffle = shufflevector <2 x i64> %a, <2 x i64> %b, <2 x i32> <i32 1, i32 2>
  ret <2 x i64> %shuffle
}
define <2 x i64> @shuffle_v2i64_13(<2 x i64> %a, <2 x i64> %b) {
; SSE-LABEL: shuffle_v2i64_13:
; SSE:       # BB#0:
; SSE-NEXT:    punpckhqdq {{.*#+}} xmm0 = xmm0[1],xmm1[1]
; SSE-NEXT:    retq
;
; AVX-LABEL: shuffle_v2i64_13:
; AVX:       # BB#0:
; AVX-NEXT:    vpunpckhqdq {{.*#+}} xmm0 = xmm0[1],xmm1[1]
; AVX-NEXT:    retq
  %shuffle = shufflevector <2 x i64> %a, <2 x i64> %b, <2 x i32> <i32 1, i32 3>
  ret <2 x i64> %shuffle
}
define <2 x i64> @shuffle_v2i64_13_copy(<2 x i64> %nonce, <2 x i64> %a, <2 x i64> %b) {
; SSE-LABEL: shuffle_v2i64_13_copy:
; SSE:       # BB#0:
; SSE-NEXT:    punpckhqdq {{.*#+}} xmm1 = xmm1[1],xmm2[1]
; SSE-NEXT:    movdqa %xmm1, %xmm0
; SSE-NEXT:    retq
;
; AVX-LABEL: shuffle_v2i64_13_copy:
; AVX:       # BB#0:
; AVX-NEXT:    vpunpckhqdq {{.*#+}} xmm0 = xmm1[1],xmm2[1]
; AVX-NEXT:    retq
  %shuffle = shufflevector <2 x i64> %a, <2 x i64> %b, <2 x i32> <i32 1, i32 3>
  ret <2 x i64> %shuffle
}
define <2 x i64> @shuffle_v2i64_20(<2 x i64> %a, <2 x i64> %b) {
; SSE-LABEL: shuffle_v2i64_20:
; SSE:       # BB#0:
; SSE-NEXT:    punpcklqdq {{.*#+}} xmm1 = xmm1[0],xmm0[0]
; SSE-NEXT:    movdqa %xmm1, %xmm0
; SSE-NEXT:    retq
;
; AVX-LABEL: shuffle_v2i64_20:
; AVX:       # BB#0:
; AVX-NEXT:    vpunpcklqdq {{.*#+}} xmm0 = xmm1[0],xmm0[0]
; AVX-NEXT:    retq
  %shuffle = shufflevector <2 x i64> %a, <2 x i64> %b, <2 x i32> <i32 2, i32 0>
  ret <2 x i64> %shuffle
}
define <2 x i64> @shuffle_v2i64_20_copy(<2 x i64> %nonce, <2 x i64> %a, <2 x i64> %b) {
; SSE-LABEL: shuffle_v2i64_20_copy:
; SSE:       # BB#0:
; SSE-NEXT:    punpcklqdq {{.*#+}} xmm2 = xmm2[0],xmm1[0]
; SSE-NEXT:    movdqa %xmm2, %xmm0
; SSE-NEXT:    retq
;
; AVX-LABEL: shuffle_v2i64_20_copy:
; AVX:       # BB#0:
; AVX-NEXT:    vpunpcklqdq {{.*#+}} xmm0 = xmm2[0],xmm1[0]
; AVX-NEXT:    retq
  %shuffle = shufflevector <2 x i64> %a, <2 x i64> %b, <2 x i32> <i32 2, i32 0>
  ret <2 x i64> %shuffle
}
define <2 x i64> @shuffle_v2i64_21(<2 x i64> %a, <2 x i64> %b) {
; SSE2-LABEL: shuffle_v2i64_21:
; SSE2:       # BB#0:
<<<<<<< HEAD
; SSE2-NEXT:    movsd %xmm1, %xmm0
=======
; SSE2-NEXT:    movsd {{.*#+}} xmm0 = xmm1[0],xmm0[1]
>>>>>>> 969bfdfe
; SSE2-NEXT:    retq
;
; SSE3-LABEL: shuffle_v2i64_21:
; SSE3:       # BB#0:
<<<<<<< HEAD
; SSE3-NEXT:    movsd %xmm1, %xmm0
=======
; SSE3-NEXT:    movsd {{.*#+}} xmm0 = xmm1[0],xmm0[1]
>>>>>>> 969bfdfe
; SSE3-NEXT:    retq
;
; SSSE3-LABEL: shuffle_v2i64_21:
; SSSE3:       # BB#0:
<<<<<<< HEAD
; SSSE3-NEXT:    movsd %xmm1, %xmm0
=======
; SSSE3-NEXT:    movsd {{.*#+}} xmm0 = xmm1[0],xmm0[1]
>>>>>>> 969bfdfe
; SSSE3-NEXT:    retq
;
; SSE41-LABEL: shuffle_v2i64_21:
; SSE41:       # BB#0:
; SSE41-NEXT:    pblendw {{.*#+}} xmm0 = xmm1[0,1,2,3],xmm0[4,5,6,7]
; SSE41-NEXT:    retq
;
; AVX1-LABEL: shuffle_v2i64_21:
; AVX1:       # BB#0:
; AVX1-NEXT:    vpblendw {{.*#+}} xmm0 = xmm1[0,1,2,3],xmm0[4,5,6,7]
; AVX1-NEXT:    retq
;
; AVX2-LABEL: shuffle_v2i64_21:
; AVX2:       # BB#0:
; AVX2-NEXT:    vpblendd {{.*#+}} xmm0 = xmm1[0,1],xmm0[2,3]
; AVX2-NEXT:    retq
  %shuffle = shufflevector <2 x i64> %a, <2 x i64> %b, <2 x i32> <i32 2, i32 1>
  ret <2 x i64> %shuffle
}
define <2 x i64> @shuffle_v2i64_21_copy(<2 x i64> %nonce, <2 x i64> %a, <2 x i64> %b) {
; SSE2-LABEL: shuffle_v2i64_21_copy:
; SSE2:       # BB#0:
<<<<<<< HEAD
; SSE2-NEXT:    movsd %xmm2, %xmm1
; SSE2-NEXT:    movaps %xmm1, %xmm0
=======
; SSE2-NEXT:    movsd {{.*#+}} xmm1 = xmm2[0],xmm1[1]
; SSE2-NEXT:    movapd %xmm1, %xmm0
>>>>>>> 969bfdfe
; SSE2-NEXT:    retq
;
; SSE3-LABEL: shuffle_v2i64_21_copy:
; SSE3:       # BB#0:
<<<<<<< HEAD
; SSE3-NEXT:    movsd %xmm2, %xmm1
; SSE3-NEXT:    movaps %xmm1, %xmm0
=======
; SSE3-NEXT:    movsd {{.*#+}} xmm1 = xmm2[0],xmm1[1]
; SSE3-NEXT:    movapd %xmm1, %xmm0
>>>>>>> 969bfdfe
; SSE3-NEXT:    retq
;
; SSSE3-LABEL: shuffle_v2i64_21_copy:
; SSSE3:       # BB#0:
<<<<<<< HEAD
; SSSE3-NEXT:    movsd %xmm2, %xmm1
; SSSE3-NEXT:    movaps %xmm1, %xmm0
=======
; SSSE3-NEXT:    movsd {{.*#+}} xmm1 = xmm2[0],xmm1[1]
; SSSE3-NEXT:    movapd %xmm1, %xmm0
>>>>>>> 969bfdfe
; SSSE3-NEXT:    retq
;
; SSE41-LABEL: shuffle_v2i64_21_copy:
; SSE41:       # BB#0:
; SSE41-NEXT:    pblendw {{.*#+}} xmm1 = xmm2[0,1,2,3],xmm1[4,5,6,7]
; SSE41-NEXT:    movdqa %xmm1, %xmm0
; SSE41-NEXT:    retq
;
; AVX1-LABEL: shuffle_v2i64_21_copy:
; AVX1:       # BB#0:
; AVX1-NEXT:    vpblendw {{.*#+}} xmm0 = xmm2[0,1,2,3],xmm1[4,5,6,7]
; AVX1-NEXT:    retq
;
; AVX2-LABEL: shuffle_v2i64_21_copy:
; AVX2:       # BB#0:
; AVX2-NEXT:    vpblendd {{.*#+}} xmm0 = xmm2[0,1],xmm1[2,3]
; AVX2-NEXT:    retq
  %shuffle = shufflevector <2 x i64> %a, <2 x i64> %b, <2 x i32> <i32 2, i32 1>
  ret <2 x i64> %shuffle
}
define <2 x i64> @shuffle_v2i64_30(<2 x i64> %a, <2 x i64> %b) {
; SSE2-LABEL: shuffle_v2i64_30:
; SSE2:       # BB#0:
; SSE2-NEXT:    shufpd {{.*#+}} xmm1 = xmm1[1],xmm0[0]
; SSE2-NEXT:    movapd %xmm1, %xmm0
; SSE2-NEXT:    retq
;
; SSE3-LABEL: shuffle_v2i64_30:
; SSE3:       # BB#0:
; SSE3-NEXT:    shufpd {{.*#+}} xmm1 = xmm1[1],xmm0[0]
; SSE3-NEXT:    movapd %xmm1, %xmm0
; SSE3-NEXT:    retq
;
; SSSE3-LABEL: shuffle_v2i64_30:
; SSSE3:       # BB#0:
; SSSE3-NEXT:    palignr {{.*#+}} xmm0 = xmm1[8,9,10,11,12,13,14,15],xmm0[0,1,2,3,4,5,6,7]
; SSSE3-NEXT:    retq
;
; SSE41-LABEL: shuffle_v2i64_30:
; SSE41:       # BB#0:
; SSE41-NEXT:    palignr {{.*#+}} xmm0 = xmm1[8,9,10,11,12,13,14,15],xmm0[0,1,2,3,4,5,6,7]
; SSE41-NEXT:    retq
;
; AVX-LABEL: shuffle_v2i64_30:
; AVX:       # BB#0:
; AVX-NEXT:    vpalignr {{.*#+}} xmm0 = xmm1[8,9,10,11,12,13,14,15],xmm0[0,1,2,3,4,5,6,7]
; AVX-NEXT:    retq
  %shuffle = shufflevector <2 x i64> %a, <2 x i64> %b, <2 x i32> <i32 3, i32 0>
  ret <2 x i64> %shuffle
}
define <2 x i64> @shuffle_v2i64_30_copy(<2 x i64> %nonce, <2 x i64> %a, <2 x i64> %b) {
; SSE2-LABEL: shuffle_v2i64_30_copy:
; SSE2:       # BB#0:
; SSE2-NEXT:    shufpd {{.*#+}} xmm2 = xmm2[1],xmm1[0]
; SSE2-NEXT:    movapd %xmm2, %xmm0
; SSE2-NEXT:    retq
;
; SSE3-LABEL: shuffle_v2i64_30_copy:
; SSE3:       # BB#0:
; SSE3-NEXT:    shufpd {{.*#+}} xmm2 = xmm2[1],xmm1[0]
; SSE3-NEXT:    movapd %xmm2, %xmm0
; SSE3-NEXT:    retq
;
; SSSE3-LABEL: shuffle_v2i64_30_copy:
; SSSE3:       # BB#0:
; SSSE3-NEXT:    palignr {{.*#+}} xmm1 = xmm2[8,9,10,11,12,13,14,15],xmm1[0,1,2,3,4,5,6,7]
; SSSE3-NEXT:    movdqa %xmm1, %xmm0
; SSSE3-NEXT:    retq
;
; SSE41-LABEL: shuffle_v2i64_30_copy:
; SSE41:       # BB#0:
; SSE41-NEXT:    palignr {{.*#+}} xmm1 = xmm2[8,9,10,11,12,13,14,15],xmm1[0,1,2,3,4,5,6,7]
; SSE41-NEXT:    movdqa %xmm1, %xmm0
; SSE41-NEXT:    retq
;
; AVX-LABEL: shuffle_v2i64_30_copy:
; AVX:       # BB#0:
; AVX-NEXT:    vpalignr {{.*#+}} xmm0 = xmm2[8,9,10,11,12,13,14,15],xmm1[0,1,2,3,4,5,6,7]
; AVX-NEXT:    retq
  %shuffle = shufflevector <2 x i64> %a, <2 x i64> %b, <2 x i32> <i32 3, i32 0>
  ret <2 x i64> %shuffle
}
define <2 x i64> @shuffle_v2i64_31(<2 x i64> %a, <2 x i64> %b) {
; SSE-LABEL: shuffle_v2i64_31:
; SSE:       # BB#0:
; SSE-NEXT:    punpckhqdq {{.*#+}} xmm1 = xmm1[1],xmm0[1]
; SSE-NEXT:    movdqa %xmm1, %xmm0
; SSE-NEXT:    retq
;
; AVX-LABEL: shuffle_v2i64_31:
; AVX:       # BB#0:
; AVX-NEXT:    vpunpckhqdq {{.*#+}} xmm0 = xmm1[1],xmm0[1]
; AVX-NEXT:    retq
  %shuffle = shufflevector <2 x i64> %a, <2 x i64> %b, <2 x i32> <i32 3, i32 1>
  ret <2 x i64> %shuffle
}
define <2 x i64> @shuffle_v2i64_31_copy(<2 x i64> %nonce, <2 x i64> %a, <2 x i64> %b) {
; SSE-LABEL: shuffle_v2i64_31_copy:
; SSE:       # BB#0:
; SSE-NEXT:    punpckhqdq {{.*#+}} xmm2 = xmm2[1],xmm1[1]
; SSE-NEXT:    movdqa %xmm2, %xmm0
; SSE-NEXT:    retq
;
; AVX-LABEL: shuffle_v2i64_31_copy:
; AVX:       # BB#0:
; AVX-NEXT:    vpunpckhqdq {{.*#+}} xmm0 = xmm2[1],xmm1[1]
; AVX-NEXT:    retq
  %shuffle = shufflevector <2 x i64> %a, <2 x i64> %b, <2 x i32> <i32 3, i32 1>
  ret <2 x i64> %shuffle
}

define <2 x i64> @shuffle_v2i64_0z(<2 x i64> %a) {
; SSE-LABEL: shuffle_v2i64_0z:
; SSE:       # BB#0:
<<<<<<< HEAD
; SSE-NEXT:    movq %xmm0, %xmm0
=======
; SSE-NEXT:    movq {{.*#+}} xmm0 = xmm0[0],zero
>>>>>>> 969bfdfe
; SSE-NEXT:    retq
;
; AVX-LABEL: shuffle_v2i64_0z:
; AVX:       # BB#0:
<<<<<<< HEAD
; AVX-NEXT:    vmovq %xmm0, %xmm0
=======
; AVX-NEXT:    vmovq {{.*#+}} xmm0 = xmm0[0],zero
>>>>>>> 969bfdfe
; AVX-NEXT:    retq
  %shuffle = shufflevector <2 x i64> %a, <2 x i64> zeroinitializer, <2 x i32> <i32 0, i32 3>
  ret <2 x i64> %shuffle
}

define <2 x i64> @shuffle_v2i64_1z(<2 x i64> %a) {
; SSE-LABEL: shuffle_v2i64_1z:
; SSE:       # BB#0:
<<<<<<< HEAD
; SSE-NEXT:    pxor %xmm1, %xmm1
; SSE-NEXT:    punpckhqdq {{.*#+}} xmm0 = xmm0[1],xmm1[1]
=======
; SSE-NEXT:    psrldq {{.*#+}} xmm0 = xmm0[8,9,10,11,12,13,14,15],zero,zero,zero,zero,zero,zero,zero,zero
>>>>>>> 969bfdfe
; SSE-NEXT:    retq
;
; AVX-LABEL: shuffle_v2i64_1z:
; AVX:       # BB#0:
<<<<<<< HEAD
; AVX-NEXT:    vpxor %xmm1, %xmm1, %xmm1
; AVX-NEXT:    vpunpckhqdq {{.*#+}} xmm0 = xmm0[1],xmm1[1]
=======
; AVX-NEXT:    vpsrldq {{.*#+}} xmm0 = xmm0[8,9,10,11,12,13,14,15],zero,zero,zero,zero,zero,zero,zero,zero
>>>>>>> 969bfdfe
; AVX-NEXT:    retq
  %shuffle = shufflevector <2 x i64> %a, <2 x i64> zeroinitializer, <2 x i32> <i32 1, i32 3>
  ret <2 x i64> %shuffle
}

define <2 x i64> @shuffle_v2i64_z0(<2 x i64> %a) {
; SSE-LABEL: shuffle_v2i64_z0:
; SSE:       # BB#0:
<<<<<<< HEAD
; SSE-NEXT:    movq %xmm0, %xmm0
; SSE-NEXT:    pshufd {{.*#+}} xmm0 = xmm0[2,3,0,1]
=======
; SSE-NEXT:    pslldq {{.*#+}} xmm0 = zero,zero,zero,zero,zero,zero,zero,zero,xmm0[0,1,2,3,4,5,6,7]
>>>>>>> 969bfdfe
; SSE-NEXT:    retq
;
; AVX-LABEL: shuffle_v2i64_z0:
; AVX:       # BB#0:
<<<<<<< HEAD
; AVX-NEXT:    vmovq %xmm0, %xmm0
; AVX-NEXT:    vpshufd {{.*#+}} xmm0 = xmm0[2,3,0,1]
=======
; AVX-NEXT:    vpslldq {{.*#+}} xmm0 = zero,zero,zero,zero,zero,zero,zero,zero,xmm0[0,1,2,3,4,5,6,7]
>>>>>>> 969bfdfe
; AVX-NEXT:    retq
  %shuffle = shufflevector <2 x i64> %a, <2 x i64> zeroinitializer, <2 x i32> <i32 2, i32 0>
  ret <2 x i64> %shuffle
}

define <2 x i64> @shuffle_v2i64_z1(<2 x i64> %a) {
; SSE2-LABEL: shuffle_v2i64_z1:
; SSE2:       # BB#0:
<<<<<<< HEAD
; SSE2-NEXT:    xorps %xmm1, %xmm1
; SSE2-NEXT:    movsd %xmm1, %xmm0
=======
; SSE2-NEXT:    xorpd %xmm1, %xmm1
; SSE2-NEXT:    movsd {{.*#+}} xmm0 = xmm1[0],xmm0[1]
>>>>>>> 969bfdfe
; SSE2-NEXT:    retq
;
; SSE3-LABEL: shuffle_v2i64_z1:
; SSE3:       # BB#0:
<<<<<<< HEAD
; SSE3-NEXT:    xorps %xmm1, %xmm1
; SSE3-NEXT:    movsd %xmm1, %xmm0
=======
; SSE3-NEXT:    xorpd %xmm1, %xmm1
; SSE3-NEXT:    movsd {{.*#+}} xmm0 = xmm1[0],xmm0[1]
>>>>>>> 969bfdfe
; SSE3-NEXT:    retq
;
; SSSE3-LABEL: shuffle_v2i64_z1:
; SSSE3:       # BB#0:
<<<<<<< HEAD
; SSSE3-NEXT:    xorps %xmm1, %xmm1
; SSSE3-NEXT:    movsd %xmm1, %xmm0
=======
; SSSE3-NEXT:    xorpd %xmm1, %xmm1
; SSSE3-NEXT:    movsd {{.*#+}} xmm0 = xmm1[0],xmm0[1]
>>>>>>> 969bfdfe
; SSSE3-NEXT:    retq
;
; SSE41-LABEL: shuffle_v2i64_z1:
; SSE41:       # BB#0:
; SSE41-NEXT:    pxor %xmm1, %xmm1
; SSE41-NEXT:    pblendw {{.*#+}} xmm0 = xmm1[0,1,2,3],xmm0[4,5,6,7]
; SSE41-NEXT:    retq
;
; AVX1-LABEL: shuffle_v2i64_z1:
; AVX1:       # BB#0:
; AVX1-NEXT:    vpxor %xmm1, %xmm1, %xmm1
; AVX1-NEXT:    vpblendw {{.*#+}} xmm0 = xmm1[0,1,2,3],xmm0[4,5,6,7]
; AVX1-NEXT:    retq
;
; AVX2-LABEL: shuffle_v2i64_z1:
; AVX2:       # BB#0:
; AVX2-NEXT:    vpxor %xmm1, %xmm1, %xmm1
; AVX2-NEXT:    vpblendd {{.*#+}} xmm0 = xmm1[0,1],xmm0[2,3]
; AVX2-NEXT:    retq
  %shuffle = shufflevector <2 x i64> %a, <2 x i64> zeroinitializer, <2 x i32> <i32 2, i32 1>
  ret <2 x i64> %shuffle
}

define <2 x double> @shuffle_v2f64_0z(<2 x double> %a) {
; SSE-LABEL: shuffle_v2f64_0z:
; SSE:       # BB#0:
<<<<<<< HEAD
; SSE-NEXT:    movq %xmm0, %xmm0
=======
; SSE-NEXT:    movq {{.*#+}} xmm0 = xmm0[0],zero
>>>>>>> 969bfdfe
; SSE-NEXT:    retq
;
; AVX-LABEL: shuffle_v2f64_0z:
; AVX:       # BB#0:
<<<<<<< HEAD
; AVX-NEXT:    vmovq %xmm0, %xmm0
=======
; AVX-NEXT:    vmovq {{.*#+}} xmm0 = xmm0[0],zero
>>>>>>> 969bfdfe
; AVX-NEXT:    retq
  %shuffle = shufflevector <2 x double> %a, <2 x double> zeroinitializer, <2 x i32> <i32 0, i32 3>
  ret <2 x double> %shuffle
}

define <2 x double> @shuffle_v2f64_1z(<2 x double> %a) {
; SSE-LABEL: shuffle_v2f64_1z:
; SSE:       # BB#0:
; SSE-NEXT:    xorpd %xmm1, %xmm1
; SSE-NEXT:    unpckhpd {{.*#+}} xmm0 = xmm0[1],xmm1[1]
; SSE-NEXT:    retq
;
; AVX-LABEL: shuffle_v2f64_1z:
; AVX:       # BB#0:
; AVX-NEXT:    vxorpd %xmm1, %xmm1, %xmm1
; AVX-NEXT:    vunpckhpd {{.*#+}} xmm0 = xmm0[1],xmm1[1]
; AVX-NEXT:    retq
  %shuffle = shufflevector <2 x double> %a, <2 x double> zeroinitializer, <2 x i32> <i32 1, i32 3>
  ret <2 x double> %shuffle
}

define <2 x double> @shuffle_v2f64_z0(<2 x double> %a) {
; SSE-LABEL: shuffle_v2f64_z0:
; SSE:       # BB#0:
; SSE-NEXT:    xorpd %xmm1, %xmm1
; SSE-NEXT:    unpcklpd {{.*#+}} xmm1 = xmm1[0],xmm0[0]
; SSE-NEXT:    movapd %xmm1, %xmm0
; SSE-NEXT:    retq
;
; AVX-LABEL: shuffle_v2f64_z0:
; AVX:       # BB#0:
; AVX-NEXT:    vxorpd %xmm1, %xmm1, %xmm1
; AVX-NEXT:    vunpcklpd {{.*#+}} xmm0 = xmm1[0],xmm0[0]
; AVX-NEXT:    retq
  %shuffle = shufflevector <2 x double> %a, <2 x double> zeroinitializer, <2 x i32> <i32 2, i32 0>
  ret <2 x double> %shuffle
}

define <2 x double> @shuffle_v2f64_z1(<2 x double> %a) {
; SSE2-LABEL: shuffle_v2f64_z1:
; SSE2:       # BB#0:
<<<<<<< HEAD
; SSE2-NEXT:    xorps %xmm1, %xmm1
; SSE2-NEXT:    movsd %xmm1, %xmm0
=======
; SSE2-NEXT:    xorpd %xmm1, %xmm1
; SSE2-NEXT:    movsd {{.*#+}} xmm0 = xmm1[0],xmm0[1]
>>>>>>> 969bfdfe
; SSE2-NEXT:    retq
;
; SSE3-LABEL: shuffle_v2f64_z1:
; SSE3:       # BB#0:
<<<<<<< HEAD
; SSE3-NEXT:    xorps %xmm1, %xmm1
; SSE3-NEXT:    movsd %xmm1, %xmm0
=======
; SSE3-NEXT:    xorpd %xmm1, %xmm1
; SSE3-NEXT:    movsd {{.*#+}} xmm0 = xmm1[0],xmm0[1]
>>>>>>> 969bfdfe
; SSE3-NEXT:    retq
;
; SSSE3-LABEL: shuffle_v2f64_z1:
; SSSE3:       # BB#0:
<<<<<<< HEAD
; SSSE3-NEXT:    xorps %xmm1, %xmm1
; SSSE3-NEXT:    movsd %xmm1, %xmm0
=======
; SSSE3-NEXT:    xorpd %xmm1, %xmm1
; SSSE3-NEXT:    movsd {{.*#+}} xmm0 = xmm1[0],xmm0[1]
>>>>>>> 969bfdfe
; SSSE3-NEXT:    retq
;
; SSE41-LABEL: shuffle_v2f64_z1:
; SSE41:       # BB#0:
; SSE41-NEXT:    xorpd %xmm1, %xmm1
; SSE41-NEXT:    blendpd {{.*#+}} xmm0 = xmm1[0],xmm0[1]
; SSE41-NEXT:    retq
;
; AVX-LABEL: shuffle_v2f64_z1:
; AVX:       # BB#0:
; AVX-NEXT:    vxorpd %xmm1, %xmm1, %xmm1
; AVX-NEXT:    vblendpd {{.*#+}} xmm0 = xmm1[0],xmm0[1]
; AVX-NEXT:    retq
  %shuffle = shufflevector <2 x double> %a, <2 x double> zeroinitializer, <2 x i32> <i32 2, i32 1>
  ret <2 x double> %shuffle
}

<<<<<<< HEAD
=======
define <2 x double> @shuffle_v2f64_bitcast_1z(<2 x double> %a) {
; SSE-LABEL: shuffle_v2f64_bitcast_1z:
; SSE:       # BB#0:
; SSE-NEXT:    xorpd %xmm1, %xmm1
; SSE-NEXT:    shufpd {{.*#+}} xmm0 = xmm0[1],xmm1[0]
; SSE-NEXT:    retq
;
; AVX-LABEL: shuffle_v2f64_bitcast_1z:
; AVX:       # BB#0:
; AVX-NEXT:    vxorpd %xmm1, %xmm1, %xmm1
; AVX-NEXT:    vshufpd {{.*#+}} xmm0 = xmm0[1],xmm1[0]
; AVX-NEXT:    retq
  %shuffle64 = shufflevector <2 x double> %a, <2 x double> zeroinitializer, <2 x i32> <i32 2, i32 1>
  %bitcast32 = bitcast <2 x double> %shuffle64 to <4 x float>
  %shuffle32 = shufflevector <4 x float> %bitcast32, <4 x float> undef, <4 x i32> <i32 2, i32 3, i32 0, i32 1>
  %bitcast64 = bitcast <4 x float> %shuffle32 to <2 x double>
  ret <2 x double> %bitcast64
}

>>>>>>> 969bfdfe
define <2 x i64> @insert_reg_and_zero_v2i64(i64 %a) {
; SSE-LABEL: insert_reg_and_zero_v2i64:
; SSE:       # BB#0:
; SSE-NEXT:    movd %rdi, %xmm0
; SSE-NEXT:    retq
;
; AVX-LABEL: insert_reg_and_zero_v2i64:
; AVX:       # BB#0:
; AVX-NEXT:    vmovq %rdi, %xmm0
; AVX-NEXT:    retq
  %v = insertelement <2 x i64> undef, i64 %a, i32 0
  %shuffle = shufflevector <2 x i64> %v, <2 x i64> zeroinitializer, <2 x i32> <i32 0, i32 3>
  ret <2 x i64> %shuffle
}

define <2 x i64> @insert_mem_and_zero_v2i64(i64* %ptr) {
; SSE-LABEL: insert_mem_and_zero_v2i64:
; SSE:       # BB#0:
<<<<<<< HEAD
; SSE-NEXT:    movq (%rdi), %xmm0
=======
; SSE-NEXT:    movq {{.*#+}} xmm0 = mem[0],zero
>>>>>>> 969bfdfe
; SSE-NEXT:    retq
;
; AVX-LABEL: insert_mem_and_zero_v2i64:
; AVX:       # BB#0:
<<<<<<< HEAD
; AVX-NEXT:    vmovq (%rdi), %xmm0
; AVX-NEXT:    retq
  %a = load i64* %ptr
=======
; AVX-NEXT:    vmovq {{.*#+}} xmm0 = mem[0],zero
; AVX-NEXT:    retq
  %a = load i64, i64* %ptr
>>>>>>> 969bfdfe
  %v = insertelement <2 x i64> undef, i64 %a, i32 0
  %shuffle = shufflevector <2 x i64> %v, <2 x i64> zeroinitializer, <2 x i32> <i32 0, i32 3>
  ret <2 x i64> %shuffle
}

define <2 x double> @insert_reg_and_zero_v2f64(double %a) {
; SSE-LABEL: insert_reg_and_zero_v2f64:
; SSE:       # BB#0:
<<<<<<< HEAD
; SSE-NEXT:    movq %xmm0, %xmm0
=======
; SSE-NEXT:    movq {{.*#+}} xmm0 = xmm0[0],zero
>>>>>>> 969bfdfe
; SSE-NEXT:    retq
;
; AVX-LABEL: insert_reg_and_zero_v2f64:
; AVX:       # BB#0:
<<<<<<< HEAD
; AVX-NEXT:    vmovq %xmm0, %xmm0
=======
; AVX-NEXT:    vmovq {{.*#+}} xmm0 = xmm0[0],zero
>>>>>>> 969bfdfe
; AVX-NEXT:    retq
  %v = insertelement <2 x double> undef, double %a, i32 0
  %shuffle = shufflevector <2 x double> %v, <2 x double> zeroinitializer, <2 x i32> <i32 0, i32 3>
  ret <2 x double> %shuffle
}

define <2 x double> @insert_mem_and_zero_v2f64(double* %ptr) {
; SSE-LABEL: insert_mem_and_zero_v2f64:
; SSE:       # BB#0:
<<<<<<< HEAD
; SSE-NEXT:    movsd (%rdi), %xmm0
=======
; SSE-NEXT:    movsd {{.*#+}} xmm0 = mem[0],zero
>>>>>>> 969bfdfe
; SSE-NEXT:    retq
;
; AVX-LABEL: insert_mem_and_zero_v2f64:
; AVX:       # BB#0:
<<<<<<< HEAD
; AVX-NEXT:    vmovsd (%rdi), %xmm0
; AVX-NEXT:    retq
  %a = load double* %ptr
=======
; AVX-NEXT:    vmovsd {{.*#+}} xmm0 = mem[0],zero
; AVX-NEXT:    retq
  %a = load double, double* %ptr
>>>>>>> 969bfdfe
  %v = insertelement <2 x double> undef, double %a, i32 0
  %shuffle = shufflevector <2 x double> %v, <2 x double> zeroinitializer, <2 x i32> <i32 0, i32 3>
  ret <2 x double> %shuffle
}

define <2 x i64> @insert_reg_lo_v2i64(i64 %a, <2 x i64> %b) {
; SSE2-LABEL: insert_reg_lo_v2i64:
; SSE2:       # BB#0:
; SSE2-NEXT:    movd %rdi, %xmm1
<<<<<<< HEAD
; SSE2-NEXT:    movsd %xmm1, %xmm0
=======
; SSE2-NEXT:    movsd {{.*#+}} xmm0 = xmm1[0],xmm0[1]
>>>>>>> 969bfdfe
; SSE2-NEXT:    retq
;
; SSE3-LABEL: insert_reg_lo_v2i64:
; SSE3:       # BB#0:
; SSE3-NEXT:    movd %rdi, %xmm1
<<<<<<< HEAD
; SSE3-NEXT:    movsd %xmm1, %xmm0
=======
; SSE3-NEXT:    movsd {{.*#+}} xmm0 = xmm1[0],xmm0[1]
>>>>>>> 969bfdfe
; SSE3-NEXT:    retq
;
; SSSE3-LABEL: insert_reg_lo_v2i64:
; SSSE3:       # BB#0:
; SSSE3-NEXT:    movd %rdi, %xmm1
<<<<<<< HEAD
; SSSE3-NEXT:    movsd %xmm1, %xmm0
=======
; SSSE3-NEXT:    movsd {{.*#+}} xmm0 = xmm1[0],xmm0[1]
>>>>>>> 969bfdfe
; SSSE3-NEXT:    retq
;
; SSE41-LABEL: insert_reg_lo_v2i64:
; SSE41:       # BB#0:
; SSE41-NEXT:    movd %rdi, %xmm1
; SSE41-NEXT:    pblendw {{.*#+}} xmm0 = xmm1[0,1,2,3],xmm0[4,5,6,7]
; SSE41-NEXT:    retq
;
; AVX1-LABEL: insert_reg_lo_v2i64:
; AVX1:       # BB#0:
; AVX1-NEXT:    vmovq %rdi, %xmm1
; AVX1-NEXT:    vpblendw {{.*#+}} xmm0 = xmm1[0,1,2,3],xmm0[4,5,6,7]
; AVX1-NEXT:    retq
;
; AVX2-LABEL: insert_reg_lo_v2i64:
; AVX2:       # BB#0:
; AVX2-NEXT:    vmovq %rdi, %xmm1
; AVX2-NEXT:    vpblendd {{.*#+}} xmm0 = xmm1[0,1],xmm0[2,3]
; AVX2-NEXT:    retq
  %v = insertelement <2 x i64> undef, i64 %a, i32 0
  %shuffle = shufflevector <2 x i64> %v, <2 x i64> %b, <2 x i32> <i32 0, i32 3>
  ret <2 x i64> %shuffle
}

define <2 x i64> @insert_mem_lo_v2i64(i64* %ptr, <2 x i64> %b) {
; SSE2-LABEL: insert_mem_lo_v2i64:
; SSE2:       # BB#0:
; SSE2-NEXT:    movlpd (%rdi), %xmm0
; SSE2-NEXT:    retq
;
; SSE3-LABEL: insert_mem_lo_v2i64:
; SSE3:       # BB#0:
; SSE3-NEXT:    movlpd (%rdi), %xmm0
; SSE3-NEXT:    retq
;
; SSSE3-LABEL: insert_mem_lo_v2i64:
; SSSE3:       # BB#0:
; SSSE3-NEXT:    movlpd (%rdi), %xmm0
; SSSE3-NEXT:    retq
;
; SSE41-LABEL: insert_mem_lo_v2i64:
; SSE41:       # BB#0:
<<<<<<< HEAD
; SSE41-NEXT:    movq (%rdi), %xmm1
=======
; SSE41-NEXT:    movq {{.*#+}} xmm1 = mem[0],zero
>>>>>>> 969bfdfe
; SSE41-NEXT:    pblendw {{.*#+}} xmm0 = xmm1[0,1,2,3],xmm0[4,5,6,7]
; SSE41-NEXT:    retq
;
; AVX1-LABEL: insert_mem_lo_v2i64:
; AVX1:       # BB#0:
<<<<<<< HEAD
; AVX1-NEXT:    vmovq (%rdi), %xmm1
=======
; AVX1-NEXT:    vmovq {{.*#+}} xmm1 = mem[0],zero
>>>>>>> 969bfdfe
; AVX1-NEXT:    vpblendw {{.*#+}} xmm0 = xmm1[0,1,2,3],xmm0[4,5,6,7]
; AVX1-NEXT:    retq
;
; AVX2-LABEL: insert_mem_lo_v2i64:
; AVX2:       # BB#0:
<<<<<<< HEAD
; AVX2-NEXT:    vmovq (%rdi), %xmm1
; AVX2-NEXT:    vpblendd {{.*#+}} xmm0 = xmm1[0,1],xmm0[2,3]
; AVX2-NEXT:    retq
  %a = load i64* %ptr
=======
; AVX2-NEXT:    vmovq {{.*#+}} xmm1 = mem[0],zero
; AVX2-NEXT:    vpblendd {{.*#+}} xmm0 = xmm1[0,1],xmm0[2,3]
; AVX2-NEXT:    retq
  %a = load i64, i64* %ptr
>>>>>>> 969bfdfe
  %v = insertelement <2 x i64> undef, i64 %a, i32 0
  %shuffle = shufflevector <2 x i64> %v, <2 x i64> %b, <2 x i32> <i32 0, i32 3>
  ret <2 x i64> %shuffle
}

define <2 x i64> @insert_reg_hi_v2i64(i64 %a, <2 x i64> %b) {
; SSE-LABEL: insert_reg_hi_v2i64:
; SSE:       # BB#0:
; SSE-NEXT:    movd %rdi, %xmm1
; SSE-NEXT:    punpcklqdq {{.*#+}} xmm0 = xmm0[0],xmm1[0]
; SSE-NEXT:    retq
;
; AVX-LABEL: insert_reg_hi_v2i64:
; AVX:       # BB#0:
; AVX-NEXT:    vmovq %rdi, %xmm1
; AVX-NEXT:    vpunpcklqdq {{.*#+}} xmm0 = xmm0[0],xmm1[0]
; AVX-NEXT:    retq
  %v = insertelement <2 x i64> undef, i64 %a, i32 0
  %shuffle = shufflevector <2 x i64> %v, <2 x i64> %b, <2 x i32> <i32 2, i32 0>
  ret <2 x i64> %shuffle
}

define <2 x i64> @insert_mem_hi_v2i64(i64* %ptr, <2 x i64> %b) {
; SSE-LABEL: insert_mem_hi_v2i64:
; SSE:       # BB#0:
<<<<<<< HEAD
; SSE-NEXT:    movq (%rdi), %xmm1
=======
; SSE-NEXT:    movq {{.*#+}} xmm1 = mem[0],zero
>>>>>>> 969bfdfe
; SSE-NEXT:    punpcklqdq {{.*#+}} xmm0 = xmm0[0],xmm1[0]
; SSE-NEXT:    retq
;
; AVX-LABEL: insert_mem_hi_v2i64:
; AVX:       # BB#0:
<<<<<<< HEAD
; AVX-NEXT:    vmovq (%rdi), %xmm1
; AVX-NEXT:    vpunpcklqdq {{.*#+}} xmm0 = xmm0[0],xmm1[0]
; AVX-NEXT:    retq
  %a = load i64* %ptr
=======
; AVX-NEXT:    vmovq {{.*#+}} xmm1 = mem[0],zero
; AVX-NEXT:    vpunpcklqdq {{.*#+}} xmm0 = xmm0[0],xmm1[0]
; AVX-NEXT:    retq
  %a = load i64, i64* %ptr
>>>>>>> 969bfdfe
  %v = insertelement <2 x i64> undef, i64 %a, i32 0
  %shuffle = shufflevector <2 x i64> %v, <2 x i64> %b, <2 x i32> <i32 2, i32 0>
  ret <2 x i64> %shuffle
}

define <2 x double> @insert_reg_lo_v2f64(double %a, <2 x double> %b) {
; SSE-LABEL: insert_reg_lo_v2f64:
; SSE:       # BB#0:
<<<<<<< HEAD
; SSE-NEXT:    movsd %xmm0, %xmm1
; SSE-NEXT:    movaps %xmm1, %xmm0
=======
; SSE-NEXT:    movsd {{.*#+}} xmm1 = xmm0[0],xmm1[1]
; SSE-NEXT:    movapd %xmm1, %xmm0
>>>>>>> 969bfdfe
; SSE-NEXT:    retq
;
; AVX-LABEL: insert_reg_lo_v2f64:
; AVX:       # BB#0:
<<<<<<< HEAD
; AVX-NEXT:    vmovsd %xmm0, %xmm1, %xmm0
=======
; AVX-NEXT:    vmovsd {{.*#+}} xmm0 = xmm0[0],xmm1[1]
>>>>>>> 969bfdfe
; AVX-NEXT:    retq
  %v = insertelement <2 x double> undef, double %a, i32 0
  %shuffle = shufflevector <2 x double> %v, <2 x double> %b, <2 x i32> <i32 0, i32 3>
  ret <2 x double> %shuffle
}

define <2 x double> @insert_mem_lo_v2f64(double* %ptr, <2 x double> %b) {
; SSE-LABEL: insert_mem_lo_v2f64:
; SSE:       # BB#0:
; SSE-NEXT:    movlpd (%rdi), %xmm0
; SSE-NEXT:    retq
;
; AVX-LABEL: insert_mem_lo_v2f64:
; AVX:       # BB#0:
; AVX-NEXT:    vmovlpd (%rdi), %xmm0, %xmm0
; AVX-NEXT:    retq
<<<<<<< HEAD
  %a = load double* %ptr
=======
  %a = load double, double* %ptr
>>>>>>> 969bfdfe
  %v = insertelement <2 x double> undef, double %a, i32 0
  %shuffle = shufflevector <2 x double> %v, <2 x double> %b, <2 x i32> <i32 0, i32 3>
  ret <2 x double> %shuffle
}

define <2 x double> @insert_reg_hi_v2f64(double %a, <2 x double> %b) {
; SSE-LABEL: insert_reg_hi_v2f64:
; SSE:       # BB#0:
; SSE-NEXT:    unpcklpd {{.*#+}} xmm1 = xmm1[0],xmm0[0]
; SSE-NEXT:    movapd %xmm1, %xmm0
; SSE-NEXT:    retq
;
; AVX-LABEL: insert_reg_hi_v2f64:
; AVX:       # BB#0:
; AVX-NEXT:    vunpcklpd {{.*#+}} xmm0 = xmm1[0],xmm0[0]
; AVX-NEXT:    retq
  %v = insertelement <2 x double> undef, double %a, i32 0
  %shuffle = shufflevector <2 x double> %v, <2 x double> %b, <2 x i32> <i32 2, i32 0>
  ret <2 x double> %shuffle
}

define <2 x double> @insert_mem_hi_v2f64(double* %ptr, <2 x double> %b) {
; SSE-LABEL: insert_mem_hi_v2f64:
; SSE:       # BB#0:
; SSE-NEXT:    movhpd (%rdi), %xmm0
; SSE-NEXT:    retq
;
; AVX-LABEL: insert_mem_hi_v2f64:
; AVX:       # BB#0:
; AVX-NEXT:    vmovhpd (%rdi), %xmm0, %xmm0
; AVX-NEXT:    retq
<<<<<<< HEAD
  %a = load double* %ptr
=======
  %a = load double, double* %ptr
>>>>>>> 969bfdfe
  %v = insertelement <2 x double> undef, double %a, i32 0
  %shuffle = shufflevector <2 x double> %v, <2 x double> %b, <2 x i32> <i32 2, i32 0>
  ret <2 x double> %shuffle
}

define <2 x double> @insert_dup_reg_v2f64(double %a) {
; FIXME: We should match movddup for SSE3 and higher here.
;
; SSE2-LABEL: insert_dup_reg_v2f64:
; SSE2:       # BB#0:
; SSE2-NEXT:    movlhps {{.*#+}} xmm0 = xmm0[0,0]
; SSE2-NEXT:    retq
;
; SSE3-LABEL: insert_dup_reg_v2f64:
; SSE3:       # BB#0:
<<<<<<< HEAD
; SSE3-NEXT:    unpcklpd {{.*#+}} xmm0 = xmm0[0,0]
=======
; SSE3-NEXT:    movddup {{.*#+}} xmm0 = xmm0[0,0]
>>>>>>> 969bfdfe
; SSE3-NEXT:    retq
;
; SSSE3-LABEL: insert_dup_reg_v2f64:
; SSSE3:       # BB#0:
<<<<<<< HEAD
; SSSE3-NEXT:    unpcklpd {{.*#+}} xmm0 = xmm0[0,0]
=======
; SSSE3-NEXT:    movddup {{.*#+}} xmm0 = xmm0[0,0]
>>>>>>> 969bfdfe
; SSSE3-NEXT:    retq
;
; SSE41-LABEL: insert_dup_reg_v2f64:
; SSE41:       # BB#0:
<<<<<<< HEAD
; SSE41-NEXT:    unpcklpd {{.*#+}} xmm0 = xmm0[0,0]
=======
; SSE41-NEXT:    movddup {{.*#+}} xmm0 = xmm0[0,0]
>>>>>>> 969bfdfe
; SSE41-NEXT:    retq
;
; AVX-LABEL: insert_dup_reg_v2f64:
; AVX:       # BB#0:
<<<<<<< HEAD
; AVX-NEXT:    vunpcklpd {{.*#+}} xmm0 = xmm0[0,0]
=======
; AVX-NEXT:    vmovddup {{.*#+}} xmm0 = xmm0[0,0]
>>>>>>> 969bfdfe
; AVX-NEXT:    retq
  %v = insertelement <2 x double> undef, double %a, i32 0
  %shuffle = shufflevector <2 x double> %v, <2 x double> undef, <2 x i32> <i32 0, i32 0>
  ret <2 x double> %shuffle
}
define <2 x double> @insert_dup_mem_v2f64(double* %ptr) {
; SSE2-LABEL: insert_dup_mem_v2f64:
; SSE2:       # BB#0:
<<<<<<< HEAD
; SSE2-NEXT:    movsd (%rdi), %xmm0
=======
; SSE2-NEXT:    movsd {{.*#+}} xmm0 = mem[0],zero
>>>>>>> 969bfdfe
; SSE2-NEXT:    movlhps {{.*#+}} xmm0 = xmm0[0,0]
; SSE2-NEXT:    retq
;
; SSE3-LABEL: insert_dup_mem_v2f64:
; SSE3:       # BB#0:
<<<<<<< HEAD
; SSE3-NEXT:    movddup (%rdi), %xmm0
=======
; SSE3-NEXT:    movddup {{.*#+}} xmm0 = mem[0,0]
>>>>>>> 969bfdfe
; SSE3-NEXT:    retq
;
; SSSE3-LABEL: insert_dup_mem_v2f64:
; SSSE3:       # BB#0:
<<<<<<< HEAD
; SSSE3-NEXT:    movddup (%rdi), %xmm0
=======
; SSSE3-NEXT:    movddup {{.*#+}} xmm0 = mem[0,0]
>>>>>>> 969bfdfe
; SSSE3-NEXT:    retq
;
; SSE41-LABEL: insert_dup_mem_v2f64:
; SSE41:       # BB#0:
<<<<<<< HEAD
; SSE41-NEXT:    movddup (%rdi), %xmm0
=======
; SSE41-NEXT:    movddup {{.*#+}} xmm0 = mem[0,0]
>>>>>>> 969bfdfe
; SSE41-NEXT:    retq
;
; AVX-LABEL: insert_dup_mem_v2f64:
; AVX:       # BB#0:
<<<<<<< HEAD
; AVX-NEXT:    vmovddup (%rdi), %xmm0
; AVX-NEXT:    retq
  %a = load double* %ptr
=======
; AVX-NEXT:    vmovddup {{.*#+}} xmm0 = mem[0,0]
; AVX-NEXT:    retq
  %a = load double, double* %ptr
>>>>>>> 969bfdfe
  %v = insertelement <2 x double> undef, double %a, i32 0
  %shuffle = shufflevector <2 x double> %v, <2 x double> undef, <2 x i32> <i32 0, i32 0>
  ret <2 x double> %shuffle
}

define <2 x double> @shuffle_mem_v2f64_10(<2 x double>* %ptr) {
; SSE-LABEL: shuffle_mem_v2f64_10:
; SSE:       # BB#0:
; SSE-NEXT:    movapd (%rdi), %xmm0
; SSE-NEXT:    shufpd {{.*#+}} xmm0 = xmm0[1,0]
; SSE-NEXT:    retq
;
; AVX-LABEL: shuffle_mem_v2f64_10:
; AVX:       # BB#0:
; AVX-NEXT:    vpermilpd {{.*#+}} xmm0 = mem[1,0]
; AVX-NEXT:    retq
<<<<<<< HEAD
  %a = load <2 x double>* %ptr
=======
  %a = load <2 x double>, <2 x double>* %ptr
>>>>>>> 969bfdfe
  %shuffle = shufflevector <2 x double> %a, <2 x double> undef, <2 x i32> <i32 1, i32 0>
  ret <2 x double> %shuffle
}<|MERGE_RESOLUTION|>--- conflicted
+++ resolved
@@ -1,18 +1,9 @@
-<<<<<<< HEAD
-; RUN: llc < %s -mtriple=x86_64-unknown-unknown -mcpu=x86-64 -x86-experimental-vector-shuffle-lowering | FileCheck %s --check-prefix=ALL --check-prefix=SSE --check-prefix=SSE2
-; RUN: llc < %s -mtriple=x86_64-unknown-unknown -mcpu=x86-64 -mattr=+sse3 -x86-experimental-vector-shuffle-lowering | FileCheck %s --check-prefix=ALL --check-prefix=SSE --check-prefix=SSE3
-; RUN: llc < %s -mtriple=x86_64-unknown-unknown -mcpu=x86-64 -mattr=+ssse3 -x86-experimental-vector-shuffle-lowering | FileCheck %s --check-prefix=ALL --check-prefix=SSE --check-prefix=SSSE3
-; RUN: llc < %s -mtriple=x86_64-unknown-unknown -mcpu=x86-64 -mattr=+sse4.1 -x86-experimental-vector-shuffle-lowering | FileCheck %s --check-prefix=ALL --check-prefix=SSE --check-prefix=SSE41
-; RUN: llc < %s -mtriple=x86_64-unknown-unknown -mcpu=x86-64 -mattr=+avx -x86-experimental-vector-shuffle-lowering | FileCheck %s --check-prefix=ALL --check-prefix=AVX --check-prefix=AVX1
-; RUN: llc < %s -mtriple=x86_64-unknown-unknown -mcpu=x86-64 -mattr=+avx2 -x86-experimental-vector-shuffle-lowering | FileCheck %s --check-prefix=ALL --check-prefix=AVX --check-prefix=AVX2
-=======
 ; RUN: llc < %s -mtriple=x86_64-unknown-unknown -mcpu=x86-64 | FileCheck %s --check-prefix=ALL --check-prefix=SSE --check-prefix=SSE2
 ; RUN: llc < %s -mtriple=x86_64-unknown-unknown -mcpu=x86-64 -mattr=+sse3 | FileCheck %s --check-prefix=ALL --check-prefix=SSE --check-prefix=SSE3
 ; RUN: llc < %s -mtriple=x86_64-unknown-unknown -mcpu=x86-64 -mattr=+ssse3 | FileCheck %s --check-prefix=ALL --check-prefix=SSE --check-prefix=SSSE3
 ; RUN: llc < %s -mtriple=x86_64-unknown-unknown -mcpu=x86-64 -mattr=+sse4.1 | FileCheck %s --check-prefix=ALL --check-prefix=SSE --check-prefix=SSE41
 ; RUN: llc < %s -mtriple=x86_64-unknown-unknown -mcpu=x86-64 -mattr=+avx | FileCheck %s --check-prefix=ALL --check-prefix=AVX --check-prefix=AVX1
 ; RUN: llc < %s -mtriple=x86_64-unknown-unknown -mcpu=x86-64 -mattr=+avx2 | FileCheck %s --check-prefix=ALL --check-prefix=AVX --check-prefix=AVX2
->>>>>>> 969bfdfe
 
 target datalayout = "e-m:e-i64:64-f80:128-n8:16:32:64-S128"
 target triple = "x86_64-unknown-unknown"
@@ -114,38 +105,22 @@
 ;
 ; SSE3-LABEL: shuffle_v2f64_00:
 ; SSE3:       # BB#0:
-<<<<<<< HEAD
-; SSE3-NEXT:    unpcklpd {{.*#+}} xmm0 = xmm0[0,0]
-=======
 ; SSE3-NEXT:    movddup {{.*#+}} xmm0 = xmm0[0,0]
->>>>>>> 969bfdfe
 ; SSE3-NEXT:    retq
 ;
 ; SSSE3-LABEL: shuffle_v2f64_00:
 ; SSSE3:       # BB#0:
-<<<<<<< HEAD
-; SSSE3-NEXT:    unpcklpd {{.*#+}} xmm0 = xmm0[0,0]
-=======
 ; SSSE3-NEXT:    movddup {{.*#+}} xmm0 = xmm0[0,0]
->>>>>>> 969bfdfe
 ; SSSE3-NEXT:    retq
 ;
 ; SSE41-LABEL: shuffle_v2f64_00:
 ; SSE41:       # BB#0:
-<<<<<<< HEAD
-; SSE41-NEXT:    unpcklpd {{.*#+}} xmm0 = xmm0[0,0]
-=======
 ; SSE41-NEXT:    movddup {{.*#+}} xmm0 = xmm0[0,0]
->>>>>>> 969bfdfe
 ; SSE41-NEXT:    retq
 ;
 ; AVX-LABEL: shuffle_v2f64_00:
 ; AVX:       # BB#0:
-<<<<<<< HEAD
-; AVX-NEXT:    vunpcklpd {{.*#+}} xmm0 = xmm0[0,0]
-=======
 ; AVX-NEXT:    vmovddup {{.*#+}} xmm0 = xmm0[0,0]
->>>>>>> 969bfdfe
 ; AVX-NEXT:    retq
   %shuffle = shufflevector <2 x double> %a, <2 x double> %b, <2 x i32> <i32 0, i32 0>
   ret <2 x double> %shuffle
@@ -185,41 +160,22 @@
 ;
 ; SSE3-LABEL: shuffle_v2f64_22:
 ; SSE3:       # BB#0:
-<<<<<<< HEAD
-; SSE3-NEXT:    unpcklpd {{.*#+}} xmm1 = xmm1[0,0]
-; SSE3-NEXT:    movapd %xmm1, %xmm0
-=======
 ; SSE3-NEXT:    movddup {{.*#+}} xmm0 = xmm1[0,0]
->>>>>>> 969bfdfe
 ; SSE3-NEXT:    retq
 ;
 ; SSSE3-LABEL: shuffle_v2f64_22:
 ; SSSE3:       # BB#0:
-<<<<<<< HEAD
-; SSSE3-NEXT:    unpcklpd {{.*#+}} xmm1 = xmm1[0,0]
-; SSSE3-NEXT:    movapd %xmm1, %xmm0
-=======
 ; SSSE3-NEXT:    movddup {{.*#+}} xmm0 = xmm1[0,0]
->>>>>>> 969bfdfe
 ; SSSE3-NEXT:    retq
 ;
 ; SSE41-LABEL: shuffle_v2f64_22:
 ; SSE41:       # BB#0:
-<<<<<<< HEAD
-; SSE41-NEXT:    unpcklpd {{.*#+}} xmm1 = xmm1[0,0]
-; SSE41-NEXT:    movapd %xmm1, %xmm0
-=======
 ; SSE41-NEXT:    movddup {{.*#+}} xmm0 = xmm1[0,0]
->>>>>>> 969bfdfe
 ; SSE41-NEXT:    retq
 ;
 ; AVX-LABEL: shuffle_v2f64_22:
 ; AVX:       # BB#0:
-<<<<<<< HEAD
-; AVX-NEXT:    vunpcklpd {{.*#+}} xmm0 = xmm1[0,0]
-=======
 ; AVX-NEXT:    vmovddup {{.*#+}} xmm0 = xmm1[0,0]
->>>>>>> 969bfdfe
 ; AVX-NEXT:    retq
   %shuffle = shufflevector <2 x double> %a, <2 x double> %b, <2 x i32> <i32 2, i32 2>
   ret <2 x double> %shuffle
@@ -255,35 +211,20 @@
 define <2 x double> @shuffle_v2f64_03(<2 x double> %a, <2 x double> %b) {
 ; SSE2-LABEL: shuffle_v2f64_03:
 ; SSE2:       # BB#0:
-<<<<<<< HEAD
-; SSE2-NEXT:    movsd %xmm0, %xmm1
-; SSE2-NEXT:    movaps %xmm1, %xmm0
-=======
 ; SSE2-NEXT:    movsd {{.*#+}} xmm1 = xmm0[0],xmm1[1]
 ; SSE2-NEXT:    movapd %xmm1, %xmm0
->>>>>>> 969bfdfe
 ; SSE2-NEXT:    retq
 ;
 ; SSE3-LABEL: shuffle_v2f64_03:
 ; SSE3:       # BB#0:
-<<<<<<< HEAD
-; SSE3-NEXT:    movsd %xmm0, %xmm1
-; SSE3-NEXT:    movaps %xmm1, %xmm0
-=======
 ; SSE3-NEXT:    movsd {{.*#+}} xmm1 = xmm0[0],xmm1[1]
 ; SSE3-NEXT:    movapd %xmm1, %xmm0
->>>>>>> 969bfdfe
 ; SSE3-NEXT:    retq
 ;
 ; SSSE3-LABEL: shuffle_v2f64_03:
 ; SSSE3:       # BB#0:
-<<<<<<< HEAD
-; SSSE3-NEXT:    movsd %xmm0, %xmm1
-; SSSE3-NEXT:    movaps %xmm1, %xmm0
-=======
 ; SSSE3-NEXT:    movsd {{.*#+}} xmm1 = xmm0[0],xmm1[1]
 ; SSSE3-NEXT:    movapd %xmm1, %xmm0
->>>>>>> 969bfdfe
 ; SSSE3-NEXT:    retq
 ;
 ; SSE41-LABEL: shuffle_v2f64_03:
@@ -301,29 +242,17 @@
 define <2 x double> @shuffle_v2f64_21(<2 x double> %a, <2 x double> %b) {
 ; SSE2-LABEL: shuffle_v2f64_21:
 ; SSE2:       # BB#0:
-<<<<<<< HEAD
-; SSE2-NEXT:    movsd %xmm1, %xmm0
-=======
 ; SSE2-NEXT:    movsd {{.*#+}} xmm0 = xmm1[0],xmm0[1]
->>>>>>> 969bfdfe
 ; SSE2-NEXT:    retq
 ;
 ; SSE3-LABEL: shuffle_v2f64_21:
 ; SSE3:       # BB#0:
-<<<<<<< HEAD
-; SSE3-NEXT:    movsd %xmm1, %xmm0
-=======
 ; SSE3-NEXT:    movsd {{.*#+}} xmm0 = xmm1[0],xmm0[1]
->>>>>>> 969bfdfe
 ; SSE3-NEXT:    retq
 ;
 ; SSSE3-LABEL: shuffle_v2f64_21:
 ; SSSE3:       # BB#0:
-<<<<<<< HEAD
-; SSSE3-NEXT:    movsd %xmm1, %xmm0
-=======
 ; SSSE3-NEXT:    movsd {{.*#+}} xmm0 = xmm1[0],xmm0[1]
->>>>>>> 969bfdfe
 ; SSSE3-NEXT:    retq
 ;
 ; SSE41-LABEL: shuffle_v2f64_21:
@@ -370,35 +299,20 @@
 define <2 x i64> @shuffle_v2i64_03(<2 x i64> %a, <2 x i64> %b) {
 ; SSE2-LABEL: shuffle_v2i64_03:
 ; SSE2:       # BB#0:
-<<<<<<< HEAD
-; SSE2-NEXT:    movsd %xmm0, %xmm1
-; SSE2-NEXT:    movaps %xmm1, %xmm0
-=======
 ; SSE2-NEXT:    movsd {{.*#+}} xmm1 = xmm0[0],xmm1[1]
 ; SSE2-NEXT:    movapd %xmm1, %xmm0
->>>>>>> 969bfdfe
 ; SSE2-NEXT:    retq
 ;
 ; SSE3-LABEL: shuffle_v2i64_03:
 ; SSE3:       # BB#0:
-<<<<<<< HEAD
-; SSE3-NEXT:    movsd %xmm0, %xmm1
-; SSE3-NEXT:    movaps %xmm1, %xmm0
-=======
 ; SSE3-NEXT:    movsd {{.*#+}} xmm1 = xmm0[0],xmm1[1]
 ; SSE3-NEXT:    movapd %xmm1, %xmm0
->>>>>>> 969bfdfe
 ; SSE3-NEXT:    retq
 ;
 ; SSSE3-LABEL: shuffle_v2i64_03:
 ; SSSE3:       # BB#0:
-<<<<<<< HEAD
-; SSSE3-NEXT:    movsd %xmm0, %xmm1
-; SSSE3-NEXT:    movaps %xmm1, %xmm0
-=======
 ; SSSE3-NEXT:    movsd {{.*#+}} xmm1 = xmm0[0],xmm1[1]
 ; SSSE3-NEXT:    movapd %xmm1, %xmm0
->>>>>>> 969bfdfe
 ; SSSE3-NEXT:    retq
 ;
 ; SSE41-LABEL: shuffle_v2i64_03:
@@ -421,35 +335,20 @@
 define <2 x i64> @shuffle_v2i64_03_copy(<2 x i64> %nonce, <2 x i64> %a, <2 x i64> %b) {
 ; SSE2-LABEL: shuffle_v2i64_03_copy:
 ; SSE2:       # BB#0:
-<<<<<<< HEAD
-; SSE2-NEXT:    movsd %xmm1, %xmm2
-; SSE2-NEXT:    movaps %xmm2, %xmm0
-=======
 ; SSE2-NEXT:    movsd {{.*#+}} xmm2 = xmm1[0],xmm2[1]
 ; SSE2-NEXT:    movapd %xmm2, %xmm0
->>>>>>> 969bfdfe
 ; SSE2-NEXT:    retq
 ;
 ; SSE3-LABEL: shuffle_v2i64_03_copy:
 ; SSE3:       # BB#0:
-<<<<<<< HEAD
-; SSE3-NEXT:    movsd %xmm1, %xmm2
-; SSE3-NEXT:    movaps %xmm2, %xmm0
-=======
 ; SSE3-NEXT:    movsd {{.*#+}} xmm2 = xmm1[0],xmm2[1]
 ; SSE3-NEXT:    movapd %xmm2, %xmm0
->>>>>>> 969bfdfe
 ; SSE3-NEXT:    retq
 ;
 ; SSSE3-LABEL: shuffle_v2i64_03_copy:
 ; SSSE3:       # BB#0:
-<<<<<<< HEAD
-; SSSE3-NEXT:    movsd %xmm1, %xmm2
-; SSSE3-NEXT:    movaps %xmm2, %xmm0
-=======
 ; SSSE3-NEXT:    movsd {{.*#+}} xmm2 = xmm1[0],xmm2[1]
 ; SSSE3-NEXT:    movapd %xmm2, %xmm0
->>>>>>> 969bfdfe
 ; SSSE3-NEXT:    retq
 ;
 ; SSE41-LABEL: shuffle_v2i64_03_copy:
@@ -590,29 +489,17 @@
 define <2 x i64> @shuffle_v2i64_21(<2 x i64> %a, <2 x i64> %b) {
 ; SSE2-LABEL: shuffle_v2i64_21:
 ; SSE2:       # BB#0:
-<<<<<<< HEAD
-; SSE2-NEXT:    movsd %xmm1, %xmm0
-=======
 ; SSE2-NEXT:    movsd {{.*#+}} xmm0 = xmm1[0],xmm0[1]
->>>>>>> 969bfdfe
 ; SSE2-NEXT:    retq
 ;
 ; SSE3-LABEL: shuffle_v2i64_21:
 ; SSE3:       # BB#0:
-<<<<<<< HEAD
-; SSE3-NEXT:    movsd %xmm1, %xmm0
-=======
 ; SSE3-NEXT:    movsd {{.*#+}} xmm0 = xmm1[0],xmm0[1]
->>>>>>> 969bfdfe
 ; SSE3-NEXT:    retq
 ;
 ; SSSE3-LABEL: shuffle_v2i64_21:
 ; SSSE3:       # BB#0:
-<<<<<<< HEAD
-; SSSE3-NEXT:    movsd %xmm1, %xmm0
-=======
 ; SSSE3-NEXT:    movsd {{.*#+}} xmm0 = xmm1[0],xmm0[1]
->>>>>>> 969bfdfe
 ; SSSE3-NEXT:    retq
 ;
 ; SSE41-LABEL: shuffle_v2i64_21:
@@ -635,35 +522,20 @@
 define <2 x i64> @shuffle_v2i64_21_copy(<2 x i64> %nonce, <2 x i64> %a, <2 x i64> %b) {
 ; SSE2-LABEL: shuffle_v2i64_21_copy:
 ; SSE2:       # BB#0:
-<<<<<<< HEAD
-; SSE2-NEXT:    movsd %xmm2, %xmm1
-; SSE2-NEXT:    movaps %xmm1, %xmm0
-=======
 ; SSE2-NEXT:    movsd {{.*#+}} xmm1 = xmm2[0],xmm1[1]
 ; SSE2-NEXT:    movapd %xmm1, %xmm0
->>>>>>> 969bfdfe
 ; SSE2-NEXT:    retq
 ;
 ; SSE3-LABEL: shuffle_v2i64_21_copy:
 ; SSE3:       # BB#0:
-<<<<<<< HEAD
-; SSE3-NEXT:    movsd %xmm2, %xmm1
-; SSE3-NEXT:    movaps %xmm1, %xmm0
-=======
 ; SSE3-NEXT:    movsd {{.*#+}} xmm1 = xmm2[0],xmm1[1]
 ; SSE3-NEXT:    movapd %xmm1, %xmm0
->>>>>>> 969bfdfe
 ; SSE3-NEXT:    retq
 ;
 ; SSSE3-LABEL: shuffle_v2i64_21_copy:
 ; SSSE3:       # BB#0:
-<<<<<<< HEAD
-; SSSE3-NEXT:    movsd %xmm2, %xmm1
-; SSSE3-NEXT:    movaps %xmm1, %xmm0
-=======
 ; SSSE3-NEXT:    movsd {{.*#+}} xmm1 = xmm2[0],xmm1[1]
 ; SSSE3-NEXT:    movapd %xmm1, %xmm0
->>>>>>> 969bfdfe
 ; SSSE3-NEXT:    retq
 ;
 ; SSE41-LABEL: shuffle_v2i64_21_copy:
@@ -778,20 +650,12 @@
 define <2 x i64> @shuffle_v2i64_0z(<2 x i64> %a) {
 ; SSE-LABEL: shuffle_v2i64_0z:
 ; SSE:       # BB#0:
-<<<<<<< HEAD
-; SSE-NEXT:    movq %xmm0, %xmm0
-=======
 ; SSE-NEXT:    movq {{.*#+}} xmm0 = xmm0[0],zero
->>>>>>> 969bfdfe
 ; SSE-NEXT:    retq
 ;
 ; AVX-LABEL: shuffle_v2i64_0z:
 ; AVX:       # BB#0:
-<<<<<<< HEAD
-; AVX-NEXT:    vmovq %xmm0, %xmm0
-=======
 ; AVX-NEXT:    vmovq {{.*#+}} xmm0 = xmm0[0],zero
->>>>>>> 969bfdfe
 ; AVX-NEXT:    retq
   %shuffle = shufflevector <2 x i64> %a, <2 x i64> zeroinitializer, <2 x i32> <i32 0, i32 3>
   ret <2 x i64> %shuffle
@@ -800,22 +664,12 @@
 define <2 x i64> @shuffle_v2i64_1z(<2 x i64> %a) {
 ; SSE-LABEL: shuffle_v2i64_1z:
 ; SSE:       # BB#0:
-<<<<<<< HEAD
-; SSE-NEXT:    pxor %xmm1, %xmm1
-; SSE-NEXT:    punpckhqdq {{.*#+}} xmm0 = xmm0[1],xmm1[1]
-=======
 ; SSE-NEXT:    psrldq {{.*#+}} xmm0 = xmm0[8,9,10,11,12,13,14,15],zero,zero,zero,zero,zero,zero,zero,zero
->>>>>>> 969bfdfe
 ; SSE-NEXT:    retq
 ;
 ; AVX-LABEL: shuffle_v2i64_1z:
 ; AVX:       # BB#0:
-<<<<<<< HEAD
-; AVX-NEXT:    vpxor %xmm1, %xmm1, %xmm1
-; AVX-NEXT:    vpunpckhqdq {{.*#+}} xmm0 = xmm0[1],xmm1[1]
-=======
 ; AVX-NEXT:    vpsrldq {{.*#+}} xmm0 = xmm0[8,9,10,11,12,13,14,15],zero,zero,zero,zero,zero,zero,zero,zero
->>>>>>> 969bfdfe
 ; AVX-NEXT:    retq
   %shuffle = shufflevector <2 x i64> %a, <2 x i64> zeroinitializer, <2 x i32> <i32 1, i32 3>
   ret <2 x i64> %shuffle
@@ -824,22 +678,12 @@
 define <2 x i64> @shuffle_v2i64_z0(<2 x i64> %a) {
 ; SSE-LABEL: shuffle_v2i64_z0:
 ; SSE:       # BB#0:
-<<<<<<< HEAD
-; SSE-NEXT:    movq %xmm0, %xmm0
-; SSE-NEXT:    pshufd {{.*#+}} xmm0 = xmm0[2,3,0,1]
-=======
 ; SSE-NEXT:    pslldq {{.*#+}} xmm0 = zero,zero,zero,zero,zero,zero,zero,zero,xmm0[0,1,2,3,4,5,6,7]
->>>>>>> 969bfdfe
 ; SSE-NEXT:    retq
 ;
 ; AVX-LABEL: shuffle_v2i64_z0:
 ; AVX:       # BB#0:
-<<<<<<< HEAD
-; AVX-NEXT:    vmovq %xmm0, %xmm0
-; AVX-NEXT:    vpshufd {{.*#+}} xmm0 = xmm0[2,3,0,1]
-=======
 ; AVX-NEXT:    vpslldq {{.*#+}} xmm0 = zero,zero,zero,zero,zero,zero,zero,zero,xmm0[0,1,2,3,4,5,6,7]
->>>>>>> 969bfdfe
 ; AVX-NEXT:    retq
   %shuffle = shufflevector <2 x i64> %a, <2 x i64> zeroinitializer, <2 x i32> <i32 2, i32 0>
   ret <2 x i64> %shuffle
@@ -848,35 +692,20 @@
 define <2 x i64> @shuffle_v2i64_z1(<2 x i64> %a) {
 ; SSE2-LABEL: shuffle_v2i64_z1:
 ; SSE2:       # BB#0:
-<<<<<<< HEAD
-; SSE2-NEXT:    xorps %xmm1, %xmm1
-; SSE2-NEXT:    movsd %xmm1, %xmm0
-=======
 ; SSE2-NEXT:    xorpd %xmm1, %xmm1
 ; SSE2-NEXT:    movsd {{.*#+}} xmm0 = xmm1[0],xmm0[1]
->>>>>>> 969bfdfe
 ; SSE2-NEXT:    retq
 ;
 ; SSE3-LABEL: shuffle_v2i64_z1:
 ; SSE3:       # BB#0:
-<<<<<<< HEAD
-; SSE3-NEXT:    xorps %xmm1, %xmm1
-; SSE3-NEXT:    movsd %xmm1, %xmm0
-=======
 ; SSE3-NEXT:    xorpd %xmm1, %xmm1
 ; SSE3-NEXT:    movsd {{.*#+}} xmm0 = xmm1[0],xmm0[1]
->>>>>>> 969bfdfe
 ; SSE3-NEXT:    retq
 ;
 ; SSSE3-LABEL: shuffle_v2i64_z1:
 ; SSSE3:       # BB#0:
-<<<<<<< HEAD
-; SSSE3-NEXT:    xorps %xmm1, %xmm1
-; SSSE3-NEXT:    movsd %xmm1, %xmm0
-=======
 ; SSSE3-NEXT:    xorpd %xmm1, %xmm1
 ; SSSE3-NEXT:    movsd {{.*#+}} xmm0 = xmm1[0],xmm0[1]
->>>>>>> 969bfdfe
 ; SSSE3-NEXT:    retq
 ;
 ; SSE41-LABEL: shuffle_v2i64_z1:
@@ -903,20 +732,12 @@
 define <2 x double> @shuffle_v2f64_0z(<2 x double> %a) {
 ; SSE-LABEL: shuffle_v2f64_0z:
 ; SSE:       # BB#0:
-<<<<<<< HEAD
-; SSE-NEXT:    movq %xmm0, %xmm0
-=======
 ; SSE-NEXT:    movq {{.*#+}} xmm0 = xmm0[0],zero
->>>>>>> 969bfdfe
 ; SSE-NEXT:    retq
 ;
 ; AVX-LABEL: shuffle_v2f64_0z:
 ; AVX:       # BB#0:
-<<<<<<< HEAD
-; AVX-NEXT:    vmovq %xmm0, %xmm0
-=======
 ; AVX-NEXT:    vmovq {{.*#+}} xmm0 = xmm0[0],zero
->>>>>>> 969bfdfe
 ; AVX-NEXT:    retq
   %shuffle = shufflevector <2 x double> %a, <2 x double> zeroinitializer, <2 x i32> <i32 0, i32 3>
   ret <2 x double> %shuffle
@@ -958,35 +779,20 @@
 define <2 x double> @shuffle_v2f64_z1(<2 x double> %a) {
 ; SSE2-LABEL: shuffle_v2f64_z1:
 ; SSE2:       # BB#0:
-<<<<<<< HEAD
-; SSE2-NEXT:    xorps %xmm1, %xmm1
-; SSE2-NEXT:    movsd %xmm1, %xmm0
-=======
 ; SSE2-NEXT:    xorpd %xmm1, %xmm1
 ; SSE2-NEXT:    movsd {{.*#+}} xmm0 = xmm1[0],xmm0[1]
->>>>>>> 969bfdfe
 ; SSE2-NEXT:    retq
 ;
 ; SSE3-LABEL: shuffle_v2f64_z1:
 ; SSE3:       # BB#0:
-<<<<<<< HEAD
-; SSE3-NEXT:    xorps %xmm1, %xmm1
-; SSE3-NEXT:    movsd %xmm1, %xmm0
-=======
 ; SSE3-NEXT:    xorpd %xmm1, %xmm1
 ; SSE3-NEXT:    movsd {{.*#+}} xmm0 = xmm1[0],xmm0[1]
->>>>>>> 969bfdfe
 ; SSE3-NEXT:    retq
 ;
 ; SSSE3-LABEL: shuffle_v2f64_z1:
 ; SSSE3:       # BB#0:
-<<<<<<< HEAD
-; SSSE3-NEXT:    xorps %xmm1, %xmm1
-; SSSE3-NEXT:    movsd %xmm1, %xmm0
-=======
 ; SSSE3-NEXT:    xorpd %xmm1, %xmm1
 ; SSSE3-NEXT:    movsd {{.*#+}} xmm0 = xmm1[0],xmm0[1]
->>>>>>> 969bfdfe
 ; SSSE3-NEXT:    retq
 ;
 ; SSE41-LABEL: shuffle_v2f64_z1:
@@ -1004,8 +810,6 @@
   ret <2 x double> %shuffle
 }
 
-<<<<<<< HEAD
-=======
 define <2 x double> @shuffle_v2f64_bitcast_1z(<2 x double> %a) {
 ; SSE-LABEL: shuffle_v2f64_bitcast_1z:
 ; SSE:       # BB#0:
@@ -1025,7 +829,6 @@
   ret <2 x double> %bitcast64
 }
 
->>>>>>> 969bfdfe
 define <2 x i64> @insert_reg_and_zero_v2i64(i64 %a) {
 ; SSE-LABEL: insert_reg_and_zero_v2i64:
 ; SSE:       # BB#0:
@@ -1044,24 +847,14 @@
 define <2 x i64> @insert_mem_and_zero_v2i64(i64* %ptr) {
 ; SSE-LABEL: insert_mem_and_zero_v2i64:
 ; SSE:       # BB#0:
-<<<<<<< HEAD
-; SSE-NEXT:    movq (%rdi), %xmm0
-=======
 ; SSE-NEXT:    movq {{.*#+}} xmm0 = mem[0],zero
->>>>>>> 969bfdfe
 ; SSE-NEXT:    retq
 ;
 ; AVX-LABEL: insert_mem_and_zero_v2i64:
 ; AVX:       # BB#0:
-<<<<<<< HEAD
-; AVX-NEXT:    vmovq (%rdi), %xmm0
-; AVX-NEXT:    retq
-  %a = load i64* %ptr
-=======
 ; AVX-NEXT:    vmovq {{.*#+}} xmm0 = mem[0],zero
 ; AVX-NEXT:    retq
   %a = load i64, i64* %ptr
->>>>>>> 969bfdfe
   %v = insertelement <2 x i64> undef, i64 %a, i32 0
   %shuffle = shufflevector <2 x i64> %v, <2 x i64> zeroinitializer, <2 x i32> <i32 0, i32 3>
   ret <2 x i64> %shuffle
@@ -1070,20 +863,12 @@
 define <2 x double> @insert_reg_and_zero_v2f64(double %a) {
 ; SSE-LABEL: insert_reg_and_zero_v2f64:
 ; SSE:       # BB#0:
-<<<<<<< HEAD
-; SSE-NEXT:    movq %xmm0, %xmm0
-=======
 ; SSE-NEXT:    movq {{.*#+}} xmm0 = xmm0[0],zero
->>>>>>> 969bfdfe
 ; SSE-NEXT:    retq
 ;
 ; AVX-LABEL: insert_reg_and_zero_v2f64:
 ; AVX:       # BB#0:
-<<<<<<< HEAD
-; AVX-NEXT:    vmovq %xmm0, %xmm0
-=======
 ; AVX-NEXT:    vmovq {{.*#+}} xmm0 = xmm0[0],zero
->>>>>>> 969bfdfe
 ; AVX-NEXT:    retq
   %v = insertelement <2 x double> undef, double %a, i32 0
   %shuffle = shufflevector <2 x double> %v, <2 x double> zeroinitializer, <2 x i32> <i32 0, i32 3>
@@ -1093,24 +878,14 @@
 define <2 x double> @insert_mem_and_zero_v2f64(double* %ptr) {
 ; SSE-LABEL: insert_mem_and_zero_v2f64:
 ; SSE:       # BB#0:
-<<<<<<< HEAD
-; SSE-NEXT:    movsd (%rdi), %xmm0
-=======
 ; SSE-NEXT:    movsd {{.*#+}} xmm0 = mem[0],zero
->>>>>>> 969bfdfe
 ; SSE-NEXT:    retq
 ;
 ; AVX-LABEL: insert_mem_and_zero_v2f64:
 ; AVX:       # BB#0:
-<<<<<<< HEAD
-; AVX-NEXT:    vmovsd (%rdi), %xmm0
-; AVX-NEXT:    retq
-  %a = load double* %ptr
-=======
 ; AVX-NEXT:    vmovsd {{.*#+}} xmm0 = mem[0],zero
 ; AVX-NEXT:    retq
   %a = load double, double* %ptr
->>>>>>> 969bfdfe
   %v = insertelement <2 x double> undef, double %a, i32 0
   %shuffle = shufflevector <2 x double> %v, <2 x double> zeroinitializer, <2 x i32> <i32 0, i32 3>
   ret <2 x double> %shuffle
@@ -1120,31 +895,19 @@
 ; SSE2-LABEL: insert_reg_lo_v2i64:
 ; SSE2:       # BB#0:
 ; SSE2-NEXT:    movd %rdi, %xmm1
-<<<<<<< HEAD
-; SSE2-NEXT:    movsd %xmm1, %xmm0
-=======
 ; SSE2-NEXT:    movsd {{.*#+}} xmm0 = xmm1[0],xmm0[1]
->>>>>>> 969bfdfe
 ; SSE2-NEXT:    retq
 ;
 ; SSE3-LABEL: insert_reg_lo_v2i64:
 ; SSE3:       # BB#0:
 ; SSE3-NEXT:    movd %rdi, %xmm1
-<<<<<<< HEAD
-; SSE3-NEXT:    movsd %xmm1, %xmm0
-=======
 ; SSE3-NEXT:    movsd {{.*#+}} xmm0 = xmm1[0],xmm0[1]
->>>>>>> 969bfdfe
 ; SSE3-NEXT:    retq
 ;
 ; SSSE3-LABEL: insert_reg_lo_v2i64:
 ; SSSE3:       # BB#0:
 ; SSSE3-NEXT:    movd %rdi, %xmm1
-<<<<<<< HEAD
-; SSSE3-NEXT:    movsd %xmm1, %xmm0
-=======
 ; SSSE3-NEXT:    movsd {{.*#+}} xmm0 = xmm1[0],xmm0[1]
->>>>>>> 969bfdfe
 ; SSSE3-NEXT:    retq
 ;
 ; SSE41-LABEL: insert_reg_lo_v2i64:
@@ -1187,37 +950,22 @@
 ;
 ; SSE41-LABEL: insert_mem_lo_v2i64:
 ; SSE41:       # BB#0:
-<<<<<<< HEAD
-; SSE41-NEXT:    movq (%rdi), %xmm1
-=======
 ; SSE41-NEXT:    movq {{.*#+}} xmm1 = mem[0],zero
->>>>>>> 969bfdfe
 ; SSE41-NEXT:    pblendw {{.*#+}} xmm0 = xmm1[0,1,2,3],xmm0[4,5,6,7]
 ; SSE41-NEXT:    retq
 ;
 ; AVX1-LABEL: insert_mem_lo_v2i64:
 ; AVX1:       # BB#0:
-<<<<<<< HEAD
-; AVX1-NEXT:    vmovq (%rdi), %xmm1
-=======
 ; AVX1-NEXT:    vmovq {{.*#+}} xmm1 = mem[0],zero
->>>>>>> 969bfdfe
 ; AVX1-NEXT:    vpblendw {{.*#+}} xmm0 = xmm1[0,1,2,3],xmm0[4,5,6,7]
 ; AVX1-NEXT:    retq
 ;
 ; AVX2-LABEL: insert_mem_lo_v2i64:
 ; AVX2:       # BB#0:
-<<<<<<< HEAD
-; AVX2-NEXT:    vmovq (%rdi), %xmm1
-; AVX2-NEXT:    vpblendd {{.*#+}} xmm0 = xmm1[0,1],xmm0[2,3]
-; AVX2-NEXT:    retq
-  %a = load i64* %ptr
-=======
 ; AVX2-NEXT:    vmovq {{.*#+}} xmm1 = mem[0],zero
 ; AVX2-NEXT:    vpblendd {{.*#+}} xmm0 = xmm1[0,1],xmm0[2,3]
 ; AVX2-NEXT:    retq
   %a = load i64, i64* %ptr
->>>>>>> 969bfdfe
   %v = insertelement <2 x i64> undef, i64 %a, i32 0
   %shuffle = shufflevector <2 x i64> %v, <2 x i64> %b, <2 x i32> <i32 0, i32 3>
   ret <2 x i64> %shuffle
@@ -1243,27 +991,16 @@
 define <2 x i64> @insert_mem_hi_v2i64(i64* %ptr, <2 x i64> %b) {
 ; SSE-LABEL: insert_mem_hi_v2i64:
 ; SSE:       # BB#0:
-<<<<<<< HEAD
-; SSE-NEXT:    movq (%rdi), %xmm1
-=======
 ; SSE-NEXT:    movq {{.*#+}} xmm1 = mem[0],zero
->>>>>>> 969bfdfe
 ; SSE-NEXT:    punpcklqdq {{.*#+}} xmm0 = xmm0[0],xmm1[0]
 ; SSE-NEXT:    retq
 ;
 ; AVX-LABEL: insert_mem_hi_v2i64:
 ; AVX:       # BB#0:
-<<<<<<< HEAD
-; AVX-NEXT:    vmovq (%rdi), %xmm1
-; AVX-NEXT:    vpunpcklqdq {{.*#+}} xmm0 = xmm0[0],xmm1[0]
-; AVX-NEXT:    retq
-  %a = load i64* %ptr
-=======
 ; AVX-NEXT:    vmovq {{.*#+}} xmm1 = mem[0],zero
 ; AVX-NEXT:    vpunpcklqdq {{.*#+}} xmm0 = xmm0[0],xmm1[0]
 ; AVX-NEXT:    retq
   %a = load i64, i64* %ptr
->>>>>>> 969bfdfe
   %v = insertelement <2 x i64> undef, i64 %a, i32 0
   %shuffle = shufflevector <2 x i64> %v, <2 x i64> %b, <2 x i32> <i32 2, i32 0>
   ret <2 x i64> %shuffle
@@ -1272,22 +1009,13 @@
 define <2 x double> @insert_reg_lo_v2f64(double %a, <2 x double> %b) {
 ; SSE-LABEL: insert_reg_lo_v2f64:
 ; SSE:       # BB#0:
-<<<<<<< HEAD
-; SSE-NEXT:    movsd %xmm0, %xmm1
-; SSE-NEXT:    movaps %xmm1, %xmm0
-=======
 ; SSE-NEXT:    movsd {{.*#+}} xmm1 = xmm0[0],xmm1[1]
 ; SSE-NEXT:    movapd %xmm1, %xmm0
->>>>>>> 969bfdfe
 ; SSE-NEXT:    retq
 ;
 ; AVX-LABEL: insert_reg_lo_v2f64:
 ; AVX:       # BB#0:
-<<<<<<< HEAD
-; AVX-NEXT:    vmovsd %xmm0, %xmm1, %xmm0
-=======
 ; AVX-NEXT:    vmovsd {{.*#+}} xmm0 = xmm0[0],xmm1[1]
->>>>>>> 969bfdfe
 ; AVX-NEXT:    retq
   %v = insertelement <2 x double> undef, double %a, i32 0
   %shuffle = shufflevector <2 x double> %v, <2 x double> %b, <2 x i32> <i32 0, i32 3>
@@ -1304,11 +1032,7 @@
 ; AVX:       # BB#0:
 ; AVX-NEXT:    vmovlpd (%rdi), %xmm0, %xmm0
 ; AVX-NEXT:    retq
-<<<<<<< HEAD
-  %a = load double* %ptr
-=======
   %a = load double, double* %ptr
->>>>>>> 969bfdfe
   %v = insertelement <2 x double> undef, double %a, i32 0
   %shuffle = shufflevector <2 x double> %v, <2 x double> %b, <2 x i32> <i32 0, i32 3>
   ret <2 x double> %shuffle
@@ -1340,11 +1064,7 @@
 ; AVX:       # BB#0:
 ; AVX-NEXT:    vmovhpd (%rdi), %xmm0, %xmm0
 ; AVX-NEXT:    retq
-<<<<<<< HEAD
-  %a = load double* %ptr
-=======
   %a = load double, double* %ptr
->>>>>>> 969bfdfe
   %v = insertelement <2 x double> undef, double %a, i32 0
   %shuffle = shufflevector <2 x double> %v, <2 x double> %b, <2 x i32> <i32 2, i32 0>
   ret <2 x double> %shuffle
@@ -1360,38 +1080,22 @@
 ;
 ; SSE3-LABEL: insert_dup_reg_v2f64:
 ; SSE3:       # BB#0:
-<<<<<<< HEAD
-; SSE3-NEXT:    unpcklpd {{.*#+}} xmm0 = xmm0[0,0]
-=======
 ; SSE3-NEXT:    movddup {{.*#+}} xmm0 = xmm0[0,0]
->>>>>>> 969bfdfe
 ; SSE3-NEXT:    retq
 ;
 ; SSSE3-LABEL: insert_dup_reg_v2f64:
 ; SSSE3:       # BB#0:
-<<<<<<< HEAD
-; SSSE3-NEXT:    unpcklpd {{.*#+}} xmm0 = xmm0[0,0]
-=======
 ; SSSE3-NEXT:    movddup {{.*#+}} xmm0 = xmm0[0,0]
->>>>>>> 969bfdfe
 ; SSSE3-NEXT:    retq
 ;
 ; SSE41-LABEL: insert_dup_reg_v2f64:
 ; SSE41:       # BB#0:
-<<<<<<< HEAD
-; SSE41-NEXT:    unpcklpd {{.*#+}} xmm0 = xmm0[0,0]
-=======
 ; SSE41-NEXT:    movddup {{.*#+}} xmm0 = xmm0[0,0]
->>>>>>> 969bfdfe
 ; SSE41-NEXT:    retq
 ;
 ; AVX-LABEL: insert_dup_reg_v2f64:
 ; AVX:       # BB#0:
-<<<<<<< HEAD
-; AVX-NEXT:    vunpcklpd {{.*#+}} xmm0 = xmm0[0,0]
-=======
 ; AVX-NEXT:    vmovddup {{.*#+}} xmm0 = xmm0[0,0]
->>>>>>> 969bfdfe
 ; AVX-NEXT:    retq
   %v = insertelement <2 x double> undef, double %a, i32 0
   %shuffle = shufflevector <2 x double> %v, <2 x double> undef, <2 x i32> <i32 0, i32 0>
@@ -1400,52 +1104,30 @@
 define <2 x double> @insert_dup_mem_v2f64(double* %ptr) {
 ; SSE2-LABEL: insert_dup_mem_v2f64:
 ; SSE2:       # BB#0:
-<<<<<<< HEAD
-; SSE2-NEXT:    movsd (%rdi), %xmm0
-=======
 ; SSE2-NEXT:    movsd {{.*#+}} xmm0 = mem[0],zero
->>>>>>> 969bfdfe
 ; SSE2-NEXT:    movlhps {{.*#+}} xmm0 = xmm0[0,0]
 ; SSE2-NEXT:    retq
 ;
 ; SSE3-LABEL: insert_dup_mem_v2f64:
 ; SSE3:       # BB#0:
-<<<<<<< HEAD
-; SSE3-NEXT:    movddup (%rdi), %xmm0
-=======
 ; SSE3-NEXT:    movddup {{.*#+}} xmm0 = mem[0,0]
->>>>>>> 969bfdfe
 ; SSE3-NEXT:    retq
 ;
 ; SSSE3-LABEL: insert_dup_mem_v2f64:
 ; SSSE3:       # BB#0:
-<<<<<<< HEAD
-; SSSE3-NEXT:    movddup (%rdi), %xmm0
-=======
 ; SSSE3-NEXT:    movddup {{.*#+}} xmm0 = mem[0,0]
->>>>>>> 969bfdfe
 ; SSSE3-NEXT:    retq
 ;
 ; SSE41-LABEL: insert_dup_mem_v2f64:
 ; SSE41:       # BB#0:
-<<<<<<< HEAD
-; SSE41-NEXT:    movddup (%rdi), %xmm0
-=======
 ; SSE41-NEXT:    movddup {{.*#+}} xmm0 = mem[0,0]
->>>>>>> 969bfdfe
 ; SSE41-NEXT:    retq
 ;
 ; AVX-LABEL: insert_dup_mem_v2f64:
 ; AVX:       # BB#0:
-<<<<<<< HEAD
-; AVX-NEXT:    vmovddup (%rdi), %xmm0
-; AVX-NEXT:    retq
-  %a = load double* %ptr
-=======
 ; AVX-NEXT:    vmovddup {{.*#+}} xmm0 = mem[0,0]
 ; AVX-NEXT:    retq
   %a = load double, double* %ptr
->>>>>>> 969bfdfe
   %v = insertelement <2 x double> undef, double %a, i32 0
   %shuffle = shufflevector <2 x double> %v, <2 x double> undef, <2 x i32> <i32 0, i32 0>
   ret <2 x double> %shuffle
@@ -1462,11 +1144,7 @@
 ; AVX:       # BB#0:
 ; AVX-NEXT:    vpermilpd {{.*#+}} xmm0 = mem[1,0]
 ; AVX-NEXT:    retq
-<<<<<<< HEAD
-  %a = load <2 x double>* %ptr
-=======
   %a = load <2 x double>, <2 x double>* %ptr
->>>>>>> 969bfdfe
   %shuffle = shufflevector <2 x double> %a, <2 x double> undef, <2 x i32> <i32 1, i32 0>
   ret <2 x double> %shuffle
 }