; RUN: llc < %s -march=x86 -mcpu=corei7 | FileCheck %s
; RUN: llc < %s -march=x86 -mcpu=core-avx-i | FileCheck %s --check-prefix=AVX

define <1 x float> @test1(<1 x double>* %p) nounwind {
; CHECK-LABEL: test1:
; CHECK:       # BB#0:
; CHECK-NEXT:    pushl %eax
; CHECK-NEXT:    movl {{[0-9]+}}(%esp), %eax
; CHECK-NEXT:    movsd (%eax), %xmm0
; CHECK-NEXT:    cvtsd2ss %xmm0, %xmm0
; CHECK-NEXT:    movss %xmm0, (%esp)
; CHECK-NEXT:    flds (%esp)
; CHECK-NEXT:    popl %eax
; CHECK-NEXT:    retl
;
; AVX-LABEL: test1:
; AVX:       # BB#0:
; AVX-NEXT:    pushl %eax
; AVX-NEXT:    movl {{[0-9]+}}(%esp), %eax
; AVX-NEXT:    vmovsd (%eax), %xmm0
; AVX-NEXT:    vcvtsd2ss %xmm0, %xmm0, %xmm0
; AVX-NEXT:    vmovss %xmm0, (%esp)
; AVX-NEXT:    flds (%esp)
; AVX-NEXT:    popl %eax
; AVX-NEXT:    retl
<<<<<<< HEAD
  %x = load <1 x double>* %p
=======
  %x = load <1 x double>, <1 x double>* %p
>>>>>>> 969bfdfe
  %y = fptrunc <1 x double> %x to <1 x float>
  ret <1 x float> %y
}

define <2 x float> @test2(<2 x double>* %p) nounwind {
; CHECK-LABEL: test2:
; CHECK:       # BB#0:
; CHECK-NEXT:    movl {{[0-9]+}}(%esp), %eax
; CHECK-NEXT:    cvtpd2ps (%eax), %xmm0
; CHECK-NEXT:    retl
;
; AVX-LABEL: test2:
; AVX:       # BB#0:
; AVX-NEXT:    movl {{[0-9]+}}(%esp), %eax
; AVX-NEXT:    vcvtpd2psx (%eax), %xmm0
; AVX-NEXT:    retl
<<<<<<< HEAD
  %x = load <2 x double>* %p
=======
  %x = load <2 x double>, <2 x double>* %p
>>>>>>> 969bfdfe
  %y = fptrunc <2 x double> %x to <2 x float>
  ret <2 x float> %y
}

define <4 x float> @test3(<4 x double>* %p) nounwind {
; CHECK-LABEL: test3:
; CHECK:       # BB#0:
; CHECK-NEXT:    movl {{[0-9]+}}(%esp), %eax
; CHECK-NEXT:    cvtpd2ps 16(%eax), %xmm1
; CHECK-NEXT:    cvtpd2ps (%eax), %xmm0
; CHECK-NEXT:    unpcklpd {{.*#+}} xmm0 = xmm0[0],xmm1[0]
; CHECK-NEXT:    retl
;
; AVX-LABEL: test3:
; AVX:       # BB#0:
; AVX-NEXT:    movl {{[0-9]+}}(%esp), %eax
; AVX-NEXT:    vcvtpd2psy (%eax), %xmm0
; AVX-NEXT:    retl
<<<<<<< HEAD
  %x = load <4 x double>* %p
=======
  %x = load <4 x double>, <4 x double>* %p
>>>>>>> 969bfdfe
  %y = fptrunc <4 x double> %x to <4 x float>
  ret <4 x float> %y
}

define <8 x float> @test4(<8 x double>* %p) nounwind {
; CHECK-LABEL: test4:
; CHECK:       # BB#0:
; CHECK-NEXT:    movl {{[0-9]+}}(%esp), %eax
; CHECK-NEXT:    cvtpd2ps 16(%eax), %xmm1
; CHECK-NEXT:    cvtpd2ps (%eax), %xmm0
; CHECK-NEXT:    unpcklpd {{.*#+}} xmm0 = xmm0[0],xmm1[0]
; CHECK-NEXT:    cvtpd2ps 48(%eax), %xmm2
; CHECK-NEXT:    cvtpd2ps 32(%eax), %xmm1
; CHECK-NEXT:    unpcklpd {{.*#+}} xmm1 = xmm1[0],xmm2[0]
; CHECK-NEXT:    retl
;
; AVX-LABEL: test4:
; AVX:       # BB#0:
; AVX-NEXT:    movl {{[0-9]+}}(%esp), %eax
; AVX-NEXT:    vcvtpd2psy (%eax), %xmm0
; AVX-NEXT:    vcvtpd2psy 32(%eax), %xmm1
; AVX-NEXT:    vinsertf128 $1, %xmm1, %ymm0, %ymm0
; AVX-NEXT:    retl
<<<<<<< HEAD
  %x = load <8 x double>* %p
=======
  %x = load <8 x double>, <8 x double>* %p
>>>>>>> 969bfdfe
  %y = fptrunc <8 x double> %x to <8 x float>
  ret <8 x float> %y
}

<|MERGE_RESOLUTION|>--- conflicted
+++ resolved
@@ -23,11 +23,7 @@
 ; AVX-NEXT:    flds (%esp)
 ; AVX-NEXT:    popl %eax
 ; AVX-NEXT:    retl
-<<<<<<< HEAD
-  %x = load <1 x double>* %p
-=======
   %x = load <1 x double>, <1 x double>* %p
->>>>>>> 969bfdfe
   %y = fptrunc <1 x double> %x to <1 x float>
   ret <1 x float> %y
 }
@@ -44,11 +40,7 @@
 ; AVX-NEXT:    movl {{[0-9]+}}(%esp), %eax
 ; AVX-NEXT:    vcvtpd2psx (%eax), %xmm0
 ; AVX-NEXT:    retl
-<<<<<<< HEAD
-  %x = load <2 x double>* %p
-=======
   %x = load <2 x double>, <2 x double>* %p
->>>>>>> 969bfdfe
   %y = fptrunc <2 x double> %x to <2 x float>
   ret <2 x float> %y
 }
@@ -67,11 +59,7 @@
 ; AVX-NEXT:    movl {{[0-9]+}}(%esp), %eax
 ; AVX-NEXT:    vcvtpd2psy (%eax), %xmm0
 ; AVX-NEXT:    retl
-<<<<<<< HEAD
-  %x = load <4 x double>* %p
-=======
   %x = load <4 x double>, <4 x double>* %p
->>>>>>> 969bfdfe
   %y = fptrunc <4 x double> %x to <4 x float>
   ret <4 x float> %y
 }
@@ -95,11 +83,7 @@
 ; AVX-NEXT:    vcvtpd2psy 32(%eax), %xmm1
 ; AVX-NEXT:    vinsertf128 $1, %xmm1, %ymm0, %ymm0
 ; AVX-NEXT:    retl
-<<<<<<< HEAD
-  %x = load <8 x double>* %p
-=======
   %x = load <8 x double>, <8 x double>* %p
->>>>>>> 969bfdfe
   %y = fptrunc <8 x double> %x to <8 x float>
   ret <8 x float> %y
 }
