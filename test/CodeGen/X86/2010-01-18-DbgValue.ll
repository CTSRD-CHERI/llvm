--- conflicted
+++ resolved
@@ -12,17 +12,10 @@
   %retval = alloca double                         ; <double*> [#uses=2]
   %0 = alloca double                              ; <double*> [#uses=2]
   %"alloca point" = bitcast i32 0 to i32          ; <i32> [#uses=0]
-<<<<<<< HEAD
-  call void @llvm.dbg.declare(metadata !{%struct.Rect* %my_r0}, metadata !0, metadata !{metadata !"0x102"}), !dbg !15
-  %1 = getelementptr inbounds %struct.Rect* %my_r0, i32 0, i32 0, !dbg !16 ; <%struct.Pt*> [#uses=1]
-  %2 = getelementptr inbounds %struct.Pt* %1, i32 0, i32 0, !dbg !16 ; <double*> [#uses=1]
-  %3 = load double* %2, align 8, !dbg !16         ; <double> [#uses=1]
-=======
   call void @llvm.dbg.declare(metadata %struct.Rect* %my_r0, metadata !0, metadata !MDExpression()), !dbg !15
   %1 = getelementptr inbounds %struct.Rect, %struct.Rect* %my_r0, i32 0, i32 0, !dbg !16 ; <%struct.Pt*> [#uses=1]
   %2 = getelementptr inbounds %struct.Pt, %struct.Pt* %1, i32 0, i32 0, !dbg !16 ; <double*> [#uses=1]
   %3 = load double, double* %2, align 8, !dbg !16         ; <double> [#uses=1]
->>>>>>> 969bfdfe
   store double %3, double* %0, align 8, !dbg !16
   %4 = load double, double* %0, align 8, !dbg !16         ; <double> [#uses=1]
   store double %4, double* %retval, align 8, !dbg !16
@@ -38,30 +31,6 @@
 !llvm.dbg.cu = !{!3}
 !llvm.module.flags = !{!21}
 
-<<<<<<< HEAD
-!0 = metadata !{metadata !"0x101\00my_r0\0011\000", metadata !1, metadata !2, metadata !7} ; [ DW_TAG_arg_variable ]
-!1 = metadata !{metadata !"0x2e\00foo\00foo\00foo\0011\000\001\000\006\000\000\0011", metadata !19, metadata !2, metadata !4, null, double (%struct.Rect*)* @foo, null, null, null} ; [ DW_TAG_subprogram ]
-!2 = metadata !{metadata !"0x29", metadata !19} ; [ DW_TAG_file_type ]
-!3 = metadata !{metadata !"0x11\001\004.2.1 (Based on Apple Inc. build 5658) (LLVM build)\000\00\000\00\000", metadata !19, metadata !20, metadata !20, metadata !18, null, null} ; [ DW_TAG_compile_unit ]
-!4 = metadata !{metadata !"0x15\00\000\000\000\000\000\000", metadata !19, metadata !2, null, metadata !5, null, null, null} ; [ DW_TAG_subroutine_type ] [line 0, size 0, align 0, offset 0] [from ]
-!5 = metadata !{metadata !6, metadata !7}
-!6 = metadata !{metadata !"0x24\00double\000\0064\0064\000\000\004", metadata !19, metadata !2} ; [ DW_TAG_base_type ]
-!7 = metadata !{metadata !"0x13\00Rect\006\00256\0064\000\000\000", metadata !19, metadata !2, null, metadata !8, null, null, null} ; [ DW_TAG_structure_type ] [Rect] [line 6, size 256, align 64, offset 0] [def] [from ]
-!8 = metadata !{metadata !9, metadata !14}
-!9 = metadata !{metadata !"0xd\00P1\007\00128\0064\000\000", metadata !19, metadata !7, metadata !10} ; [ DW_TAG_member ]
-!10 = metadata !{metadata !"0x13\00Pt\001\00128\0064\000\000\000", metadata !19, metadata !2, null, metadata !11, null, null, null} ; [ DW_TAG_structure_type ] [Pt] [line 1, size 128, align 64, offset 0] [def] [from ]
-!11 = metadata !{metadata !12, metadata !13}
-!12 = metadata !{metadata !"0xd\00x\002\0064\0064\000\000", metadata !19, metadata !10, metadata !6} ; [ DW_TAG_member ]
-!13 = metadata !{metadata !"0xd\00y\003\0064\0064\0064\000", metadata !19, metadata !10, metadata !6} ; [ DW_TAG_member ]
-!14 = metadata !{metadata !"0xd\00P2\008\00128\0064\00128\000", metadata !19, metadata !7, metadata !10} ; [ DW_TAG_member ]
-!15 = metadata !{i32 11, i32 0, metadata !1, null}
-!16 = metadata !{i32 12, i32 0, metadata !17, null}
-!17 = metadata !{metadata !"0xb\0011\000\000", metadata !19, metadata !1} ; [ DW_TAG_lexical_block ]
-!18 = metadata !{metadata !1}
-!19 = metadata !{metadata !"b2.c", metadata !"/tmp/"}
-!20 = metadata !{i32 0}
-!21 = metadata !{i32 1, metadata !"Debug Info Version", i32 2}
-=======
 !0 = !MDLocalVariable(tag: DW_TAG_arg_variable, name: "my_r0", line: 11, arg: 0, scope: !1, file: !2, type: !7)
 !1 = !MDSubprogram(name: "foo", linkageName: "foo", line: 11, isLocal: false, isDefinition: true, virtualIndex: 6, isOptimized: false, scopeLine: 11, file: !19, scope: !2, type: !4, function: double (%struct.Rect*)* @foo)
 !2 = !MDFile(filename: "b2.c", directory: "/tmp/")
@@ -83,5 +52,4 @@
 !18 = !{!1}
 !19 = !MDFile(filename: "b2.c", directory: "/tmp/")
 !20 = !{i32 0}
-!21 = !{i32 1, !"Debug Info Version", i32 3}
->>>>>>> 969bfdfe
+!21 = !{i32 1, !"Debug Info Version", i32 3}