; RUN: llc < %s -mcpu=generic -mtriple=i386-apple-darwin -no-integrated-as

@g1 = global double 0.000000e+00, align 8
@g2 = global i32 0, align 4

define void @_Z16fpuop_arithmeticjj(i32, i32) {
entry:
  switch i32 undef, label %sw.bb.i1921 [
  ]

sw.bb261:                                         ; preds = %entry, %entry
  unreachable

sw.bb.i1921:                                      ; preds = %if.end504
  switch i32 undef, label %if.end511 [
    i32 1, label %sw.bb27.i
  ]

sw.bb27.i:                                        ; preds = %sw.bb.i1921
  %conv.i.i1923 = fpext float undef to x86_fp80
  br label %if.end511

if.end511:                                        ; preds = %sw.bb27.i, %sw.bb13.i
  %src.sroa.0.0.src.sroa.0.0.2280 = phi x86_fp80 [ %conv.i.i1923, %sw.bb27.i ], [ undef, %sw.bb.i1921 ]
  switch i32 undef, label %sw.bb992 [
    i32 3, label %sw.bb735
    i32 18, label %if.end41.i2210
  ]

sw.bb735:                                         ; preds = %if.end511
  %2 = call x86_fp80 asm sideeffect "frndint", "={st},0,~{dirflag},~{fpsr},~{flags}"(x86_fp80 %src.sroa.0.0.src.sroa.0.0.2280)
  unreachable

if.end41.i2210:                                   ; preds = %if.end511
<<<<<<< HEAD
  call void @llvm.dbg.value(metadata !{x86_fp80 %src.sroa.0.0.src.sroa.0.0.2280}, i64 0, metadata !20, metadata !{metadata !"0x102"})
=======
  call void @llvm.dbg.value(metadata x86_fp80 %src.sroa.0.0.src.sroa.0.0.2280, i64 0, metadata !20, metadata !MDExpression())
>>>>>>> 969bfdfe
  unreachable

sw.bb992:                                         ; preds = %if.end511
  ret void
}

declare void @llvm.dbg.value(metadata, i64, metadata, metadata)

!llvm.dbg.cu = !{!0}
!llvm.module.flags = !{!24, !25}
<<<<<<< HEAD
!0 = metadata !{metadata !"0x11\004\00clang version 3.6.0 (http://llvm.org/git/clang 8444ae7cfeaefae031f8fedf0d1435ca3b14d90b) (http://llvm.org/git/llvm 886f0101a7d176543b831f5efb74c03427244a55)\001\00\000\00\001", metadata !1, metadata !2, metadata !2, metadata !3, metadata !21, metadata !2} ; [ DW_TAG_compile_unit ] [x87stackifier/fpu_ieee.cpp] [DW_LANG_C_plus_plus]
!1 = metadata !{metadata !"fpu_ieee.cpp", metadata !"x87stackifier"}
!2 = metadata !{}
!3 = metadata !{metadata !4}
!4 = metadata !{metadata !"0x2e\00fpuop_arithmetic\00fpuop_arithmetic\00_Z16fpuop_arithmeticjj\0011\000\001\000\006\00256\001\0013", metadata !5, metadata !6, metadata !7, null, void (i32, i32)* @_Z16fpuop_arithmeticjj, null, null, metadata !10} ; [ DW_TAG_subprogram ] [line 11] [def] [scope 13] [fpuop_arithmetic]
!5 = metadata !{metadata !"f1.cpp", metadata !"x87stackifier"}
!6 = metadata !{metadata !"0x29", metadata !5}          ; [ DW_TAG_file_type ] [x87stackifier/f1.cpp]
!7 = metadata !{metadata !"0x15\00\000\000\000\000\000\000", i32 0, null, null, metadata !8, null, null, null} ; [ DW_TAG_subroutine_type ] [line 0, size 0, align 0, offset 0] [from ]
!8 = metadata !{null, metadata !9, metadata !9}
!9 = metadata !{metadata !"0x24\00unsigned int\000\0032\0032\000\000\007", null, null} ; [ DW_TAG_base_type ] [unsigned int] [line 0, size 32, align 32, offset 0, enc DW_ATE_unsigned]
!10 = metadata !{metadata !11, metadata !12, metadata !13, metadata !18, metadata !20}
!11 = metadata !{metadata !"0x101\00\0016777227\000", metadata !4, metadata !6, metadata !9} ; [ DW_TAG_arg_variable ] [line 11]
!12 = metadata !{metadata !"0x101\00\0033554443\000", metadata !4, metadata !6, metadata !9} ; [ DW_TAG_arg_variable ] [line 11]
!13 = metadata !{metadata !"0x100\00x\0014\000", metadata !4, metadata !6, metadata !14} ; [ DW_TAG_auto_variable ] [x] [line 14]
!14 = metadata !{metadata !"0x16\00fpu_extended\003\000\000\000\000", metadata !5, null, metadata !15} ; [ DW_TAG_typedef ] [fpu_extended] [line 3, size 0, align 0, offset 0] [from fpu_register]
!15 = metadata !{metadata !"0x16\00fpu_register\002\000\000\000\000", metadata !5, null, metadata !16} ; [ DW_TAG_typedef ] [fpu_register] [line 2, size 0, align 0, offset 0] [from uae_f64]
!16 = metadata !{metadata !"0x16\00uae_f64\001\000\000\000\000", metadata !5, null, metadata !17} ; [ DW_TAG_typedef ] [uae_f64] [line 1, size 0, align 0, offset 0] [from double]
!17 = metadata !{metadata !"0x24\00double\000\0064\0064\000\000\004", null, null} ; [ DW_TAG_base_type ] [double] [line 0, size 64, align 64, offset 0, enc DW_ATE_float]
!18 = metadata !{metadata !"0x100\00a\0015\000", metadata !4, metadata !6, metadata !19} ; [ DW_TAG_auto_variable ] [a] [line 15]
!19 = metadata !{metadata !"0x24\00int\000\0032\0032\000\000\005", null, null} ; [ DW_TAG_base_type ] [int] [line 0, size 32, align 32, offset 0, enc DW_ATE_signed]
!20 = metadata !{metadata !"0x100\00value\0016\000", metadata !4, metadata !6, metadata !14} ; [ DW_TAG_auto_variable ] [value] [line 16]
!21 = metadata !{metadata !22, metadata !23}
!22 = metadata !{metadata !"0x34\00g1\00g1\00\005\000\001", null, metadata !6, metadata !14, double* @g1, null} ; [ DW_TAG_variable ] [g1] [line 5] [def]
!23 = metadata !{metadata !"0x34\00g2\00g2\00\006\000\001", null, metadata !6, metadata !19, i32* @g2, null} ; [ DW_TAG_variable ] [g2] [line 6] [def]
!24 = metadata !{i32 2, metadata !"Dwarf Version", i32 2}
!25 = metadata !{i32 2, metadata !"Debug Info Version", i32 2}
=======
!0 = !MDCompileUnit(language: DW_LANG_C_plus_plus, producer: "clang version 3.6.0 (http://llvm.org/git/clang 8444ae7cfeaefae031f8fedf0d1435ca3b14d90b) (http://llvm.org/git/llvm 886f0101a7d176543b831f5efb74c03427244a55)", isOptimized: true, emissionKind: 1, file: !1, enums: !2, retainedTypes: !2, subprograms: !3, globals: !21, imports: !2)
!1 = !MDFile(filename: "fpu_ieee.cpp", directory: "x87stackifier")
!2 = !{}
!3 = !{!4}
!4 = !MDSubprogram(name: "fpuop_arithmetic", linkageName: "_Z16fpuop_arithmeticjj", line: 11, isLocal: false, isDefinition: true, virtualIndex: 6, flags: DIFlagPrototyped, isOptimized: true, scopeLine: 13, file: !5, scope: !6, type: !7, function: void (i32, i32)* @_Z16fpuop_arithmeticjj, variables: !10)
!5 = !MDFile(filename: "f1.cpp", directory: "x87stackifier")
!6 = !MDFile(filename: "f1.cpp", directory: "x87stackifier")
!7 = !MDSubroutineType(types: !8)
!8 = !{null, !9, !9}
!9 = !MDBasicType(tag: DW_TAG_base_type, name: "unsigned int", size: 32, align: 32, encoding: DW_ATE_unsigned)
!10 = !{!11, !12, !13, !18, !20}
!11 = !MDLocalVariable(tag: DW_TAG_arg_variable, name: "", line: 11, arg: 1, scope: !4, file: !6, type: !9)
!12 = !MDLocalVariable(tag: DW_TAG_arg_variable, name: "", line: 11, arg: 2, scope: !4, file: !6, type: !9)
!13 = !MDLocalVariable(tag: DW_TAG_auto_variable, name: "x", line: 14, scope: !4, file: !6, type: !14)
!14 = !MDDerivedType(tag: DW_TAG_typedef, name: "fpu_extended", line: 3, file: !5, baseType: !15)
!15 = !MDDerivedType(tag: DW_TAG_typedef, name: "fpu_register", line: 2, file: !5, baseType: !16)
!16 = !MDDerivedType(tag: DW_TAG_typedef, name: "uae_f64", line: 1, file: !5, baseType: !17)
!17 = !MDBasicType(tag: DW_TAG_base_type, name: "double", size: 64, align: 64, encoding: DW_ATE_float)
!18 = !MDLocalVariable(tag: DW_TAG_auto_variable, name: "a", line: 15, scope: !4, file: !6, type: !19)
!19 = !MDBasicType(tag: DW_TAG_base_type, name: "int", size: 32, align: 32, encoding: DW_ATE_signed)
!20 = !MDLocalVariable(tag: DW_TAG_auto_variable, name: "value", line: 16, scope: !4, file: !6, type: !14)
!21 = !{!22, !23}
!22 = !MDGlobalVariable(name: "g1", line: 5, isLocal: false, isDefinition: true, scope: null, file: !6, type: !14, variable: double* @g1)
!23 = !MDGlobalVariable(name: "g2", line: 6, isLocal: false, isDefinition: true, scope: null, file: !6, type: !19, variable: i32* @g2)
!24 = !{i32 2, !"Dwarf Version", i32 2}
!25 = !{i32 2, !"Debug Info Version", i32 3}
>>>>>>> 969bfdfe
<|MERGE_RESOLUTION|>--- conflicted
+++ resolved
@@ -32,11 +32,7 @@
   unreachable
 
 if.end41.i2210:                                   ; preds = %if.end511
-<<<<<<< HEAD
-  call void @llvm.dbg.value(metadata !{x86_fp80 %src.sroa.0.0.src.sroa.0.0.2280}, i64 0, metadata !20, metadata !{metadata !"0x102"})
-=======
   call void @llvm.dbg.value(metadata x86_fp80 %src.sroa.0.0.src.sroa.0.0.2280, i64 0, metadata !20, metadata !MDExpression())
->>>>>>> 969bfdfe
   unreachable
 
 sw.bb992:                                         ; preds = %if.end511
@@ -47,34 +43,6 @@
 
 !llvm.dbg.cu = !{!0}
 !llvm.module.flags = !{!24, !25}
-<<<<<<< HEAD
-!0 = metadata !{metadata !"0x11\004\00clang version 3.6.0 (http://llvm.org/git/clang 8444ae7cfeaefae031f8fedf0d1435ca3b14d90b) (http://llvm.org/git/llvm 886f0101a7d176543b831f5efb74c03427244a55)\001\00\000\00\001", metadata !1, metadata !2, metadata !2, metadata !3, metadata !21, metadata !2} ; [ DW_TAG_compile_unit ] [x87stackifier/fpu_ieee.cpp] [DW_LANG_C_plus_plus]
-!1 = metadata !{metadata !"fpu_ieee.cpp", metadata !"x87stackifier"}
-!2 = metadata !{}
-!3 = metadata !{metadata !4}
-!4 = metadata !{metadata !"0x2e\00fpuop_arithmetic\00fpuop_arithmetic\00_Z16fpuop_arithmeticjj\0011\000\001\000\006\00256\001\0013", metadata !5, metadata !6, metadata !7, null, void (i32, i32)* @_Z16fpuop_arithmeticjj, null, null, metadata !10} ; [ DW_TAG_subprogram ] [line 11] [def] [scope 13] [fpuop_arithmetic]
-!5 = metadata !{metadata !"f1.cpp", metadata !"x87stackifier"}
-!6 = metadata !{metadata !"0x29", metadata !5}          ; [ DW_TAG_file_type ] [x87stackifier/f1.cpp]
-!7 = metadata !{metadata !"0x15\00\000\000\000\000\000\000", i32 0, null, null, metadata !8, null, null, null} ; [ DW_TAG_subroutine_type ] [line 0, size 0, align 0, offset 0] [from ]
-!8 = metadata !{null, metadata !9, metadata !9}
-!9 = metadata !{metadata !"0x24\00unsigned int\000\0032\0032\000\000\007", null, null} ; [ DW_TAG_base_type ] [unsigned int] [line 0, size 32, align 32, offset 0, enc DW_ATE_unsigned]
-!10 = metadata !{metadata !11, metadata !12, metadata !13, metadata !18, metadata !20}
-!11 = metadata !{metadata !"0x101\00\0016777227\000", metadata !4, metadata !6, metadata !9} ; [ DW_TAG_arg_variable ] [line 11]
-!12 = metadata !{metadata !"0x101\00\0033554443\000", metadata !4, metadata !6, metadata !9} ; [ DW_TAG_arg_variable ] [line 11]
-!13 = metadata !{metadata !"0x100\00x\0014\000", metadata !4, metadata !6, metadata !14} ; [ DW_TAG_auto_variable ] [x] [line 14]
-!14 = metadata !{metadata !"0x16\00fpu_extended\003\000\000\000\000", metadata !5, null, metadata !15} ; [ DW_TAG_typedef ] [fpu_extended] [line 3, size 0, align 0, offset 0] [from fpu_register]
-!15 = metadata !{metadata !"0x16\00fpu_register\002\000\000\000\000", metadata !5, null, metadata !16} ; [ DW_TAG_typedef ] [fpu_register] [line 2, size 0, align 0, offset 0] [from uae_f64]
-!16 = metadata !{metadata !"0x16\00uae_f64\001\000\000\000\000", metadata !5, null, metadata !17} ; [ DW_TAG_typedef ] [uae_f64] [line 1, size 0, align 0, offset 0] [from double]
-!17 = metadata !{metadata !"0x24\00double\000\0064\0064\000\000\004", null, null} ; [ DW_TAG_base_type ] [double] [line 0, size 64, align 64, offset 0, enc DW_ATE_float]
-!18 = metadata !{metadata !"0x100\00a\0015\000", metadata !4, metadata !6, metadata !19} ; [ DW_TAG_auto_variable ] [a] [line 15]
-!19 = metadata !{metadata !"0x24\00int\000\0032\0032\000\000\005", null, null} ; [ DW_TAG_base_type ] [int] [line 0, size 32, align 32, offset 0, enc DW_ATE_signed]
-!20 = metadata !{metadata !"0x100\00value\0016\000", metadata !4, metadata !6, metadata !14} ; [ DW_TAG_auto_variable ] [value] [line 16]
-!21 = metadata !{metadata !22, metadata !23}
-!22 = metadata !{metadata !"0x34\00g1\00g1\00\005\000\001", null, metadata !6, metadata !14, double* @g1, null} ; [ DW_TAG_variable ] [g1] [line 5] [def]
-!23 = metadata !{metadata !"0x34\00g2\00g2\00\006\000\001", null, metadata !6, metadata !19, i32* @g2, null} ; [ DW_TAG_variable ] [g2] [line 6] [def]
-!24 = metadata !{i32 2, metadata !"Dwarf Version", i32 2}
-!25 = metadata !{i32 2, metadata !"Debug Info Version", i32 2}
-=======
 !0 = !MDCompileUnit(language: DW_LANG_C_plus_plus, producer: "clang version 3.6.0 (http://llvm.org/git/clang 8444ae7cfeaefae031f8fedf0d1435ca3b14d90b) (http://llvm.org/git/llvm 886f0101a7d176543b831f5efb74c03427244a55)", isOptimized: true, emissionKind: 1, file: !1, enums: !2, retainedTypes: !2, subprograms: !3, globals: !21, imports: !2)
 !1 = !MDFile(filename: "fpu_ieee.cpp", directory: "x87stackifier")
 !2 = !{}
@@ -100,5 +68,4 @@
 !22 = !MDGlobalVariable(name: "g1", line: 5, isLocal: false, isDefinition: true, scope: null, file: !6, type: !14, variable: double* @g1)
 !23 = !MDGlobalVariable(name: "g2", line: 6, isLocal: false, isDefinition: true, scope: null, file: !6, type: !19, variable: i32* @g2)
 !24 = !{i32 2, !"Dwarf Version", i32 2}
-!25 = !{i32 2, !"Debug Info Version", i32 3}
->>>>>>> 969bfdfe
+!25 = !{i32 2, !"Debug Info Version", i32 3}