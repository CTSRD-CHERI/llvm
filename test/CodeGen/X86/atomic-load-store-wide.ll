; RUN: llc < %s -mcpu=corei7 -march=x86 -verify-machineinstrs | FileCheck %s

; 64-bit load/store on x86-32
; FIXME: The generated code can be substantially improved.

define void @test1(i64* %ptr, i64 %val1) {
; CHECK-LABEL: test1
; CHECK: lock
; CHECK-NEXT: cmpxchg8b
; CHECK-NEXT: jne
  store atomic i64 %val1, i64* %ptr seq_cst, align 8
  ret void
}

define i64 @test2(i64* %ptr) {
; CHECK-LABEL: test2
; CHECK: lock
; CHECK-NEXT: cmpxchg8b
<<<<<<< HEAD
  %val = load atomic i64* %ptr seq_cst, align 8
=======
  %val = load atomic i64, i64* %ptr seq_cst, align 8
>>>>>>> 969bfdfe
  ret i64 %val
}<|MERGE_RESOLUTION|>--- conflicted
+++ resolved
@@ -16,10 +16,6 @@
 ; CHECK-LABEL: test2
 ; CHECK: lock
 ; CHECK-NEXT: cmpxchg8b
-<<<<<<< HEAD
-  %val = load atomic i64* %ptr seq_cst, align 8
-=======
   %val = load atomic i64, i64* %ptr seq_cst, align 8
->>>>>>> 969bfdfe
   ret i64 %val
 }