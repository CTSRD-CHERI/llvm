; RUN: llc < %s -march=x86 -mattr=+sse4.2 | FileCheck %s

target triple = "x86_64-unknown-unknown"

; widening shuffle v3float and then a add
define void @shuf(<3 x float>* %dst.addr, <3 x float> %src1,<3 x float> %src2) nounwind {
; CHECK-LABEL: shuf:
; CHECK:       # BB#0: # %entry
; CHECK-NEXT:    movl {{[0-9]+}}(%esp), %eax
; CHECK-NEXT:    addps %xmm1, %xmm0
; CHECK-NEXT:    extractps $2, %xmm0, 8(%eax)
; CHECK-NEXT:    extractps $1, %xmm0, 4(%eax)
; CHECK-NEXT:    movss %xmm0, (%eax)
; CHECK-NEXT:    retl
entry:
	%x = shufflevector <3 x float> %src1, <3 x float> %src2, <3 x i32> < i32 0, i32 1, i32 2>
	%val = fadd <3 x float> %x, %src2
	store <3 x float> %val, <3 x float>* %dst.addr
	ret void
}


; widening shuffle v3float with a different mask and then a add
define void @shuf2(<3 x float>* %dst.addr, <3 x float> %src1,<3 x float> %src2) nounwind {
; CHECK-LABEL: shuf2:
; CHECK:       # BB#0: # %entry
; CHECK-NEXT:    movl {{[0-9]+}}(%esp), %eax
; CHECK-NEXT:    blendps {{.*#+}} xmm0 = xmm0[0],xmm1[1],xmm0[2,3]
; CHECK-NEXT:    addps %xmm1, %xmm0
; CHECK-NEXT:    extractps $2, %xmm0, 8(%eax)
; CHECK-NEXT:    extractps $1, %xmm0, 4(%eax)
; CHECK-NEXT:    movss %xmm0, (%eax)
; CHECK-NEXT:    retl
entry:
	%x = shufflevector <3 x float> %src1, <3 x float> %src2, <3 x i32> < i32 0, i32 4, i32 2>
	%val = fadd <3 x float> %x, %src2
	store <3 x float> %val, <3 x float>* %dst.addr
	ret void
}

; Example of when widening a v3float operation causes the DAG to replace a node
; with the operation that we are currently widening, i.e. when replacing
; opA with opB, the DAG will produce new operations with opA.
define void @shuf3(<4 x float> %tmp10, <4 x float> %vecinit15, <4 x float>* %dst) nounwind {
; CHECK-LABEL: shuf3:
; CHECK:       # BB#0: # %entry
; CHECK-NEXT:    movl {{[0-9]+}}(%esp), %eax
; CHECK-NEXT:    shufps {{.*#+}} xmm1 = xmm1[0,0,0,0]
; CHECK-NEXT:    movaps %xmm1, (%eax)
; CHECK-NEXT:    retl
entry:
  %shuffle.i.i.i12 = shufflevector <4 x float> %tmp10, <4 x float> %vecinit15, <4 x i32> <i32 0, i32 1, i32 4, i32 5>
  %tmp25.i.i = shufflevector <4 x float> %shuffle.i.i.i12, <4 x float> undef, <3 x i32> <i32 0, i32 1, i32 2>
  %tmp1.i.i = shufflevector <3 x float> %tmp25.i.i, <3 x float> zeroinitializer, <4 x i32> <i32 0, i32 1, i32 2, i32 3>
  %tmp3.i13 = shufflevector <4 x float> %tmp1.i.i, <4 x float> undef, <3 x i32> <i32 0, i32 1, i32 2> ; <<3 x float>>
  %tmp6.i14 = shufflevector <3 x float> %tmp3.i13, <3 x float> zeroinitializer, <4 x i32> <i32 0, i32 1, i32 2, i32 3>
  %tmp97.i = shufflevector <4 x float> %tmp6.i14, <4 x float> undef, <3 x i32> <i32 0, i32 1, i32 2>
  %tmp2.i18 = shufflevector <3 x float> %tmp97.i, <3 x float> undef, <4 x i32> <i32 0, i32 1, i32 2, i32 2>
  %t5 = bitcast <4 x float> %tmp2.i18 to <4 x i32>
  %shr.i.i19 = lshr <4 x i32> %t5, <i32 19, i32 19, i32 19, i32 19>
  %and.i.i20 = and <4 x i32> %shr.i.i19, <i32 4080, i32 4080, i32 4080, i32 4080>
  %shuffle.i.i.i21 = shufflevector <4 x float> %tmp2.i18, <4 x float> undef, <4 x i32> <i32 2, i32 3, i32 2, i32 3>
  store <4 x float> %shuffle.i.i.i21, <4 x float>* %dst
  ret void
}

; PR10421: make sure we correctly handle extreme widening with CONCAT_VECTORS
define <8 x i8> @shuf4(<4 x i8> %a, <4 x i8> %b) nounwind readnone {
; CHECK-LABEL: shuf4:
; CHECK:       # BB#0:
; CHECK-NEXT:    movdqa {{.*#+}} xmm2 = [0,1,4,5,8,9,12,13,8,9,12,13,12,13,14,15]
; CHECK-NEXT:    pshufb %xmm2, %xmm1
; CHECK-NEXT:    pshufb %xmm2, %xmm0
; CHECK-NEXT:    punpcklqdq {{.*#+}} xmm0 = xmm0[0],xmm1[0]
; CHECK-NEXT:    retl
  %vshuf = shufflevector <4 x i8> %a, <4 x i8> %b, <8 x i32> <i32 0, i32 1, i32 2, i32 3, i32 4, i32 5, i32 6, i32 7>
  ret <8 x i8> %vshuf
}

; PR11389: another CONCAT_VECTORS case
define void @shuf5(<8 x i8>* %p) nounwind {
; CHECK-LABEL: shuf5:
; CHECK:       # BB#0:
; CHECK-NEXT:    movl {{[0-9]+}}(%esp), %eax
<<<<<<< HEAD
; CHECK-NEXT:    movdqa {{.*#+}} xmm0 = <4,33,u,u,u,u,u,u>
; CHECK-NEXT:    pshufb {{.*#+}} xmm0 = xmm0[2,2,4,6,8,10,12,14,u,u,u,u,u,u,u,u]
=======
; CHECK-NEXT:    movdqa {{.*#+}} xmm0 = [33,33,33,33,33,33,33,33]
; CHECK-NEXT:    pshufb {{.*#+}} xmm0 = xmm0[0,2,4,6,8,10,12,14,u,u,u,u,u,u,u,u]
>>>>>>> 969bfdfe
; CHECK-NEXT:    movlpd %xmm0, (%eax)
; CHECK-NEXT:    retl
  %v = shufflevector <2 x i8> <i8 4, i8 33>, <2 x i8> undef, <8 x i32> <i32 1, i32 1, i32 undef, i32 undef, i32 undef, i32 undef, i32 undef, i32 undef>
  store <8 x i8> %v, <8 x i8>* %p, align 8
  ret void
}<|MERGE_RESOLUTION|>--- conflicted
+++ resolved
@@ -82,13 +82,8 @@
 ; CHECK-LABEL: shuf5:
 ; CHECK:       # BB#0:
 ; CHECK-NEXT:    movl {{[0-9]+}}(%esp), %eax
-<<<<<<< HEAD
-; CHECK-NEXT:    movdqa {{.*#+}} xmm0 = <4,33,u,u,u,u,u,u>
-; CHECK-NEXT:    pshufb {{.*#+}} xmm0 = xmm0[2,2,4,6,8,10,12,14,u,u,u,u,u,u,u,u]
-=======
 ; CHECK-NEXT:    movdqa {{.*#+}} xmm0 = [33,33,33,33,33,33,33,33]
 ; CHECK-NEXT:    pshufb {{.*#+}} xmm0 = xmm0[0,2,4,6,8,10,12,14,u,u,u,u,u,u,u,u]
->>>>>>> 969bfdfe
 ; CHECK-NEXT:    movlpd %xmm0, (%eax)
 ; CHECK-NEXT:    retl
   %v = shufflevector <2 x i8> <i8 4, i8 33>, <2 x i8> undef, <8 x i32> <i32 1, i32 1, i32 undef, i32 undef, i32 undef, i32 undef, i32 undef, i32 undef>
