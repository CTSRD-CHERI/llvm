; RUN: llc < %s -march=nvptx -mcpu=sm_20 | FileCheck %s

target datalayout = "e-p:32:32:32-i1:8:8-i8:8:8-i16:16:16-i32:32:32-i64:64:64-f32:32:32-f64:64:64-v16:16:16-v32:32:32-v64:64:64-v128:128:128-n16:32:64"


define void @reg_plus_offset(i32* %a) {
; CHECK:        ldu.global.u32  %r{{[0-9]+}}, [%r{{[0-9]+}}+32];
; CHECK:        ldu.global.u32  %r{{[0-9]+}}, [%r{{[0-9]+}}+36];
<<<<<<< HEAD
  %p2 = getelementptr i32* %a, i32 8
  %t1 = call i32 @llvm.nvvm.ldu.global.i.i32.p0i32(i32* %p2, i32 4)
  %p3 = getelementptr i32* %a, i32 9
=======
  %p2 = getelementptr i32, i32* %a, i32 8
  %t1 = call i32 @llvm.nvvm.ldu.global.i.i32.p0i32(i32* %p2, i32 4)
  %p3 = getelementptr i32, i32* %a, i32 9
>>>>>>> 969bfdfe
  %t2 = call i32 @llvm.nvvm.ldu.global.i.i32.p0i32(i32* %p3, i32 4)
  %t3 = mul i32 %t1, %t2
  store i32 %t3, i32* %a
  ret void
}

declare i32 @llvm.nvvm.ldu.global.i.i32.p0i32(i32*, i32)
declare i32 @llvm.nvvm.read.ptx.sreg.tid.x()<|MERGE_RESOLUTION|>--- conflicted
+++ resolved
@@ -6,15 +6,9 @@
 define void @reg_plus_offset(i32* %a) {
 ; CHECK:        ldu.global.u32  %r{{[0-9]+}}, [%r{{[0-9]+}}+32];
 ; CHECK:        ldu.global.u32  %r{{[0-9]+}}, [%r{{[0-9]+}}+36];
-<<<<<<< HEAD
-  %p2 = getelementptr i32* %a, i32 8
-  %t1 = call i32 @llvm.nvvm.ldu.global.i.i32.p0i32(i32* %p2, i32 4)
-  %p3 = getelementptr i32* %a, i32 9
-=======
   %p2 = getelementptr i32, i32* %a, i32 8
   %t1 = call i32 @llvm.nvvm.ldu.global.i.i32.p0i32(i32* %p2, i32 4)
   %p3 = getelementptr i32, i32* %a, i32 9
->>>>>>> 969bfdfe
   %t2 = call i32 @llvm.nvvm.ldu.global.i.i32.p0i32(i32* %p3, i32 4)
   %t3 = mul i32 %t1, %t2
   store i32 %t3, i32* %a
