; RUN: llc < %s -mtriple=arm-nacl-gnueabi | FileCheck %s

declare void @llvm.va_start(i8*)
declare void @external_func(i8*)

@va_list = external global i8*

; On ARM, varargs arguments are passed in r0-r3 with the rest on the
; stack.  A varargs function must therefore spill rN-r3 just below the
; function's initial stack pointer.
;
; This test checks for a bug in which a gap was left between the spill
; area and varargs arguments on the stack when using 16 byte stack
; alignment.

define void @varargs_func(i32 %arg1, ...) {
  call void @llvm.va_start(i8* bitcast (i8** @va_list to i8*))
  call void @external_func(i8* bitcast (i8** @va_list to i8*))
  ret void
}
; CHECK-LABEL: varargs_func:
; Reserve space for the varargs save area.  This currently reserves
; more than enough (16 bytes rather than the 12 bytes needed).
<<<<<<< HEAD
; CHECK: sub sp, sp, #16
=======
; CHECK: sub sp, sp, #12
>>>>>>> 969bfdfe
; CHECK: push {r11, lr}
; Align the stack pointer to a multiple of 16.
; CHECK: sub sp, sp, #8
; Calculate the address of the varargs save area and save varargs
; arguments into it.
; CHECK-NEXT: add r0, sp, #20
; CHECK-NEXT: stm r0, {r1, r2, r3}<|MERGE_RESOLUTION|>--- conflicted
+++ resolved
@@ -21,14 +21,10 @@
 ; CHECK-LABEL: varargs_func:
 ; Reserve space for the varargs save area.  This currently reserves
 ; more than enough (16 bytes rather than the 12 bytes needed).
-<<<<<<< HEAD
-; CHECK: sub sp, sp, #16
-=======
 ; CHECK: sub sp, sp, #12
->>>>>>> 969bfdfe
 ; CHECK: push {r11, lr}
 ; Align the stack pointer to a multiple of 16.
-; CHECK: sub sp, sp, #8
+; CHECK: sub sp, sp, #12
 ; Calculate the address of the varargs save area and save varargs
 ; arguments into it.
 ; CHECK-NEXT: add r0, sp, #20
