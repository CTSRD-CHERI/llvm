--- conflicted
+++ resolved
@@ -128,43 +128,6 @@
 !llvm.module.flags = !{!10, !11}
 !llvm.ident = !{!12}
 
-<<<<<<< HEAD
-!0 = metadata !{metadata !"0x11\004\00clang version 3.5 \000\00\000\00\000", metadata !1, metadata !2, metadata !2, metadata !3, metadata !2, metadata !2} ; [ DW_TAG_compile_unit ] [/tmp/exp.cpp] [DW_LANG_C_plus_plus]
-!1 = metadata !{metadata !"exp.cpp", metadata !"/tmp"}
-!2 = metadata !{}
-!3 = metadata !{metadata !4}
-!4 = metadata !{metadata !"0x2e\00test\00test\00_Z4testiiiiiddddd\004\000\001\000\006\00256\000\005", metadata !1, metadata !5, metadata !6, null, void (i32, i32, i32, i32, i32, double, double, double, double, double)* @_Z4testiiiiiddddd, null, null, metadata !2} ; [ DW_TAG_subprogram ] [line 4] [def] [scope 5] [test]
-!5 = metadata !{metadata !"0x29", metadata !1}          ; [ DW_TAG_file_type ] [/tmp/exp.cpp]
-!6 = metadata !{metadata !"0x15\00\000\000\000\000\000\000", i32 0, null, null, metadata !7, null, null, null} ; [ DW_TAG_subroutine_type ] [line 0, size 0, align 0, offset 0] [from ]
-!7 = metadata !{null, metadata !8, metadata !8, metadata !8, metadata !8, metadata !8, metadata !9, metadata !9, metadata !9, metadata !9, metadata !9}
-!8 = metadata !{metadata !"0x24\00int\000\0032\0032\000\000\005", null, null} ; [ DW_TAG_base_type ] [int] [line 0, size 32, align 32, offset 0, enc DW_ATE_signed]
-!9 = metadata !{metadata !"0x24\00double\000\0064\0064\000\000\004", null, null} ; [ DW_TAG_base_type ] [double] [line 0, size 64, align 64, offset 0, enc DW_ATE_float]
-!10 = metadata !{i32 2, metadata !"Dwarf Version", i32 4}
-!11 = metadata !{i32 1, metadata !"Debug Info Version", i32 2}
-!12 = metadata !{metadata !"clang version 3.5 "}
-!13 = metadata !{metadata !"0x101\00a\0016777220\000", metadata !4, metadata !5, metadata !8} ; [ DW_TAG_arg_variable ] [a] [line 4]
-!14 = metadata !{i32 4, i32 0, metadata !4, null}
-!15 = metadata !{metadata !"0x101\00b\0033554436\000", metadata !4, metadata !5, metadata !8} ; [ DW_TAG_arg_variable ] [b] [line 4]
-!16 = metadata !{metadata !"0x101\00c\0050331652\000", metadata !4, metadata !5, metadata !8} ; [ DW_TAG_arg_variable ] [c] [line 4]
-!17 = metadata !{metadata !"0x101\00d\0067108868\000", metadata !4, metadata !5, metadata !8} ; [ DW_TAG_arg_variable ] [d] [line 4]
-!18 = metadata !{metadata !"0x101\00e\0083886084\000", metadata !4, metadata !5, metadata !8} ; [ DW_TAG_arg_variable ] [e] [line 4]
-!19 = metadata !{metadata !"0x101\00m\00100663301\000", metadata !4, metadata !5, metadata !9} ; [ DW_TAG_arg_variable ] [m] [line 5]
-!20 = metadata !{i32 5, i32 0, metadata !4, null}
-!21 = metadata !{metadata !"0x101\00n\00117440517\000", metadata !4, metadata !5, metadata !9} ; [ DW_TAG_arg_variable ] [n] [line 5]
-!22 = metadata !{metadata !"0x101\00p\00134217733\000", metadata !4, metadata !5, metadata !9} ; [ DW_TAG_arg_variable ] [p] [line 5]
-!23 = metadata !{metadata !"0x101\00q\00150994949\000", metadata !4, metadata !5, metadata !9} ; [ DW_TAG_arg_variable ] [q] [line 5]
-!24 = metadata !{metadata !"0x101\00r\00167772165\000", metadata !4, metadata !5, metadata !9} ; [ DW_TAG_arg_variable ] [r] [line 5]
-!25 = metadata !{i32 7, i32 0, metadata !26, null}
-!26 = metadata !{metadata !"0xb\006\000\000", metadata !1, metadata !4} ; [ DW_TAG_lexical_block ] [/tmp/exp.cpp]
-!27 = metadata !{i32 8, i32 0, metadata !26, null}
-!28 = metadata !{i32 11, i32 0, metadata !26, null}
-!29 = metadata !{i32 9, i32 0, metadata !30, null}
-!30 = metadata !{metadata !"0xb\008\000\001", metadata !1, metadata !4} ; [ DW_TAG_lexical_block ] [/tmp/exp.cpp]
-!31 = metadata !{i32 10, i32 0, metadata !30, null}
-!32 = metadata !{i32 10, i32 0, metadata !4, null}
-!33 = metadata !{i32 11, i32 0, metadata !4, null}
-!34 = metadata !{i32 11, i32 0, metadata !30, null}
-=======
 !0 = !MDCompileUnit(language: DW_LANG_C_plus_plus, producer: "clang version 3.5 ", isOptimized: false, emissionKind: 0, file: !1, enums: !2, retainedTypes: !2, subprograms: !3, globals: !2, imports: !2)
 !1 = !MDFile(filename: "exp.cpp", directory: "/tmp")
 !2 = !{}
@@ -200,7 +163,6 @@
 !32 = !MDLocation(line: 10, scope: !4)
 !33 = !MDLocation(line: 11, scope: !4)
 !34 = !MDLocation(line: 11, scope: !30)
->>>>>>> 969bfdfe
 
 ; CHECK-FP-LABEL: _Z4testiiiiiddddd:
 ; CHECK-FP:   .cfi_startproc
