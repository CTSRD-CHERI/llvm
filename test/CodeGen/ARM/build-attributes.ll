; This tests that MC/asm header conversion is smooth and that the
; build attributes are correct

; RUN: llc < %s -mtriple=thumbv5-linux-gnueabi -mcpu=xscale | FileCheck %s --check-prefix=XSCALE
; RUN: llc < %s -mtriple=armv6-linux-gnueabi | FileCheck %s --check-prefix=V6
; RUN: llc < %s -mtriple=armv6-linux-gnueabi  -enable-unsafe-fp-math -disable-fp-elim -enable-no-infs-fp-math -enable-no-nans-fp-math -fp-contract=fast | FileCheck %s --check-prefix=V6-FAST
; RUN: llc < %s -mtriple=armv6-linux-gnueabi -enable-sign-dependent-rounding-fp-math | FileCheck %s --check-prefix=DYN-ROUNDING
; RUN: llc < %s -mtriple=thumbv6m-linux-gnueabi | FileCheck %s --check-prefix=V6M
; RUN: llc < %s -mtriple=thumbv6m-linux-gnueabi  -enable-unsafe-fp-math -disable-fp-elim -enable-no-infs-fp-math -enable-no-nans-fp-math -fp-contract=fast | FileCheck %s --check-prefix=V6M-FAST
; RUN: llc < %s -mtriple=thumbv6sm-linux-gnueabi | FileCheck %s --check-prefix=V6M
; RUN: llc < %s -mtriple=thumbv6sm-linux-gnueabi  -enable-unsafe-fp-math -disable-fp-elim -enable-no-infs-fp-math -enable-no-nans-fp-math -fp-contract=fast | FileCheck %s --check-prefix=V6M-FAST
; RUN: llc < %s -mtriple=armv6-linux-gnueabi -mcpu=arm1156t2f-s | FileCheck %s --check-prefix=ARM1156T2F-S
; RUN: llc < %s -mtriple=armv6-linux-gnueabi -mcpu=arm1156t2f-s  -enable-unsafe-fp-math -disable-fp-elim -enable-no-infs-fp-math -enable-no-nans-fp-math -fp-contract=fast  | FileCheck %s --check-prefix=ARM1156T2F-S-FAST
; RUN: llc < %s -mtriple=armv6-linux-gnueabi -mcpu=arm1156t2f-s -enable-sign-dependent-rounding-fp-math | FileCheck %s --check-prefix=DYN-ROUNDING
; RUN: llc < %s -mtriple=thumbv7m-linux-gnueabi | FileCheck %s --check-prefix=V7M
; RUN: llc < %s -mtriple=thumbv7m-linux-gnueabi  -enable-unsafe-fp-math -disable-fp-elim -enable-no-infs-fp-math -enable-no-nans-fp-math -fp-contract=fast | FileCheck %s --check-prefix=V7M-FAST
; RUN: llc < %s -mtriple=thumbv7m-linux-gnueabi -enable-sign-dependent-rounding-fp-math | FileCheck %s --check-prefix=DYN-ROUNDING
; RUN: llc < %s -mtriple=armv7-linux-gnueabi | FileCheck %s --check-prefix=V7
; RUN: llc < %s -mtriple=armv7-linux-gnueabi -enable-sign-dependent-rounding-fp-math | FileCheck %s --check-prefix=DYN-ROUNDING
; RUN: llc < %s -mtriple=armv7-linux-gnueabi  -enable-unsafe-fp-math -disable-fp-elim -enable-no-infs-fp-math -enable-no-nans-fp-math -fp-contract=fast | FileCheck %s --check-prefix=V7-FAST
; RUN: llc < %s -mtriple=armv8-linux-gnueabi | FileCheck %s --check-prefix=V8
; RUN: llc < %s -mtriple=armv8-linux-gnueabi  -enable-unsafe-fp-math -disable-fp-elim -enable-no-infs-fp-math -enable-no-nans-fp-math -fp-contract=fast | FileCheck %s --check-prefix=V8-FAST
; RUN: llc < %s -mtriple=armv8-linux-gnueabi -enable-sign-dependent-rounding-fp-math | FileCheck %s --check-prefix=DYN-ROUNDING
; RUN: llc < %s -mtriple=thumbv8-linux-gnueabi | FileCheck %s --check-prefix=Vt8
; RUN: llc < %s -mtriple=thumbv8-linux-gnueabi -enable-sign-dependent-rounding-fp-math | FileCheck %s --check-prefix=DYN-ROUNDING
; RUN: llc < %s -mtriple=armv8-linux-gnueabi -mattr=-neon,-crypto | FileCheck %s --check-prefix=V8-FPARMv8
; RUN: llc < %s -mtriple=armv8-linux-gnueabi -mattr=-fp-armv8,-crypto | FileCheck %s --check-prefix=V8-NEON
; RUN: llc < %s -mtriple=armv8-linux-gnueabi -mattr=-crypto | FileCheck %s --check-prefix=V8-FPARMv8-NEON
; RUN: llc < %s -mtriple=armv8-linux-gnueabi | FileCheck %s --check-prefix=V8-FPARMv8-NEON-CRYPTO
; RUN: llc < %s -mtriple=armv7-linux-gnueabi -mcpu=cortex-a5 | FileCheck %s --check-prefix=CORTEX-A5-DEFAULT
; RUN: llc < %s -mtriple=armv7-linux-gnueabi -mcpu=cortex-a5  -enable-unsafe-fp-math -disable-fp-elim -enable-no-infs-fp-math -enable-no-nans-fp-math -fp-contract=fast | FileCheck %s --check-prefix=CORTEX-A5-DEFAULT-FAST
; RUN: llc < %s -mtriple=armv7-linux-gnueabi -mcpu=cortex-a5 -enable-sign-dependent-rounding-fp-math | FileCheck %s --check-prefix=DYN-ROUNDING
; RUN: llc < %s -mtriple=armv7-linux-gnueabi -mcpu=cortex-a5 -mattr=-neon,+d16 | FileCheck %s --check-prefix=CORTEX-A5-NONEON
; RUN: llc < %s -mtriple=armv7-linux-gnueabi -mcpu=cortex-a5 -mattr=-vfp2 | FileCheck %s --check-prefix=CORTEX-A5-NOFPU
; RUN: llc < %s -mtriple=armv7-linux-gnueabi -mcpu=cortex-a5 -mattr=-vfp2  -enable-unsafe-fp-math -disable-fp-elim -enable-no-infs-fp-math -enable-no-nans-fp-math -fp-contract=fast | FileCheck %s --check-prefix=CORTEX-A5-NOFPU-FAST
; RUN: llc < %s -mtriple=armv7-linux-gnueabi -mcpu=cortex-a9 -float-abi=soft | FileCheck %s --check-prefix=CORTEX-A9-SOFT
; RUN: llc < %s -mtriple=armv7-linux-gnueabi -mcpu=cortex-a9 -float-abi=soft  -enable-unsafe-fp-math -disable-fp-elim -enable-no-infs-fp-math -enable-no-nans-fp-math -fp-contract=fast | FileCheck %s --check-prefix=CORTEX-A9-SOFT-FAST
; RUN: llc < %s -mtriple=armv7-linux-gnueabi -mcpu=cortex-a9 -float-abi=hard | FileCheck %s --check-prefix=CORTEX-A9-HARD
; RUN: llc < %s -mtriple=armv7-linux-gnueabi -mcpu=cortex-a9 -float-abi=hard  -enable-unsafe-fp-math -disable-fp-elim -enable-no-infs-fp-math -enable-no-nans-fp-math -fp-contract=fast | FileCheck %s --check-prefix=CORTEX-A9-HARD-FAST
; RUN: llc < %s -mtriple=armv7-linux-gnueabi -mcpu=cortex-a9 -enable-sign-dependent-rounding-fp-math | FileCheck %s --check-prefix=DYN-ROUNDING
; RUN: llc < %s -mtriple=armv7-linux-gnueabi -mcpu=cortex-a12 | FileCheck %s --check-prefix=CORTEX-A12-DEFAULT
; RUN: llc < %s -mtriple=armv7-linux-gnueabi -mcpu=cortex-a9 -float-abi=soft | FileCheck %s --check-prefix=CORTEX-A9-SOFT
; RUN: llc < %s -mtriple=armv7-linux-gnueabi -mcpu=cortex-a12  -enable-unsafe-fp-math -disable-fp-elim -enable-no-infs-fp-math -enable-no-nans-fp-math -fp-contract=fast | FileCheck %s --check-prefix=CORTEX-A12-DEFAULT-FAST
; RUN: llc < %s -mtriple=armv7-linux-gnueabi -mcpu=cortex-a12 -mattr=-vfp2 | FileCheck %s --check-prefix=CORTEX-A12-NOFPU
<<<<<<< HEAD
; RUN: llc < %s -mtriple=armv7-linux-gnueabi -mcpu=cortex-a15 | FileCheck %s --check-prefix=CORTEX-A15
; RUN: llc < %s -mtriple=armv7-linux-gnueabi -mcpu=cortex-a17 | FileCheck %s --check-prefix=CORTEX-A17-DEFAULT
; RUN: llc < %s -mtriple=armv7-linux-gnueabi -mcpu=cortex-a17 -mattr=-vfp2 | FileCheck %s --check-prefix=CORTEX-A17-NOFPU
=======
; RUN: llc < %s -mtriple=armv7-linux-gnueabi -mcpu=cortex-a12 -mattr=-vfp2  -enable-unsafe-fp-math -disable-fp-elim -enable-no-infs-fp-math -enable-no-nans-fp-math -fp-contract=fast | FileCheck %s --check-prefix=CORTEX-A12-NOFPU-FAST
; RUN: llc < %s -mtriple=armv7-linux-gnueabi -mcpu=cortex-a12 -enable-sign-dependent-rounding-fp-math | FileCheck %s --check-prefix=DYN-ROUNDING
; RUN: llc < %s -mtriple=armv7-linux-gnueabi -mcpu=cortex-a15 | FileCheck %s --check-prefix=CORTEX-A15
; RUN: llc < %s -mtriple=armv7-linux-gnueabi -mcpu=cortex-a15  -enable-unsafe-fp-math -disable-fp-elim -enable-no-infs-fp-math -enable-no-nans-fp-math -fp-contract=fast | FileCheck %s --check-prefix=CORTEX-A15-FAST
; RUN: llc < %s -mtriple=armv7-linux-gnueabi -mcpu=cortex-a15 -enable-sign-dependent-rounding-fp-math | FileCheck %s --check-prefix=DYN-ROUNDING
; RUN: llc < %s -mtriple=armv7-linux-gnueabi -mcpu=cortex-a17 | FileCheck %s --check-prefix=CORTEX-A17-DEFAULT
; RUN: llc < %s -mtriple=armv7-linux-gnueabi -mcpu=cortex-a17  -enable-unsafe-fp-math -disable-fp-elim -enable-no-infs-fp-math -enable-no-nans-fp-math -fp-contract=fast | FileCheck %s --check-prefix=CORTEX-A17-FAST
; RUN: llc < %s -mtriple=armv7-linux-gnueabi -mcpu=cortex-a17 -mattr=-vfp2 | FileCheck %s --check-prefix=CORTEX-A17-NOFPU
; RUN: llc < %s -mtriple=armv7-linux-gnueabi -mcpu=cortex-a17 -mattr=-vfp2  -enable-unsafe-fp-math -disable-fp-elim -enable-no-infs-fp-math -enable-no-nans-fp-math -fp-contract=fast | FileCheck %s --check-prefix=CORTEX-A17-NOFPU-FAST
; RUN: llc < %s -mtriple=armv7-linux-gnueabi -mcpu=cortex-a17 -enable-sign-dependent-rounding-fp-math | FileCheck %s --check-prefix=DYN-ROUNDING
>>>>>>> 969bfdfe
; RUN: llc < %s -mtriple=thumbv6m-linux-gnueabi -mcpu=cortex-m0 | FileCheck %s --check-prefix=CORTEX-M0
; RUN: llc < %s -mtriple=thumbv6m-linux-gnueabi -mcpu=cortex-m0  -enable-unsafe-fp-math -disable-fp-elim -enable-no-infs-fp-math -enable-no-nans-fp-math -fp-contract=fast | FileCheck %s --check-prefix=CORTEX-M0-FAST
; RUN: llc < %s -mtriple=thumbv6m-linux-gnueabi -mcpu=cortex-m0 -enable-sign-dependent-rounding-fp-math | FileCheck %s --check-prefix=DYN-ROUNDING
; RUN: llc < %s -mtriple=thumbv6m-linux-gnueabi -mcpu=cortex-m0plus | FileCheck %s --check-prefix=CORTEX-M0PLUS
; RUN: llc < %s -mtriple=thumbv6m-linux-gnueabi -mcpu=cortex-m0plus  -enable-unsafe-fp-math -disable-fp-elim -enable-no-infs-fp-math -enable-no-nans-fp-math -fp-contract=fast | FileCheck %s --check-prefix=CORTEX-M0PLUS-FAST
; RUN: llc < %s -mtriple=thumbv6m-linux-gnueabi -mcpu=cortex-m0plus -enable-sign-dependent-rounding-fp-math | FileCheck %s --check-prefix=DYN-ROUNDING
; RUN: llc < %s -mtriple=thumbv6m-linux-gnueabi -mcpu=cortex-m1 | FileCheck %s --check-prefix=CORTEX-M1
; RUN: llc < %s -mtriple=thumbv6m-linux-gnueabi -mcpu=cortex-m1  -enable-unsafe-fp-math -disable-fp-elim -enable-no-infs-fp-math -enable-no-nans-fp-math -fp-contract=fast | FileCheck %s --check-prefix=CORTEX-M1-FAST
; RUN: llc < %s -mtriple=thumbv6m-linux-gnueabi -mcpu=cortex-m1 -enable-sign-dependent-rounding-fp-math | FileCheck %s --check-prefix=DYN-ROUNDING
; RUN: llc < %s -mtriple=thumbv6m-linux-gnueabi -mcpu=sc000 | FileCheck %s --check-prefix=SC000
; RUN: llc < %s -mtriple=thumbv6m-linux-gnueabi -mcpu=sc000  -enable-unsafe-fp-math -disable-fp-elim -enable-no-infs-fp-math -enable-no-nans-fp-math -fp-contract=fast | FileCheck %s --check-prefix=SC000-FAST
; RUN: llc < %s -mtriple=thumbv6m-linux-gnueabi -mcpu=sc000 -enable-sign-dependent-rounding-fp-math | FileCheck %s --check-prefix=DYN-ROUNDING
; RUN: llc < %s -mtriple=thumbv7m-linux-gnueabi -mcpu=cortex-m3 | FileCheck %s --check-prefix=CORTEX-M3
; RUN: llc < %s -mtriple=thumbv7m-linux-gnueabi -mcpu=cortex-m3  -enable-unsafe-fp-math -disable-fp-elim -enable-no-infs-fp-math -enable-no-nans-fp-math -fp-contract=fast | FileCheck %s --check-prefix=CORTEX-M3-FAST
; RUN: llc < %s -mtriple=thumbv7m-linux-gnueabi -mcpu=cortex-m3 -enable-sign-dependent-rounding-fp-math | FileCheck %s --check-prefix=DYN-ROUNDING
; RUN: llc < %s -mtriple=thumbv7m-linux-gnueabi -mcpu=sc300 | FileCheck %s --check-prefix=SC300
; RUN: llc < %s -mtriple=thumbv7m-linux-gnueabi -mcpu=sc300  -enable-unsafe-fp-math -disable-fp-elim -enable-no-infs-fp-math -enable-no-nans-fp-math -fp-contract=fast | FileCheck %s --check-prefix=SC300-FAST
; RUN: llc < %s -mtriple=thumbv7m-linux-gnueabi -mcpu=sc300 -enable-sign-dependent-rounding-fp-math | FileCheck %s --check-prefix=DYN-ROUNDING
; RUN: llc < %s -mtriple=thumbv7m-linux-gnueabi -mcpu=cortex-m4 -float-abi=soft | FileCheck %s --check-prefix=CORTEX-M4-SOFT
; RUN: llc < %s -mtriple=thumbv7m-linux-gnueabi -mcpu=cortex-m4 -float-abi=soft  -enable-unsafe-fp-math -disable-fp-elim -enable-no-infs-fp-math -enable-no-nans-fp-math -fp-contract=fast | FileCheck %s --check-prefix=CORTEX-M4-SOFT-FAST
; RUN: llc < %s -mtriple=thumbv7m-linux-gnueabi -mcpu=cortex-m4 -float-abi=hard | FileCheck %s --check-prefix=CORTEX-M4-HARD
<<<<<<< HEAD
; RUN: llc < %s -mtriple=thumbv7em-linux-gnueabi -mcpu=cortex-m7 -mattr=-vfp2 | FileCheck %s --check-prefix=CORTEX-M7 --check-prefix=CORTEX-M7-SOFT
; RUN: llc < %s -mtriple=thumbv7em-linux-gnueabi -mcpu=cortex-m7 -mattr=+fp-only-sp | FileCheck %s --check-prefix=CORTEX-M7 --check-prefix=CORTEX-M7-SINGLE
; RUN: llc < %s -mtriple=thumbv7em-linux-gnueabi -mcpu=cortex-m7 | FileCheck %s --check-prefix=CORTEX-M7 --check-prefix=CORTEX-M7-DOUBLE
=======
; RUN: llc < %s -mtriple=thumbv7m-linux-gnueabi -mcpu=cortex-m4 -float-abi=hard  -enable-unsafe-fp-math -disable-fp-elim -enable-no-infs-fp-math -enable-no-nans-fp-math -fp-contract=fast | FileCheck %s --check-prefix=CORTEX-M4-HARD-FAST
; RUN: llc < %s -mtriple=thumbv7m-linux-gnueabi -mcpu=cortex-m4 -enable-sign-dependent-rounding-fp-math | FileCheck %s --check-prefix=DYN-ROUNDING
; RUN: llc < %s -mtriple=thumbv7em-linux-gnueabi -mcpu=cortex-m7 -mattr=-vfp2 | FileCheck %s --check-prefix=CORTEX-M7 --check-prefix=CORTEX-M7-SOFT
; RUN: llc < %s -mtriple=thumbv7em-linux-gnueabi -mcpu=cortex-m7 -mattr=-vfp2  -enable-unsafe-fp-math -disable-fp-elim -enable-no-infs-fp-math -enable-no-nans-fp-math -fp-contract=fast | FileCheck %s --check-prefix=CORTEX-M7-NOFPU-FAST
; RUN: llc < %s -mtriple=thumbv7em-linux-gnueabi -mcpu=cortex-m7 -mattr=+fp-only-sp | FileCheck %s --check-prefix=CORTEX-M7 --check-prefix=CORTEX-M7-SINGLE
; RUN: llc < %s -mtriple=thumbv7em-linux-gnueabi -mcpu=cortex-m7 -mattr=+fp-only-sp  -enable-unsafe-fp-math -disable-fp-elim -enable-no-infs-fp-math -enable-no-nans-fp-math -fp-contract=fast | FileCheck %s --check-prefix=CORTEX-M7-FAST
; RUN: llc < %s -mtriple=thumbv7em-linux-gnueabi -mcpu=cortex-m7 | FileCheck %s --check-prefix=CORTEX-M7-DOUBLE
; RUN: llc < %s -mtriple=thumbv7em-linux-gnueabi -mcpu=cortex-m7 -enable-sign-dependent-rounding-fp-math | FileCheck %s --check-prefix=DYN-ROUNDING
>>>>>>> 969bfdfe
; RUN: llc < %s -mtriple=armv7r-linux-gnueabi -mcpu=cortex-r5 | FileCheck %s --check-prefix=CORTEX-R5
; RUN: llc < %s -mtriple=armv7r-linux-gnueabi -mcpu=cortex-r5  -enable-unsafe-fp-math -disable-fp-elim -enable-no-infs-fp-math -enable-no-nans-fp-math -fp-contract=fast | FileCheck %s --check-prefix=CORTEX-R5-FAST
; RUN: llc < %s -mtriple=armv7r-linux-gnueabi -mcpu=cortex-r5 -enable-sign-dependent-rounding-fp-math | FileCheck %s --check-prefix=DYN-ROUNDING
; RUN: llc < %s -mtriple=armv7r-linux-gnueabi -mcpu=cortex-r7 | FileCheck %s --check-prefix=CORTEX-R7
; RUN: llc < %s -mtriple=armv7r-linux-gnueabi -mcpu=cortex-r7  -enable-unsafe-fp-math -disable-fp-elim -enable-no-infs-fp-math -enable-no-nans-fp-math -fp-contract=fast | FileCheck %s --check-prefix=CORTEX-R7-FAST
; RUN: llc < %s -mtriple=armv7r-linux-gnueabi -mcpu=cortex-r7 -enable-sign-dependent-rounding-fp-math | FileCheck %s --check-prefix=DYN-ROUNDING
; RUN: llc < %s -mtriple=armv8-linux-gnueabi -mcpu=cortex-a53 | FileCheck %s --check-prefix=CORTEX-A53
; RUN: llc < %s -mtriple=armv8-linux-gnueabi -mcpu=cortex-a53  -enable-unsafe-fp-math -disable-fp-elim -enable-no-infs-fp-math -enable-no-nans-fp-math -fp-contract=fast | FileCheck %s --check-prefix=CORTEX-A53-FAST
; RUN: llc < %s -mtriple=armv8-linux-gnueabi -mcpu=cortex-a53 -enable-sign-dependent-rounding-fp-math | FileCheck %s --check-prefix=DYN-ROUNDING
; RUN: llc < %s -mtriple=armv8-linux-gnueabi -mcpu=cortex-a57 | FileCheck %s --check-prefix=CORTEX-A57
; RUN: llc < %s -mtriple=armv8-linux-gnueabi -mcpu=cortex-a57  -enable-unsafe-fp-math -disable-fp-elim -enable-no-infs-fp-math -enable-no-nans-fp-math -fp-contract=fast | FileCheck %s --check-prefix=CORTEX-A57-FAST
; RUN: llc < %s -mtriple=armv8-linux-gnueabi -mcpu=cortex-a57 -enable-sign-dependent-rounding-fp-math | FileCheck %s --check-prefix=DYN-ROUNDING
; RUN: llc < %s -mtriple=armv8-linux-gnueabi -mcpu=cortex-a72 | FileCheck %s --check-prefix=CORTEX-A72
; RUN: llc < %s -mtriple=armv8-linux-gnueabi -mcpu=cortex-a72  -enable-unsafe-fp-math -disable-fp-elim -enable-no-infs-fp-math -enable-no-nans-fp-math -fp-contract=fast | FileCheck %s --check-prefix=CORTEX-A72-FAST
; RUN: llc < %s -mtriple=armv8-linux-gnueabi -mcpu=cortex-a72 -enable-sign-dependent-rounding-fp-math | FileCheck %s --check-prefix=DYN-ROUNDING
; RUN: llc < %s -mtriple=armv7-none-linux-gnueabi -mcpu=cortex-a7 | FileCheck %s  --check-prefix=CORTEX-A7-CHECK
; RUN: llc < %s -mtriple=armv7-none-linux-gnueabi -mcpu=cortex-a7  -enable-unsafe-fp-math -disable-fp-elim -enable-no-infs-fp-math -enable-no-nans-fp-math -fp-contract=fast | FileCheck %s  --check-prefix=CORTEX-A7-CHECK-FAST
; RUN: llc < %s -mtriple=armv7-none-linux-gnueabi -mcpu=cortex-a7 -mattr=-vfp2,-vfp3,-vfp4,-neon | FileCheck %s --check-prefix=CORTEX-A7-NOFPU
; RUN: llc < %s -mtriple=armv7-none-linux-gnueabi -mcpu=cortex-a7 -mattr=-vfp2,-vfp3,-vfp4,-neon  -enable-unsafe-fp-math -disable-fp-elim -enable-no-infs-fp-math -enable-no-nans-fp-math -fp-contract=fast | FileCheck %s --check-prefix=CORTEX-A7-NOFPU-FAST
; RUN: llc < %s -mtriple=armv7-none-linux-gnueabi -mcpu=cortex-a7 -mattr=+vfp4,-neon | FileCheck %s --check-prefix=CORTEX-A7-FPUV4
; RUN: llc < %s -mtriple=armv7-none-linux-gnueabi -mcpu=cortex-a7 -enable-sign-dependent-rounding-fp-math | FileCheck %s --check-prefix=DYN-ROUNDING
; RUN: llc < %s -mtriple=armv7-none-linux-gnueabi -mcpu=cortex-a7 -mattr=+vfp4,-neon  -enable-unsafe-fp-math -disable-fp-elim -enable-no-infs-fp-math -enable-no-nans-fp-math -fp-contract=fast | FileCheck %s --check-prefix=CORTEX-A7-FPUV4-FAST
; RUN: llc < %s -mtriple=armv7-none-linux-gnueabi -mcpu=cortex-a7 -mattr=+vfp4,,+d16,-neon | FileCheck %s --check-prefix=CORTEX-A7-FPUV4
; RUN: llc < %s -mtriple=arm-none-linux-gnueabi -relocation-model=pic | FileCheck %s --check-prefix=RELOC-PIC
; RUN: llc < %s -mtriple=arm-none-linux-gnueabi -relocation-model=static | FileCheck %s --check-prefix=RELOC-OTHER
; RUN: llc < %s -mtriple=arm-none-linux-gnueabi -relocation-model=default | FileCheck %s --check-prefix=RELOC-OTHER
; RUN: llc < %s -mtriple=arm-none-linux-gnueabi -relocation-model=dynamic-no-pic | FileCheck %s --check-prefix=RELOC-OTHER
; RUN: llc < %s -mtriple=arm-none-linux-gnueabi | FileCheck %s --check-prefix=RELOC-OTHER
; RUN: llc < %s -mtriple=arm-none-linux-gnueabi | FileCheck %s --check-prefix=PCS-R9-USE
; RUN: llc < %s -mtriple=arm-none-linux-gnueabi -arm-reserve-r9 | FileCheck %s --check-prefix=PCS-R9-RESERVE

; ARMv8a (AArch32)
; RUN: llc < %s -mtriple=armv8-none-linux-gnueabi -mcpu=cortex-a57 -arm-no-strict-align | FileCheck %s --check-prefix=NO-STRICT-ALIGN
; RUN: llc < %s -mtriple=armv8-none-linux-gnueabi -mcpu=cortex-a57 -arm-strict-align | FileCheck %s --check-prefix=STRICT-ALIGN
; RUN: llc < %s -mtriple=armv8-none-linux-gnueabi -mcpu=cortex-a57 | FileCheck %s --check-prefix=NO-STRICT-ALIGN
<<<<<<< HEAD
=======
; RUN: llc < %s -mtriple=armv8-none-linux-gnueabi -mcpu=cortex-a72 -arm-no-strict-align | FileCheck %s --check-prefix=NO-STRICT-ALIGN
; RUN: llc < %s -mtriple=armv8-none-linux-gnueabi -mcpu=cortex-a72 -arm-strict-align | FileCheck %s --check-prefix=STRICT-ALIGN
; RUN: llc < %s -mtriple=armv8-none-linux-gnueabi -mcpu=cortex-a72 | FileCheck %s --check-prefix=NO-STRICT-ALIGN
>>>>>>> 969bfdfe
; ARMv7a
; RUN: llc < %s -mtriple=armv7-none-linux-gnueabi -mcpu=cortex-a7 -arm-no-strict-align | FileCheck %s --check-prefix=NO-STRICT-ALIGN
; RUN: llc < %s -mtriple=armv7-none-linux-gnueabi -mcpu=cortex-a7 -arm-strict-align | FileCheck %s --check-prefix=STRICT-ALIGN
; RUN: llc < %s -mtriple=armv7-none-linux-gnueabi -mcpu=cortex-a7 | FileCheck %s --check-prefix=NO-STRICT-ALIGN
; ARMv7r
; RUN: llc < %s -mtriple=armv7r-none-linux-gnueabi -mcpu=cortex-r5 -arm-no-strict-align | FileCheck %s --check-prefix=NO-STRICT-ALIGN
; RUN: llc < %s -mtriple=armv7r-none-linux-gnueabi -mcpu=cortex-r5 -arm-strict-align | FileCheck %s --check-prefix=STRICT-ALIGN
; RUN: llc < %s -mtriple=armv7r-none-linux-gnueabi -mcpu=cortex-r5 | FileCheck %s --check-prefix=NO-STRICT-ALIGN
; ARMv7m
; RUN: llc < %s -mtriple=thumbv7m-none-linux-gnueabi -mcpu=cortex-m3 -arm-no-strict-align | FileCheck %s --check-prefix=NO-STRICT-ALIGN
; RUN: llc < %s -mtriple=thumbv7m-none-linux-gnueabi -mcpu=cortex-m3 -arm-strict-align | FileCheck %s --check-prefix=STRICT-ALIGN
; RUN: llc < %s -mtriple=thumbv7m-none-linux-gnueabi -mcpu=cortex-m3 | FileCheck %s --check-prefix=NO-STRICT-ALIGN
; ARMv6
; RUN: llc < %s -mtriple=armv6-none-netbsd-gnueabi -mcpu=arm1136j-s | FileCheck %s --check-prefix=NO-STRICT-ALIGN
; RUN: llc < %s -mtriple=armv6-none-linux-gnueabi -mcpu=arm1136j-s | FileCheck %s --check-prefix=STRICT-ALIGN
; RUN: llc < %s -mtriple=armv6-none-linux-gnueabi -mcpu=arm1136j-s -arm-no-strict-align | FileCheck %s --check-prefix=NO-STRICT-ALIGN
; RUN: llc < %s -mtriple=armv6-none-linux-gnueabi -mcpu=arm1136j-s -arm-strict-align | FileCheck %s --check-prefix=STRICT-ALIGN
<<<<<<< HEAD
=======
; ARMv6k
; RUN: llc < %s -mtriple=armv6k-none-netbsd-gnueabi -mcpu=arm1176j-s | FileCheck %s --check-prefix=NO-STRICT-ALIGN
; RUN: llc < %s -mtriple=armv6k-none-linux-gnueabi -mcpu=arm1176j-s | FileCheck %s --check-prefix=STRICT-ALIGN
; RUN: llc < %s -mtriple=armv6k-none-linux-gnueabi -mcpu=arm1176j-s -arm-no-strict-align | FileCheck %s --check-prefix=NO-STRICT-ALIGN
; RUN: llc < %s -mtriple=armv6k-none-linux-gnueabi -mcpu=arm1176j-s -arm-strict-align | FileCheck %s --check-prefix=STRICT-ALIGN
>>>>>>> 969bfdfe
; ARMv6m
; RUN: llc < %s -mtriple=thumb-none-linux-gnueabi -arm-no-strict-align -mcpu=cortex-m0 | FileCheck %s --check-prefix=STRICT-ALIGN
; RUN: llc < %s -mtriple=thumb-none-linux-gnueabi -arm-strict-align -mcpu=cortex-m0 | FileCheck %s --check-prefix=STRICT-ALIGN
; RUN: llc < %s -mtriple=thumbv6m-none-linux-gnueabi -arm-no-strict-align | FileCheck %s --check-prefix=STRICT-ALIGN
; RUN: llc < %s -mtriple=thumbv6m-none-linux-gnueabi -arm-strict-align | FileCheck %s --check-prefix=STRICT-ALIGN
; RUN: llc < %s -mtriple=thumb-none-linux-gnueabi -mcpu=cortex-m0 | FileCheck %s --check-prefix=STRICT-ALIGN
; RUN: llc < %s -mtriple=thumb-none-linux-gnueabi -mcpu=cortex-m0 | FileCheck %s --check-prefix=STRICT-ALIGN
; ARMv5
; RUN: llc < %s -mtriple=armv5-none-linux-gnueabi -mcpu=arm1022e -arm-no-strict-align | FileCheck %s --check-prefix=NO-STRICT-ALIGN
; RUN: llc < %s -mtriple=armv5-none-linux-gnueabi -mcpu=arm1022e -arm-strict-align | FileCheck %s --check-prefix=STRICT-ALIGN
; RUN: llc < %s -mtriple=armv5-none-linux-gnueabi -mcpu=arm1022e | FileCheck %s --check-prefix=STRICT-ALIGN

; XSCALE:      .eabi_attribute 6, 5
; XSCALE:      .eabi_attribute 8, 1
; XSCALE:      .eabi_attribute 9, 1

; DYN-ROUNDING: .eabi_attribute 19, 1

; V6:   .eabi_attribute 6, 6
; V6:   .eabi_attribute 8, 1
;; We assume round-to-nearest by default (matches GCC)
; V6-NOT:   .eabi_attribute 19
;; The default choice made by llc is for a V6 CPU without an FPU.
;; This is not an interesting detail, but for such CPUs, the default intention is to use
;; software floating-point support. The choice is not important for targets without
;; FPU support!
; V6:   .eabi_attribute 20, 1
; V6:   .eabi_attribute 21, 1
; V6-NOT:   .eabi_attribute 22
; V6:   .eabi_attribute 23, 3
; V6:   .eabi_attribute 24, 1
; V6:   .eabi_attribute 25, 1
; V6-NOT:   .eabi_attribute 27
; V6-NOT:   .eabi_attribute 28
; V6-NOT:    .eabi_attribute 36
; V6:    .eabi_attribute 38, 1
; V6-NOT:    .eabi_attribute 42
; V6-NOT:  .eabi_attribute 44
; V6-NOT:    .eabi_attribute 68

; V6-FAST-NOT:   .eabi_attribute 19
;; Despite the V6 CPU having no FPU by default, we chose to flush to
;; positive zero here. There's no hardware support doing this, but the
;; fast maths software library might.
; V6-FAST-NOT:   .eabi_attribute 20
; V6-FAST-NOT:   .eabi_attribute 21
; V6-FAST-NOT:   .eabi_attribute 22
; V6-FAST:   .eabi_attribute 23, 1

;; We emit 6, 12 for both v6-M and v6S-M, technically this is incorrect for
;; V6-M, however we don't model the OS extension so this is fine.
; V6M:  .eabi_attribute 6, 12
; V6M-NOT:  .eabi_attribute 7
; V6M:  .eabi_attribute 8, 0
; V6M:  .eabi_attribute 9, 1
; V6M-NOT:   .eabi_attribute 19
;; The default choice made by llc is for a V6M CPU without an FPU.
;; This is not an interesting detail, but for such CPUs, the default intention is to use
;; software floating-point support. The choice is not important for targets without
;; FPU support!
; V6M:  .eabi_attribute 20, 1
; V6M:   .eabi_attribute 21, 1
; V6M-NOT:   .eabi_attribute 22
; V6M:   .eabi_attribute 23, 3
; V6M:  .eabi_attribute 24, 1
; V6M:  .eabi_attribute 25, 1
; V6M-NOT:  .eabi_attribute 27
; V6M-NOT:  .eabi_attribute 28
; V6M-NOT:  .eabi_attribute 36
; V6M:  .eabi_attribute 38, 1
; V6M-NOT:  .eabi_attribute 42
; V6M-NOT:  .eabi_attribute 44
; V6M-NOT:  .eabi_attribute 68

; V6M-FAST-NOT:   .eabi_attribute 19
;; Despite the V6M CPU having no FPU by default, we chose to flush to
;; positive zero here. There's no hardware support doing this, but the
;; fast maths software library might.
; V6M-FAST-NOT:  .eabi_attribute 20
; V6M-FAST-NOT:   .eabi_attribute 21
; V6M-FAST-NOT:   .eabi_attribute 22
; V6M-FAST:   .eabi_attribute 23, 1

; ARM1156T2F-S: .cpu arm1156t2f-s
; ARM1156T2F-S: .eabi_attribute 6, 8
; ARM1156T2F-S: .eabi_attribute 8, 1
; ARM1156T2F-S: .eabi_attribute 9, 2
; ARM1156T2F-S: .fpu vfpv2
; ARM1156T2F-S-NOT:   .eabi_attribute 19
;; We default to IEEE 754 compliance
; ARM1156T2F-S: .eabi_attribute 20, 1
; ARM1156T2F-S: .eabi_attribute 21, 1
; ARM1156T2F-S-NOT: .eabi_attribute 22
; ARM1156T2F-S: .eabi_attribute 23, 3
; ARM1156T2F-S: .eabi_attribute 24, 1
; ARM1156T2F-S: .eabi_attribute 25, 1
; ARM1156T2F-S-NOT: .eabi_attribute 27
; ARM1156T2F-S-NOT: .eabi_attribute 28
; ARM1156T2F-S-NOT: .eabi_attribute 36
; ARM1156T2F-S: .eabi_attribute 38, 1
; ARM1156T2F-S-NOT:    .eabi_attribute 42
; ARM1156T2F-S-NOT:    .eabi_attribute 44
; ARM1156T2F-S-NOT:    .eabi_attribute 68

; ARM1156T2F-S-FAST-NOT:   .eabi_attribute 19
;; V6 cores default to flush to positive zero (value 0). Note that value 2 is also equally
;; valid for this core, it's an implementation defined question as to which of 0 and 2 you
;; select. LLVM historically picks 0.
; ARM1156T2F-S-FAST-NOT: .eabi_attribute 20
; ARM1156T2F-S-FAST-NOT:   .eabi_attribute 21
; ARM1156T2F-S-FAST-NOT:   .eabi_attribute 22
; ARM1156T2F-S-FAST:   .eabi_attribute 23, 1

; V7M:  .eabi_attribute 6, 10
; V7M:  .eabi_attribute 7, 77
; V7M:  .eabi_attribute 8, 0
; V7M:  .eabi_attribute 9, 2
; V7M-NOT:   .eabi_attribute 19
;; The default choice made by llc is for a V7M CPU without an FPU.
;; This is not an interesting detail, but for such CPUs, the default intention is to use
;; software floating-point support. The choice is not important for targets without
;; FPU support!
; V7M:  .eabi_attribute 20, 1
; V7M: .eabi_attribute 21, 1
; V7M-NOT: .eabi_attribute 22
; V7M: .eabi_attribute 23, 3
; V7M:  .eabi_attribute 24, 1
; V7M:  .eabi_attribute 25, 1
; V7M-NOT:  .eabi_attribute 27
; V7M-NOT:  .eabi_attribute 28
; V7M-NOT:  .eabi_attribute 36
; V7M:  .eabi_attribute 38, 1
; V7M-NOT:  .eabi_attribute 42
; V7M-NOT:  .eabi_attribute 44
; V7M-NOT:  .eabi_attribute 68

; V7M-FAST-NOT:   .eabi_attribute 19
;; Despite the V7M CPU having no FPU by default, we chose to flush
;; preserving sign. This matches what the hardware would do in the
;; architecture revision were to exist on the current target.
; V7M-FAST:  .eabi_attribute 20, 2
; V7M-FAST-NOT:   .eabi_attribute 21
; V7M-FAST-NOT:   .eabi_attribute 22
; V7M-FAST:   .eabi_attribute 23, 1

; V7:      .syntax unified
; V7: .eabi_attribute 6, 10
; V7-NOT:   .eabi_attribute 19
;; In safe-maths mode we default to an IEEE 754 compliant choice.
; V7: .eabi_attribute 20, 1
; V7: .eabi_attribute 21, 1
; V7-NOT: .eabi_attribute 22
; V7: .eabi_attribute 23, 3
; V7: .eabi_attribute 24, 1
; V7: .eabi_attribute 25, 1
; V7-NOT: .eabi_attribute 27
; V7-NOT: .eabi_attribute 28
; V7-NOT: .eabi_attribute 36
; V7: .eabi_attribute 38, 1
; V7-NOT:    .eabi_attribute 42
; V7-NOT:    .eabi_attribute 44
; V7-NOT:    .eabi_attribute 68

; V7-FAST-NOT:   .eabi_attribute 19
;; The default CPU does have an FPU and it must be VFPv3 or better, so it flushes
;; denormals to zero preserving the sign.
; V7-FAST: .eabi_attribute 20, 2
; V7-FAST-NOT:   .eabi_attribute 21
; V7-FAST-NOT:   .eabi_attribute 22
; V7-FAST:   .eabi_attribute 23, 1

; V8:      .syntax unified
; V8: .eabi_attribute 67, "2.09"
; V8: .eabi_attribute 6, 14
; V8-NOT:   .eabi_attribute 19
; V8: .eabi_attribute 20, 1
; V8: .eabi_attribute 21, 1
; V8-NOT: .eabi_attribute 22
; V8: .eabi_attribute 23, 3
; V8-NOT: .eabi_attribute 44

; V8-FAST-NOT:   .eabi_attribute 19
;; The default does have an FPU, and for V8-A, it flushes preserving sign.
; V8-FAST: .eabi_attribute 20, 2
; V8-FAST-NOT: .eabi_attribute 21
; V8-FAST-NOT: .eabi_attribute 22
; V8-FAST: .eabi_attribute 23, 1

; Vt8:     .syntax unified
; Vt8: .eabi_attribute 6, 14
; Vt8-NOT:   .eabi_attribute 19
; Vt8: .eabi_attribute 20, 1
; Vt8: .eabi_attribute 21, 1
; Vt8-NOT: .eabi_attribute 22
; Vt8: .eabi_attribute 23, 3

; V8-FPARMv8:      .syntax unified
; V8-FPARMv8: .eabi_attribute 6, 14
; V8-FPARMv8: .fpu fp-armv8

; V8-NEON:      .syntax unified
; V8-NEON: .eabi_attribute 6, 14
; V8-NEON: .fpu neon
; V8-NEON: .eabi_attribute 12, 3

; V8-FPARMv8-NEON:      .syntax unified
; V8-FPARMv8-NEON: .eabi_attribute 6, 14
; V8-FPARMv8-NEON: .fpu neon-fp-armv8
; V8-FPARMv8-NEON: .eabi_attribute 12, 3

; V8-FPARMv8-NEON-CRYPTO:      .syntax unified
; V8-FPARMv8-NEON-CRYPTO: .eabi_attribute 6, 14
; V8-FPARMv8-NEON-CRYPTO: .fpu crypto-neon-fp-armv8
; V8-FPARMv8-NEON-CRYPTO: .eabi_attribute 12, 3

; Tag_CPU_unaligned_access
; NO-STRICT-ALIGN: .eabi_attribute 34, 1
; STRICT-ALIGN: .eabi_attribute 34, 0

<<<<<<< HEAD
; Tag_CPU_arch	'ARMv7'
; CORTEX-A7-CHECK: .eabi_attribute	6, 10
; CORTEX-A7-NOFPU: .eabi_attribute	6, 10
; CORTEX-A7-FPUV4: .eabi_attribute	6, 10
=======
; Tag_CPU_arch  'ARMv7'
; CORTEX-A7-CHECK: .eabi_attribute      6, 10
; CORTEX-A7-NOFPU: .eabi_attribute      6, 10

; CORTEX-A7-FPUV4: .eabi_attribute      6, 10
>>>>>>> 969bfdfe

; Tag_CPU_arch_profile 'A'
; CORTEX-A7-CHECK: .eabi_attribute      7, 65
; CORTEX-A7-NOFPU: .eabi_attribute      7, 65
; CORTEX-A7-FPUV4: .eabi_attribute      7, 65

; Tag_ARM_ISA_use
; CORTEX-A7-CHECK: .eabi_attribute      8, 1
; CORTEX-A7-NOFPU: .eabi_attribute      8, 1
; CORTEX-A7-FPUV4: .eabi_attribute      8, 1

; Tag_THUMB_ISA_use
; CORTEX-A7-CHECK: .eabi_attribute      9, 2
; CORTEX-A7-NOFPU: .eabi_attribute      9, 2
; CORTEX-A7-FPUV4: .eabi_attribute      9, 2

; CORTEX-A7-CHECK: .fpu neon-vfpv4
; CORTEX-A7-NOFPU-NOT: .fpu
; CORTEX-A7-FPUV4: .fpu vfpv4

; CORTEX-A7-CHECK-NOT:   .eabi_attribute 19
; Tag_ABI_FP_denormal
;; We default to IEEE 754 compliance
; CORTEX-A7-CHECK: .eabi_attribute      20, 1
;; The A7 has VFPv3 support by default, so flush preserving sign.
; CORTEX-A7-CHECK-FAST: .eabi_attribute 20, 2
; CORTEX-A7-NOFPU: .eabi_attribute      20, 1
;; Despite there being no FPU, we chose to flush to zero preserving
;; sign. This matches what the hardware would do for this architecture
;; revision.
; CORTEX-A7-NOFPU-FAST: .eabi_attribute 20, 2
; CORTEX-A7-FPUV4: .eabi_attribute      20, 1
;; The VFPv4 FPU flushes preserving sign.
; CORTEX-A7-FPUV4-FAST: .eabi_attribute 20, 2

; Tag_ABI_FP_exceptions
; CORTEX-A7-CHECK: .eabi_attribute      21, 1
; CORTEX-A7-NOFPU: .eabi_attribute      21, 1
; CORTEX-A7-FPUV4: .eabi_attribute      21, 1

; Tag_ABI_FP_user_exceptions
; CORTEX-A7-CHECK-NOT: .eabi_attribute      22
; CORTEX-A7-NOFPU-NOT: .eabi_attribute      22
; CORTEX-A7-FPUV4-NOT: .eabi_attribute      22

; Tag_ABI_FP_number_model
; CORTEX-A7-CHECK: .eabi_attribute      23, 3
; CORTEX-A7-NOFPU: .eabi_attribute      23, 3
; CORTEX-A7-FPUV4: .eabi_attribute      23, 3

; Tag_ABI_align_needed
; CORTEX-A7-CHECK: .eabi_attribute      24, 1
; CORTEX-A7-NOFPU: .eabi_attribute      24, 1
; CORTEX-A7-FPUV4: .eabi_attribute      24, 1

; Tag_ABI_align_preserved
; CORTEX-A7-CHECK: .eabi_attribute      25, 1
; CORTEX-A7-NOFPU: .eabi_attribute      25, 1
; CORTEX-A7-FPUV4: .eabi_attribute      25, 1

; Tag_FP_HP_extension
; CORTEX-A7-CHECK: .eabi_attribute      36, 1
; CORTEX-A7-NOFPU: .eabi_attribute      36, 1
; CORTEX-A7-FPUV4: .eabi_attribute      36, 1

; Tag_FP_16bit_format
; CORTEX-A7-CHECK: .eabi_attribute      38, 1
; CORTEX-A7-NOFPU: .eabi_attribute      38, 1
; CORTEX-A7-FPUV4: .eabi_attribute      38, 1

; Tag_MPextension_use
; CORTEX-A7-CHECK: .eabi_attribute      42, 1
; CORTEX-A7-NOFPU: .eabi_attribute      42, 1
; CORTEX-A7-FPUV4: .eabi_attribute      42, 1

; Tag_DIV_use
; CORTEX-A7-CHECK: .eabi_attribute      44, 2
; CORTEX-A7-NOFPU: .eabi_attribute      44, 2
; CORTEX-A7-FPUV4: .eabi_attribute      44, 2

; Tag_Virtualization_use
; CORTEX-A7-CHECK: .eabi_attribute      68, 3
; CORTEX-A7-NOFPU: .eabi_attribute      68, 3
; CORTEX-A7-FPUV4: .eabi_attribute      68, 3

; CORTEX-A5-DEFAULT:        .cpu    cortex-a5
; CORTEX-A5-DEFAULT:        .eabi_attribute 6, 10
; CORTEX-A5-DEFAULT:        .eabi_attribute 7, 65
; CORTEX-A5-DEFAULT:        .eabi_attribute 8, 1
; CORTEX-A5-DEFAULT:        .eabi_attribute 9, 2
; CORTEX-A5-DEFAULT:        .fpu    neon-vfpv4
; CORTEX-A5-NOT:   .eabi_attribute 19
;; We default to IEEE 754 compliance
; CORTEX-A5-DEFAULT:        .eabi_attribute 20, 1
; CORTEX-A5-DEFAULT:        .eabi_attribute 21, 1
; CORTEX-A5-DEFAULT-NOT:        .eabi_attribute 22
; CORTEX-A5-DEFAULT:        .eabi_attribute 23, 3
; CORTEX-A5-DEFAULT:        .eabi_attribute 24, 1
; CORTEX-A5-DEFAULT:        .eabi_attribute 25, 1
; CORTEX-A5-DEFAULT:        .eabi_attribute 42, 1
; CORTEX-A5-DEFAULT-NOT:        .eabi_attribute 44
; CORTEX-A5-DEFAULT:        .eabi_attribute 68, 1

; CORTEX-A5-DEFAULT-FAST-NOT:   .eabi_attribute 19
;; The A5 defaults to a VFPv4 FPU, so it flushed preserving sign when -ffast-math
;; is given.
; CORTEX-A5-DEFAULT-FAST:        .eabi_attribute 20, 2
; CORTEX-A5-DEFAULT-FAST-NOT: .eabi_attribute 21
; CORTEX-A5-DEFAULT-FAST-NOT: .eabi_attribute 22
; CORTEX-A5-DEFAULT-FAST: .eabi_attribute 23, 1

; CORTEX-A5-NONEON:        .cpu    cortex-a5
; CORTEX-A5-NONEON:        .eabi_attribute 6, 10
; CORTEX-A5-NONEON:        .eabi_attribute 7, 65
; CORTEX-A5-NONEON:        .eabi_attribute 8, 1
; CORTEX-A5-NONEON:        .eabi_attribute 9, 2
; CORTEX-A5-NONEON:        .fpu    vfpv4-d16
;; We default to IEEE 754 compliance
; CORTEX-A5-NONEON:        .eabi_attribute 20, 1
; CORTEX-A5-NONEON:        .eabi_attribute 21, 1
; CORTEX-A5-NONEON-NOT:    .eabi_attribute 22
; CORTEX-A5-NONEON:        .eabi_attribute 23, 3
; CORTEX-A5-NONEON:        .eabi_attribute 24, 1
; CORTEX-A5-NONEON:        .eabi_attribute 25, 1
; CORTEX-A5-NONEON:        .eabi_attribute 42, 1
; CORTEX-A5-NONEON:        .eabi_attribute 68, 1

; CORTEX-A5-NONEON-FAST-NOT:   .eabi_attribute 19
;; The A5 defaults to a VFPv4 FPU, so it flushed preserving sign when -ffast-math
;; is given.
; CORTEX-A5-NONEON-FAST:        .eabi_attribute 20, 2
; CORTEX-A5-NONEON-FAST-NOT: .eabi_attribute 21
; CORTEX-A5-NONEON-FAST-NOT: .eabi_attribute 22
; CORTEX-A5-NONEON-FAST: .eabi_attribute 23, 1

; CORTEX-A5-NOFPU:        .cpu    cortex-a5
; CORTEX-A5-NOFPU:        .eabi_attribute 6, 10
; CORTEX-A5-NOFPU:        .eabi_attribute 7, 65
; CORTEX-A5-NOFPU:        .eabi_attribute 8, 1
; CORTEX-A5-NOFPU:        .eabi_attribute 9, 2
; CORTEX-A5-NOFPU-NOT:    .fpu
; CORTEX-A5-NOFPU-NOT:   .eabi_attribute 19
;; We default to IEEE 754 compliance
; CORTEX-A5-NOFPU:        .eabi_attribute 20, 1
; CORTEX-A5-NOFPU:        .eabi_attribute 21, 1
; CORTEX-A5-NOFPU-NOT:    .eabi_attribute 22
; CORTEX-A5-NOFPU:        .eabi_attribute 23, 3
; CORTEX-A5-NOFPU:        .eabi_attribute 24, 1
; CORTEX-A5-NOFPU:        .eabi_attribute 25, 1
; CORTEX-A5-NOFPU:        .eabi_attribute 42, 1
; CORTEX-A5-NOFPU:        .eabi_attribute 68, 1

; CORTEX-A5-NOFPU-FAST-NOT:   .eabi_attribute 19
;; Despite there being no FPU, we chose to flush to zero preserving
;; sign. This matches what the hardware would do for this architecture
;; revision.
; CORTEX-A5-NOFPU-FAST: .eabi_attribute 20, 2
; CORTEX-A5-NOFPU-FAST-NOT: .eabi_attribute 21
; CORTEX-A5-NOFPU-FAST-NOT: .eabi_attribute 22
; CORTEX-A5-NOFPU-FAST: .eabi_attribute 23, 1

; CORTEX-A9-SOFT:  .cpu cortex-a9
; CORTEX-A9-SOFT:  .eabi_attribute 6, 10
; CORTEX-A9-SOFT:  .eabi_attribute 7, 65
; CORTEX-A9-SOFT:  .eabi_attribute 8, 1
; CORTEX-A9-SOFT:  .eabi_attribute 9, 2
; CORTEX-A9-SOFT:  .fpu neon
; CORTEX-A9-SOFT-NOT:   .eabi_attribute 19
;; We default to IEEE 754 compliance
; CORTEX-A9-SOFT:  .eabi_attribute 20, 1
; CORTEX-A9-SOFT:  .eabi_attribute 21, 1
; CORTEX-A9-SOFT-NOT:  .eabi_attribute 22
; CORTEX-A9-SOFT:  .eabi_attribute 23, 3
; CORTEX-A9-SOFT:  .eabi_attribute 24, 1
; CORTEX-A9-SOFT:  .eabi_attribute 25, 1
; CORTEX-A9-SOFT-NOT:  .eabi_attribute 27
; CORTEX-A9-SOFT-NOT:  .eabi_attribute 28
; CORTEX-A9-SOFT:  .eabi_attribute 36, 1
<<<<<<< HEAD
; CORTEX-A9-SOFT:  .eabi_attribute 42, 1
=======
; CORTEX-A9-SOFT:  .eabi_attribute 38, 1
; CORTEX-A9-SOFT:  .eabi_attribute 42, 1
; CORTEX-A9-SOFT-NOT:  .eabi_attribute 44
>>>>>>> 969bfdfe
; CORTEX-A9-SOFT:  .eabi_attribute 68, 1

; CORTEX-A9-SOFT-FAST-NOT:   .eabi_attribute 19
;; The A9 defaults to a VFPv3 FPU, so it flushes preseving sign when
;; -ffast-math is specified.
; CORTEX-A9-SOFT-FAST:  .eabi_attribute 20, 2
; CORTEX-A5-SOFT-FAST-NOT: .eabi_attribute 21
; CORTEX-A5-SOFT-FAST-NOT: .eabi_attribute 22
; CORTEX-A5-SOFT-FAST: .eabi_attribute 23, 1

; CORTEX-A9-HARD:  .cpu cortex-a9
; CORTEX-A9-HARD:  .eabi_attribute 6, 10
; CORTEX-A9-HARD:  .eabi_attribute 7, 65
; CORTEX-A9-HARD:  .eabi_attribute 8, 1
; CORTEX-A9-HARD:  .eabi_attribute 9, 2
; CORTEX-A9-HARD:  .fpu neon
; CORTEX-A9-HARD-NOT:   .eabi_attribute 19
;; We default to IEEE 754 compliance
; CORTEX-A9-HARD:  .eabi_attribute 20, 1
; CORTEX-A9-HARD:  .eabi_attribute 21, 1
; CORTEX-A9-HARD-NOT:  .eabi_attribute 22
; CORTEX-A9-HARD:  .eabi_attribute 23, 3
; CORTEX-A9-HARD:  .eabi_attribute 24, 1
; CORTEX-A9-HARD:  .eabi_attribute 25, 1
; CORTEX-A9-HARD-NOT:  .eabi_attribute 27
; CORTEX-A9-HARD:  .eabi_attribute 28, 1
; CORTEX-A9-HARD:  .eabi_attribute 36, 1
<<<<<<< HEAD
; CORTEX-A9-HARD:  .eabi_attribute 42, 1
; CORTEX-A9-HARD:  .eabi_attribute 68, 1

=======
; CORTEX-A9-HARD:  .eabi_attribute 38, 1
; CORTEX-A9-HARD:  .eabi_attribute 42, 1
; CORTEX-A9-HARD:  .eabi_attribute 68, 1

; CORTEX-A9-HARD-FAST-NOT:   .eabi_attribute 19
;; The A9 defaults to a VFPv3 FPU, so it flushes preseving sign when
;; -ffast-math is specified.
; CORTEX-A9-HARD-FAST:  .eabi_attribute 20, 2
; CORTEX-A9-HARD-FAST-NOT:  .eabi_attribute 21
; CORTEX-A9-HARD-FAST-NOT:  .eabi_attribute 22
; CORTEX-A9-HARD-FAST:  .eabi_attribute 23, 1

>>>>>>> 969bfdfe
; CORTEX-A12-DEFAULT:  .cpu cortex-a12
; CORTEX-A12-DEFAULT:  .eabi_attribute 6, 10
; CORTEX-A12-DEFAULT:  .eabi_attribute 7, 65
; CORTEX-A12-DEFAULT:  .eabi_attribute 8, 1
; CORTEX-A12-DEFAULT:  .eabi_attribute 9, 2
; CORTEX-A12-DEFAULT:  .fpu neon-vfpv4
; CORTEX-A12-DEFAULT-NOT:   .eabi_attribute 19
;; We default to IEEE 754 compliance
; CORTEX-A12-DEFAULT:  .eabi_attribute 20, 1
; CORTEX-A12-DEFAULT:  .eabi_attribute 21, 1
; CORTEX-A12-DEFAULT-NOT:  .eabi_attribute 22
; CORTEX-A12-DEFAULT:  .eabi_attribute 23, 3
; CORTEX-A12-DEFAULT:  .eabi_attribute 24, 1
; CORTEX-A12-DEFAULT:  .eabi_attribute 25, 1
; CORTEX-A12-DEFAULT:  .eabi_attribute 42, 1
; CORTEX-A12-DEFAULT:  .eabi_attribute 44, 2
; CORTEX-A12-DEFAULT:  .eabi_attribute 68, 3

; CORTEX-A12-DEFAULT-FAST-NOT:   .eabi_attribute 19
;; The A12 defaults to a VFPv3 FPU, so it flushes preseving sign when
;; -ffast-math is specified.
; CORTEX-A12-DEFAULT-FAST:  .eabi_attribute 20, 2
; CORTEX-A12-HARD-FAST-NOT:  .eabi_attribute 21
; CORTEX-A12-HARD-FAST-NOT:  .eabi_attribute 22
; CORTEX-A12-HARD-FAST:  .eabi_attribute 23, 1

; CORTEX-A12-NOFPU:  .cpu cortex-a12
; CORTEX-A12-NOFPU:  .eabi_attribute 6, 10
; CORTEX-A12-NOFPU:  .eabi_attribute 7, 65
; CORTEX-A12-NOFPU:  .eabi_attribute 8, 1
; CORTEX-A12-NOFPU:  .eabi_attribute 9, 2
; CORTEX-A12-NOFPU-NOT:  .fpu
; CORTEX-A12-NOFPU-NOT:   .eabi_attribute 19
;; We default to IEEE 754 compliance
; CORTEX-A12-NOFPU:  .eabi_attribute 20, 1
; CORTEX-A12-NOFPU:  .eabi_attribute 21, 1
; CORTEX-A12-NOFPU-NOT:  .eabi_attribute 22
; CORTEX-A12-NOFPU:  .eabi_attribute 23, 3
; CORTEX-A12-NOFPU:  .eabi_attribute 24, 1
; CORTEX-A12-NOFPU:  .eabi_attribute 25, 1
; CORTEX-A12-NOFPU:  .eabi_attribute 42, 1
; CORTEX-A12-NOFPU:  .eabi_attribute 44, 2
; CORTEX-A12-NOFPU:  .eabi_attribute 68, 3

; CORTEX-A12-NOFPU-FAST-NOT:   .eabi_attribute 19
;; Despite there being no FPU, we chose to flush to zero preserving
;; sign. This matches what the hardware would do for this architecture
;; revision.
; CORTEX-A12-NOFPU-FAST:  .eabi_attribute 20, 2
; CORTEX-A12-NOFPU-FAST-NOT:  .eabi_attribute 21
; CORTEX-A12-NOFPU-FAST-NOT:  .eabi_attribute 22
; CORTEX-A12-NOFPU-FAST:  .eabi_attribute 23, 1

; CORTEX-A15: .cpu cortex-a15
; CORTEX-A15: .eabi_attribute 6, 10
; CORTEX-A15: .eabi_attribute 7, 65
; CORTEX-A15: .eabi_attribute 8, 1
; CORTEX-A15: .eabi_attribute 9, 2
; CORTEX-A15: .fpu neon-vfpv4
; CORTEX-A15-NOT:   .eabi_attribute 19
;; We default to IEEE 754 compliance
; CORTEX-A15: .eabi_attribute 20, 1
; CORTEX-A15: .eabi_attribute 21, 1
; CORTEX-A15-NOT: .eabi_attribute 22
; CORTEX-A15: .eabi_attribute 23, 3
; CORTEX-A15: .eabi_attribute 24, 1
; CORTEX-A15: .eabi_attribute 25, 1
; CORTEX-A15-NOT: .eabi_attribute 27
; CORTEX-A15-NOT: .eabi_attribute 28
; CORTEX-A15: .eabi_attribute 36, 1
; CORTEX-A15: .eabi_attribute 38, 1
; CORTEX-A15: .eabi_attribute 42, 1
; CORTEX-A15: .eabi_attribute 44, 2
; CORTEX-A15: .eabi_attribute 68, 3

<<<<<<< HEAD
=======
; CORTEX-A15-FAST-NOT:   .eabi_attribute 19
;; The A15 defaults to a VFPv3 FPU, so it flushes preseving sign when
;; -ffast-math is specified.
; CORTEX-A15-FAST: .eabi_attribute 20, 2
; CORTEX-A15-FAST-NOT:  .eabi_attribute 21
; CORTEX-A15-FAST-NOT:  .eabi_attribute 22
; CORTEX-A15-FAST:  .eabi_attribute 23, 1

>>>>>>> 969bfdfe
; CORTEX-A17-DEFAULT:  .cpu cortex-a17
; CORTEX-A17-DEFAULT:  .eabi_attribute 6, 10
; CORTEX-A17-DEFAULT:  .eabi_attribute 7, 65
; CORTEX-A17-DEFAULT:  .eabi_attribute 8, 1
; CORTEX-A17-DEFAULT:  .eabi_attribute 9, 2
; CORTEX-A17-DEFAULT:  .fpu neon-vfpv4
<<<<<<< HEAD
; CORTEX-A17-DEFAULT:  .eabi_attribute 20, 1
; CORTEX-A17-DEFAULT:  .eabi_attribute 21, 1
=======
; CORTEX-A17-DEFAULT-NOT:   .eabi_attribute 19
;; We default to IEEE 754 compliance
; CORTEX-A17-DEFAULT:  .eabi_attribute 20, 1
; CORTEX-A17-DEFAULT:  .eabi_attribute 21, 1
; CORTEX-A17-DEFAULT-NOT:  .eabi_attribute 22
>>>>>>> 969bfdfe
; CORTEX-A17-DEFAULT:  .eabi_attribute 23, 3
; CORTEX-A17-DEFAULT:  .eabi_attribute 24, 1
; CORTEX-A17-DEFAULT:  .eabi_attribute 25, 1
; CORTEX-A17-DEFAULT:  .eabi_attribute 42, 1
; CORTEX-A17-DEFAULT:  .eabi_attribute 44, 2
; CORTEX-A17-DEFAULT:  .eabi_attribute 68, 3

<<<<<<< HEAD
=======
; CORTEX-A17-FAST-NOT:   .eabi_attribute 19
;; The A17 defaults to a VFPv3 FPU, so it flushes preseving sign when
;; -ffast-math is specified.
; CORTEX-A17-FAST:  .eabi_attribute 20, 2
; CORTEX-A17-FAST-NOT:  .eabi_attribute 21
; CORTEX-A17-FAST-NOT:  .eabi_attribute 22
; CORTEX-A17-FAST:  .eabi_attribute 23, 1

>>>>>>> 969bfdfe
; CORTEX-A17-NOFPU:  .cpu cortex-a17
; CORTEX-A17-NOFPU:  .eabi_attribute 6, 10
; CORTEX-A17-NOFPU:  .eabi_attribute 7, 65
; CORTEX-A17-NOFPU:  .eabi_attribute 8, 1
; CORTEX-A17-NOFPU:  .eabi_attribute 9, 2
; CORTEX-A17-NOFPU-NOT:  .fpu
<<<<<<< HEAD
; CORTEX-A17-NOFPU:  .eabi_attribute 20, 1
; CORTEX-A17-NOFPU:  .eabi_attribute 21, 1
=======
; CORTEX-A17-NOFPU-NOT:   .eabi_attribute 19
;; We default to IEEE 754 compliance
; CORTEX-A17-NOFPU:  .eabi_attribute 20, 1
; CORTEX-A17-NOFPU:  .eabi_attribute 21, 1
; CORTEX-A17-NOFPU-NOT:  .eabi_attribute 22
>>>>>>> 969bfdfe
; CORTEX-A17-NOFPU:  .eabi_attribute 23, 3
; CORTEX-A17-NOFPU:  .eabi_attribute 24, 1
; CORTEX-A17-NOFPU:  .eabi_attribute 25, 1
; CORTEX-A17-NOFPU:  .eabi_attribute 42, 1
; CORTEX-A17-NOFPU:  .eabi_attribute 44, 2
; CORTEX-A17-NOFPU:  .eabi_attribute 68, 3

<<<<<<< HEAD
=======
; CORTEX-A17-NOFPU-NOT:   .eabi_attribute 19
;; Despite there being no FPU, we chose to flush to zero preserving
;; sign. This matches what the hardware would do for this architecture
;; revision.
; CORTEX-A17-NOFPU-FAST:  .eabi_attribute 20, 2
; CORTEX-A17-NOFPU-FAST-NOT:  .eabi_attribute 21
; CORTEX-A17-NOFPU-FAST-NOT:  .eabi_attribute 22
; CORTEX-A17-NOFPU-FAST:  .eabi_attribute 23, 1

>>>>>>> 969bfdfe
; CORTEX-M0:  .cpu cortex-m0
; CORTEX-M0:  .eabi_attribute 6, 12
; CORTEX-M0-NOT:  .eabi_attribute 7
; CORTEX-M0:  .eabi_attribute 8, 0
; CORTEX-M0:  .eabi_attribute 9, 1
; CORTEX-M0-NOT:   .eabi_attribute 19
;; We default to IEEE 754 compliance
; CORTEX-M0:  .eabi_attribute 20, 1
; CORTEX-M0:  .eabi_attribute 21, 1
; CORTEX-M0-NOT:  .eabi_attribute 22
; CORTEX-M0:  .eabi_attribute 23, 3
; CORTEX-M0:  .eabi_attribute 24, 1
; CORTEX-M0:  .eabi_attribute 25, 1
; CORTEX-M0-NOT:  .eabi_attribute 27
; CORTEX-M0-NOT:  .eabi_attribute 28
; CORTEX-M0-NOT:  .eabi_attribute 36
; CORTEX-M0:  .eabi_attribute 38, 1
; CORTEX-M0-NOT:  .eabi_attribute 42
; CORTEX-M0-NOT:  .eabi_attribute 44
; CORTEX-M0-NOT:  .eabi_attribute 68

; CORTEX-M0-FAST-NOT:   .eabi_attribute 19
;; Despite the M0 CPU having no FPU in this scenario, we chose to
;; flush to positive zero here. There's no hardware support doing
;; this, but the fast maths software library might and such behaviour
;; would match hardware support on this architecture revision if it
;; existed.
; CORTEX-M0-FAST-NOT:  .eabi_attribute 20
; CORTEX-M0-FAST-NOT:  .eabi_attribute 21
; CORTEX-M0-FAST-NOT:  .eabi_attribute 22
; CORTEX-M0-FAST:  .eabi_attribute 23, 1

; CORTEX-M0PLUS:  .cpu cortex-m0plus
; CORTEX-M0PLUS:  .eabi_attribute 6, 12
; CORTEX-M0PLUS-NOT:  .eabi_attribute 7
; CORTEX-M0PLUS:  .eabi_attribute 8, 0
; CORTEX-M0PLUS:  .eabi_attribute 9, 1
; CORTEX-M0PLUS-NOT:   .eabi_attribute 19
;; We default to IEEE 754 compliance
; CORTEX-M0PLUS:  .eabi_attribute 20, 1
; CORTEX-M0PLUS:  .eabi_attribute 21, 1
; CORTEX-M0PLUS-NOT:  .eabi_attribute 22
; CORTEX-M0PLUS:  .eabi_attribute 23, 3
; CORTEX-M0PLUS:  .eabi_attribute 24, 1
; CORTEX-M0PLUS:  .eabi_attribute 25, 1
; CORTEX-M0PLUS-NOT:  .eabi_attribute 27
; CORTEX-M0PLUS-NOT:  .eabi_attribute 28
; CORTEX-M0PLUS-NOT:  .eabi_attribute 36
; CORTEX-M0PLUS:  .eabi_attribute 38, 1
; CORTEX-M0PLUS-NOT:  .eabi_attribute 42
; CORTEX-M0PLUS-NOT:  .eabi_attribute 44
; CORTEX-M0PLUS-NOT:  .eabi_attribute 68

; CORTEX-M0PLUS-FAST-NOT:   .eabi_attribute 19
;; Despite the M0+ CPU having no FPU in this scenario, we chose to
;; flush to positive zero here. There's no hardware support doing
;; this, but the fast maths software library might and such behaviour
;; would match hardware support on this architecture revision if it
;; existed.
; CORTEX-M0PLUS-FAST-NOT:  .eabi_attribute 20
; CORTEX-M0PLUS-FAST-NOT:  .eabi_attribute 21
; CORTEX-M0PLUS-FAST-NOT:  .eabi_attribute 22
; CORTEX-M0PLUS-FAST:  .eabi_attribute 23, 1

; CORTEX-M1:  .cpu cortex-m1
; CORTEX-M1:  .eabi_attribute 6, 12
; CORTEX-M1-NOT:  .eabi_attribute 7
; CORTEX-M1:  .eabi_attribute 8, 0
; CORTEX-M1:  .eabi_attribute 9, 1
; CORTEX-M1-NOT:   .eabi_attribute 19
;; We default to IEEE 754 compliance
; CORTEX-M1:  .eabi_attribute 20, 1
; CORTEX-M1:  .eabi_attribute 21, 1
; CORTEX-M1-NOT:  .eabi_attribute 22
; CORTEX-M1:  .eabi_attribute 23, 3
; CORTEX-M1:  .eabi_attribute 24, 1
; CORTEX-M1:  .eabi_attribute 25, 1
; CORTEX-M1-NOT:  .eabi_attribute 27
; CORTEX-M1-NOT:  .eabi_attribute 28
; CORTEX-M1-NOT:  .eabi_attribute 36
; CORTEX-M1:  .eabi_attribute 38, 1
; CORTEX-M1-NOT:  .eabi_attribute 42
; CORTEX-M1-NOT:  .eabi_attribute 44
; CORTEX-M1-NOT:  .eabi_attribute 68

; CORTEX-M1-FAST-NOT:   .eabi_attribute 19
;; Despite the M1 CPU having no FPU in this scenario, we chose to
;; flush to positive zero here. There's no hardware support doing
;; this, but the fast maths software library might and such behaviour
;; would match hardware support on this architecture revision if it
;; existed.
; CORTEX-M1-FAST-NOT:  .eabi_attribute 20
; CORTEX-M1-FAST-NOT:  .eabi_attribute 21
; CORTEX-M1-FAST-NOT:  .eabi_attribute 22
; CORTEX-M1-FAST:  .eabi_attribute 23, 1

; SC000:  .cpu sc000
; SC000:  .eabi_attribute 6, 12
; SC000-NOT:  .eabi_attribute 7
; SC000:  .eabi_attribute 8, 0
; SC000:  .eabi_attribute 9, 1
; SC000-NOT:   .eabi_attribute 19
;; We default to IEEE 754 compliance
; SC000:  .eabi_attribute 20, 1
; SC000:  .eabi_attribute 21, 1
; SC000-NOT:  .eabi_attribute 22
; SC000:  .eabi_attribute 23, 3
; SC000:  .eabi_attribute 24, 1
; SC000:  .eabi_attribute 25, 1
; SC000-NOT:  .eabi_attribute 27
; SC000-NOT:  .eabi_attribute 28
; SC000-NOT:  .eabi_attribute 36
; SC000:  .eabi_attribute 38, 1
; SC000-NOT:  .eabi_attribute 42
; SC000-NOT:  .eabi_attribute 44
; SC000-NOT:  .eabi_attribute 68

; SC000-FAST-NOT:   .eabi_attribute 19
;; Despite the SC000 CPU having no FPU in this scenario, we chose to
;; flush to positive zero here. There's no hardware support doing
;; this, but the fast maths software library might and such behaviour
;; would match hardware support on this architecture revision if it
;; existed.
; SC000-FAST-NOT:  .eabi_attribute 20
; SC000-FAST-NOT:  .eabi_attribute 21
; SC000-FAST-NOT:  .eabi_attribute 22
; SC000-FAST:  .eabi_attribute 23, 1

; CORTEX-M3:  .cpu cortex-m3
; CORTEX-M3:  .eabi_attribute 6, 10
; CORTEX-M3:  .eabi_attribute 7, 77
; CORTEX-M3:  .eabi_attribute 8, 0
; CORTEX-M3:  .eabi_attribute 9, 2
; CORTEX-M3-NOT:   .eabi_attribute 19
;; We default to IEEE 754 compliance
; CORTEX-M3:  .eabi_attribute 20, 1
; CORTEX-M3:  .eabi_attribute 21, 1
; CORTEX-M3-NOT:  .eabi_attribute 22
; CORTEX-M3:  .eabi_attribute 23, 3
; CORTEX-M3:  .eabi_attribute 24, 1
; CORTEX-M3:  .eabi_attribute 25, 1
; CORTEX-M3-NOT:  .eabi_attribute 27
; CORTEX-M3-NOT:  .eabi_attribute 28
; CORTEX-M3-NOT:  .eabi_attribute 36
; CORTEX-M3:  .eabi_attribute 38, 1
; CORTEX-M3-NOT:  .eabi_attribute 42
; CORTEX-M3-NOT:  .eabi_attribute 44
; CORTEX-M3-NOT:  .eabi_attribute 68

; CORTEX-M3-FAST-NOT:   .eabi_attribute 19
;; Despite there being no FPU, we chose to flush to zero preserving
;; sign. This matches what the hardware would do for this architecture
;; revision.
; CORTEX-M3-FAST:  .eabi_attribute 20, 2
; CORTEX-M3-FAST-NOT:  .eabi_attribute 21
; CORTEX-M3-FAST-NOT:  .eabi_attribute 22
; CORTEX-M3-FAST:  .eabi_attribute 23, 1

; SC300:  .cpu sc300
; SC300:  .eabi_attribute 6, 10
; SC300:  .eabi_attribute 7, 77
; SC300:  .eabi_attribute 8, 0
; SC300:  .eabi_attribute 9, 2
; SC300-NOT:   .eabi_attribute 19
;; We default to IEEE 754 compliance
; SC300:  .eabi_attribute 20, 1
; SC300:  .eabi_attribute 21, 1
; SC300-NOT:  .eabi_attribute 22
; SC300:  .eabi_attribute 23, 3
; SC300:  .eabi_attribute 24, 1
; SC300:  .eabi_attribute 25, 1
; SC300-NOT:  .eabi_attribute 27
; SC300-NOT:  .eabi_attribute 28
; SC300-NOT:  .eabi_attribute 36
; SC300:  .eabi_attribute 38, 1
; SC300-NOT:  .eabi_attribute 42
; SC300-NOT:  .eabi_attribute 44
; SC300-NOT:  .eabi_attribute 68

; SC300-FAST-NOT:   .eabi_attribute 19
;; Despite there being no FPU, we chose to flush to zero preserving
;; sign. This matches what the hardware would do for this architecture
;; revision.
; SC300-FAST:  .eabi_attribute 20, 2
; SC300-FAST-NOT:  .eabi_attribute 21
; SC300-FAST-NOT:  .eabi_attribute 22
; SC300-FAST:  .eabi_attribute 23, 1

; CORTEX-M4-SOFT:  .cpu cortex-m4
; CORTEX-M4-SOFT:  .eabi_attribute 6, 13
; CORTEX-M4-SOFT:  .eabi_attribute 7, 77
; CORTEX-M4-SOFT:  .eabi_attribute 8, 0
; CORTEX-M4-SOFT:  .eabi_attribute 9, 2
; CORTEX-M4-SOFT:  .fpu vfpv4-d16
; CORTEX-M4-SOFT-NOT:   .eabi_attribute 19
;; We default to IEEE 754 compliance
; CORTEX-M4-SOFT:  .eabi_attribute 20, 1
; CORTEX-M4-SOFT:  .eabi_attribute 21, 1
; CORTEX-M4-SOFT-NOT:  .eabi_attribute 22
; CORTEX-M4-SOFT:  .eabi_attribute 23, 3
; CORTEX-M4-SOFT:  .eabi_attribute 24, 1
; CORTEX-M4-SOFT:  .eabi_attribute 25, 1
; CORTEX-M4-SOFT:  .eabi_attribute 27, 1
; CORTEX-M4-SOFT-NOT:  .eabi_attribute 28
; CORTEX-M4-SOFT:  .eabi_attribute 36, 1
; CORTEX-M4-SOFT:  .eabi_attribute 38, 1
; CORTEX-M4-SOFT-NOT:  .eabi_attribute 42
; CORTEX-M4-SOFT-NOT:  .eabi_attribute 44
; CORTEX-M4-SOFT-NOT:  .eabi_attribute 68

; CORTEX-M4-SOFT-FAST-NOT:   .eabi_attribute 19
;; The M4 defaults to a VFPv4 FPU, so it flushes preseving sign when
;; -ffast-math is specified.
; CORTEX-M4-SOFT-FAST:  .eabi_attribute 20, 2
; CORTEX-M4-SOFT-FAST-NOT:  .eabi_attribute 21
; CORTEX-M4-SOFT-FAST-NOT:  .eabi_attribute 22
; CORTEX-M4-SOFT-FAST:  .eabi_attribute 23, 1

; CORTEX-M4-HARD:  .cpu cortex-m4
; CORTEX-M4-HARD:  .eabi_attribute 6, 13
; CORTEX-M4-HARD:  .eabi_attribute 7, 77
; CORTEX-M4-HARD:  .eabi_attribute 8, 0
; CORTEX-M4-HARD:  .eabi_attribute 9, 2
; CORTEX-M4-HARD:  .fpu vfpv4-d16
; CORTEX-M4-HARD-NOT:   .eabi_attribute 19
;; We default to IEEE 754 compliance
; CORTEX-M4-HARD:  .eabi_attribute 20, 1
; CORTEX-M4-HARD:  .eabi_attribute 21, 1
; CORTEX-M4-HARD-NOT:  .eabi_attribute 22
; CORTEX-M4-HARD:  .eabi_attribute 23, 3
; CORTEX-M4-HARD:  .eabi_attribute 24, 1
; CORTEX-M4-HARD:  .eabi_attribute 25, 1
; CORTEX-M4-HARD:  .eabi_attribute 27, 1
; CORTEX-M4-HARD:  .eabi_attribute 28, 1
; CORTEX-M4-HARD:  .eabi_attribute 36, 1
; CORTEX-M4-HARD:  .eabi_attribute 38, 1
; CORTEX-M4-HARD-NOT:  .eabi_attribute 42
; CORTEX-M4-HARD-NOT:  .eabi_attribute 44
; CORTEX-M4-HARD-NOT:  .eabi_attribute 68

<<<<<<< HEAD
=======
; CORTEX-M4-HARD-FAST-NOT:   .eabi_attribute 19
;; The M4 defaults to a VFPv4 FPU, so it flushes preseving sign when
;; -ffast-math is specified.
; CORTEX-M4-HARD-FAST:  .eabi_attribute 20, 2
; CORTEX-M4-HARD-FAST-NOT:  .eabi_attribute 21
; CORTEX-M4-HARD-FAST-NOT:  .eabi_attribute 22
; CORTEX-M4-HARD-FAST:  .eabi_attribute 23, 1

>>>>>>> 969bfdfe
; CORTEX-M7:  .cpu    cortex-m7
; CORTEX-M7:  .eabi_attribute 6, 13
; CORTEX-M7:  .eabi_attribute 7, 77
; CORTEX-M7:  .eabi_attribute 8, 0
; CORTEX-M7:  .eabi_attribute 9, 2
; CORTEX-M7-SOFT-NOT: .fpu
; CORTEX-M7-SINGLE:  .fpu fpv5-d16
; CORTEX-M7-DOUBLE:  .fpu fpv5-d16
; CORTEX-M7:  .eabi_attribute 17, 1
<<<<<<< HEAD
; CORTEX-M7:  .eabi_attribute 20, 1
; CORTEX-M7:  .eabi_attribute 21, 1
=======
; CORTEX-M7-NOT:   .eabi_attribute 19
;; We default to IEEE 754 compliance
; CORTEX-M7:  .eabi_attribute 20, 1
; CORTEX-M7:  .eabi_attribute 21, 1
; CORTEX-M7-NOT:  .eabi_attribute 22
>>>>>>> 969bfdfe
; CORTEX-M7:  .eabi_attribute 23, 3
; CORTEX-M7:  .eabi_attribute 24, 1
; CORTEX-M7:  .eabi_attribute 25, 1
; CORTEX-M7-SOFT-NOT: .eabi_attribute 27
; CORTEX-M7-SINGLE:  .eabi_attribute 27, 1
; CORTEX-M7-DOUBLE-NOT: .eabi_attribute 27
; CORTEX-M7:  .eabi_attribute 36, 1
<<<<<<< HEAD
; CORTEX-M7:  .eabi_attribute 14, 0

=======
; CORTEX-M7:  .eabi_attribute 38, 1
; CORTEX-M7-NOT:  .eabi_attribute 44
; CORTEX-M7:  .eabi_attribute 14, 0

; CORTEX-M7-NOFPU-FAST-NOT:   .eabi_attribute 19
;; The M7 has the ARMv8 FP unit, which always flushes preserving sign.
; CORTEX-M7-FAST:  .eabi_attribute 20, 2
;; Despite there being no FPU, we chose to flush to zero preserving
;; sign. This matches what the hardware would do for this architecture
;; revision.
; CORTEX-M7-NOFPU-FAST: .eabi_attribute 20, 2
; CORTEX-M7-NOFPU-FAST-NOT:  .eabi_attribute 21
; CORTEX-M7-NOFPU-FAST-NOT:  .eabi_attribute 22
; CORTEX-M7-NOFPU-FAST:  .eabi_attribute 23, 1

>>>>>>> 969bfdfe
; CORTEX-R5:  .cpu cortex-r5
; CORTEX-R5:  .eabi_attribute 6, 10
; CORTEX-R5:  .eabi_attribute 7, 82
; CORTEX-R5:  .eabi_attribute 8, 1
; CORTEX-R5:  .eabi_attribute 9, 2
; CORTEX-R5:  .fpu vfpv3-d16
; CORTEX-R5-NOT:   .eabi_attribute 19
;; We default to IEEE 754 compliance
; CORTEX-R5:  .eabi_attribute 20, 1
; CORTEX-R5:  .eabi_attribute 21, 1
; CORTEX-R5-NOT:  .eabi_attribute 22
; CORTEX-R5:  .eabi_attribute 23, 3
; CORTEX-R5:  .eabi_attribute 24, 1
; CORTEX-R5:  .eabi_attribute 25, 1
; CORTEX-R5:  .eabi_attribute 27, 1
; CORTEX-R5-NOT:  .eabi_attribute 28
; CORTEX-R5-NOT:  .eabi_attribute 36
; CORTEX-R5:  .eabi_attribute 38, 1
; CORTEX-R5-NOT:  .eabi_attribute 42
; CORTEX-R5:  .eabi_attribute 44, 2
; CORTEX-R5-NOT:  .eabi_attribute 68

; CORTEX-R5-FAST-NOT:   .eabi_attribute 19
;; The R5 has the VFPv3 FP unit, which always flushes preserving sign.
; CORTEX-R5-FAST:  .eabi_attribute 20, 2
; CORTEX-R5-FAST-NOT:  .eabi_attribute 21
; CORTEX-R5-FAST-NOT:  .eabi_attribute 22
; CORTEX-R5-FAST:  .eabi_attribute 23, 1

; CORTEX-R7:  .cpu cortex-r7
; CORTEX-R7:  .eabi_attribute 6, 10
; CORTEX-R7:  .eabi_attribute 7, 82
; CORTEX-R7:  .eabi_attribute 8, 1
; CORTEX-R7:  .eabi_attribute 9, 2
; CORTEX-R7:  .fpu vfpv3-d16
; CORTEX-R7-NOT:   .eabi_attribute 19
;; We default to IEEE 754 compliance
; CORTEX-R7:  .eabi_attribute 20, 1
; CORTEX-R7:  .eabi_attribute 21, 1
; CORTEX-R7-NOT:  .eabi_attribute 22
; CORTEX-R7:  .eabi_attribute 23, 3
; CORTEX-R7:  .eabi_attribute 24, 1
; CORTEX-R7:  .eabi_attribute 25, 1
; CORTEX-R7:  .eabi_attribute 27, 1
; CORTEX-R7-NOT:  .eabi_attribute 28
; CORTEX-R7-NOT:  .eabi_attribute 36
; CORTEX-R7:  .eabi_attribute 38, 1
; CORTEX-R7:  .eabi_attribute 42, 1
; CORTEX-R7:  .eabi_attribute 44, 2
; CORTEX-R7-NOT:  .eabi_attribute 68

; CORTEX-R7-FAST-NOT:   .eabi_attribute 19
;; The R7 has the VFPv3 FP unit, which always flushes preserving sign.
; CORTEX-R7-FAST:  .eabi_attribute 20, 2
; CORTEX-R7-FAST-NOT:  .eabi_attribute 21
; CORTEX-R7-FAST-NOT:  .eabi_attribute 22
; CORTEX-R7-FAST:  .eabi_attribute 23, 1

; CORTEX-A53:  .cpu cortex-a53
; CORTEX-A53:  .eabi_attribute 6, 14
; CORTEX-A53:  .eabi_attribute 7, 65
; CORTEX-A53:  .eabi_attribute 8, 1
; CORTEX-A53:  .eabi_attribute 9, 2
; CORTEX-A53:  .fpu crypto-neon-fp-armv8
; CORTEX-A53:  .eabi_attribute 12, 3
; CORTEX-A53-NOT:   .eabi_attribute 19
;; We default to IEEE 754 compliance
; CORTEX-A53:  .eabi_attribute 20, 1
; CORTEX-A53:  .eabi_attribute 21, 1
; CORTEX-A53-NOT:  .eabi_attribute 22
; CORTEX-A53:  .eabi_attribute 23, 3
; CORTEX-A53:  .eabi_attribute 24, 1
; CORTEX-A53:  .eabi_attribute 25, 1
; CORTEX-A53-NOT:  .eabi_attribute 27
; CORTEX-A53-NOT:  .eabi_attribute 28
; CORTEX-A53:  .eabi_attribute 36, 1
; CORTEX-A53:  .eabi_attribute 38, 1
; CORTEX-A53:  .eabi_attribute 42, 1
; CORTEX-A53-NOT:  .eabi_attribute 44
; CORTEX-A53:  .eabi_attribute 68, 3

; CORTEX-A53-FAST-NOT:   .eabi_attribute 19
;; The A53 has the ARMv8 FP unit, which always flushes preserving sign.
; CORTEX-A53-FAST:  .eabi_attribute 20, 2
; CORTEX-A53-FAST-NOT:  .eabi_attribute 21
; CORTEX-A53-FAST-NOT:  .eabi_attribute 22
; CORTEX-A53-FAST:  .eabi_attribute 23, 1

; CORTEX-A57:  .cpu cortex-a57
; CORTEX-A57:  .eabi_attribute 6, 14
; CORTEX-A57:  .eabi_attribute 7, 65
; CORTEX-A57:  .eabi_attribute 8, 1
; CORTEX-A57:  .eabi_attribute 9, 2
; CORTEX-A57:  .fpu crypto-neon-fp-armv8
; CORTEX-A57:  .eabi_attribute 12, 3
; CORTEX-A57-NOT:   .eabi_attribute 19
;; We default to IEEE 754 compliance
; CORTEX-A57:  .eabi_attribute 20, 1
; CORTEX-A57:  .eabi_attribute 21, 1
; CORTEX-A57-NOT:  .eabi_attribute 22
; CORTEX-A57:  .eabi_attribute 23, 3
; CORTEX-A57:  .eabi_attribute 24, 1
; CORTEX-A57:  .eabi_attribute 25, 1
; CORTEX-A57-NOT:  .eabi_attribute 27
; CORTEX-A57-NOT:  .eabi_attribute 28
; CORTEX-A57:  .eabi_attribute 36, 1
; CORTEX-A57:  .eabi_attribute 38, 1
; CORTEX-A57:  .eabi_attribute 42, 1
; CORTEX-A57-NOT:  .eabi_attribute 44
; CORTEX-A57:  .eabi_attribute 68, 3

; CORTEX-A57-FAST-NOT:   .eabi_attribute 19
;; The A57 has the ARMv8 FP unit, which always flushes preserving sign.
; CORTEX-A57-FAST:  .eabi_attribute 20, 2
; CORTEX-A57-FAST-NOT:  .eabi_attribute 21
; CORTEX-A57-FAST-NOT:  .eabi_attribute 22
; CORTEX-A57-FAST:  .eabi_attribute 23, 1

; CORTEX-A72:  .cpu cortex-a72
; CORTEX-A72:  .eabi_attribute 6, 14
; CORTEX-A72:  .eabi_attribute 7, 65
; CORTEX-A72:  .eabi_attribute 8, 1
; CORTEX-A72:  .eabi_attribute 9, 2
; CORTEX-A72:  .fpu crypto-neon-fp-armv8
; CORTEX-A72:  .eabi_attribute 12, 3
; CORTEX-A72-NOT:   .eabi_attribute 19
;; We default to IEEE 754 compliance
; CORTEX-A72:  .eabi_attribute 20, 1
; CORTEX-A72:  .eabi_attribute 21, 1
; CORTEX-A72-NOT:  .eabi_attribute 22
; CORTEX-A72:  .eabi_attribute 23, 3
; CORTEX-A72:  .eabi_attribute 24, 1
; CORTEX-A72:  .eabi_attribute 25, 1
; CORTEX-A72-NOT:  .eabi_attribute 27
; CORTEX-A72-NOT:  .eabi_attribute 28
; CORTEX-A72:  .eabi_attribute 36, 1
; CORTEX-A72:  .eabi_attribute 38, 1
; CORTEX-A72:  .eabi_attribute 42, 1
; CORTEX-A72-NOT:  .eabi_attribute 44
; CORTEX-A72:  .eabi_attribute 68, 3

; CORTEX-A72-FAST-NOT:   .eabi_attribute 19
;; The A72 has the ARMv8 FP unit, which always flushes preserving sign.
; CORTEX-A72-FAST:  .eabi_attribute 20, 2
; CORTEX-A72-FAST-NOT:  .eabi_attribute 21
; CORTEX-A72-FAST-NOT:  .eabi_attribute 22
; CORTEX-A72-FAST:  .eabi_attribute 23, 1

; RELOC-PIC:  .eabi_attribute 15, 1
; RELOC-PIC:  .eabi_attribute 16, 1
; RELOC-PIC:  .eabi_attribute 17, 2
; RELOC-OTHER:  .eabi_attribute 17, 1

; PCS-R9-USE:  .eabi_attribute 14, 0
; PCS-R9-RESERVE:  .eabi_attribute 14, 3

define i32 @f(i64 %z) {
    ret i32 0
}<|MERGE_RESOLUTION|>--- conflicted
+++ resolved
@@ -42,11 +42,6 @@
 ; RUN: llc < %s -mtriple=armv7-linux-gnueabi -mcpu=cortex-a9 -float-abi=soft | FileCheck %s --check-prefix=CORTEX-A9-SOFT
 ; RUN: llc < %s -mtriple=armv7-linux-gnueabi -mcpu=cortex-a12  -enable-unsafe-fp-math -disable-fp-elim -enable-no-infs-fp-math -enable-no-nans-fp-math -fp-contract=fast | FileCheck %s --check-prefix=CORTEX-A12-DEFAULT-FAST
 ; RUN: llc < %s -mtriple=armv7-linux-gnueabi -mcpu=cortex-a12 -mattr=-vfp2 | FileCheck %s --check-prefix=CORTEX-A12-NOFPU
-<<<<<<< HEAD
-; RUN: llc < %s -mtriple=armv7-linux-gnueabi -mcpu=cortex-a15 | FileCheck %s --check-prefix=CORTEX-A15
-; RUN: llc < %s -mtriple=armv7-linux-gnueabi -mcpu=cortex-a17 | FileCheck %s --check-prefix=CORTEX-A17-DEFAULT
-; RUN: llc < %s -mtriple=armv7-linux-gnueabi -mcpu=cortex-a17 -mattr=-vfp2 | FileCheck %s --check-prefix=CORTEX-A17-NOFPU
-=======
 ; RUN: llc < %s -mtriple=armv7-linux-gnueabi -mcpu=cortex-a12 -mattr=-vfp2  -enable-unsafe-fp-math -disable-fp-elim -enable-no-infs-fp-math -enable-no-nans-fp-math -fp-contract=fast | FileCheck %s --check-prefix=CORTEX-A12-NOFPU-FAST
 ; RUN: llc < %s -mtriple=armv7-linux-gnueabi -mcpu=cortex-a12 -enable-sign-dependent-rounding-fp-math | FileCheck %s --check-prefix=DYN-ROUNDING
 ; RUN: llc < %s -mtriple=armv7-linux-gnueabi -mcpu=cortex-a15 | FileCheck %s --check-prefix=CORTEX-A15
@@ -57,7 +52,6 @@
 ; RUN: llc < %s -mtriple=armv7-linux-gnueabi -mcpu=cortex-a17 -mattr=-vfp2 | FileCheck %s --check-prefix=CORTEX-A17-NOFPU
 ; RUN: llc < %s -mtriple=armv7-linux-gnueabi -mcpu=cortex-a17 -mattr=-vfp2  -enable-unsafe-fp-math -disable-fp-elim -enable-no-infs-fp-math -enable-no-nans-fp-math -fp-contract=fast | FileCheck %s --check-prefix=CORTEX-A17-NOFPU-FAST
 ; RUN: llc < %s -mtriple=armv7-linux-gnueabi -mcpu=cortex-a17 -enable-sign-dependent-rounding-fp-math | FileCheck %s --check-prefix=DYN-ROUNDING
->>>>>>> 969bfdfe
 ; RUN: llc < %s -mtriple=thumbv6m-linux-gnueabi -mcpu=cortex-m0 | FileCheck %s --check-prefix=CORTEX-M0
 ; RUN: llc < %s -mtriple=thumbv6m-linux-gnueabi -mcpu=cortex-m0  -enable-unsafe-fp-math -disable-fp-elim -enable-no-infs-fp-math -enable-no-nans-fp-math -fp-contract=fast | FileCheck %s --check-prefix=CORTEX-M0-FAST
 ; RUN: llc < %s -mtriple=thumbv6m-linux-gnueabi -mcpu=cortex-m0 -enable-sign-dependent-rounding-fp-math | FileCheck %s --check-prefix=DYN-ROUNDING
@@ -79,11 +73,6 @@
 ; RUN: llc < %s -mtriple=thumbv7m-linux-gnueabi -mcpu=cortex-m4 -float-abi=soft | FileCheck %s --check-prefix=CORTEX-M4-SOFT
 ; RUN: llc < %s -mtriple=thumbv7m-linux-gnueabi -mcpu=cortex-m4 -float-abi=soft  -enable-unsafe-fp-math -disable-fp-elim -enable-no-infs-fp-math -enable-no-nans-fp-math -fp-contract=fast | FileCheck %s --check-prefix=CORTEX-M4-SOFT-FAST
 ; RUN: llc < %s -mtriple=thumbv7m-linux-gnueabi -mcpu=cortex-m4 -float-abi=hard | FileCheck %s --check-prefix=CORTEX-M4-HARD
-<<<<<<< HEAD
-; RUN: llc < %s -mtriple=thumbv7em-linux-gnueabi -mcpu=cortex-m7 -mattr=-vfp2 | FileCheck %s --check-prefix=CORTEX-M7 --check-prefix=CORTEX-M7-SOFT
-; RUN: llc < %s -mtriple=thumbv7em-linux-gnueabi -mcpu=cortex-m7 -mattr=+fp-only-sp | FileCheck %s --check-prefix=CORTEX-M7 --check-prefix=CORTEX-M7-SINGLE
-; RUN: llc < %s -mtriple=thumbv7em-linux-gnueabi -mcpu=cortex-m7 | FileCheck %s --check-prefix=CORTEX-M7 --check-prefix=CORTEX-M7-DOUBLE
-=======
 ; RUN: llc < %s -mtriple=thumbv7m-linux-gnueabi -mcpu=cortex-m4 -float-abi=hard  -enable-unsafe-fp-math -disable-fp-elim -enable-no-infs-fp-math -enable-no-nans-fp-math -fp-contract=fast | FileCheck %s --check-prefix=CORTEX-M4-HARD-FAST
 ; RUN: llc < %s -mtriple=thumbv7m-linux-gnueabi -mcpu=cortex-m4 -enable-sign-dependent-rounding-fp-math | FileCheck %s --check-prefix=DYN-ROUNDING
 ; RUN: llc < %s -mtriple=thumbv7em-linux-gnueabi -mcpu=cortex-m7 -mattr=-vfp2 | FileCheck %s --check-prefix=CORTEX-M7 --check-prefix=CORTEX-M7-SOFT
@@ -92,7 +81,6 @@
 ; RUN: llc < %s -mtriple=thumbv7em-linux-gnueabi -mcpu=cortex-m7 -mattr=+fp-only-sp  -enable-unsafe-fp-math -disable-fp-elim -enable-no-infs-fp-math -enable-no-nans-fp-math -fp-contract=fast | FileCheck %s --check-prefix=CORTEX-M7-FAST
 ; RUN: llc < %s -mtriple=thumbv7em-linux-gnueabi -mcpu=cortex-m7 | FileCheck %s --check-prefix=CORTEX-M7-DOUBLE
 ; RUN: llc < %s -mtriple=thumbv7em-linux-gnueabi -mcpu=cortex-m7 -enable-sign-dependent-rounding-fp-math | FileCheck %s --check-prefix=DYN-ROUNDING
->>>>>>> 969bfdfe
 ; RUN: llc < %s -mtriple=armv7r-linux-gnueabi -mcpu=cortex-r5 | FileCheck %s --check-prefix=CORTEX-R5
 ; RUN: llc < %s -mtriple=armv7r-linux-gnueabi -mcpu=cortex-r5  -enable-unsafe-fp-math -disable-fp-elim -enable-no-infs-fp-math -enable-no-nans-fp-math -fp-contract=fast | FileCheck %s --check-prefix=CORTEX-R5-FAST
 ; RUN: llc < %s -mtriple=armv7r-linux-gnueabi -mcpu=cortex-r5 -enable-sign-dependent-rounding-fp-math | FileCheck %s --check-prefix=DYN-ROUNDING
@@ -128,12 +116,9 @@
 ; RUN: llc < %s -mtriple=armv8-none-linux-gnueabi -mcpu=cortex-a57 -arm-no-strict-align | FileCheck %s --check-prefix=NO-STRICT-ALIGN
 ; RUN: llc < %s -mtriple=armv8-none-linux-gnueabi -mcpu=cortex-a57 -arm-strict-align | FileCheck %s --check-prefix=STRICT-ALIGN
 ; RUN: llc < %s -mtriple=armv8-none-linux-gnueabi -mcpu=cortex-a57 | FileCheck %s --check-prefix=NO-STRICT-ALIGN
-<<<<<<< HEAD
-=======
 ; RUN: llc < %s -mtriple=armv8-none-linux-gnueabi -mcpu=cortex-a72 -arm-no-strict-align | FileCheck %s --check-prefix=NO-STRICT-ALIGN
 ; RUN: llc < %s -mtriple=armv8-none-linux-gnueabi -mcpu=cortex-a72 -arm-strict-align | FileCheck %s --check-prefix=STRICT-ALIGN
 ; RUN: llc < %s -mtriple=armv8-none-linux-gnueabi -mcpu=cortex-a72 | FileCheck %s --check-prefix=NO-STRICT-ALIGN
->>>>>>> 969bfdfe
 ; ARMv7a
 ; RUN: llc < %s -mtriple=armv7-none-linux-gnueabi -mcpu=cortex-a7 -arm-no-strict-align | FileCheck %s --check-prefix=NO-STRICT-ALIGN
 ; RUN: llc < %s -mtriple=armv7-none-linux-gnueabi -mcpu=cortex-a7 -arm-strict-align | FileCheck %s --check-prefix=STRICT-ALIGN
@@ -151,14 +136,11 @@
 ; RUN: llc < %s -mtriple=armv6-none-linux-gnueabi -mcpu=arm1136j-s | FileCheck %s --check-prefix=STRICT-ALIGN
 ; RUN: llc < %s -mtriple=armv6-none-linux-gnueabi -mcpu=arm1136j-s -arm-no-strict-align | FileCheck %s --check-prefix=NO-STRICT-ALIGN
 ; RUN: llc < %s -mtriple=armv6-none-linux-gnueabi -mcpu=arm1136j-s -arm-strict-align | FileCheck %s --check-prefix=STRICT-ALIGN
-<<<<<<< HEAD
-=======
 ; ARMv6k
 ; RUN: llc < %s -mtriple=armv6k-none-netbsd-gnueabi -mcpu=arm1176j-s | FileCheck %s --check-prefix=NO-STRICT-ALIGN
 ; RUN: llc < %s -mtriple=armv6k-none-linux-gnueabi -mcpu=arm1176j-s | FileCheck %s --check-prefix=STRICT-ALIGN
 ; RUN: llc < %s -mtriple=armv6k-none-linux-gnueabi -mcpu=arm1176j-s -arm-no-strict-align | FileCheck %s --check-prefix=NO-STRICT-ALIGN
 ; RUN: llc < %s -mtriple=armv6k-none-linux-gnueabi -mcpu=arm1176j-s -arm-strict-align | FileCheck %s --check-prefix=STRICT-ALIGN
->>>>>>> 969bfdfe
 ; ARMv6m
 ; RUN: llc < %s -mtriple=thumb-none-linux-gnueabi -arm-no-strict-align -mcpu=cortex-m0 | FileCheck %s --check-prefix=STRICT-ALIGN
 ; RUN: llc < %s -mtriple=thumb-none-linux-gnueabi -arm-strict-align -mcpu=cortex-m0 | FileCheck %s --check-prefix=STRICT-ALIGN
@@ -378,18 +360,11 @@
 ; NO-STRICT-ALIGN: .eabi_attribute 34, 1
 ; STRICT-ALIGN: .eabi_attribute 34, 0
 
-<<<<<<< HEAD
-; Tag_CPU_arch	'ARMv7'
-; CORTEX-A7-CHECK: .eabi_attribute	6, 10
-; CORTEX-A7-NOFPU: .eabi_attribute	6, 10
-; CORTEX-A7-FPUV4: .eabi_attribute	6, 10
-=======
 ; Tag_CPU_arch  'ARMv7'
 ; CORTEX-A7-CHECK: .eabi_attribute      6, 10
 ; CORTEX-A7-NOFPU: .eabi_attribute      6, 10
 
 ; CORTEX-A7-FPUV4: .eabi_attribute      6, 10
->>>>>>> 969bfdfe
 
 ; Tag_CPU_arch_profile 'A'
 ; CORTEX-A7-CHECK: .eabi_attribute      7, 65
@@ -568,13 +543,9 @@
 ; CORTEX-A9-SOFT-NOT:  .eabi_attribute 27
 ; CORTEX-A9-SOFT-NOT:  .eabi_attribute 28
 ; CORTEX-A9-SOFT:  .eabi_attribute 36, 1
-<<<<<<< HEAD
-; CORTEX-A9-SOFT:  .eabi_attribute 42, 1
-=======
 ; CORTEX-A9-SOFT:  .eabi_attribute 38, 1
 ; CORTEX-A9-SOFT:  .eabi_attribute 42, 1
 ; CORTEX-A9-SOFT-NOT:  .eabi_attribute 44
->>>>>>> 969bfdfe
 ; CORTEX-A9-SOFT:  .eabi_attribute 68, 1
 
 ; CORTEX-A9-SOFT-FAST-NOT:   .eabi_attribute 19
@@ -602,11 +573,6 @@
 ; CORTEX-A9-HARD-NOT:  .eabi_attribute 27
 ; CORTEX-A9-HARD:  .eabi_attribute 28, 1
 ; CORTEX-A9-HARD:  .eabi_attribute 36, 1
-<<<<<<< HEAD
-; CORTEX-A9-HARD:  .eabi_attribute 42, 1
-; CORTEX-A9-HARD:  .eabi_attribute 68, 1
-
-=======
 ; CORTEX-A9-HARD:  .eabi_attribute 38, 1
 ; CORTEX-A9-HARD:  .eabi_attribute 42, 1
 ; CORTEX-A9-HARD:  .eabi_attribute 68, 1
@@ -619,7 +585,6 @@
 ; CORTEX-A9-HARD-FAST-NOT:  .eabi_attribute 22
 ; CORTEX-A9-HARD-FAST:  .eabi_attribute 23, 1
 
->>>>>>> 969bfdfe
 ; CORTEX-A12-DEFAULT:  .cpu cortex-a12
 ; CORTEX-A12-DEFAULT:  .eabi_attribute 6, 10
 ; CORTEX-A12-DEFAULT:  .eabi_attribute 7, 65
@@ -695,8 +660,6 @@
 ; CORTEX-A15: .eabi_attribute 44, 2
 ; CORTEX-A15: .eabi_attribute 68, 3
 
-<<<<<<< HEAD
-=======
 ; CORTEX-A15-FAST-NOT:   .eabi_attribute 19
 ;; The A15 defaults to a VFPv3 FPU, so it flushes preseving sign when
 ;; -ffast-math is specified.
@@ -705,23 +668,17 @@
 ; CORTEX-A15-FAST-NOT:  .eabi_attribute 22
 ; CORTEX-A15-FAST:  .eabi_attribute 23, 1
 
->>>>>>> 969bfdfe
 ; CORTEX-A17-DEFAULT:  .cpu cortex-a17
 ; CORTEX-A17-DEFAULT:  .eabi_attribute 6, 10
 ; CORTEX-A17-DEFAULT:  .eabi_attribute 7, 65
 ; CORTEX-A17-DEFAULT:  .eabi_attribute 8, 1
 ; CORTEX-A17-DEFAULT:  .eabi_attribute 9, 2
 ; CORTEX-A17-DEFAULT:  .fpu neon-vfpv4
-<<<<<<< HEAD
-; CORTEX-A17-DEFAULT:  .eabi_attribute 20, 1
-; CORTEX-A17-DEFAULT:  .eabi_attribute 21, 1
-=======
 ; CORTEX-A17-DEFAULT-NOT:   .eabi_attribute 19
 ;; We default to IEEE 754 compliance
 ; CORTEX-A17-DEFAULT:  .eabi_attribute 20, 1
 ; CORTEX-A17-DEFAULT:  .eabi_attribute 21, 1
 ; CORTEX-A17-DEFAULT-NOT:  .eabi_attribute 22
->>>>>>> 969bfdfe
 ; CORTEX-A17-DEFAULT:  .eabi_attribute 23, 3
 ; CORTEX-A17-DEFAULT:  .eabi_attribute 24, 1
 ; CORTEX-A17-DEFAULT:  .eabi_attribute 25, 1
@@ -729,8 +686,6 @@
 ; CORTEX-A17-DEFAULT:  .eabi_attribute 44, 2
 ; CORTEX-A17-DEFAULT:  .eabi_attribute 68, 3
 
-<<<<<<< HEAD
-=======
 ; CORTEX-A17-FAST-NOT:   .eabi_attribute 19
 ;; The A17 defaults to a VFPv3 FPU, so it flushes preseving sign when
 ;; -ffast-math is specified.
@@ -739,23 +694,17 @@
 ; CORTEX-A17-FAST-NOT:  .eabi_attribute 22
 ; CORTEX-A17-FAST:  .eabi_attribute 23, 1
 
->>>>>>> 969bfdfe
 ; CORTEX-A17-NOFPU:  .cpu cortex-a17
 ; CORTEX-A17-NOFPU:  .eabi_attribute 6, 10
 ; CORTEX-A17-NOFPU:  .eabi_attribute 7, 65
 ; CORTEX-A17-NOFPU:  .eabi_attribute 8, 1
 ; CORTEX-A17-NOFPU:  .eabi_attribute 9, 2
 ; CORTEX-A17-NOFPU-NOT:  .fpu
-<<<<<<< HEAD
-; CORTEX-A17-NOFPU:  .eabi_attribute 20, 1
-; CORTEX-A17-NOFPU:  .eabi_attribute 21, 1
-=======
 ; CORTEX-A17-NOFPU-NOT:   .eabi_attribute 19
 ;; We default to IEEE 754 compliance
 ; CORTEX-A17-NOFPU:  .eabi_attribute 20, 1
 ; CORTEX-A17-NOFPU:  .eabi_attribute 21, 1
 ; CORTEX-A17-NOFPU-NOT:  .eabi_attribute 22
->>>>>>> 969bfdfe
 ; CORTEX-A17-NOFPU:  .eabi_attribute 23, 3
 ; CORTEX-A17-NOFPU:  .eabi_attribute 24, 1
 ; CORTEX-A17-NOFPU:  .eabi_attribute 25, 1
@@ -763,8 +712,6 @@
 ; CORTEX-A17-NOFPU:  .eabi_attribute 44, 2
 ; CORTEX-A17-NOFPU:  .eabi_attribute 68, 3
 
-<<<<<<< HEAD
-=======
 ; CORTEX-A17-NOFPU-NOT:   .eabi_attribute 19
 ;; Despite there being no FPU, we chose to flush to zero preserving
 ;; sign. This matches what the hardware would do for this architecture
@@ -774,7 +721,6 @@
 ; CORTEX-A17-NOFPU-FAST-NOT:  .eabi_attribute 22
 ; CORTEX-A17-NOFPU-FAST:  .eabi_attribute 23, 1
 
->>>>>>> 969bfdfe
 ; CORTEX-M0:  .cpu cortex-m0
 ; CORTEX-M0:  .eabi_attribute 6, 12
 ; CORTEX-M0-NOT:  .eabi_attribute 7
@@ -1015,8 +961,6 @@
 ; CORTEX-M4-HARD-NOT:  .eabi_attribute 44
 ; CORTEX-M4-HARD-NOT:  .eabi_attribute 68
 
-<<<<<<< HEAD
-=======
 ; CORTEX-M4-HARD-FAST-NOT:   .eabi_attribute 19
 ;; The M4 defaults to a VFPv4 FPU, so it flushes preseving sign when
 ;; -ffast-math is specified.
@@ -1025,7 +969,6 @@
 ; CORTEX-M4-HARD-FAST-NOT:  .eabi_attribute 22
 ; CORTEX-M4-HARD-FAST:  .eabi_attribute 23, 1
 
->>>>>>> 969bfdfe
 ; CORTEX-M7:  .cpu    cortex-m7
 ; CORTEX-M7:  .eabi_attribute 6, 13
 ; CORTEX-M7:  .eabi_attribute 7, 77
@@ -1035,16 +978,11 @@
 ; CORTEX-M7-SINGLE:  .fpu fpv5-d16
 ; CORTEX-M7-DOUBLE:  .fpu fpv5-d16
 ; CORTEX-M7:  .eabi_attribute 17, 1
-<<<<<<< HEAD
-; CORTEX-M7:  .eabi_attribute 20, 1
-; CORTEX-M7:  .eabi_attribute 21, 1
-=======
 ; CORTEX-M7-NOT:   .eabi_attribute 19
 ;; We default to IEEE 754 compliance
 ; CORTEX-M7:  .eabi_attribute 20, 1
 ; CORTEX-M7:  .eabi_attribute 21, 1
 ; CORTEX-M7-NOT:  .eabi_attribute 22
->>>>>>> 969bfdfe
 ; CORTEX-M7:  .eabi_attribute 23, 3
 ; CORTEX-M7:  .eabi_attribute 24, 1
 ; CORTEX-M7:  .eabi_attribute 25, 1
@@ -1052,10 +990,6 @@
 ; CORTEX-M7-SINGLE:  .eabi_attribute 27, 1
 ; CORTEX-M7-DOUBLE-NOT: .eabi_attribute 27
 ; CORTEX-M7:  .eabi_attribute 36, 1
-<<<<<<< HEAD
-; CORTEX-M7:  .eabi_attribute 14, 0
-
-=======
 ; CORTEX-M7:  .eabi_attribute 38, 1
 ; CORTEX-M7-NOT:  .eabi_attribute 44
 ; CORTEX-M7:  .eabi_attribute 14, 0
@@ -1071,7 +1005,6 @@
 ; CORTEX-M7-NOFPU-FAST-NOT:  .eabi_attribute 22
 ; CORTEX-M7-NOFPU-FAST:  .eabi_attribute 23, 1
 
->>>>>>> 969bfdfe
 ; CORTEX-R5:  .cpu cortex-r5
 ; CORTEX-R5:  .eabi_attribute 6, 10
 ; CORTEX-R5:  .eabi_attribute 7, 82
