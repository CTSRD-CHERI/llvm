--- conflicted
+++ resolved
@@ -308,13 +308,8 @@
 
 define i32 @load_load_add_acquire(i32* %mem1, i32* %mem2) nounwind {
 ; CHECK-LABEL: load_load_add_acquire
-<<<<<<< HEAD
-  %val1 = load atomic i32* %mem1 acquire, align 4
-  %val2 = load atomic i32* %mem2 acquire, align 4
-=======
   %val1 = load atomic i32, i32* %mem1 acquire, align 4
   %val2 = load atomic i32, i32* %mem2 acquire, align 4
->>>>>>> 969bfdfe
   %tmp = add i32 %val1, %val2
 
 ; CHECK: ldr {{r[0-9]}}, [r0]
@@ -358,11 +353,7 @@
 
 define void @load_fence_store_monotonic(i32* %mem1, i32* %mem2) {
 ; CHECK-LABEL: load_fence_store_monotonic
-<<<<<<< HEAD
-  %val = load atomic i32* %mem1 monotonic, align 4
-=======
   %val = load atomic i32, i32* %mem1 monotonic, align 4
->>>>>>> 969bfdfe
   fence seq_cst
   store atomic i32 %val, i32* %mem2 monotonic, align 4
 
