; RUN: llc < %s -mtriple=thumbv7-apple-ios -mcpu=cortex-a8 -regalloc=fast -optimize-regalloc=0 -verify-machineinstrs | FileCheck %s -check-prefix=A8 -check-prefix=CHECK -check-prefix=NORMAL
; RUN: llc < %s -mtriple=thumbv7-apple-ios -mcpu=cortex-m3 -regalloc=fast -optimize-regalloc=0 | FileCheck %s -check-prefix=M3 -check-prefix=CHECK -check-prefix=NORMAL
; rdar://6949835
; RUN: llc < %s -mtriple=thumbv7-apple-ios -mcpu=cortex-a8 -regalloc=basic | FileCheck %s -check-prefix=BASIC -check-prefix=CHECK -check-prefix=NORMAL
; RUN: llc < %s -mtriple=thumbv7-apple-ios -mcpu=cortex-a8 -regalloc=greedy | FileCheck %s -check-prefix=GREEDY -check-prefix=CHECK -check-prefix=NORMAL
; RUN: llc < %s -mtriple=thumbv7-apple-ios -mcpu=swift | FileCheck %s -check-prefix=SWIFT -check-prefix=CHECK -check-prefix=NORMAL

; RUN: llc < %s -mtriple=thumbv7-apple-ios -arm-assume-misaligned-load-store | FileCheck %s -check-prefix=CHECK -check-prefix=CONSERVATIVE

; Magic ARM pair hints works best with linearscan / fast.

@b = external global i64*

; We use the following two to force values into specific registers.
declare i64* @get_ptr()
declare void @use_i64(i64 %v)

define void @test_ldrd(i64 %a) nounwind readonly "no-frame-pointer-elim"="true" {
; CHECK-LABEL: test_ldrd:
; NORMAL: bl{{x?}} _get_ptr
; A8: ldrd r0, r1, [r0]
; Cortex-M3 errata 602117: LDRD with base in list may result in incorrect base
; register when interrupted or faulted.
; M3-NOT: ldrd r[[REGNUM:[0-9]+]], {{r[0-9]+}}, [r[[REGNUM]]]
; CONSERVATIVE-NOT: ldrd
; NORMAL: bl{{x?}} _use_i64
  %ptr = call i64* @get_ptr()
  %v = load i64, i64* %ptr, align 8
  call void @use_i64(i64 %v)
  ret void
}

; rdar://10435045 mixed LDRi8/LDRi12
;
; In this case, LSR generate a sequence of LDRi8/LDRi12. We should be
; able to generate an LDRD pair here, but this is highly sensitive to
; regalloc hinting. So, this doubles as a register allocation
; test. RABasic currently does a better job within the inner loop
; because of its *lack* of hinting ability. Whereas RAGreedy keeps
; R0/R1/R2 live as the three arguments, forcing the LDRD's odd
; destination into R3. We then sensibly split LDRD again rather then
; evict another live range or use callee saved regs. Sorry if the test
; is sensitive to Regalloc changes, but it is an interesting case.
;
; CHECK-LABEL: f:
; BASIC: %bb
; BASIC: ldrd
; BASIC: str
; GREEDY: %bb
; GREEDY: ldrd
; GREEDY: str
define void @f(i32* nocapture %a, i32* nocapture %b, i32 %n) nounwind "no-frame-pointer-elim"="true" {
entry:
  %0 = add nsw i32 %n, -1                         ; <i32> [#uses=2]
  %1 = icmp sgt i32 %0, 0                         ; <i1> [#uses=1]
  br i1 %1, label %bb, label %return

bb:                                               ; preds = %bb, %entry
  %i.03 = phi i32 [ %tmp, %bb ], [ 0, %entry ]    ; <i32> [#uses=3]
  %scevgep = getelementptr i32, i32* %a, i32 %i.03     ; <i32*> [#uses=1]
  %scevgep4 = getelementptr i32, i32* %b, i32 %i.03    ; <i32*> [#uses=1]
  %tmp = add i32 %i.03, 1                         ; <i32> [#uses=3]
  %scevgep5 = getelementptr i32, i32* %a, i32 %tmp     ; <i32*> [#uses=1]
  %2 = load i32, i32* %scevgep, align 4                ; <i32> [#uses=1]
  %3 = load i32, i32* %scevgep5, align 4               ; <i32> [#uses=1]
  %4 = add nsw i32 %3, %2                         ; <i32> [#uses=1]
  store i32 %4, i32* %scevgep4, align 4
  %exitcond = icmp eq i32 %tmp, %0                ; <i1> [#uses=1]
  br i1 %exitcond, label %return, label %bb

return:                                           ; preds = %bb, %entry
  ret void
}

; rdar://13978317
; Pair of loads not formed when lifetime markers are set.
%struct.Test = type { i32, i32, i32 }

@TestVar = external global %struct.Test

; CHECK-LABEL: Func1:
define void @Func1() nounwind ssp "no-frame-pointer-elim"="true" {
entry: 
; A8: movw [[BASE:r[0-9]+]], :lower16:{{.*}}TestVar{{.*}}
; A8: movt [[BASE]], :upper16:{{.*}}TestVar{{.*}}
; A8: ldrd [[FIELD1:r[0-9]+]], [[FIELD2:r[0-9]+]], {{\[}}[[BASE]], #4]
; A8-NEXT: add [[FIELD1]], [[FIELD2]]
; A8-NEXT: str [[FIELD1]], {{\[}}[[BASE]]{{\]}}
; CONSERVATIVE-NOT: ldrd
  %orig_blocks = alloca [256 x i16], align 2
  %0 = bitcast [256 x i16]* %orig_blocks to i8*call void @llvm.lifetime.start.p0i8(i64 512, i8* %0) nounwind
  %tmp1 = load i32, i32* getelementptr inbounds (%struct.Test, %struct.Test* @TestVar, i32 0, i32 1), align 4
  %tmp2 = load i32, i32* getelementptr inbounds (%struct.Test, %struct.Test* @TestVar, i32 0, i32 2), align 4
  %add = add nsw i32 %tmp2, %tmp1
  store i32 %add, i32* getelementptr inbounds (%struct.Test, %struct.Test* @TestVar, i32 0, i32 0), align 4
  call void @llvm.lifetime.end.p0i8(i64 512, i8* %0) nounwind
  ret void
}

declare void @extfunc(i32, i32, i32, i32)

; CHECK-LABEL: Func2:
; CONSERVATIVE-NOT: ldrd
; A8: ldrd
; CHECK: bl{{x?}} _extfunc
; A8: pop
define void @Func2(i32* %p) "no-frame-pointer-elim"="true" {
entry:
  %addr0 = getelementptr i32, i32* %p, i32 0
  %addr1 = getelementptr i32, i32* %p, i32 1
  %v0 = load i32, i32* %addr0
  %v1 = load i32, i32* %addr1
  ; try to force %v0/%v1 into non-adjacent registers
  call void @extfunc(i32 %v0, i32 0, i32 0, i32 %v1)
  ret void
}

; CHECK-LABEL: strd_spill_ldrd_reload:
; A8: strd r1, r0, [sp, #-8]!
; M3: strd r1, r0, [sp, #-8]!
; BASIC: strd r1, r0, [sp, #-8]!
; GREEDY: strd r0, r1, [sp, #-8]!
; CONSERVATIVE: strd r0, r1, [sp, #-8]!
; NORMAL: @ InlineAsm Start
; NORMAL: @ InlineAsm End
; A8: ldrd r2, r1, [sp]
; M3: ldrd r2, r1, [sp]
; BASIC: ldrd r2, r1, [sp]
; GREEDY: ldrd r1, r2, [sp]
; CONSERVATIVE: ldrd r1, r2, [sp]
; CHECK: bl{{x?}} _extfunc
define void @strd_spill_ldrd_reload(i32 %v0, i32 %v1) "no-frame-pointer-elim"="true" {
  ; force %v0 and %v1 to be spilled
  call void asm sideeffect "", "~{r0},~{r1},~{r2},~{r3},~{r4},~{r5},~{r6},~{r7},~{r8},~{r9},~{r10},~{r11},~{r12},~{lr}"()
  ; force the reloaded %v0, %v1 into different registers
  call void @extfunc(i32 0, i32 %v0, i32 %v1, i32 7)
  ret void
}

declare void @extfunc2(i32*, i32, i32)

; CHECK-LABEL: ldrd_postupdate_dec:
; NORMAL: ldrd r1, r2, [r0], #-8
; CONSERVATIVE-NOT: ldrd
; CHECK: bl{{x?}} _extfunc
define void @ldrd_postupdate_dec(i32* %p0) "no-frame-pointer-elim"="true" {
  %p0.1 = getelementptr i32, i32* %p0, i32 1
  %v0 = load i32, i32* %p0
  %v1 = load i32, i32* %p0.1
  %p1 = getelementptr i32, i32* %p0, i32 -2
  call void @extfunc2(i32* %p1, i32 %v0, i32 %v1)
  ret void
}

; CHECK-LABEL: ldrd_postupdate_inc:
; NORMAL: ldrd r1, r2, [r0], #8
; CONSERVATIVE-NOT: ldrd
; CHECK: bl{{x?}} _extfunc
define void @ldrd_postupdate_inc(i32* %p0) "no-frame-pointer-elim"="true" {
  %p0.1 = getelementptr i32, i32* %p0, i32 1
  %v0 = load i32, i32* %p0
  %v1 = load i32, i32* %p0.1
  %p1 = getelementptr i32, i32* %p0, i32 2
  call void @extfunc2(i32* %p1, i32 %v0, i32 %v1)
  ret void
}

; CHECK-LABEL: strd_postupdate_dec:
; NORMAL: strd r1, r2, [r0], #-8
; CONSERVATIVE-NOT: strd
; CHECK: bx lr
define i32* @strd_postupdate_dec(i32* %p0, i32 %v0, i32 %v1) "no-frame-pointer-elim"="true" {
  %p0.1 = getelementptr i32, i32* %p0, i32 1
  store i32 %v0, i32* %p0
  store i32 %v1, i32* %p0.1
  %p1 = getelementptr i32, i32* %p0, i32 -2
  ret i32* %p1
}

; CHECK-LABEL: strd_postupdate_inc:
; NORMAL: strd r1, r2, [r0], #8
; CONSERVATIVE-NOT: strd
; CHECK: bx lr
define i32* @strd_postupdate_inc(i32* %p0, i32 %v0, i32 %v1) "no-frame-pointer-elim"="true" {
  %p0.1 = getelementptr i32, i32* %p0, i32 1
  store i32 %v0, i32* %p0
  store i32 %v1, i32* %p0.1
  %p1 = getelementptr i32, i32* %p0, i32 2
  ret i32* %p1
}

<<<<<<< HEAD
declare void @llvm.lifetime.start.p0i8(i64, i8* nocapture) nounwind
declare void @llvm.lifetime.end.p0i8(i64, i8* nocapture) nounwind
=======
; CHECK-LABEL: ldrd_strd_aa:
; NORMAL: ldrd [[TMP1:r[0-9]]], [[TMP2:r[0-9]]],
; NORMAL: strd [[TMP1]], [[TMP2]],
; CONSERVATIVE-NOT: ldrd
; CONSERVATIVE-NOT: strd
; CHECK: bx lr

define void @ldrd_strd_aa(i32* noalias nocapture %x, i32* noalias nocapture readonly %y) {
entry:
  %0 = load i32, i32* %y, align 4
  store i32 %0, i32* %x, align 4
  %arrayidx2 = getelementptr inbounds i32, i32* %y, i32 1
  %1 = load i32, i32* %arrayidx2, align 4
  %arrayidx3 = getelementptr inbounds i32, i32* %x, i32 1
  store i32 %1, i32* %arrayidx3, align 4
  ret void
}

declare void @llvm.lifetime.start(i64, i8* nocapture) nounwind
declare void @llvm.lifetime.end(i64, i8* nocapture) nounwind
>>>>>>> abcd9199
<|MERGE_RESOLUTION|>--- conflicted
+++ resolved
@@ -189,10 +189,6 @@
   ret i32* %p1
 }
 
-<<<<<<< HEAD
-declare void @llvm.lifetime.start.p0i8(i64, i8* nocapture) nounwind
-declare void @llvm.lifetime.end.p0i8(i64, i8* nocapture) nounwind
-=======
 ; CHECK-LABEL: ldrd_strd_aa:
 ; NORMAL: ldrd [[TMP1:r[0-9]]], [[TMP2:r[0-9]]],
 ; NORMAL: strd [[TMP1]], [[TMP2]],
@@ -211,6 +207,5 @@
   ret void
 }
 
-declare void @llvm.lifetime.start(i64, i8* nocapture) nounwind
-declare void @llvm.lifetime.end(i64, i8* nocapture) nounwind
->>>>>>> abcd9199
+declare void @llvm.lifetime.start.p0i8(i64, i8* nocapture) nounwind
+declare void @llvm.lifetime.end.p0i8(i64, i8* nocapture) nounwind