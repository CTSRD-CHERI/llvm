; RUN: llc -mtriple arm-unknown-linux-gnueabi -filetype asm -o - %s | FileCheck %s --check-prefix=CHECK-FP
; RUN: llc -mtriple arm-unknown-linux-gnueabi -filetype asm -o - %s -disable-fp-elim | FileCheck %s --check-prefix=CHECK-FP-ELIM
; RUN: llc -mtriple thumb-unknown-linux-gnueabi -filetype asm -o - %s | FileCheck %s --check-prefix=CHECK-THUMB-FP
; RUN: llc -mtriple thumb-unknown-linux-gnueabi -filetype asm -o - %s -disable-fp-elim | FileCheck %s --check-prefix=CHECK-THUMB-FP-ELIM

; Tests that the initial space allocated to the varargs on the stack is
; taken into account in the the .cfi_ directives.

; Generated from the C program:
; #include <stdarg.h>
;
; extern int foo(int);
;
; int sum(int count, ...) {
;  va_list vl;
;  va_start(vl, count);
;  int sum = 0;
;  for (int i = 0; i < count; i++) {
;   sum += foo(va_arg(vl, int));
;  }
;  va_end(vl);
; }

!llvm.dbg.cu = !{!0}
!llvm.module.flags = !{!9, !10}
!llvm.ident = !{!11}

<<<<<<< HEAD
!0 = metadata !{metadata !"0x11\0012\00clang version 3.5 \000\00\000\00\000", metadata !1, metadata !2, metadata !2, metadata !3, metadata !2, metadata !2} ; [ DW_TAG_compile_unit ] [/tmp/var.c] [DW_LANG_C99]
!1 = metadata !{metadata !"var.c", metadata !"/tmp"}
!2 = metadata !{}
!3 = metadata !{metadata !4}
!4 = metadata !{metadata !"0x2e\00sum\00sum\00\005\000\001\000\006\00256\000\005", metadata !1, metadata !5, metadata !6, null, i32 (i32, ...)* @sum, null, null, metadata !2} ; [ DW_TAG_subprogram ] [line 5] [def] [sum]
!5 = metadata !{metadata !"0x29", metadata !1}          ; [ DW_TAG_file_type ] [/tmp/var.c]
!6 = metadata !{metadata !"0x15\00\000\000\000\000\000\000", i32 0, null, null, metadata !7, null, null, null} ; [ DW_TAG_subroutine_type ] [line 0, size 0, align 0, offset 0] [from ]
!7 = metadata !{metadata !8, metadata !8}
!8 = metadata !{metadata !"0x24\00int\000\0032\0032\000\000\005", null, null} ; [ DW_TAG_base_type ] [int] [line 0, size 32, align 32, offset 0, enc DW_ATE_signed]
!9 = metadata !{i32 2, metadata !"Dwarf Version", i32 4}
!10 = metadata !{i32 1, metadata !"Debug Info Version", i32 2}
!11 = metadata !{metadata !"clang version 3.5 "}
!12 = metadata !{metadata !"0x101\00count\0016777221\000", metadata !4, metadata !5, metadata !8} ; [ DW_TAG_arg_variable ] [count] [line 5]
!13 = metadata !{i32 5, i32 0, metadata !4, null}
!14 = metadata !{metadata !"0x100\00vl\006\000", metadata !4, metadata !5, metadata !15} ; [ DW_TAG_auto_variable ] [vl] [line 6]
!15 = metadata !{metadata !"0x16\00va_list\0030\000\000\000\000", metadata !16, null, metadata !17} ; [ DW_TAG_typedef ] [va_list] [line 30, size 0, align 0, offset 0] [from __builtin_va_list]
!16 = metadata !{metadata !"/linux-x86_64-high/gcc_4.7.2/dbg/llvm/bin/../lib/clang/3.5/include/stdarg.h", metadata !"/tmp"}
!17 = metadata !{metadata !"0x16\00__builtin_va_list\006\000\000\000\000", metadata !1, null, metadata !18} ; [ DW_TAG_typedef ] [__builtin_va_list] [line 6, size 0, align 0, offset 0] [from __va_list]
!18 = metadata !{metadata !"0x13\00__va_list\006\0032\0032\000\000\000", metadata !1, null, null, metadata !19, null, null, null} ; [ DW_TAG_structure_type ] [__va_list] [line 6, size 32, align 32, offset 0] [def] [from ]
!19 = metadata !{metadata !20}
!20 = metadata !{metadata !"0xd\00__ap\006\0032\0032\000\000", metadata !1, metadata !18, metadata !21} ; [ DW_TAG_member ] [__ap] [line 6, size 32, align 32, offset 0] [from ]
!21 = metadata !{metadata !"0xf\00\000\0032\0032\000\000", null, null, null} ; [ DW_TAG_pointer_type ] [line 0, size 32, align 32, offset 0] [from ]
!22 = metadata !{i32 6, i32 0, metadata !4, null}
!23 = metadata !{i32 7, i32 0, metadata !4, null}
!24 = metadata !{metadata !"0x100\00sum\008\000", metadata !4, metadata !5, metadata !8} ; [ DW_TAG_auto_variable ] [sum] [line 8]
!25 = metadata !{i32 8, i32 0, metadata !4, null}
!26 = metadata !{metadata !"0x100\00i\009\000", metadata !27, metadata !5, metadata !8} ; [ DW_TAG_auto_variable ] [i] [line 9]
!27 = metadata !{metadata !"0xb\009\000\000", metadata !1, metadata !4} ; [ DW_TAG_lexical_block ] [/tmp/var.c]
!28 = metadata !{i32 9, i32 0, metadata !27, null}
!29 = metadata !{i32 10, i32 0, metadata !30, null}
!30 = metadata !{metadata !"0xb\009\000\001", metadata !1, metadata !27} ; [ DW_TAG_lexical_block ] [/tmp/var.c]
!31 = metadata !{i32 11, i32 0, metadata !30, null}
!32 = metadata !{i32 12, i32 0, metadata !4, null}
!33 = metadata !{i32 13, i32 0, metadata !4, null}
=======
!0 = !MDCompileUnit(language: DW_LANG_C99, producer: "clang version 3.5 ", isOptimized: false, emissionKind: 0, file: !1, enums: !2, retainedTypes: !2, subprograms: !3, globals: !2, imports: !2)
!1 = !MDFile(filename: "var.c", directory: "/tmp")
!2 = !{}
!3 = !{!4}
!4 = !MDSubprogram(name: "sum", line: 5, isLocal: false, isDefinition: true, virtualIndex: 6, flags: DIFlagPrototyped, isOptimized: false, scopeLine: 5, file: !1, scope: !5, type: !6, function: i32 (i32, ...)* @sum, variables: !2)
!5 = !MDFile(filename: "var.c", directory: "/tmp")
!6 = !MDSubroutineType(types: !7)
!7 = !{!8, !8}
!8 = !MDBasicType(tag: DW_TAG_base_type, name: "int", size: 32, align: 32, encoding: DW_ATE_signed)
!9 = !{i32 2, !"Dwarf Version", i32 4}
!10 = !{i32 1, !"Debug Info Version", i32 3}
!11 = !{!"clang version 3.5 "}
!12 = !MDLocalVariable(tag: DW_TAG_arg_variable, name: "count", line: 5, arg: 1, scope: !4, file: !5, type: !8)
!13 = !MDLocation(line: 5, scope: !4)
!14 = !MDLocalVariable(tag: DW_TAG_auto_variable, name: "vl", line: 6, scope: !4, file: !5, type: !15)
!15 = !MDDerivedType(tag: DW_TAG_typedef, name: "va_list", line: 30, file: !16, baseType: !17)
!16 = !MDFile(filename: "/linux-x86_64-high/gcc_4.7.2/dbg/llvm/bin/../lib/clang/3.5/include/stdarg.h", directory: "/tmp")
!17 = !MDDerivedType(tag: DW_TAG_typedef, name: "__builtin_va_list", line: 6, file: !1, baseType: !18)
!18 = !MDCompositeType(tag: DW_TAG_structure_type, name: "__va_list", line: 6, size: 32, align: 32, file: !1, elements: !19)
!19 = !{!20}
!20 = !MDDerivedType(tag: DW_TAG_member, name: "__ap", line: 6, size: 32, align: 32, file: !1, scope: !18, baseType: !21)
!21 = !MDDerivedType(tag: DW_TAG_pointer_type, size: 32, align: 32, baseType: null)
!22 = !MDLocation(line: 6, scope: !4)
!23 = !MDLocation(line: 7, scope: !4)
!24 = !MDLocalVariable(tag: DW_TAG_auto_variable, name: "sum", line: 8, scope: !4, file: !5, type: !8)
!25 = !MDLocation(line: 8, scope: !4)
!26 = !MDLocalVariable(tag: DW_TAG_auto_variable, name: "i", line: 9, scope: !27, file: !5, type: !8)
!27 = distinct !MDLexicalBlock(line: 9, column: 0, file: !1, scope: !4)
!28 = !MDLocation(line: 9, scope: !27)
!29 = !MDLocation(line: 10, scope: !30)
!30 = distinct !MDLexicalBlock(line: 9, column: 0, file: !1, scope: !27)
!31 = !MDLocation(line: 11, scope: !30)
!32 = !MDLocation(line: 12, scope: !4)
!33 = !MDLocation(line: 13, scope: !4)
>>>>>>> 969bfdfe

; CHECK-FP-LABEL: sum
; CHECK-FP: .cfi_startproc
; CHECK-FP: sub    sp, sp, #12
; CHECK-FP: .cfi_def_cfa_offset 12
; CHECK-FP: push   {r4, lr}
; CHECK-FP: .cfi_def_cfa_offset 20
; CHECK-FP: .cfi_offset lr, -16
; CHECK-FP: .cfi_offset r4, -20
; CHECK-FP: sub    sp, sp, #4
; CHECK-FP: .cfi_def_cfa_offset 24

; CHECK-FP-ELIM-LABEL: sum
; CHECK-FP-ELIM: .cfi_startproc
; CHECK-FP-ELIM: sub    sp, sp, #12
; CHECK-FP-ELIM: .cfi_def_cfa_offset 12
; CHECK-FP-ELIM: push   {r4, r10, r11, lr}
; CHECK-FP-ELIM: .cfi_def_cfa_offset 28
; CHECK-FP-ELIM: .cfi_offset lr, -16
; CHECK-FP-ELIM: .cfi_offset r11, -20
; CHECK-FP-ELIM: .cfi_offset r10, -24
; CHECK-FP-ELIM: .cfi_offset r4, -28
; CHECK-FP-ELIM: add    r11, sp, #8
; CHECK-FP-ELIM: .cfi_def_cfa r11, 20

; CHECK-THUMB-FP-LABEL: sum
; CHECK-THUMB-FP: .cfi_startproc
; CHECK-THUMB-FP: sub    sp, #12
; CHECK-THUMB-FP: .cfi_def_cfa_offset 12
; CHECK-THUMB-FP: push   {r4, lr}
; CHECK-THUMB-FP: .cfi_def_cfa_offset 20
; CHECK-THUMB-FP: .cfi_offset lr, -16
; CHECK-THUMB-FP: .cfi_offset r4, -20
; CHECK-THUMB-FP: sub    sp, #4
; CHECK-THUMB-FP: .cfi_def_cfa_offset 24

; CHECK-THUMB-FP-ELIM-LABEL: sum
; CHECK-THUMB-FP-ELIM: .cfi_startproc
; CHECK-THUMB-FP-ELIM: sub    sp, #12
; CHECK-THUMB-FP-ELIM: .cfi_def_cfa_offset 12
; CHECK-THUMB-FP-ELIM: push   {r4, r6, r7, lr}
; CHECK-THUMB-FP-ELIM: .cfi_def_cfa_offset 28
; CHECK-THUMB-FP-ELIM: .cfi_offset lr, -16
; CHECK-THUMB-FP-ELIM: .cfi_offset r7, -20
; CHECK-THUMB-FP-ELIM: .cfi_offset r6, -24
; CHECK-THUMB-FP-ELIM: .cfi_offset r4, -28
; CHECK-THUMB-FP-ELIM: add    r7, sp, #8
; CHECK-THUMB-FP-ELIM: .cfi_def_cfa r7, 20

define i32 @sum(i32 %count, ...) {
entry:
  %vl = alloca i8*, align 4
  %vl1 = bitcast i8** %vl to i8*
  call void @llvm.va_start(i8* %vl1)
  %cmp4 = icmp sgt i32 %count, 0
  br i1 %cmp4, label %for.body, label %for.end

for.body:                                         ; preds = %entry, %for.body
  %i.05 = phi i32 [ %inc, %for.body ], [ 0, %entry ]
  %ap.cur = load i8*, i8** %vl, align 4
  %ap.next = getelementptr i8, i8* %ap.cur, i32 4
  store i8* %ap.next, i8** %vl, align 4
  %0 = bitcast i8* %ap.cur to i32*
  %1 = load i32, i32* %0, align 4
  %call = call i32 @foo(i32 %1) #1
  %inc = add nsw i32 %i.05, 1
  %exitcond = icmp eq i32 %inc, %count
  br i1 %exitcond, label %for.end, label %for.body

for.end:                                          ; preds = %for.body, %entry
  call void @llvm.va_end(i8* %vl1)
  ret i32 undef
}

declare void @llvm.va_start(i8*) nounwind

declare i32 @foo(i32)

declare void @llvm.va_end(i8*) nounwind<|MERGE_RESOLUTION|>--- conflicted
+++ resolved
@@ -25,42 +25,6 @@
 !llvm.module.flags = !{!9, !10}
 !llvm.ident = !{!11}
 
-<<<<<<< HEAD
-!0 = metadata !{metadata !"0x11\0012\00clang version 3.5 \000\00\000\00\000", metadata !1, metadata !2, metadata !2, metadata !3, metadata !2, metadata !2} ; [ DW_TAG_compile_unit ] [/tmp/var.c] [DW_LANG_C99]
-!1 = metadata !{metadata !"var.c", metadata !"/tmp"}
-!2 = metadata !{}
-!3 = metadata !{metadata !4}
-!4 = metadata !{metadata !"0x2e\00sum\00sum\00\005\000\001\000\006\00256\000\005", metadata !1, metadata !5, metadata !6, null, i32 (i32, ...)* @sum, null, null, metadata !2} ; [ DW_TAG_subprogram ] [line 5] [def] [sum]
-!5 = metadata !{metadata !"0x29", metadata !1}          ; [ DW_TAG_file_type ] [/tmp/var.c]
-!6 = metadata !{metadata !"0x15\00\000\000\000\000\000\000", i32 0, null, null, metadata !7, null, null, null} ; [ DW_TAG_subroutine_type ] [line 0, size 0, align 0, offset 0] [from ]
-!7 = metadata !{metadata !8, metadata !8}
-!8 = metadata !{metadata !"0x24\00int\000\0032\0032\000\000\005", null, null} ; [ DW_TAG_base_type ] [int] [line 0, size 32, align 32, offset 0, enc DW_ATE_signed]
-!9 = metadata !{i32 2, metadata !"Dwarf Version", i32 4}
-!10 = metadata !{i32 1, metadata !"Debug Info Version", i32 2}
-!11 = metadata !{metadata !"clang version 3.5 "}
-!12 = metadata !{metadata !"0x101\00count\0016777221\000", metadata !4, metadata !5, metadata !8} ; [ DW_TAG_arg_variable ] [count] [line 5]
-!13 = metadata !{i32 5, i32 0, metadata !4, null}
-!14 = metadata !{metadata !"0x100\00vl\006\000", metadata !4, metadata !5, metadata !15} ; [ DW_TAG_auto_variable ] [vl] [line 6]
-!15 = metadata !{metadata !"0x16\00va_list\0030\000\000\000\000", metadata !16, null, metadata !17} ; [ DW_TAG_typedef ] [va_list] [line 30, size 0, align 0, offset 0] [from __builtin_va_list]
-!16 = metadata !{metadata !"/linux-x86_64-high/gcc_4.7.2/dbg/llvm/bin/../lib/clang/3.5/include/stdarg.h", metadata !"/tmp"}
-!17 = metadata !{metadata !"0x16\00__builtin_va_list\006\000\000\000\000", metadata !1, null, metadata !18} ; [ DW_TAG_typedef ] [__builtin_va_list] [line 6, size 0, align 0, offset 0] [from __va_list]
-!18 = metadata !{metadata !"0x13\00__va_list\006\0032\0032\000\000\000", metadata !1, null, null, metadata !19, null, null, null} ; [ DW_TAG_structure_type ] [__va_list] [line 6, size 32, align 32, offset 0] [def] [from ]
-!19 = metadata !{metadata !20}
-!20 = metadata !{metadata !"0xd\00__ap\006\0032\0032\000\000", metadata !1, metadata !18, metadata !21} ; [ DW_TAG_member ] [__ap] [line 6, size 32, align 32, offset 0] [from ]
-!21 = metadata !{metadata !"0xf\00\000\0032\0032\000\000", null, null, null} ; [ DW_TAG_pointer_type ] [line 0, size 32, align 32, offset 0] [from ]
-!22 = metadata !{i32 6, i32 0, metadata !4, null}
-!23 = metadata !{i32 7, i32 0, metadata !4, null}
-!24 = metadata !{metadata !"0x100\00sum\008\000", metadata !4, metadata !5, metadata !8} ; [ DW_TAG_auto_variable ] [sum] [line 8]
-!25 = metadata !{i32 8, i32 0, metadata !4, null}
-!26 = metadata !{metadata !"0x100\00i\009\000", metadata !27, metadata !5, metadata !8} ; [ DW_TAG_auto_variable ] [i] [line 9]
-!27 = metadata !{metadata !"0xb\009\000\000", metadata !1, metadata !4} ; [ DW_TAG_lexical_block ] [/tmp/var.c]
-!28 = metadata !{i32 9, i32 0, metadata !27, null}
-!29 = metadata !{i32 10, i32 0, metadata !30, null}
-!30 = metadata !{metadata !"0xb\009\000\001", metadata !1, metadata !27} ; [ DW_TAG_lexical_block ] [/tmp/var.c]
-!31 = metadata !{i32 11, i32 0, metadata !30, null}
-!32 = metadata !{i32 12, i32 0, metadata !4, null}
-!33 = metadata !{i32 13, i32 0, metadata !4, null}
-=======
 !0 = !MDCompileUnit(language: DW_LANG_C99, producer: "clang version 3.5 ", isOptimized: false, emissionKind: 0, file: !1, enums: !2, retainedTypes: !2, subprograms: !3, globals: !2, imports: !2)
 !1 = !MDFile(filename: "var.c", directory: "/tmp")
 !2 = !{}
@@ -95,7 +59,6 @@
 !31 = !MDLocation(line: 11, scope: !30)
 !32 = !MDLocation(line: 12, scope: !4)
 !33 = !MDLocation(line: 13, scope: !4)
->>>>>>> 969bfdfe
 
 ; CHECK-FP-LABEL: sum
 ; CHECK-FP: .cfi_startproc
