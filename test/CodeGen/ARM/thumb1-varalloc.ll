; RUN: llc < %s -mtriple=thumbv6-apple-darwin | FileCheck %s
; RUN: llc < %s -mtriple=thumbv6-apple-darwin -regalloc=basic | FileCheck %s
<<<<<<< HEAD
=======
; RUN: llc < %s -o %t -filetype=obj -mtriple=thumbv6-apple-darwin
; RUN: llvm-objdump -triple=thumbv6-apple-darwin -d %t | FileCheck %s
>>>>>>> 969bfdfe

@__bar = external hidden global i8*
@__baz = external hidden global i8*

; rdar://8819685
define i8* @_foo() {
entry:
; CHECK-LABEL: foo:

	%size = alloca i32, align 4
	%0 = load i8*, i8** @__bar, align 4
	%1 = icmp eq i8* %0, null
	br i1 %1, label %bb1, label %bb3
; CHECK: bne
		
bb1:
	store i32 1026, i32* %size, align 4
	%2 = alloca [1026 x i8], align 1
; CHECK: mov     [[R0:r[0-9]+]], sp
; CHECK: adds    {{r[0-9]+}}, [[R0]], {{r[0-9]+}}
	%3 = getelementptr inbounds [1026 x i8], [1026 x i8]* %2, i32 0, i32 0
	%4 = call i32 @_called_func(i8* %3, i32* %size) nounwind
	%5 = icmp eq i32 %4, 0
	br i1 %5, label %bb2, label %bb3
	
bb2:
	%6 = call i8* @strdup(i8* %3) nounwind
	store i8* %6, i8** @__baz, align 4
	br label %bb3
	
bb3:
	%.0 = phi i8* [ %0, %entry ], [ %6, %bb2 ], [ %3, %bb1 ]
; CHECK: subs    r4, #5
; CHECK-NEXT: mov     sp, r4
; CHECK-NEXT: pop     {r4, r5, r6, r7, pc}
	ret i8* %.0
}

declare noalias i8* @strdup(i8* nocapture) nounwind
declare i32 @_called_func(i8*, i32*) nounwind

<<<<<<< HEAD
; Variable ending up at unaligned offset from sp (i.e. not a multiple of 4)
define void @test_local_var_addr() {
; CHECK-LABEL: test_local_var_addr:

  %addr1 = alloca i8
  %addr2 = alloca i8

; CHECK: mov r0, sp
; CHECK: adds r0, r0, #{{[0-9]+}}
; CHECK: blx _take_ptr
  call void @take_ptr(i8* %addr1)

; CHECK: mov r0, sp
; CHECK: adds r0, r0, #{{[0-9]+}}
; CHECK: blx _take_ptr
  call void @take_ptr(i8* %addr2)

  ret void
}

=======
>>>>>>> 969bfdfe
; Simple variable ending up *at* sp.
define void @test_simple_var() {
; CHECK-LABEL: test_simple_var:

  %addr32 = alloca i32
  %addr8 = bitcast i32* %addr32 to i8*

; CHECK: mov r0, sp
; CHECK-NOT: adds r0
<<<<<<< HEAD
; CHECK: blx _take_ptr
=======
; CHECK: blx
>>>>>>> 969bfdfe
  call void @take_ptr(i8* %addr8)
  ret void
}

; Simple variable ending up at aligned offset from sp.
define void @test_local_var_addr_aligned() {
; CHECK-LABEL: test_local_var_addr_aligned:

  %addr1.32 = alloca i32
  %addr1 = bitcast i32* %addr1.32 to i8*
  %addr2.32 = alloca i32
  %addr2 = bitcast i32* %addr2.32 to i8*

; CHECK: add r0, sp, #{{[0-9]+}}
<<<<<<< HEAD
; CHECK: blx _take_ptr
=======
; CHECK: blx
>>>>>>> 969bfdfe
  call void @take_ptr(i8* %addr1)

; CHECK: mov r0, sp
; CHECK-NOT: add r0
<<<<<<< HEAD
; CHECK: blx _take_ptr
=======
; CHECK: blx
>>>>>>> 969bfdfe
  call void @take_ptr(i8* %addr2)

  ret void
}

; Simple variable ending up at aligned offset from sp.
define void @test_local_var_big_offset() {
; CHECK-LABEL: test_local_var_big_offset:
  %addr1.32 = alloca i32, i32 257
  %addr1 = bitcast i32* %addr1.32 to i8*
  %addr2.32 = alloca i32, i32 257

; CHECK: add [[RTMP:r[0-9]+]], sp, #1020
<<<<<<< HEAD
; CHECL: add r0, [[RTMP]], #8
; CHECK: blx _take_ptr
=======
; CHECK: adds [[RTMP]], #8
; CHECK: blx
  call void @take_ptr(i8* %addr1)

  ret void
}

; Max range addressable with tADDrSPi
define void @test_local_var_offset_1020() {
; CHECK-LABEL: test_local_var_offset_1020
  %addr1 = alloca i8, i32 4
  %addr2 = alloca i8, i32 1020

; CHECK: add r0, sp, #1020
; CHECK-NEXT: blx
  call void @take_ptr(i8* %addr1)

  ret void
}

; Max range addressable with tADDrSPi + tADDi8 is 1275, however the automatic
; 4-byte aligning of objects on the stack combined with 8-byte stack alignment
; means that 1268 is the max offset we can use.
define void @test_local_var_offset_1268() {
; CHECK-LABEL: test_local_var_offset_1268
  %addr1 = alloca i8, i32 1
  %addr2 = alloca i8, i32 1268

; CHECK: add r0, sp, #1020
; CHECK: adds r0, #248
; CHECK-NEXT: blx
>>>>>>> 969bfdfe
  call void @take_ptr(i8* %addr1)

  ret void
}

declare void @take_ptr(i8*)<|MERGE_RESOLUTION|>--- conflicted
+++ resolved
@@ -1,10 +1,7 @@
 ; RUN: llc < %s -mtriple=thumbv6-apple-darwin | FileCheck %s
 ; RUN: llc < %s -mtriple=thumbv6-apple-darwin -regalloc=basic | FileCheck %s
-<<<<<<< HEAD
-=======
 ; RUN: llc < %s -o %t -filetype=obj -mtriple=thumbv6-apple-darwin
 ; RUN: llvm-objdump -triple=thumbv6-apple-darwin -d %t | FileCheck %s
->>>>>>> 969bfdfe
 
 @__bar = external hidden global i8*
 @__baz = external hidden global i8*
@@ -46,29 +43,6 @@
 declare noalias i8* @strdup(i8* nocapture) nounwind
 declare i32 @_called_func(i8*, i32*) nounwind
 
-<<<<<<< HEAD
-; Variable ending up at unaligned offset from sp (i.e. not a multiple of 4)
-define void @test_local_var_addr() {
-; CHECK-LABEL: test_local_var_addr:
-
-  %addr1 = alloca i8
-  %addr2 = alloca i8
-
-; CHECK: mov r0, sp
-; CHECK: adds r0, r0, #{{[0-9]+}}
-; CHECK: blx _take_ptr
-  call void @take_ptr(i8* %addr1)
-
-; CHECK: mov r0, sp
-; CHECK: adds r0, r0, #{{[0-9]+}}
-; CHECK: blx _take_ptr
-  call void @take_ptr(i8* %addr2)
-
-  ret void
-}
-
-=======
->>>>>>> 969bfdfe
 ; Simple variable ending up *at* sp.
 define void @test_simple_var() {
 ; CHECK-LABEL: test_simple_var:
@@ -78,11 +52,7 @@
 
 ; CHECK: mov r0, sp
 ; CHECK-NOT: adds r0
-<<<<<<< HEAD
-; CHECK: blx _take_ptr
-=======
 ; CHECK: blx
->>>>>>> 969bfdfe
   call void @take_ptr(i8* %addr8)
   ret void
 }
@@ -97,20 +67,12 @@
   %addr2 = bitcast i32* %addr2.32 to i8*
 
 ; CHECK: add r0, sp, #{{[0-9]+}}
-<<<<<<< HEAD
-; CHECK: blx _take_ptr
-=======
 ; CHECK: blx
->>>>>>> 969bfdfe
   call void @take_ptr(i8* %addr1)
 
 ; CHECK: mov r0, sp
 ; CHECK-NOT: add r0
-<<<<<<< HEAD
-; CHECK: blx _take_ptr
-=======
 ; CHECK: blx
->>>>>>> 969bfdfe
   call void @take_ptr(i8* %addr2)
 
   ret void
@@ -124,10 +86,6 @@
   %addr2.32 = alloca i32, i32 257
 
 ; CHECK: add [[RTMP:r[0-9]+]], sp, #1020
-<<<<<<< HEAD
-; CHECL: add r0, [[RTMP]], #8
-; CHECK: blx _take_ptr
-=======
 ; CHECK: adds [[RTMP]], #8
 ; CHECK: blx
   call void @take_ptr(i8* %addr1)
@@ -159,7 +117,6 @@
 ; CHECK: add r0, sp, #1020
 ; CHECK: adds r0, #248
 ; CHECK-NEXT: blx
->>>>>>> 969bfdfe
   call void @take_ptr(i8* %addr1)
 
   ret void
