--- conflicted
+++ resolved
@@ -11,10 +11,7 @@
 	%tmp1 = load i32, i32* %tmp		; <i32> [#uses=1]
 	store i32 %tmp1, i32* %retval
 	call void @llvm.va_start(i8* null)
-<<<<<<< HEAD
-=======
 	call void asm sideeffect "", "~{d8}"()
->>>>>>> 969bfdfe
 	br label %return
 
 return:		; preds = %entry
