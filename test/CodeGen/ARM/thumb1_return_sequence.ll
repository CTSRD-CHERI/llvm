; RUN: llc -mtriple=thumbv4t-none--eabi < %s | FileCheck %s --check-prefix=CHECK-V4T
; RUN: llc -mtriple=thumbv5t-none--eabi < %s | FileCheck %s --check-prefix=CHECK-V5T

; CHECK-V4T-LABEL: clobberframe
; CHECK-V5T-LABEL: clobberframe
define <4 x i32> @clobberframe(<6 x i32>* %p) #0 {
entry:
; Prologue
; --------
; CHECK-V4T:    push {[[SAVED:(r[4567](, )?)+]], lr}
; CHECK-V4T:    sub sp,
; CHECK-V5T:    push {[[SAVED:(r[4567](, )?)+]], lr}

  %b = alloca <6 x i32>, align 16
  %a = alloca <4 x i32>, align 16
  %stuff = load <6 x i32>, <6 x i32>* %p, align 16
  store <6 x i32> %stuff, <6 x i32>* %b, align 16
  store <4 x i32> <i32 0, i32 1, i32 2, i32 3>, <4 x i32>* %a, align 16
  %0 = load <4 x i32>, <4 x i32>* %a, align 16
  ret <4 x i32> %0

; Epilogue
; --------
; CHECK-V4T:         add sp,
; CHECK-V4T-NEXT:    pop {[[SAVED]]}
; CHECK-V4T-NEXT:    mov r12, r3
; CHECK-V4T-NEXT:    pop {r3}
; CHECK-V4T-NEXT:    mov lr, r3
; CHECK-V4T-NEXT:    mov r3, r12
; CHECK-V4T:         bx  lr
; CHECK-V5T:         pop {[[SAVED]], pc}
}

; CHECK-V4T-LABEL: clobbervariadicframe
; CHECK-V5T-LABEL: clobbervariadicframe
define <4 x i32> @clobbervariadicframe(i32 %i, ...) #0 {
entry:
; Prologue
; --------
; CHECK-V4T:    sub sp,
; CHECK-V4T:    push {[[SAVED:(r[4567](, )?)+]], lr}
; CHECK-V5T:    sub sp,
; CHECK-V5T:    push {[[SAVED:(r[4567](, )?)+]], lr}

  %b = alloca <4 x i32>, align 16
  %a = alloca <4 x i32>, align 16
  store <4 x i32> <i32 42, i32 42, i32 42, i32 42>, <4 x i32>* %b, align 16
  store <4 x i32> <i32 0, i32 1, i32 2, i32 3>, <4 x i32>* %a, align 16
<<<<<<< HEAD
  %0 = load <4 x i32>* %a, align 16
=======
  %0 = load <4 x i32>, <4 x i32>* %a, align 16
>>>>>>> 969bfdfe
  call void @llvm.va_start(i8* null)
  ret <4 x i32> %0

; Epilogue
; --------
; CHECK-V4T:         pop {[[SAVED]]}
; CHECK-V4T-NEXT:    mov r12, r3
; CHECK-V4T-NEXT:    pop {r3}
; CHECK-V4T-NEXT:    add sp,
; CHECK-V4T-NEXT:    mov lr, r3
; CHECK-V4T-NEXT:    mov r3, r12
; CHECK-V4T:         bx  lr
; CHECK-V5T:         add sp,
; CHECK-V5T-NEXT:    pop {[[SAVED]]}
; CHECK-V5T-NEXT:    mov r12, r3
; CHECK-V5T-NEXT:    pop {r3}
; CHECK-V5T-NEXT:    add sp,
; CHECK-V5T-NEXT:    mov lr, r3
; CHECK-V5T-NEXT:    mov r3, r12
; CHECK-V5T-NEXT:    bx lr
}

; CHECK-V4T-LABEL: simpleframe
; CHECK-V5T-LABEL: simpleframe
define i32 @simpleframe(<6 x i32>* %p) #0 {
entry:
; Prologue
; --------
; CHECK-V4T:    push    {[[SAVED:(r[4567](, )?)+]], lr}
; CHECK-V5T:    push    {[[SAVED:(r[4567](, )?)+]], lr}

  %0 = load <6 x i32>, <6 x i32>* %p, align 16
  %1 = extractelement <6 x i32> %0, i32 0
  %2 = extractelement <6 x i32> %0, i32 1
  %3 = extractelement <6 x i32> %0, i32 2
  %4 = extractelement <6 x i32> %0, i32 3
  %5 = extractelement <6 x i32> %0, i32 4
  %6 = extractelement <6 x i32> %0, i32 5
  %add1 = add nsw i32 %1, %2
  %add2 = add nsw i32 %add1, %3
  %add3 = add nsw i32 %add2, %4
  %add4 = add nsw i32 %add3, %5
  %add5 = add nsw i32 %add4, %6
  ret i32 %add5

; Epilogue
; --------
; CHECK-V4T:    pop {[[SAVED]]}
; CHECK-V4T:    pop {r3}
; CHECK-V4T:    bx r3
; CHECK-V5T:    pop {[[SAVED]], pc}
}

; CHECK-V4T-LABEL: simplevariadicframe
; CHECK-V5T-LABEL: simplevariadicframe
define i32 @simplevariadicframe(i32 %i, ...) #0 {
entry:
; Prologue
; --------
; CHECK-V4T:    sub sp,
; CHECK-V4T:    push {[[SAVED:(r[4567](, )?)+]], lr}
; CHECK-V4T:    sub sp,
; CHECK-V5T:    sub sp,
; CHECK-V5T:    push {[[SAVED:(r[4567](, )?)+]], lr}
; CHECK-V5T:    sub sp,

  %a = alloca i32, align 4
  %b = alloca i32, align 4
  %c = alloca i32, align 4
  %d = alloca i32, align 4
  store i32 1, i32* %a, align 4
  store i32 2, i32* %b, align 4
  store i32 3, i32* %c, align 4
  store i32 4, i32* %d, align 4
  %0 = load i32, i32* %a, align 4
  %inc = add nsw i32 %0, 1
  store i32 %inc, i32* %a, align 4
  %1 = load i32, i32* %b, align 4
  %inc1 = add nsw i32 %1, 1
  store i32 %inc1, i32* %b, align 4
  %2 = load i32, i32* %c, align 4
  %inc2 = add nsw i32 %2, 1
  store i32 %inc2, i32* %c, align 4
  %3 = load i32, i32* %d, align 4
  %inc3 = add nsw i32 %3, 1
  store i32 %inc3, i32* %d, align 4
  %4 = load i32, i32* %a, align 4
  %5 = load i32, i32* %b, align 4
  %add = add nsw i32 %4, %5
  %6 = load i32, i32* %c, align 4
  %add4 = add nsw i32 %add, %6
  %7 = load i32, i32* %d, align 4
  %add5 = add nsw i32 %add4, %7
  %add6 = add nsw i32 %add5, %i
  call void @llvm.va_start(i8* null)
  ret i32 %add6

; Epilogue
; --------
; CHECK-V4T:         add sp,
; CHECK-V4T-NEXT:    pop {[[SAVED]]}
; CHECK-V4T-NEXT:    pop {r3}
; CHECK-V4T-NEXT:    add sp,
; CHECK-V4T-NEXT:    bx r3
; CHECK-V5T:         add sp,
; CHECK-V5T-NEXT:    pop {[[SAVED]]}
; CHECK-V5T-NEXT:    pop {r3}
; CHECK-V5T-NEXT:    add sp,
; CHECK-V5T-NEXT:    bx r3
}

; CHECK-V4T-LABEL: noframe
; CHECK-V5T-LABEL: noframe
define i32 @noframe() #0 {
entry:
; Prologue
; --------
; CHECK-V4T-NOT: push
; CHECK-V5T-NOT: push
    ret i32 0;
; Epilogue
; --------
; CHECK-V4T-NOT: pop
; CHECK-V5T-NOT: pop
; CHECK-V4T:    bx  lr
; CHECK-V5T:    bx  lr
}

; CHECK-V4T-LABEL: novariadicframe
; CHECK-V5T-LABEL: novariadicframe
define i32 @novariadicframe(i32 %i, ...) #0 {
entry:
; Prologue
; --------
; CHECK-V4T:    sub sp,
; CHECK-V4T:    push {[[SAVED:(r[4567](, )?)+]], lr}
; CHECK-V5T:    sub sp,
; CHECK-V5T:    push {[[SAVED:(r[4567](, )?)+]], lr}

  call void @llvm.va_start(i8* null)
  ret i32 %i;
; Epilogue
; --------
; CHECK-V4T:         pop {[[SAVED]]}
; CHECK-V4T-NEXT:    pop {r3}
; CHECK-V4T-NEXT:    add sp,
; CHECK-V4T-NEXT:    bx r3
; CHECK-V5T:         pop {[[SAVED]]}
; CHECK-V5T-NEXT:    pop {r3}
; CHECK-V5T-NEXT:    add sp,
; CHECK-V5T-NEXT:    bx r3
}

declare void @llvm.va_start(i8*) nounwind<|MERGE_RESOLUTION|>--- conflicted
+++ resolved
@@ -46,11 +46,7 @@
   %a = alloca <4 x i32>, align 16
   store <4 x i32> <i32 42, i32 42, i32 42, i32 42>, <4 x i32>* %b, align 16
   store <4 x i32> <i32 0, i32 1, i32 2, i32 3>, <4 x i32>* %a, align 16
-<<<<<<< HEAD
-  %0 = load <4 x i32>* %a, align 16
-=======
   %0 = load <4 x i32>, <4 x i32>* %a, align 16
->>>>>>> 969bfdfe
   call void @llvm.va_start(i8* null)
   ret <4 x i32> %0
 
