; RUN: %cheri_llc %s -mtriple=cheri-unknown-freebsd -target-abi purecap -relocation-model=pic -o - -O1 | FileCheck %s
; ModuleID = 'va.c'
target datalayout = "E-m:m-pf200:256:256-i8:8:32-i16:16:32-i64:64-n32:64-S128-A200"
target triple = "cheri-unknown-freebsd"

@va_cpy = common addrspace(200) global i8 addrspace(200)* null, align 32

; Function Attrs: nounwind
; CHECK-LABEL: cpy:
; Check that locally creating a va_list and then storing it to a global works
; (Yes, this is an odd thing to do.  See libxo for a real-world example)
define void @cpy(i8 addrspace(200)* nocapture readnone %y, i32 signext %x, ...) #0 {
entry:
  %v = alloca i8 addrspace(200)*, align 32, addrspace(200)
  %0 = bitcast i8 addrspace(200)* addrspace(200)* %v to i8 addrspace(200)*
  %1 = addrspacecast i8 addrspace(200)* %0 to i8*
  ; Load the address of va_cpy
  ; CHECK: 	ld	$1, %got_disp(va_cpy)($1)
  ; CHECK: cfromptr $c1, $c0, $1
  ; Store the va_list (passed in $c13) in the global
  ; CHECK: csc	$c13, $zero, 0($c1)
  call void @llvm.lifetime.start.p0i8(i64 32, i8* %1) #1
  call void @llvm.va_start(i8* %1)
  call void @llvm.va_copy(i8* addrspacecast (i8 addrspace(200)* bitcast (i8 addrspace(200)* addrspace(200)* @va_cpy to i8 addrspace(200)*) to i8*), i8* %1)
  call void @llvm.va_end(i8* %1)
  call void @llvm.lifetime.end.p0i8(i64 32, i8* %1) #1
  ret void
}

; Function Attrs: nounwind
declare void @llvm.lifetime.start.p0i8(i64, i8* nocapture) #1

; Function Attrs: nounwind
declare void @llvm.va_start(i8*) #1

; Function Attrs: nounwind
declare void @llvm.va_copy(i8*, i8*) #1

; Function Attrs: nounwind
declare void @llvm.va_end(i8*) #1

; Function Attrs: nounwind
declare void @llvm.lifetime.end.p0i8(i64, i8* nocapture) #1

; Function Attrs: nounwind
; CHECK-LABEL: cpy1:
define i8 addrspace(200)* @cpy1() #0 {
entry:
  ; Check that va_copy can copy from a global to a register
  %v = alloca i8 addrspace(200)*, align 32, addrspace(200)
  ; Load the address of the global
  ; CHECK: 	ld	$1, %got_disp(va_cpy)($1)
  ; CHECK: cfromptr $c1, $c0, $1
  ; Load the va_list into the return capability
  ; CHECK: clc	$c3, $zero, 0($c1)
  %0 = bitcast i8 addrspace(200)* addrspace(200)* %v to i8 addrspace(200)*
  %1 = addrspacecast i8 addrspace(200)* %0 to i8*
  call void @llvm.lifetime.start.p0i8(i64 32, i8* %1) #1
  call void @llvm.va_copy(i8* %1, i8* addrspacecast (i8 addrspace(200)* bitcast (i8 addrspace(200)* addrspace(200)* @va_cpy to i8 addrspace(200)*) to i8*))
  %2 = load i8 addrspace(200)*, i8 addrspace(200)* addrspace(200)* %v, align 32, !tbaa !1
  call void @llvm.lifetime.end.p0i8(i64 32, i8* %1) #1
  ret i8 addrspace(200)* %2
}

; Function Attrs: nounwind
; CHECK-LABEL: f:
define void @f(i8 addrspace(200)* nocapture readnone %y, i32 signext %x, ...) #0 {
entry:
  ; When calling from a variadic function to one that takes a va_list, we
  ; should simply move the va capability from $c13 to the relevant argument
  ; register.
<<<<<<< HEAD
  ; CHECK: cmove	$c3, $c13
  %v = alloca i8 addrspace(200)*, align 32
=======
  ; CHECK: cincoffset	$c3, $c13, $zero
  %v = alloca i8 addrspace(200)*, align 32, addrspace(200)
>>>>>>> 7f33a7c8
  %0 = bitcast i8 addrspace(200)* addrspace(200)* %v to i8 addrspace(200)*
  %1 = addrspacecast i8 addrspace(200)* %0 to i8*
  call void @llvm.lifetime.start.p0i8(i64 32, i8* %1) #1
  call void @llvm.va_start(i8* %1)
  %2 = load i8 addrspace(200)*, i8 addrspace(200)* addrspace(200)* %v, align 32, !tbaa !1
  %call = call i32 @g(i32 signext 1, i32 signext 2, i8 addrspace(200)* %2) #1
  call void @llvm.va_end(i8* %1)
  call void @llvm.lifetime.end.p0i8(i64 32, i8* %1) #1
  ret void
}

declare i32 @g(i32 signext, i32 signext, i8 addrspace(200)*) #2

; Function Attrs: nounwind readnone
declare i8 addrspace(200)* @llvm.mips.pcc.get() #3

; Function Attrs: nounwind readnone
declare i8 addrspace(200)* @llvm.mips.cap.offset.set(i8 addrspace(200)*, i64) #3

; Function Attrs: nounwind
; CHECK-LABEL: k:
define void @k(i32 addrspace(200)* %x, i32 addrspace(200)* %y) #0 {
; When calling a variadic function, we should set $c13 to the size of the arguments
entry:
; CHECK: daddiu	$1, $zero, [[$CAP_SIZE:32|16]]
; CHECK: cincoffset	$c3, $c11, $sp
; CHECK: csetbounds	$c2, $c3, $1
; CHECK: ori	$1, $zero, 65495
; CHECK: candperm	$c13, $c2, $1
  %x.addr = alloca i32 addrspace(200)*, align 32, addrspace(200)
  %y.addr = alloca i32 addrspace(200)*, align 32, addrspace(200)
  store i32 addrspace(200)* %x, i32 addrspace(200)* addrspace(200)* %x.addr, align 32, !tbaa !1
  store i32 addrspace(200)* %y, i32 addrspace(200)* addrspace(200)* %y.addr, align 32, !tbaa !1
  %0 = bitcast i32 addrspace(200)* addrspace(200)* %x.addr to i8 addrspace(200)*
  call void (i8 addrspace(200)*, ...) @h(i8 addrspace(200)* %0, i32 addrspace(200)* addrspace(200)* nonnull %y.addr) #1
  ret void
}

declare void @h(i8 addrspace(200)*, ...) #2

attributes #0 = { nounwind "disable-tail-calls"="false" "less-precise-fpmad"="false" "no-frame-pointer-elim"="true" "no-frame-pointer-elim-non-leaf" "no-infs-fp-math"="false" "no-nans-fp-math"="false" "stack-protector-buffer-size"="8" "target-features"="+cheri" "unsafe-fp-math"="false" "use-soft-float"="false" }
attributes #1 = { nounwind }
attributes #2 = { "disable-tail-calls"="false" "less-precise-fpmad"="false" "no-frame-pointer-elim"="true" "no-frame-pointer-elim-non-leaf" "no-infs-fp-math"="false" "no-nans-fp-math"="false" "stack-protector-buffer-size"="8" "target-features"="+cheri" "unsafe-fp-math"="false" "use-soft-float"="false" }
attributes #3 = { nounwind readnone }

!llvm.ident = !{!0}

!0 = !{!"clang version 3.7.0 (ssh://dc552@vica.cl.cam.ac.uk:/home/dc552/CHERISDK/llvm/tools/clang e07e76cb456a0033f6fed786006a3765d2e52d4b) (ssh://dc552@vica.cl.cam.ac.uk:/home/dc552/CHERISDK/llvm 8e07a1b9f721b905c3462b537ff68fce6c5dbe53)"}
!1 = !{!2, !2, i64 0}
!2 = !{!"any pointer", !3, i64 0}
!3 = !{!"omnipotent char", !4, i64 0}
!4 = !{!"Simple C/C++ TBAA"}<|MERGE_RESOLUTION|>--- conflicted
+++ resolved
@@ -69,13 +69,8 @@
   ; When calling from a variadic function to one that takes a va_list, we
   ; should simply move the va capability from $c13 to the relevant argument
   ; register.
-<<<<<<< HEAD
   ; CHECK: cmove	$c3, $c13
-  %v = alloca i8 addrspace(200)*, align 32
-=======
-  ; CHECK: cincoffset	$c3, $c13, $zero
   %v = alloca i8 addrspace(200)*, align 32, addrspace(200)
->>>>>>> 7f33a7c8
   %0 = bitcast i8 addrspace(200)* addrspace(200)* %v to i8 addrspace(200)*
   %1 = addrspacecast i8 addrspace(200)* %0 to i8*
   call void @llvm.lifetime.start.p0i8(i64 32, i8* %1) #1
