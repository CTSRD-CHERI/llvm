<<<<<<< HEAD
; RUN: llc -mtriple=mipsel-- -disable-mips-delay-filler -relocation-model=pic < %s | \
; RUN:     FileCheck %s -check-prefixes=PIC32,CHECK
; RUN: llc -mtriple=mips64el-- -disable-mips-delay-filler -relocation-model=pic < %s | \
; RUN:     FileCheck %s -check-prefixes=PIC64,CHECK
; RUN: llc -mtriple=mipsel-- -relocation-model=static -disable-mips-delay-filler < \
; RUN:     %s | FileCheck %s -check-prefixes=STATIC32,CHECK
; RUN: llc -mtriple=mips64el-- -relocation-model=static -disable-mips-delay-filler < \
; RUN:     %s | FileCheck %s -check-prefixes=STATIC64,CHECK
; RUN: llc -mtriple=mipsel-- -relocation-model=static -disable-mips-delay-filler \
; RUN:     -mips-fix-global-base-reg=false < %s  | \
; RUN:     FileCheck %s -check-prefixes=STATICGP32,CHECK
; RUN: llc -mtriple=mips64el-- -relocation-model=static -disable-mips-delay-filler \
; RUN:     -mips-fix-global-base-reg=false < %s  | \
; RUN:     FileCheck %s -check-prefixes=STATICGP64,CHECK
=======
; RUN: llc -mtriple=mipsel-- -disable-mips-delay-filler \
; RUN:     -relocation-model=pic < %s | FileCheck %s -check-prefix=PIC32
; RUN: llc -mtriple=mips64el-- -disable-mips-delay-filler \
; RUN:     -relocation-model=pic < %s | FileCheck %s -check-prefix=PIC64

; RUN: llc -mtriple=mipsel-- -mattr=+micromips -disable-mips-delay-filler \
; RUN:     -relocation-model=pic < %s | FileCheck %s -check-prefix=MM

; RUN: llc -mtriple=mipsel-- -disable-mips-delay-filler \
; RUN:     -relocation-model=static < %s | FileCheck %s -check-prefix=STATIC32
; RUN: llc -mtriple=mips64el-- -disable-mips-delay-filler \
; RUN:     -relocation-model=static < %s | FileCheck %s -check-prefix=STATIC64

; RUN: llc -mtriple=mipsel-- -disable-mips-delay-filler -mips-fix-global-base-reg=false \
; RUN:     -relocation-model=static < %s | FileCheck %s -check-prefix=STATICGP32
; RUN: llc -mtriple=mips64el-- -disable-mips-delay-filler -mips-fix-global-base-reg=false \
; RUN:     -relocation-model=static < %s | FileCheck %s -check-prefix=STATICGP64
>>>>>>> 222b8bec

@t1 = thread_local global i32 0, align 4

define i32 @f1() nounwind {
entry:
  %tmp = load i32, i32* @t1, align 4
  ret i32 %tmp

; PIC32-LABEL:       f1:
; PIC32-DAG:   addu    $[[R0:[a-z0-9]+]], $2, $25
<<<<<<< HEAD
; PIC32-DAG:   lw      $25, %call16(__tls_get_addr)($[[R0]])
; PIC32-DAG:   addiu   $4, $[[R0]], %tlsgd(t1)
; PIC32-DAG:   jalr    $25
; PIC32-DAG:   lw      $2, 0($2)

; PIC64-LABEL:       f1:
; PIC64-DAG:   daddiu  $[[R0:[a-z0-9]+]], $1, %lo(%neg(%gp_rel(f1)))
; PIC64-DAG:   ld      $25, %call16(__tls_get_addr)($[[R0]])
; PIC64-DAG:   daddiu  $4, $[[R0]], %tlsgd(t1)
; PIC64-DAG:   jalr    $25
; PIC64-DAG:   lw      $2, 0($2)

; STATIC32-LABEL:   f1:
; STATIC32:   lui     $[[R0:[0-9]+]], %tprel_hi(t1)
; STATIC32:   addiu   $[[R1:[0-9]+]], $[[R0]], %tprel_lo(t1)
; STATIC32:   rdhwr   $3, $29
; STATIC32:   addu    $[[R2:[0-9]+]], $3, $[[R1]]
; STATIC32:   lw      $2, 0($[[R2]])

; STATIC64-LABEL:   f1:
; STATIC64:   lui     $[[R0:[0-9]+]], %tprel_hi(t1)
; STATIC64:   daddiu  $[[R1:[0-9]+]], $[[R0]], %tprel_lo(t1)
; STATIC64:   rdhwr   $3, $29
; STATIC64:   daddu   $[[R2:[0-9]+]], $3, $[[R1]]
; STATIC64:   lw      $2, 0($[[R2]])
}
=======
; PIC32-DAG:   addiu   $4, $[[R0]], %tlsgd(t1)
; PIC32-DAG:   lw      $25, %call16(__tls_get_addr)($[[R0]])
; PIC32-DAG:   jalr    $25
; PIC32-DAG:   lw      $2, 0($2)
>>>>>>> 222b8bec

; PIC64-LABEL:       f1:
; PIC64-DAG:   daddiu  $[[R0:[a-z0-9]+]], $1, %lo(%neg(%gp_rel(f1)))
; PIC64-DAG:   daddiu  $4, $[[R0]], %tlsgd(t1)
; PIC64-DAG:   ld      $25, %call16(__tls_get_addr)($[[R0]])
; PIC64-DAG:   jalr    $25
; PIC64-DAG:   lw      $2, 0($2)

; MM-LABEL:       f1:
; MM-DAG:   addu    $[[R0:[a-z0-9]+]], $2, $25
; MM-DAG:   addiu   $4, $[[R0]], %tlsgd(t1)
; MM-DAG:   lw      $25, %call16(__tls_get_addr)($[[R0]])
; MM-DAG:   move    $gp, $2
; MM-DAG:   jalr    $25
; MM-DAG:   lw16    $2, 0($2)

; STATIC32-LABEL:   f1:
; STATIC32:   lui     $[[R0:[0-9]+]], %tprel_hi(t1)
; STATIC32:   addiu   $[[R1:[0-9]+]], $[[R0]], %tprel_lo(t1)
; STATIC32:   rdhwr   $3, $29
; STATIC32:   addu    $[[R2:[0-9]+]], $3, $[[R1]]
; STATIC32:   lw      $2, 0($[[R2]])

; STATIC64-LABEL:   f1:
; STATIC64:   lui     $[[R0:[0-9]+]], %tprel_hi(t1)
; STATIC64:   daddiu  $[[R1:[0-9]+]], $[[R0]], %tprel_lo(t1)
; STATIC64:   rdhwr   $3, $29, 0
; STATIC64:   daddu   $[[R2:[0-9]+]], $3, $[[R0]]
; STATIC64:   lw      $2, 0($[[R2]])
}

@t2 = external thread_local global i32

define i32 @f2() nounwind {
entry:
  %tmp = load i32, i32* @t2, align 4
  ret i32 %tmp

; PIC32-LABEL:       f2:
; PIC32-DAG:   addu    $[[R0:[a-z0-9]+]], $2, $25
<<<<<<< HEAD
; PIC32-DAG:   lw      $25, %call16(__tls_get_addr)($[[R0]])
; PIC32-DAG:   addiu   $4, $[[R0]], %tlsgd(t2)
=======
; PIC32-DAG:   addiu   $4, $[[R0]], %tlsgd(t2)
; PIC32-DAG:   lw      $25, %call16(__tls_get_addr)($[[R0]])
>>>>>>> 222b8bec
; PIC32-DAG:   jalr    $25
; PIC32-DAG:   lw      $2, 0($2)

; PIC64-LABEL:       f2:
; PIC64-DAG:   daddiu  $[[R0:[a-z0-9]+]], $1, %lo(%neg(%gp_rel(f2)))
<<<<<<< HEAD
; PIC64-DAG:   ld      $25, %call16(__tls_get_addr)($[[R0]])
; PIC64-DAG:   daddiu  $4, $[[R0]], %tlsgd(t2)
; PIC64-DAG:   jalr    $25
; PIC64-DAG:   lw      $2, 0($2)

=======
; PIC64-DAG:   daddiu  $4, $[[R0]], %tlsgd(t2)
; PIC64-DAG:   ld      $25, %call16(__tls_get_addr)($[[R0]])
; PIC64-DAG:   jalr    $25
; PIC64-DAG:   lw      $2, 0($2)

; MM-LABEL:       f2:
; MM-DAG:   addu    $[[R0:[a-z0-9]+]], $2, $25
; MM-DAG:   lw      $25, %call16(__tls_get_addr)($[[R0]])
; MM-DAG:   addiu   $4, $[[R0]], %tlsgd(t2)
; MM-DAG:   jalr    $25
; MM-DAG:   lw16    $2, 0($2)

>>>>>>> 222b8bec
; STATICGP32-LABEL: f2:
; STATICGP32: lui     $[[R0:[0-9]+]], %hi(__gnu_local_gp)
; STATICGP32: addiu   $[[GP:[0-9]+]], $[[R0]], %lo(__gnu_local_gp)
; STATICGP32: lw      ${{[0-9]+}}, %gottprel(t2)($[[GP]])

; STATICGP64-LABEL: f2:
; STATICGP64: lui     $[[R0:[0-9]+]], %hi(%neg(%gp_rel(f2)))
; STATICGP64: daddiu  $[[GP:[0-9]+]], $[[R0]], %lo(%neg(%gp_rel(f2)))
<<<<<<< HEAD
; STATICGP64: ld      ${{[0-9]+}}, %gottprel(t2)($[[GP]])
=======
; STATICGP64: ld      $1, %gottprel(t2)($[[GP]])
>>>>>>> 222b8bec

; STATIC32-LABEL:   f2:
; STATIC32:   lui     $[[R0:[0-9]+]], %hi(__gnu_local_gp)
; STATIC32:   addiu   $[[GP:[0-9]+]], $[[R0]], %lo(__gnu_local_gp)
; STATIC32:   rdhwr   $3, $29
; STATIC32:   lw      $[[R0:[0-9]+]], %gottprel(t2)($[[GP]])
; STATIC32:   addu    $[[R1:[0-9]+]], $3, $[[R0]]
; STATIC32:   lw      $2, 0($[[R1]])

; STATIC64-LABEL:   f2:
; STATIC64:   lui     $[[R0:[0-9]+]], %hi(%neg(%gp_rel(f2)))
; STATIC64:   daddiu  $[[GP:[0-9]+]], $[[R0]], %lo(%neg(%gp_rel(f2)))
; STATIC64:   rdhwr   $3, $29
; STATIC64:   ld      $[[R0:[0-9]+]], %gottprel(t2)($[[GP]])
; STATIC64:   daddu   $[[R1:[0-9]+]], $3, $[[R0]]
; STATIC64:   lw      $2, 0($[[R1]])
}

@f3.i = internal thread_local unnamed_addr global i32 1, align 4

define i32 @f3() nounwind {
entry:
; PIC32-LABEL:      f3:
; PIC32:   addu    $[[R0:[a-z0-9]+]], $2, $25
; PIC32:   addiu   $4, $[[R0]], %tlsldm(f3.i)
; PIC32:   lw      $25, %call16(__tls_get_addr)($[[R0]])
; PIC32:   jalr    $25
; PIC32:   lui     $[[R0:[0-9]+]], %dtprel_hi(f3.i)
; PIC32:   addu    $[[R1:[0-9]+]], $[[R0]], $2
; PIC32:   lw      $[[R3:[0-9]+]], %dtprel_lo(f3.i)($[[R1]])
; PIC32:   addiu   $[[R3]], $[[R3]], 1
; PIC32:   sw      $[[R3]], %dtprel_lo(f3.i)($[[R1]])

<<<<<<< HEAD
; PIC32:   addiu   $4, ${{[a-z0-9]+}}, %tlsldm(f3.i)
; PIC32:   jalr    $25
; PIC32:   lui     $[[R0:[0-9]+]], %dtprel_hi(f3.i)
; PIC32:   addu    $[[R1:[0-9]+]], $[[R0]], $2
; PIC32:   lw      ${{[0-9]+}}, %dtprel_lo(f3.i)($[[R1]])

; PIC64:   daddiu  $4, ${{[a-z0-9]+}}, %tlsldm(f3.i)
; PIC64:   jalr    $25
; PIC64:   lui     $[[R0:[0-9]+]], %dtprel_hi(f3.i)
; PIC64:   daddu   $[[R1:[0-9]+]], $[[R0]], $2
; PIC64:   lw      ${{[0-9]+}}, %dtprel_lo(f3.i)($[[R1]])
=======
; PIC64-LABEL:      f3:
; PIC64:   lui     $[[R0:[a-z0-9]+]], %hi(%neg(%gp_rel(f3)))
; PIC64:   daddu   $[[R0]], $[[R0]], $25
; PIC64:   daddiu  $[[R1:[a-z0-9]+]], $[[R0]], %lo(%neg(%gp_rel(f3)))
; PIC64:   daddiu  $4, $[[R1]], %tlsldm(f3.i)
; PIC64:   ld      $25, %call16(__tls_get_addr)($[[R1]])
; PIC64:   jalr    $25
; PIC64:   lui     $[[R0:[0-9]+]], %dtprel_hi(f3.i)
; PIC64:   daddu   $[[R1:[0-9]+]], $[[R0]], $2
; PIC64:   lw      $[[R2:[0-9]+]], %dtprel_lo(f3.i)($[[R1]])
; PIC64:   addiu   $[[R2]], $[[R2]], 1
; PIC64:   sw      $[[R2]], %dtprel_lo(f3.i)($[[R1]])

; MM-LABEL:       f3:
; MM:   addiu   $4, ${{[a-z0-9]+}}, %tlsldm(f3.i)
; MM:   jalr    $25
; MM:   lui     $[[R0:[0-9]+]], %dtprel_hi(f3.i)
; MM:   addu16  $[[R1:[0-9]+]], $[[R0]], $2
; MM:   lw      ${{[0-9]+}}, %dtprel_lo(f3.i)($[[R1]])
>>>>>>> 222b8bec

  %0 = load i32, i32* @f3.i, align 4
  %inc = add nsw i32 %0, 1
  store i32 %inc, i32* @f3.i, align 4
  ret i32 %inc
}<|MERGE_RESOLUTION|>--- conflicted
+++ resolved
@@ -1,19 +1,3 @@
-<<<<<<< HEAD
-; RUN: llc -mtriple=mipsel-- -disable-mips-delay-filler -relocation-model=pic < %s | \
-; RUN:     FileCheck %s -check-prefixes=PIC32,CHECK
-; RUN: llc -mtriple=mips64el-- -disable-mips-delay-filler -relocation-model=pic < %s | \
-; RUN:     FileCheck %s -check-prefixes=PIC64,CHECK
-; RUN: llc -mtriple=mipsel-- -relocation-model=static -disable-mips-delay-filler < \
-; RUN:     %s | FileCheck %s -check-prefixes=STATIC32,CHECK
-; RUN: llc -mtriple=mips64el-- -relocation-model=static -disable-mips-delay-filler < \
-; RUN:     %s | FileCheck %s -check-prefixes=STATIC64,CHECK
-; RUN: llc -mtriple=mipsel-- -relocation-model=static -disable-mips-delay-filler \
-; RUN:     -mips-fix-global-base-reg=false < %s  | \
-; RUN:     FileCheck %s -check-prefixes=STATICGP32,CHECK
-; RUN: llc -mtriple=mips64el-- -relocation-model=static -disable-mips-delay-filler \
-; RUN:     -mips-fix-global-base-reg=false < %s  | \
-; RUN:     FileCheck %s -check-prefixes=STATICGP64,CHECK
-=======
 ; RUN: llc -mtriple=mipsel-- -disable-mips-delay-filler \
 ; RUN:     -relocation-model=pic < %s | FileCheck %s -check-prefix=PIC32
 ; RUN: llc -mtriple=mips64el-- -disable-mips-delay-filler \
@@ -31,7 +15,6 @@
 ; RUN:     -relocation-model=static < %s | FileCheck %s -check-prefix=STATICGP32
 ; RUN: llc -mtriple=mips64el-- -disable-mips-delay-filler -mips-fix-global-base-reg=false \
 ; RUN:     -relocation-model=static < %s | FileCheck %s -check-prefix=STATICGP64
->>>>>>> 222b8bec
 
 @t1 = thread_local global i32 0, align 4
 
@@ -42,39 +25,10 @@
 
 ; PIC32-LABEL:       f1:
 ; PIC32-DAG:   addu    $[[R0:[a-z0-9]+]], $2, $25
-<<<<<<< HEAD
-; PIC32-DAG:   lw      $25, %call16(__tls_get_addr)($[[R0]])
-; PIC32-DAG:   addiu   $4, $[[R0]], %tlsgd(t1)
-; PIC32-DAG:   jalr    $25
-; PIC32-DAG:   lw      $2, 0($2)
-
-; PIC64-LABEL:       f1:
-; PIC64-DAG:   daddiu  $[[R0:[a-z0-9]+]], $1, %lo(%neg(%gp_rel(f1)))
-; PIC64-DAG:   ld      $25, %call16(__tls_get_addr)($[[R0]])
-; PIC64-DAG:   daddiu  $4, $[[R0]], %tlsgd(t1)
-; PIC64-DAG:   jalr    $25
-; PIC64-DAG:   lw      $2, 0($2)
-
-; STATIC32-LABEL:   f1:
-; STATIC32:   lui     $[[R0:[0-9]+]], %tprel_hi(t1)
-; STATIC32:   addiu   $[[R1:[0-9]+]], $[[R0]], %tprel_lo(t1)
-; STATIC32:   rdhwr   $3, $29
-; STATIC32:   addu    $[[R2:[0-9]+]], $3, $[[R1]]
-; STATIC32:   lw      $2, 0($[[R2]])
-
-; STATIC64-LABEL:   f1:
-; STATIC64:   lui     $[[R0:[0-9]+]], %tprel_hi(t1)
-; STATIC64:   daddiu  $[[R1:[0-9]+]], $[[R0]], %tprel_lo(t1)
-; STATIC64:   rdhwr   $3, $29
-; STATIC64:   daddu   $[[R2:[0-9]+]], $3, $[[R1]]
-; STATIC64:   lw      $2, 0($[[R2]])
-}
-=======
 ; PIC32-DAG:   addiu   $4, $[[R0]], %tlsgd(t1)
 ; PIC32-DAG:   lw      $25, %call16(__tls_get_addr)($[[R0]])
 ; PIC32-DAG:   jalr    $25
 ; PIC32-DAG:   lw      $2, 0($2)
->>>>>>> 222b8bec
 
 ; PIC64-LABEL:       f1:
 ; PIC64-DAG:   daddiu  $[[R0:[a-z0-9]+]], $1, %lo(%neg(%gp_rel(f1)))
@@ -115,25 +69,13 @@
 
 ; PIC32-LABEL:       f2:
 ; PIC32-DAG:   addu    $[[R0:[a-z0-9]+]], $2, $25
-<<<<<<< HEAD
-; PIC32-DAG:   lw      $25, %call16(__tls_get_addr)($[[R0]])
-; PIC32-DAG:   addiu   $4, $[[R0]], %tlsgd(t2)
-=======
 ; PIC32-DAG:   addiu   $4, $[[R0]], %tlsgd(t2)
 ; PIC32-DAG:   lw      $25, %call16(__tls_get_addr)($[[R0]])
->>>>>>> 222b8bec
 ; PIC32-DAG:   jalr    $25
 ; PIC32-DAG:   lw      $2, 0($2)
 
 ; PIC64-LABEL:       f2:
 ; PIC64-DAG:   daddiu  $[[R0:[a-z0-9]+]], $1, %lo(%neg(%gp_rel(f2)))
-<<<<<<< HEAD
-; PIC64-DAG:   ld      $25, %call16(__tls_get_addr)($[[R0]])
-; PIC64-DAG:   daddiu  $4, $[[R0]], %tlsgd(t2)
-; PIC64-DAG:   jalr    $25
-; PIC64-DAG:   lw      $2, 0($2)
-
-=======
 ; PIC64-DAG:   daddiu  $4, $[[R0]], %tlsgd(t2)
 ; PIC64-DAG:   ld      $25, %call16(__tls_get_addr)($[[R0]])
 ; PIC64-DAG:   jalr    $25
@@ -146,7 +88,6 @@
 ; MM-DAG:   jalr    $25
 ; MM-DAG:   lw16    $2, 0($2)
 
->>>>>>> 222b8bec
 ; STATICGP32-LABEL: f2:
 ; STATICGP32: lui     $[[R0:[0-9]+]], %hi(__gnu_local_gp)
 ; STATICGP32: addiu   $[[GP:[0-9]+]], $[[R0]], %lo(__gnu_local_gp)
@@ -155,11 +96,7 @@
 ; STATICGP64-LABEL: f2:
 ; STATICGP64: lui     $[[R0:[0-9]+]], %hi(%neg(%gp_rel(f2)))
 ; STATICGP64: daddiu  $[[GP:[0-9]+]], $[[R0]], %lo(%neg(%gp_rel(f2)))
-<<<<<<< HEAD
-; STATICGP64: ld      ${{[0-9]+}}, %gottprel(t2)($[[GP]])
-=======
 ; STATICGP64: ld      $1, %gottprel(t2)($[[GP]])
->>>>>>> 222b8bec
 
 ; STATIC32-LABEL:   f2:
 ; STATIC32:   lui     $[[R0:[0-9]+]], %hi(__gnu_local_gp)
@@ -193,19 +130,6 @@
 ; PIC32:   addiu   $[[R3]], $[[R3]], 1
 ; PIC32:   sw      $[[R3]], %dtprel_lo(f3.i)($[[R1]])
 
-<<<<<<< HEAD
-; PIC32:   addiu   $4, ${{[a-z0-9]+}}, %tlsldm(f3.i)
-; PIC32:   jalr    $25
-; PIC32:   lui     $[[R0:[0-9]+]], %dtprel_hi(f3.i)
-; PIC32:   addu    $[[R1:[0-9]+]], $[[R0]], $2
-; PIC32:   lw      ${{[0-9]+}}, %dtprel_lo(f3.i)($[[R1]])
-
-; PIC64:   daddiu  $4, ${{[a-z0-9]+}}, %tlsldm(f3.i)
-; PIC64:   jalr    $25
-; PIC64:   lui     $[[R0:[0-9]+]], %dtprel_hi(f3.i)
-; PIC64:   daddu   $[[R1:[0-9]+]], $[[R0]], $2
-; PIC64:   lw      ${{[0-9]+}}, %dtprel_lo(f3.i)($[[R1]])
-=======
 ; PIC64-LABEL:      f3:
 ; PIC64:   lui     $[[R0:[a-z0-9]+]], %hi(%neg(%gp_rel(f3)))
 ; PIC64:   daddu   $[[R0]], $[[R0]], $25
@@ -225,7 +149,6 @@
 ; MM:   lui     $[[R0:[0-9]+]], %dtprel_hi(f3.i)
 ; MM:   addu16  $[[R1:[0-9]+]], $[[R0]], $2
 ; MM:   lw      ${{[0-9]+}}, %dtprel_lo(f3.i)($[[R1]])
->>>>>>> 222b8bec
 
   %0 = load i32, i32* @f3.i, align 4
   %inc = add nsw i32 %0, 1
