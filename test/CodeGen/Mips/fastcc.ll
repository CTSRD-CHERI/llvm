--- conflicted
+++ resolved
@@ -373,19 +373,6 @@
 ; FP64-NOODDSPREG-DAG:    ldc1    $[[F0:f[0-9]*[02468]]], 80($[[R0]])
 ; FP64-NOODDSPREG-DAG:    sdc1    $[[F0]], 0($sp)
 
-<<<<<<< HEAD
-  %0 = load double* getelementptr ([11 x double]* @da, i32 0, i32 0), align 8
-  %1 = load double* getelementptr ([11 x double]* @da, i32 0, i32 1), align 8
-  %2 = load double* getelementptr ([11 x double]* @da, i32 0, i32 2), align 8
-  %3 = load double* getelementptr ([11 x double]* @da, i32 0, i32 3), align 8
-  %4 = load double* getelementptr ([11 x double]* @da, i32 0, i32 4), align 8
-  %5 = load double* getelementptr ([11 x double]* @da, i32 0, i32 5), align 8
-  %6 = load double* getelementptr ([11 x double]* @da, i32 0, i32 6), align 8
-  %7 = load double* getelementptr ([11 x double]* @da, i32 0, i32 7), align 8
-  %8 = load double* getelementptr ([11 x double]* @da, i32 0, i32 8), align 8
-  %9 = load double* getelementptr ([11 x double]* @da, i32 0, i32 9), align 8
-  %10 = load double* getelementptr ([11 x double]* @da, i32 0, i32 10), align 8
-=======
   %0 = load double, double* getelementptr ([11 x double], [11 x double]* @da, i32 0, i32 0), align 8
   %1 = load double, double* getelementptr ([11 x double], [11 x double]* @da, i32 0, i32 1), align 8
   %2 = load double, double* getelementptr ([11 x double], [11 x double]* @da, i32 0, i32 2), align 8
@@ -397,7 +384,6 @@
   %8 = load double, double* getelementptr ([11 x double], [11 x double]* @da, i32 0, i32 8), align 8
   %9 = load double, double* getelementptr ([11 x double], [11 x double]* @da, i32 0, i32 9), align 8
   %10 = load double, double* getelementptr ([11 x double], [11 x double]* @da, i32 0, i32 10), align 8
->>>>>>> 969bfdfe
   tail call fastcc void @callee3(double %0, double %1, double %2, double %3,
                                  double %4, double %5, double %6, double %7,
                                  double %8, double %9, double %10)
@@ -431,19 +417,6 @@
 ; FP64-NOODDSPREG-DAG:    ldc1    $[[F0:f[0-9]*[02468]]], [[OFFSET]]($sp)
 ; FP64-NOODDSPREG-DAG:    sdc1    $[[F0]], 80($[[R0]])
 
-<<<<<<< HEAD
-  store double %a0, double* getelementptr ([11 x double]* @da, i32 0, i32 0), align 8
-  store double %a1, double* getelementptr ([11 x double]* @da, i32 0, i32 1), align 8
-  store double %a2, double* getelementptr ([11 x double]* @da, i32 0, i32 2), align 8
-  store double %a3, double* getelementptr ([11 x double]* @da, i32 0, i32 3), align 8
-  store double %a4, double* getelementptr ([11 x double]* @da, i32 0, i32 4), align 8
-  store double %a5, double* getelementptr ([11 x double]* @da, i32 0, i32 5), align 8
-  store double %a6, double* getelementptr ([11 x double]* @da, i32 0, i32 6), align 8
-  store double %a7, double* getelementptr ([11 x double]* @da, i32 0, i32 7), align 8
-  store double %a8, double* getelementptr ([11 x double]* @da, i32 0, i32 8), align 8
-  store double %a9, double* getelementptr ([11 x double]* @da, i32 0, i32 9), align 8
-  store double %a10, double* getelementptr ([11 x double]* @da, i32 0, i32 10), align 8
-=======
   store double %a0, double* getelementptr ([11 x double], [11 x double]* @da, i32 0, i32 0), align 8
   store double %a1, double* getelementptr ([11 x double], [11 x double]* @da, i32 0, i32 1), align 8
   store double %a2, double* getelementptr ([11 x double], [11 x double]* @da, i32 0, i32 2), align 8
@@ -455,6 +428,5 @@
   store double %a8, double* getelementptr ([11 x double], [11 x double]* @da, i32 0, i32 8), align 8
   store double %a9, double* getelementptr ([11 x double], [11 x double]* @da, i32 0, i32 9), align 8
   store double %a10, double* getelementptr ([11 x double], [11 x double]* @da, i32 0, i32 10), align 8
->>>>>>> 969bfdfe
   ret void
 }