--- conflicted
+++ resolved
@@ -1,18 +1,6 @@
 ; Test the MSA intrinsics that are encoded with the ELM instruction format and
 ; are element extraction operations.
 
-<<<<<<< HEAD
-; RUN: llc -march=mips -mattr=+msa,+fp64 < %s | \
-; RUN:   FileCheck %s -check-prefix=MIPS-ANY -check-prefix=MIPS32
-; RUN: llc -march=mipsel -mattr=+msa,+fp64 < %s | \
-; RUN:   FileCheck %s -check-prefix=MIPS-ANY -check-prefix=MIPS32
-; RUN: llc -march=mips64 -mcpu=mips64r2 -mattr=+msa,+fp64 < %s | \
-; RUN:   FileCheck %s -check-prefix=MIPS-ANY -check-prefix=MIPS64
-; RUN: llc -march=mips64el -mcpu=mips64r2 -mattr=+msa,+fp64 < %s | \
-; RUN:   FileCheck %s -check-prefix=MIPS-ANY -check-prefix=MIPS64
-; XFAIL:
-
-=======
 ; RUN: llc -march=mips -mattr=+msa,+fp64 -relocation-model=pic < %s | \
 ; RUN:   FileCheck %s -check-prefixes=MIPS-ANY,MIPS32
 ; RUN: llc -march=mipsel -mattr=+msa,+fp64 -relocation-model=pic < %s | \
@@ -21,7 +9,7 @@
 ; RUN:   FileCheck %s -check-prefixes=MIPS-ANY,MIPS64
 ; RUN: llc -march=mips64el -mcpu=mips64r2 -mattr=+msa,+fp64 -relocation-model=pic < %s | \
 ; RUN:   FileCheck %s -check-prefixes=MIPS-ANY,MIPS64
->>>>>>> 6ea9891f
+; XFAIL:
 
 @llvm_mips_copy_s_b_ARG1 = global <16 x i8> <i8 0, i8 1, i8 2, i8 3, i8 4, i8 5, i8 6, i8 7, i8 8, i8 9, i8 10, i8 11, i8 12, i8 13, i8 14, i8 15>, align 16
 @llvm_mips_copy_s_b_RES  = global i32 0, align 16
