--- conflicted
+++ resolved
@@ -34,36 +34,6 @@
 ; 16_h: lh      ${{[0-9]+}}, [[offset2]](${{[0-9]+}})
 }
 
-<<<<<<< HEAD
-define i32 @main() nounwind {
-entry:
-  %s.i = alloca i16, align 4
-  %c.i = alloca i8, align 4
-  %0 = bitcast i16* %s.i to i8*
-  call void @llvm.lifetime.start.p0i8(i64 -1, i8* %0) nounwind
-  call void @llvm.lifetime.start.p0i8(i64 -1, i8* %c.i) nounwind
-  store i16 16, i16* %s.i, align 4
-  store i8 99, i8* %c.i, align 4
-  store i16* %s.i, i16** @sp, align 4
-  store i8* %c.i, i8** @cp, align 4
-  %call.i.i.i = call i32 (i8*, ...) @printf(i8* getelementptr inbounds ([9 x i8], [9 x i8]* @.str, i32 0, i32 0), i32 16, i32 99) nounwind
-  %1 = load i16*, i16** @sp, align 4
-  store i16 32, i16* %1, align 2
-  %2 = load i8*, i8** @cp, align 4
-  store i8 97, i8* %2, align 1
-  %3 = load i16, i16* %s.i, align 4
-  %4 = load i8, i8* %c.i, align 4
-  %conv.i.i = sext i16 %3 to i32
-  %conv1.i.i = sext i8 %4 to i32
-  %call.i.i = call i32 (i8*, ...) @printf(i8* getelementptr inbounds ([9 x i8], [9 x i8]* @.str, i32 0, i32 0), i32 %conv.i.i, i32 %conv1.i.i) nounwind
-  call void @llvm.lifetime.end.p0i8(i64 -1, i8* %0) nounwind
-  call void @llvm.lifetime.end.p0i8(i64 -1, i8* %c.i) nounwind
-  ret i32 0
-}
-
 declare void @llvm.lifetime.start.p0i8(i64, i8* nocapture) nounwind
-=======
-declare void @llvm.lifetime.start(i64, i8* nocapture) nounwind
->>>>>>> 6ea9891f
 
 declare void @llvm.lifetime.end.p0i8(i64, i8* nocapture) nounwind
