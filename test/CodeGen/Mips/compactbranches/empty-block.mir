--- conflicted
+++ resolved
@@ -66,17 +66,10 @@
 
     $sp = ADDiu $sp, -24
     CFI_INSTRUCTION def_cfa_offset 24
-<<<<<<< HEAD
-    SW killed %ra, %sp, 20, implicit %c0 :: (store 4 into %stack.0)
-    CFI_INSTRUCTION offset %ra_64, -4
-    JAL @k, csr_o32_fp64, implicit-def dead %ra, implicit-def %sp, implicit-def %v0
-    BLEZ %v0, %bb.4.if.end, implicit-def %at
-=======
-    SW killed $ra, $sp, 20 :: (store 4 into %stack.0)
+    SW killed $ra, $sp, 20, implicit $c0 :: (store 4 into %stack.0)
     CFI_INSTRUCTION offset $ra_64, -4
     JAL @k, csr_o32_fp64, implicit-def dead $ra, implicit-def $sp, implicit-def $v0
     BLEZ $v0, %bb.4.if.end, implicit-def $at
->>>>>>> f71997e9
 
   bb.1.if.then:
     successors: %bb.2.if.then(0x80000000)
@@ -91,14 +84,8 @@
     JAL @f, csr_o32_fp64, implicit-def dead $ra, implicit killed $a0, implicit-def $sp
 
   bb.4.if.end:
-<<<<<<< HEAD
-    %ra = LW %sp, 20, implicit %c0 :: (load 4 from %stack.0)
-    %sp = ADDiu %sp, 24
-    PseudoReturn undef %ra
-=======
-    $ra = LW $sp, 20 :: (load 4 from %stack.0)
+    $ra = LW $sp, 20, implicit $c0 :: (load 4 from %stack.0)
     $sp = ADDiu $sp, 24
     PseudoReturn undef $ra
->>>>>>> f71997e9
 
 ...