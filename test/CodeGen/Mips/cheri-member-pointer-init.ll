<<<<<<< HEAD
; RUN: %cheri256_purecap_llc %s -o - | FileCheck %s
; TODO: handle CHERI 128
=======
; RUN: %cheri_purecap_llc %s -o - | %cheri_FileCheck %s
; RUN: %cheri256_purecap_llc %s -legacy-cheri-cap-relocs -o - | FileCheck %s -check-prefix LEGACY
>>>>>>> 52b84de9
; ModuleID = 'cheri-member-pointer-init.cpp'
source_filename = "cheri-member-pointer-init.cpp"
target datalayout = "E-m:e-pf200:256:256-i8:8:32-i16:16:32-i64:64-n32:64-S128-A200"
target triple = "cheri-unknown-freebsd"

; CHECK-LABEL: global_nonvirt_ptr:
; CHECK-NEXT:  .chericap       _ZN1A7nonvirtEv
; CHECK-NEXT:  .8byte  0
<<<<<<< HEAD
; CHECK-NEXT:  .space  24
; CHECK-NEXT:  .size   global_nonvirt_ptr, 64

; CHECK-LABEL: global_virt_ptr:
; CHECK-NEXT:  .space  32
; CHECK-NEXT:  .8byte  1
; CHECK-NEXT:  .space  24
; CHECK-NEXT:  .size   global_virt_ptr, 64

; CHECK-LABEL: global_fn_ptr:
; CHECK-NEXT:  .chericap       _Z9global_fnv
; CHECK-NEXT:  .size   global_fn_ptr, 32
=======
; CHECK-NEXT:  .space  [[@EXPR $CAP_SIZE - 8]]
; CHECK-NEXT:  .size   global_nonvirt_ptr, [[@EXPR 2 * $CAP_SIZE]]

; CHECK-LABEL: global_virt_ptr:
; CHECK-NEXT:  .space  [[$CAP_SIZE]]
; CHECK-NEXT:  .8byte  1
; CHECK-NEXT:  .space  [[@EXPR $CAP_SIZE - 8]]
; CHECK-NEXT:  .size   global_virt_ptr, [[@EXPR 2 * $CAP_SIZE]]

; CHECK-LABEL: global_fn_ptr:
; CHECK-NEXT:  .chericap       _Z9global_fnv
; CHECK-NEXT:  .size   global_fn_ptr, [[$CAP_SIZE]]
>>>>>>> 52b84de9

; CHECK:       .type   _ZTV1A,@object          # @_ZTV1A
; CHECK-NEXT:  .section .data.rel.ro,"aw",@progbits
; CHECK-NEXT:  .weak   _ZTV1A
; CHECK-NEXT:  .p2align        5
; CHECK-LABEL: _ZTV1A:
<<<<<<< HEAD
; CHECK-NEXT:  .space  32
; CHECK-NEXT:  .space  32
; CHECK-NEXT:  .chericap       _ZN1A4virtEv
; CHECK-NEXT:  .chericap       _ZN1A5virt2Ev
; CHECK-NEXT:  .size   _ZTV1A, 128

; FIXME: we shouldn't need these anymore:
; CHECK-LABEL: .size.global_nonvirt_ptr:
; CHECK-LABEL: .size.global_fn_ptr:
; CHECK-LABEL: .size._ZTV1A:
=======
; CHECK-NEXT:  .space  [[$CAP_SIZE]]
; CHECK-NEXT:  .space  [[$CAP_SIZE]]
; CHECK-NEXT:  .chericap       _ZN1A4virtEv
; CHECK-NEXT:  .chericap       _ZN1A5virt2Ev
; CHECK-NEXT:  .size   _ZTV1A, [[@EXPR 4 * $CAP_SIZE]]

; FIXME: we shouldn't need these anymore with cap-table
; CHECK-LABEL: .size.global_nonvirt_ptr:
; CHECK-LABEL: .size.global_fn_ptr:
; CHECK-LABEL: .size._ZTV1A:


; LEGACY: 	.section	__cap_relocs,"a",@progbits
; LEGACY-NEXT: 	.8byte	.L
; LEGACY-NEXT: 	.8byte	_ZN1A7nonvirtEv
; LEGACY-NEXT: 	.space	8
; LEGACY-NEXT: 	.space	16
; LEGACY-NEXT: 	.8byte	.L
; LEGACY-NEXT: 	.8byte	_Z9global_fnv
; LEGACY-NEXT: 	.space	8
; LEGACY-NEXT: 	.space	16
; LEGACY-NEXT: 	.8byte	.L
; LEGACY-NEXT: 	.8byte	_ZN1A4virtEv
; LEGACY-NEXT: 	.space	8
; LEGACY-NEXT: 	.space	16
; LEGACY-NEXT: 	.8byte	.L
; LEGACY-NEXT: 	.8byte	_ZN1A5virt2Ev
; LEGACY-NEXT: 	.space	8
; LEGACY-NEXT: 	.space	16
>>>>>>> 52b84de9

%class.A = type { i32 (...) addrspace(200)* addrspace(200)* }


@global_nonvirt_ptr = addrspace(200) global { i8 addrspace(200)*, i64 } { i8 addrspace(200)* addrspacecast (i8* bitcast (i32 (%class.A addrspace(200)*)* @_ZN1A7nonvirtEv to i8*) to i8 addrspace(200)*), i64 0 }, align 32
@global_virt_ptr = addrspace(200) global { i8 addrspace(200)*, i64 } { i8 addrspace(200)* null, i64 1 }, align 32
@global_fn_ptr = addrspace(200) global i32 () addrspace(200)* addrspacecast (i32 ()* @_Z9global_fnv to i32 () addrspace(200)*), align 32
@_ZTV1A = linkonce_odr unnamed_addr addrspace(200) constant { [4 x i8 addrspace(200)*] } { [4 x i8 addrspace(200)*] [i8 addrspace(200)* null, i8 addrspace(200)* null, i8 addrspace(200)* addrspacecast (i8* bitcast (i32 (%class.A addrspace(200)*)* @_ZN1A4virtEv to i8*) to i8 addrspace(200)*), i8 addrspace(200)* addrspacecast (i8* bitcast (i32 (%class.A addrspace(200)*)* @_ZN1A5virt2Ev to i8*) to i8 addrspace(200)*)] }, align 32

; Function Attrs: noinline nounwind
define i32 @_Z9global_fnv() #0 {
entry:
  ret i32 5
}

; Function Attrs: noinline nounwind
define linkonce_odr i32 @_ZN1A7nonvirtEv(%class.A addrspace(200)* %this) #0 align 2 {
entry:
  %this.addr = alloca %class.A addrspace(200)*, align 32, addrspace(200)
  store %class.A addrspace(200)* %this, %class.A addrspace(200)* addrspace(200)* %this.addr, align 32
  %this1 = load %class.A addrspace(200)*, %class.A addrspace(200)* addrspace(200)* %this.addr, align 32
  ret i32 1
}

; Function Attrs: noinline nounwind
define i32 @_Z12call_nonvirtP1A(%class.A addrspace(200)* %a) #0 {
entry:
  %a.addr = alloca %class.A addrspace(200)*, align 32, addrspace(200)
  store %class.A addrspace(200)* %a, %class.A addrspace(200)* addrspace(200)* %a.addr, align 32
  %0 = load %class.A addrspace(200)*, %class.A addrspace(200)* addrspace(200)* %a.addr, align 32
  %1 = load { i8 addrspace(200)*, i64 }, { i8 addrspace(200)*, i64 } addrspace(200)* @global_nonvirt_ptr, align 32
  %memptr.adj = extractvalue { i8 addrspace(200)*, i64 } %1, 1
  %memptr.adj.shifted = ashr i64 %memptr.adj, 1
  %this.not.adjusted = bitcast %class.A addrspace(200)* %0 to i8 addrspace(200)*
  %memptr.vtable.addr = getelementptr inbounds i8, i8 addrspace(200)* %this.not.adjusted, i64 %memptr.adj.shifted
  %this.adjusted = bitcast i8 addrspace(200)* %memptr.vtable.addr to %class.A addrspace(200)*
  %memptr.ptr = extractvalue { i8 addrspace(200)*, i64 } %1, 0
  %2 = and i64 %memptr.adj, 1
  %memptr.isvirtual = icmp ne i64 %2, 0
  br i1 %memptr.isvirtual, label %memptr.virtual, label %memptr.nonvirtual

memptr.virtual:                                   ; preds = %entry
  %3 = bitcast i8 addrspace(200)* %memptr.vtable.addr to i8 addrspace(200)* addrspace(200)*
  %vtable = load i8 addrspace(200)*, i8 addrspace(200)* addrspace(200)* %3, align 32
  %memptr.vtable.offset = ptrtoint i8 addrspace(200)* %memptr.ptr to i64
  %4 = getelementptr i8, i8 addrspace(200)* %vtable, i64 %memptr.vtable.offset
  %5 = bitcast i8 addrspace(200)* %4 to i32 (%class.A addrspace(200)*) addrspace(200)* addrspace(200)*
  %memptr.virtualfn = load i32 (%class.A addrspace(200)*) addrspace(200)*, i32 (%class.A addrspace(200)*) addrspace(200)* addrspace(200)* %5, align 32
  br label %memptr.end

memptr.nonvirtual:                                ; preds = %entry
  %memptr.nonvirtualfn = bitcast i8 addrspace(200)* %memptr.ptr to i32 (%class.A addrspace(200)*) addrspace(200)*
  br label %memptr.end

memptr.end:                                       ; preds = %memptr.nonvirtual, %memptr.virtual
  %6 = phi i32 (%class.A addrspace(200)*) addrspace(200)* [ %memptr.virtualfn, %memptr.virtual ], [ %memptr.nonvirtualfn, %memptr.nonvirtual ]
  %call = call i32 %6(%class.A addrspace(200)* %this.adjusted)
  ret i32 %call
}

; Function Attrs: noinline nounwind
define i32 @_Z9call_virtP1A(%class.A addrspace(200)* %a) #0 {
entry:
  %a.addr = alloca %class.A addrspace(200)*, align 32, addrspace(200)
  store %class.A addrspace(200)* %a, %class.A addrspace(200)* addrspace(200)* %a.addr, align 32
  %0 = load %class.A addrspace(200)*, %class.A addrspace(200)* addrspace(200)* %a.addr, align 32
  %1 = load { i8 addrspace(200)*, i64 }, { i8 addrspace(200)*, i64 } addrspace(200)* @global_nonvirt_ptr, align 32
  %memptr.adj = extractvalue { i8 addrspace(200)*, i64 } %1, 1
  %memptr.adj.shifted = ashr i64 %memptr.adj, 1
  %this.not.adjusted = bitcast %class.A addrspace(200)* %0 to i8 addrspace(200)*
  %memptr.vtable.addr = getelementptr inbounds i8, i8 addrspace(200)* %this.not.adjusted, i64 %memptr.adj.shifted
  %this.adjusted = bitcast i8 addrspace(200)* %memptr.vtable.addr to %class.A addrspace(200)*
  %memptr.ptr = extractvalue { i8 addrspace(200)*, i64 } %1, 0
  %2 = and i64 %memptr.adj, 1
  %memptr.isvirtual = icmp ne i64 %2, 0
  br i1 %memptr.isvirtual, label %memptr.virtual, label %memptr.nonvirtual

memptr.virtual:                                   ; preds = %entry
  %3 = bitcast i8 addrspace(200)* %memptr.vtable.addr to i8 addrspace(200)* addrspace(200)*
  %vtable = load i8 addrspace(200)*, i8 addrspace(200)* addrspace(200)* %3, align 32
  %memptr.vtable.offset = ptrtoint i8 addrspace(200)* %memptr.ptr to i64
  %4 = getelementptr i8, i8 addrspace(200)* %vtable, i64 %memptr.vtable.offset
  %5 = bitcast i8 addrspace(200)* %4 to i32 (%class.A addrspace(200)*) addrspace(200)* addrspace(200)*
  %memptr.virtualfn = load i32 (%class.A addrspace(200)*) addrspace(200)*, i32 (%class.A addrspace(200)*) addrspace(200)* addrspace(200)* %5, align 32
  br label %memptr.end

memptr.nonvirtual:                                ; preds = %entry
  %memptr.nonvirtualfn = bitcast i8 addrspace(200)* %memptr.ptr to i32 (%class.A addrspace(200)*) addrspace(200)*
  br label %memptr.end

memptr.end:                                       ; preds = %memptr.nonvirtual, %memptr.virtual
  %6 = phi i32 (%class.A addrspace(200)*) addrspace(200)* [ %memptr.virtualfn, %memptr.virtual ], [ %memptr.nonvirtualfn, %memptr.nonvirtual ]
  %call = call i32 %6(%class.A addrspace(200)* %this.adjusted)
  ret i32 %call
}

; Function Attrs: noinline nounwind
define i32 @_Z18call_local_nonvirtP1A(%class.A addrspace(200)* %a) #0 {
entry:
  %a.addr = alloca %class.A addrspace(200)*, align 32, addrspace(200)
  %local_nonvirt = alloca { i8 addrspace(200)*, i64 }, align 32, addrspace(200)
  %memptr_tmp = alloca { i8 addrspace(200)*, i64 }, align 32, addrspace(200)
  store %class.A addrspace(200)* %a, %class.A addrspace(200)* addrspace(200)* %a.addr, align 32
  %0 = call i8 addrspace(200)* @llvm.cheri.pcc.get()
  %1 = call i8 addrspace(200)* @llvm.cheri.cap.offset.set(i8 addrspace(200)* %0, i64 ptrtoint (i32 (%class.A addrspace(200)*)* @_ZN1A8nonvirt2Ev to i64))
  %2 = getelementptr inbounds { i8 addrspace(200)*, i64 }, { i8 addrspace(200)*, i64 } addrspace(200)* %memptr_tmp, i32 0, i32 0
  store i8 addrspace(200)* %1, i8 addrspace(200)* addrspace(200)* %2, align 32
  %3 = getelementptr inbounds { i8 addrspace(200)*, i64 }, { i8 addrspace(200)*, i64 } addrspace(200)* %memptr_tmp, i32 0, i32 1
  store i64 0, i64 addrspace(200)* %3, align 32
  %4 = load { i8 addrspace(200)*, i64 }, { i8 addrspace(200)*, i64 } addrspace(200)* %memptr_tmp, align 32
  store { i8 addrspace(200)*, i64 } %4, { i8 addrspace(200)*, i64 } addrspace(200)* %local_nonvirt, align 32
  %5 = load %class.A addrspace(200)*, %class.A addrspace(200)* addrspace(200)* %a.addr, align 32
  %6 = load { i8 addrspace(200)*, i64 }, { i8 addrspace(200)*, i64 } addrspace(200)* %local_nonvirt, align 32
  %memptr.adj = extractvalue { i8 addrspace(200)*, i64 } %6, 1
  %memptr.adj.shifted = ashr i64 %memptr.adj, 1
  %this.not.adjusted = bitcast %class.A addrspace(200)* %5 to i8 addrspace(200)*
  %memptr.vtable.addr = getelementptr inbounds i8, i8 addrspace(200)* %this.not.adjusted, i64 %memptr.adj.shifted
  %this.adjusted = bitcast i8 addrspace(200)* %memptr.vtable.addr to %class.A addrspace(200)*
  %memptr.ptr = extractvalue { i8 addrspace(200)*, i64 } %6, 0
  %7 = and i64 %memptr.adj, 1
  %memptr.isvirtual = icmp ne i64 %7, 0
  br i1 %memptr.isvirtual, label %memptr.virtual, label %memptr.nonvirtual

memptr.virtual:                                   ; preds = %entry
  %8 = bitcast i8 addrspace(200)* %memptr.vtable.addr to i8 addrspace(200)* addrspace(200)*
  %vtable = load i8 addrspace(200)*, i8 addrspace(200)* addrspace(200)* %8, align 32
  %memptr.vtable.offset = ptrtoint i8 addrspace(200)* %memptr.ptr to i64
  %9 = getelementptr i8, i8 addrspace(200)* %vtable, i64 %memptr.vtable.offset
  %10 = bitcast i8 addrspace(200)* %9 to i32 (%class.A addrspace(200)*) addrspace(200)* addrspace(200)*
  %memptr.virtualfn = load i32 (%class.A addrspace(200)*) addrspace(200)*, i32 (%class.A addrspace(200)*) addrspace(200)* addrspace(200)* %10, align 32
  br label %memptr.end

memptr.nonvirtual:                                ; preds = %entry
  %memptr.nonvirtualfn = bitcast i8 addrspace(200)* %memptr.ptr to i32 (%class.A addrspace(200)*) addrspace(200)*
  br label %memptr.end

memptr.end:                                       ; preds = %memptr.nonvirtual, %memptr.virtual
  %11 = phi i32 (%class.A addrspace(200)*) addrspace(200)* [ %memptr.virtualfn, %memptr.virtual ], [ %memptr.nonvirtualfn, %memptr.nonvirtual ]
  %call = call i32 %11(%class.A addrspace(200)* %this.adjusted)
  ret i32 %call
}

; Function Attrs: noinline nounwind
define linkonce_odr i32 @_ZN1A8nonvirt2Ev(%class.A addrspace(200)* %this) #0 align 2 {
entry:
  %this.addr = alloca %class.A addrspace(200)*, align 32, addrspace(200)
  store %class.A addrspace(200)* %this, %class.A addrspace(200)* addrspace(200)* %this.addr, align 32
  %this1 = load %class.A addrspace(200)*, %class.A addrspace(200)* addrspace(200)* %this.addr, align 32
  ret i32 2
}

; Function Attrs: nounwind readnone
declare i8 addrspace(200)* @llvm.cheri.pcc.get() #1

; Function Attrs: nounwind readnone
declare i8 addrspace(200)* @llvm.cheri.cap.offset.set(i8 addrspace(200)*, i64) #1

; Function Attrs: noinline nounwind
define i32 @_Z15call_local_virtP1A(%class.A addrspace(200)* %a) #0 {
entry:
  %a.addr = alloca %class.A addrspace(200)*, align 32, addrspace(200)
  %local_virt = alloca { i8 addrspace(200)*, i64 }, align 32, addrspace(200)
  store %class.A addrspace(200)* %a, %class.A addrspace(200)* addrspace(200)* %a.addr, align 32
  store { i8 addrspace(200)*, i64 } { i8 addrspace(200)* inttoptr (i64 32 to i8 addrspace(200)*), i64 1 }, { i8 addrspace(200)*, i64 } addrspace(200)* %local_virt, align 32
  %0 = load %class.A addrspace(200)*, %class.A addrspace(200)* addrspace(200)* %a.addr, align 32
  %1 = load { i8 addrspace(200)*, i64 }, { i8 addrspace(200)*, i64 } addrspace(200)* %local_virt, align 32
  %memptr.adj = extractvalue { i8 addrspace(200)*, i64 } %1, 1
  %memptr.adj.shifted = ashr i64 %memptr.adj, 1
  %this.not.adjusted = bitcast %class.A addrspace(200)* %0 to i8 addrspace(200)*
  %memptr.vtable.addr = getelementptr inbounds i8, i8 addrspace(200)* %this.not.adjusted, i64 %memptr.adj.shifted
  %this.adjusted = bitcast i8 addrspace(200)* %memptr.vtable.addr to %class.A addrspace(200)*
  %memptr.ptr = extractvalue { i8 addrspace(200)*, i64 } %1, 0
  %2 = and i64 %memptr.adj, 1
  %memptr.isvirtual = icmp ne i64 %2, 0
  br i1 %memptr.isvirtual, label %memptr.virtual, label %memptr.nonvirtual

memptr.virtual:                                   ; preds = %entry
  %3 = bitcast i8 addrspace(200)* %memptr.vtable.addr to i8 addrspace(200)* addrspace(200)*
  %vtable = load i8 addrspace(200)*, i8 addrspace(200)* addrspace(200)* %3, align 32
  %memptr.vtable.offset = ptrtoint i8 addrspace(200)* %memptr.ptr to i64
  %4 = getelementptr i8, i8 addrspace(200)* %vtable, i64 %memptr.vtable.offset
  %5 = bitcast i8 addrspace(200)* %4 to i32 (%class.A addrspace(200)*) addrspace(200)* addrspace(200)*
  %memptr.virtualfn = load i32 (%class.A addrspace(200)*) addrspace(200)*, i32 (%class.A addrspace(200)*) addrspace(200)* addrspace(200)* %5, align 32
  br label %memptr.end

memptr.nonvirtual:                                ; preds = %entry
  %memptr.nonvirtualfn = bitcast i8 addrspace(200)* %memptr.ptr to i32 (%class.A addrspace(200)*) addrspace(200)*
  br label %memptr.end

memptr.end:                                       ; preds = %memptr.nonvirtual, %memptr.virtual
  %6 = phi i32 (%class.A addrspace(200)*) addrspace(200)* [ %memptr.virtualfn, %memptr.virtual ], [ %memptr.nonvirtualfn, %memptr.nonvirtual ]
  %call = call i32 %6(%class.A addrspace(200)* %this.adjusted)
  ret i32 %call
}

; Function Attrs: noinline nounwind
define i32 @_Z17call_local_fn_ptrP1A(%class.A addrspace(200)* %a) #0 {
entry:
  %a.addr = alloca %class.A addrspace(200)*, align 32, addrspace(200)
  %local_fn_ptr = alloca i32 () addrspace(200)*, align 32, addrspace(200)
  store %class.A addrspace(200)* %a, %class.A addrspace(200)* addrspace(200)* %a.addr, align 32
  %0 = call i8 addrspace(200)* @llvm.cheri.pcc.get()
  %1 = call i8 addrspace(200)* @llvm.cheri.cap.offset.set(i8 addrspace(200)* %0, i64 ptrtoint (i32 ()* @_Z9global_fnv to i64))
  %2 = bitcast i8 addrspace(200)* %1 to i32 () addrspace(200)*
  store i32 () addrspace(200)* %2, i32 () addrspace(200)* addrspace(200)* %local_fn_ptr, align 32
  %3 = load i32 () addrspace(200)*, i32 () addrspace(200)* addrspace(200)* %local_fn_ptr, align 32
  %call = call i32 %3()
  ret i32 %call
}

; Function Attrs: noinline norecurse nounwind
define i32 @main() #2 {
entry:
  %a = alloca %class.A, align 32, addrspace(200)
  call void @_ZN1AC2Ev(%class.A addrspace(200)* %a) #3
  %0 = load i32 () addrspace(200)*, i32 () addrspace(200)* addrspace(200)* @global_fn_ptr, align 32
  %call = call i32 %0()
  %1 = call i8 addrspace(200)* @llvm.cheri.pcc.get()
  %2 = call i8 addrspace(200)* @llvm.cheri.cap.offset.set(i8 addrspace(200)* %1, i64 ptrtoint (i32 (%class.A addrspace(200)*)* @_Z9call_virtP1A to i64))
  %3 = bitcast i8 addrspace(200)* %2 to i32 (%class.A addrspace(200)*) addrspace(200)*
  %call1 = call i32 %3(%class.A addrspace(200)* %a)
  %4 = call i8 addrspace(200)* @llvm.cheri.pcc.get()
  %5 = call i8 addrspace(200)* @llvm.cheri.cap.offset.set(i8 addrspace(200)* %4, i64 ptrtoint (i32 (%class.A addrspace(200)*)* @_Z12call_nonvirtP1A to i64))
  %6 = bitcast i8 addrspace(200)* %5 to i32 (%class.A addrspace(200)*) addrspace(200)*
  %call2 = call i32 %6(%class.A addrspace(200)* %a)
  %7 = call i8 addrspace(200)* @llvm.cheri.pcc.get()
  %8 = call i8 addrspace(200)* @llvm.cheri.cap.offset.set(i8 addrspace(200)* %7, i64 ptrtoint (i32 (%class.A addrspace(200)*)* @_Z9call_virtP1A to i64))
  %9 = bitcast i8 addrspace(200)* %8 to i32 (%class.A addrspace(200)*) addrspace(200)*
  %call3 = call i32 %9(%class.A addrspace(200)* %a)
  ret i32 0
}

; Function Attrs: noinline nounwind
define linkonce_odr void @_ZN1AC2Ev(%class.A addrspace(200)* %this) unnamed_addr #0 align 2 {
entry:
  %this.addr = alloca %class.A addrspace(200)*, align 32, addrspace(200)
  store %class.A addrspace(200)* %this, %class.A addrspace(200)* addrspace(200)* %this.addr, align 32
  %this1 = load %class.A addrspace(200)*, %class.A addrspace(200)* addrspace(200)* %this.addr, align 32
  %0 = bitcast %class.A addrspace(200)* %this1 to i32 (...) addrspace(200)* addrspace(200)* addrspace(200)*
  store i32 (...) addrspace(200)* addrspace(200)* bitcast (i8 addrspace(200)* addrspace(200)* getelementptr inbounds ({ [4 x i8 addrspace(200)*] }, { [4 x i8 addrspace(200)*] } addrspace(200)* @_ZTV1A, i32 0, inrange i32 0, i32 2) to i32 (...) addrspace(200)* addrspace(200)*), i32 (...) addrspace(200)* addrspace(200)* addrspace(200)* %0, align 32
  ret void
}

; Function Attrs: noinline nounwind
define linkonce_odr i32 @_ZN1A4virtEv(%class.A addrspace(200)* %this) unnamed_addr #0 align 2 {
entry:
  %this.addr = alloca %class.A addrspace(200)*, align 32, addrspace(200)
  store %class.A addrspace(200)* %this, %class.A addrspace(200)* addrspace(200)* %this.addr, align 32
  %this1 = load %class.A addrspace(200)*, %class.A addrspace(200)* addrspace(200)* %this.addr, align 32
  ret i32 3
}

; Function Attrs: noinline nounwind
define linkonce_odr i32 @_ZN1A5virt2Ev(%class.A addrspace(200)* %this) unnamed_addr #0 align 2 {
entry:
  %this.addr = alloca %class.A addrspace(200)*, align 32, addrspace(200)
  store %class.A addrspace(200)* %this, %class.A addrspace(200)* addrspace(200)* %this.addr, align 32
  %this1 = load %class.A addrspace(200)*, %class.A addrspace(200)* addrspace(200)* %this.addr, align 32
  ret i32 4
}

attributes #0 = { noinline nounwind "correctly-rounded-divide-sqrt-fp-math"="false" "disable-tail-calls"="false" "less-precise-fpmad"="false" "no-frame-pointer-elim"="true" "no-frame-pointer-elim-non-leaf" "no-infs-fp-math"="false" "no-jump-tables"="false" "no-nans-fp-math"="false" "no-signed-zeros-fp-math"="false" "no-trapping-math"="false" "stack-protector-buffer-size"="8" "target-cpu"="cheri" "target-features"="+cheri" "unsafe-fp-math"="false" "use-soft-float"="false" }
attributes #1 = { nounwind readnone }
attributes #2 = { noinline norecurse nounwind "correctly-rounded-divide-sqrt-fp-math"="false" "disable-tail-calls"="false" "less-precise-fpmad"="false" "no-frame-pointer-elim"="true" "no-frame-pointer-elim-non-leaf" "no-infs-fp-math"="false" "no-jump-tables"="false" "no-nans-fp-math"="false" "no-signed-zeros-fp-math"="false" "no-trapping-math"="false" "stack-protector-buffer-size"="8" "target-cpu"="cheri" "target-features"="+cheri" "unsafe-fp-math"="false" "use-soft-float"="false" }
attributes #3 = { nounwind }

!llvm.module.flags = !{!0}
!llvm.ident = !{!1}

!0 = !{i32 1, !"PIC Level", i32 2}
!1 = !{!"clang version 5.0.0 "}<|MERGE_RESOLUTION|>--- conflicted
+++ resolved
@@ -1,10 +1,5 @@
-<<<<<<< HEAD
-; RUN: %cheri256_purecap_llc %s -o - | FileCheck %s
-; TODO: handle CHERI 128
-=======
 ; RUN: %cheri_purecap_llc %s -o - | %cheri_FileCheck %s
 ; RUN: %cheri256_purecap_llc %s -legacy-cheri-cap-relocs -o - | FileCheck %s -check-prefix LEGACY
->>>>>>> 52b84de9
 ; ModuleID = 'cheri-member-pointer-init.cpp'
 source_filename = "cheri-member-pointer-init.cpp"
 target datalayout = "E-m:e-pf200:256:256-i8:8:32-i16:16:32-i64:64-n32:64-S128-A200"
@@ -13,20 +8,6 @@
 ; CHECK-LABEL: global_nonvirt_ptr:
 ; CHECK-NEXT:  .chericap       _ZN1A7nonvirtEv
 ; CHECK-NEXT:  .8byte  0
-<<<<<<< HEAD
-; CHECK-NEXT:  .space  24
-; CHECK-NEXT:  .size   global_nonvirt_ptr, 64
-
-; CHECK-LABEL: global_virt_ptr:
-; CHECK-NEXT:  .space  32
-; CHECK-NEXT:  .8byte  1
-; CHECK-NEXT:  .space  24
-; CHECK-NEXT:  .size   global_virt_ptr, 64
-
-; CHECK-LABEL: global_fn_ptr:
-; CHECK-NEXT:  .chericap       _Z9global_fnv
-; CHECK-NEXT:  .size   global_fn_ptr, 32
-=======
 ; CHECK-NEXT:  .space  [[@EXPR $CAP_SIZE - 8]]
 ; CHECK-NEXT:  .size   global_nonvirt_ptr, [[@EXPR 2 * $CAP_SIZE]]
 
@@ -39,25 +20,12 @@
 ; CHECK-LABEL: global_fn_ptr:
 ; CHECK-NEXT:  .chericap       _Z9global_fnv
 ; CHECK-NEXT:  .size   global_fn_ptr, [[$CAP_SIZE]]
->>>>>>> 52b84de9
 
 ; CHECK:       .type   _ZTV1A,@object          # @_ZTV1A
 ; CHECK-NEXT:  .section .data.rel.ro,"aw",@progbits
 ; CHECK-NEXT:  .weak   _ZTV1A
 ; CHECK-NEXT:  .p2align        5
 ; CHECK-LABEL: _ZTV1A:
-<<<<<<< HEAD
-; CHECK-NEXT:  .space  32
-; CHECK-NEXT:  .space  32
-; CHECK-NEXT:  .chericap       _ZN1A4virtEv
-; CHECK-NEXT:  .chericap       _ZN1A5virt2Ev
-; CHECK-NEXT:  .size   _ZTV1A, 128
-
-; FIXME: we shouldn't need these anymore:
-; CHECK-LABEL: .size.global_nonvirt_ptr:
-; CHECK-LABEL: .size.global_fn_ptr:
-; CHECK-LABEL: .size._ZTV1A:
-=======
 ; CHECK-NEXT:  .space  [[$CAP_SIZE]]
 ; CHECK-NEXT:  .space  [[$CAP_SIZE]]
 ; CHECK-NEXT:  .chericap       _ZN1A4virtEv
@@ -87,7 +55,6 @@
 ; LEGACY-NEXT: 	.8byte	_ZN1A5virt2Ev
 ; LEGACY-NEXT: 	.space	8
 ; LEGACY-NEXT: 	.space	16
->>>>>>> 52b84de9
 
 %class.A = type { i32 (...) addrspace(200)* addrspace(200)* }
 
