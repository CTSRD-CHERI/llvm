# RUN: llvm-mc %s -triple=mipsel -show-encoding -mattr=micromips \
# RUN: | FileCheck %s -check-prefix=CHECK-EL
# RUN: llvm-mc %s -triple=mips -show-encoding -mattr=micromips \
# RUN: | FileCheck %s -check-prefix=CHECK-EB
# Check that the assembler can handle the documented syntax
# for jump and branch instructions.
#------------------------------------------------------------------------------
# Jump instructions
#------------------------------------------------------------------------------
# Little endian
#------------------------------------------------------------------------------
# CHECK-EL: j 1328      # encoding: [0x00,0xd4,0x98,0x02]
# CHECK-EL: nop         # encoding: [0x00,0x00,0x00,0x00]
# CHECK-EL: jal 1328    # encoding: [0x00,0xf4,0x98,0x02]
# CHECK-EL: nop         # encoding: [0x00,0x00,0x00,0x00]
# CHECK-EL: jalr $ra, $6 # encoding: [0xe6,0x03,0x3c,0x0f]
# CHECK-EL: nop         # encoding: [0x00,0x00,0x00,0x00]
# CHECK-EL: jr $7       # encoding: [0x07,0x00,0x3c,0x0f]
# CHECK-EL: nop         # encoding: [0x00,0x00,0x00,0x00]
# CHECK-EL: jr $7       # encoding: [0x07,0x00,0x3c,0x0f]
# CHECK-EL: nop         # encoding: [0x00,0x00,0x00,0x00]
<<<<<<< HEAD
# CHECK-EL: jals 1328         # encoding: [0x00,0x74,0x98,0x02]
# CHECK-EL: move $zero, $zero # encoding: [0x00,0x0c]
# CHECK-EL: jalrs $ra, $6     # encoding: [0xe6,0x03,0x3c,0x4f]
# CHECK-EL: move $zero, $zero # encoding: [0x00,0x0c]
=======
# CHECK-EL: jalx 1328   # encoding: [0x00,0xf0,0x4c,0x01]
# CHECK-EL: nop         # encoding: [0x00,0x00,0x00,0x00]
# CHECK-EL: jals 1328         # encoding: [0x00,0x74,0x98,0x02]
# CHECK-EL: nop               # encoding: [0x00,0x0c]
# CHECK-EL: jalrs $ra, $6     # encoding: [0xe6,0x03,0x3c,0x4f]
# CHECK-EL: nop               # encoding: [0x00,0x0c]
# CHECK-EL: jalr $25          # encoding: [0xd9,0x45]
# CHECK-EL: nop               # encoding: [0x00,0x00,0x00,0x00]
# CHECK-EL: jalr $4, $25      # encoding: [0x99,0x00,0x3c,0x0f]
# CHECK-EL: nop               # encoding: [0x00,0x00,0x00,0x00]
>>>>>>> 969bfdfe
#------------------------------------------------------------------------------
# Big endian
#------------------------------------------------------------------------------
# CHECK-EB: j 1328      # encoding: [0xd4,0x00,0x02,0x98]
# CHECK-EB: nop         # encoding: [0x00,0x00,0x00,0x00]
# CHECK-EB: jal 1328    # encoding: [0xf4,0x00,0x02,0x98]
# CHECK-EB: nop         # encoding: [0x00,0x00,0x00,0x00]
# CHECK-EB: jalr $ra, $6 # encoding: [0x03,0xe6,0x0f,0x3c]
# CHECK-EB: nop         # encoding: [0x00,0x00,0x00,0x00]
# CHECK-EB: jr $7       # encoding: [0x00,0x07,0x0f,0x3c]
# CHECK-EB: nop         # encoding: [0x00,0x00,0x00,0x00]
# CHECK-EB: jr $7       # encoding: [0x00,0x07,0x0f,0x3c]
# CHECK-EB: nop         # encoding: [0x00,0x00,0x00,0x00]
<<<<<<< HEAD
# CHECK-EB: jals 1328         # encoding: [0x74,0x00,0x02,0x98]
# CHECK-EB: move $zero, $zero # encoding: [0x0c,0x00]
# CHECK-EB: jalrs $ra, $6     # encoding: [0x03,0xe6,0x4f,0x3c]
# CHECK-EB: move $zero, $zero # encoding: [0x0c,0x00]
=======
# CHECK-EB: jalx 1328   # encoding: [0xf0,0x00,0x01,0x4c]
# CHECK-EB: nop         # encoding: [0x00,0x00,0x00,0x00]
# CHECK-EB: jals 1328         # encoding: [0x74,0x00,0x02,0x98]
# CHECK-EB: nop               # encoding: [0x0c,0x00]
# CHECK-EB: jalrs $ra, $6     # encoding: [0x03,0xe6,0x4f,0x3c]
# CHECK-EB: nop               # encoding: [0x0c,0x00]
# CHECK-EB: jalr $25          # encoding: [0x45,0xd9]
# CHECK-EB: nop               # encoding: [0x00,0x00,0x00,0x00]
# CHECK-EB: jalr $4, $25      # encoding: [0x00,0x99,0x0f,0x3c]
# CHECK-EB: nop               # encoding: [0x00,0x00,0x00,0x00]
>>>>>>> 969bfdfe

     j 1328
     jal 1328
     jalr $ra, $6
     jr $7
     j $7
<<<<<<< HEAD
     jals 1328
     jalrs $ra, $6
=======
     jalx 1328
     jals 1328
     jalrs $ra, $6
     jal $25
     jal $4, $25
>>>>>>> 969bfdfe
<|MERGE_RESOLUTION|>--- conflicted
+++ resolved
@@ -19,12 +19,6 @@
 # CHECK-EL: nop         # encoding: [0x00,0x00,0x00,0x00]
 # CHECK-EL: jr $7       # encoding: [0x07,0x00,0x3c,0x0f]
 # CHECK-EL: nop         # encoding: [0x00,0x00,0x00,0x00]
-<<<<<<< HEAD
-# CHECK-EL: jals 1328         # encoding: [0x00,0x74,0x98,0x02]
-# CHECK-EL: move $zero, $zero # encoding: [0x00,0x0c]
-# CHECK-EL: jalrs $ra, $6     # encoding: [0xe6,0x03,0x3c,0x4f]
-# CHECK-EL: move $zero, $zero # encoding: [0x00,0x0c]
-=======
 # CHECK-EL: jalx 1328   # encoding: [0x00,0xf0,0x4c,0x01]
 # CHECK-EL: nop         # encoding: [0x00,0x00,0x00,0x00]
 # CHECK-EL: jals 1328         # encoding: [0x00,0x74,0x98,0x02]
@@ -35,7 +29,6 @@
 # CHECK-EL: nop               # encoding: [0x00,0x00,0x00,0x00]
 # CHECK-EL: jalr $4, $25      # encoding: [0x99,0x00,0x3c,0x0f]
 # CHECK-EL: nop               # encoding: [0x00,0x00,0x00,0x00]
->>>>>>> 969bfdfe
 #------------------------------------------------------------------------------
 # Big endian
 #------------------------------------------------------------------------------
@@ -49,12 +42,6 @@
 # CHECK-EB: nop         # encoding: [0x00,0x00,0x00,0x00]
 # CHECK-EB: jr $7       # encoding: [0x00,0x07,0x0f,0x3c]
 # CHECK-EB: nop         # encoding: [0x00,0x00,0x00,0x00]
-<<<<<<< HEAD
-# CHECK-EB: jals 1328         # encoding: [0x74,0x00,0x02,0x98]
-# CHECK-EB: move $zero, $zero # encoding: [0x0c,0x00]
-# CHECK-EB: jalrs $ra, $6     # encoding: [0x03,0xe6,0x4f,0x3c]
-# CHECK-EB: move $zero, $zero # encoding: [0x0c,0x00]
-=======
 # CHECK-EB: jalx 1328   # encoding: [0xf0,0x00,0x01,0x4c]
 # CHECK-EB: nop         # encoding: [0x00,0x00,0x00,0x00]
 # CHECK-EB: jals 1328         # encoding: [0x74,0x00,0x02,0x98]
@@ -65,20 +52,14 @@
 # CHECK-EB: nop               # encoding: [0x00,0x00,0x00,0x00]
 # CHECK-EB: jalr $4, $25      # encoding: [0x00,0x99,0x0f,0x3c]
 # CHECK-EB: nop               # encoding: [0x00,0x00,0x00,0x00]
->>>>>>> 969bfdfe
 
      j 1328
      jal 1328
      jalr $ra, $6
      jr $7
      j $7
-<<<<<<< HEAD
-     jals 1328
-     jalrs $ra, $6
-=======
      jalx 1328
      jals 1328
      jalrs $ra, $6
      jal $25
-     jal $4, $25
->>>>>>> 969bfdfe
+     jal $4, $25