<<<<<<< HEAD
# RUN: llvm-mc -show-encoding -triple mips-unknown-unknown %s | FileCheck %s
=======
# RUN: llvm-mc -show-encoding -mcpu=mips32 -triple mips-unknown-unknown %s | FileCheck %s
#
>>>>>>> fec1abae
# CHECK:  .text
# CHECK:  $BB0_2:
# CHECK:  .abicalls
$BB0_2:
  .ent directives_test
     .abicalls
    .frame    $sp,0,$ra
    .mask     0x00000000,0
    .fmask    0x00000000,0

# CHECK: .set noreorder
# CHECK:   b 1332               # encoding: [0x10,0x00,0x01,0x4d]
# CHECK-NOT: nop
# CHECK:   j 1328               # encoding: [0x08,0x00,0x01,0x4c]
# CHECK-NOT: nop
# CHECK:   jal 1328             # encoding: [0x0c,0x00,0x01,0x4c]
# CHECK-NOT: nop

    .set    noreorder
     b 1332
     j 1328
     jal 1328
    .set    nomacro
    .set    noat
$JTI0_0:
    .gpword    ($BB0_2)

    .word 0x77fffffc
# CHECK: $JTI0_0:
# CHECK: .gpword ($BB0_2)
# CHECK:     .4byte    2013265916
    .set  at=$12
    .set macro
# CHECK:   .set reorder
# CHECK:   b 1332               # encoding: [0x10,0x00,0x01,0x4d]
# CHECK:   nop                  # encoding: [0x00,0x00,0x00,0x00]
# CHECK:   j 1328               # encoding: [0x08,0x00,0x01,0x4c]
# CHECK:   nop                  # encoding: [0x00,0x00,0x00,0x00]
# CHECK:   jal 1328             # encoding: [0x0c,0x00,0x01,0x4c]
# CHECK:   nop                  # encoding: [0x00,0x00,0x00,0x00]
    .set reorder
$BB0_4:
    b 1332
    j 1328
    jal 1328
    .set  at=$a0
    .set STORE_MASK,$t7
    .set FPU_MASK,$f7
    .set  $tmp7, $BB0_4-$BB0_2
    .set f6,$f6
# CHECK:    abs.s   $f6, $f7           # encoding: [0x46,0x00,0x39,0x85]
# CHECK:    lui     $1, %hi($tmp7)     # encoding: [0x3c,0x01,A,A]
# CHECK:                               #   fixup A - offset: 0, value: ($tmp7)@ABS_HI, kind: fixup_Mips_HI16
    abs.s  f6,FPU_MASK
    lui $1, %hi($tmp7)
<<<<<<< HEAD
    .cpsetup $25, ((8 * 4) - 3 * 8), __cerror
# CHECK: sd	$gp, 8($sp)             # encoding: [0xff,0xbc,0x00,0x08]
# CHECK: lui	$gp, %hi(%neg(%gp_rel(__cerror))) # encoding: [0x3c'A',0x1c'A',0x00,0x00]
# CHECK:                                        #   fixup A - offset: 0, value: __cerror@GPOFF_HI, kind: fixup_Mips_GPOFF_HI
# CHECK: daddu	$gp, $gp, $25           # encoding: [0x03,0x99,0xe0,0x2d]
# CHECK: daddiu	$gp, $gp, %lo(%neg(%gp_rel(__cerror))) # encoding: [0x67'A',0x9c'A',0x00,0x00]
# CHECK:                                        #   fixup A - offset: 0, value: __cerror@GPOFF_LO, kind: fixup_Mips_GPOFF_LO
    .cpreturn
# CHECK: ld	$gp, 8($sp)
    .cpsetup $25, $22, __cerror
# CHECK: daddi	$22, $gp, 0             # encoding: [0x63,0x96,0x00,0x00]
    .cpreturn
# CHECK: daddi	$22, $gp, 0             # encoding: [0x63,0x96,0x00,0x00]
=======

# CHECK:    .set mips32r2
# CHECK:    ldxc1   $f0, $zero($5)     # encoding: [0x4c,0xa0,0x00,0x01]
# CHECK:    luxc1   $f0, $6($5)        # encoding: [0x4c,0xa6,0x00,0x05]
# CHECK:    lwxc1   $f6, $2($5)        # encoding: [0x4c,0xa2,0x01,0x80]
     .set mips32r2
    ldxc1   $f0, $zero($5)
    luxc1   $f0, $6($5)
    lwxc1   $f6, $2($5)

# CHECK: .set mips64
# CHECK: dadd $3, $3, $3
    .set mips64
    dadd   $3, $3, $3                  # encoding: [0x00,0x62,0x18,0x2c]

# CHECK: .set mips64r2
# CHECK: drotr $9, $6, 30              # encoding: [0x00,0x26,0x4f,0xba]
    .set mips64r2
    drotr   $9, $6, 30

# CHECK:   .set dsp
# CHECK:   lbux    $7, $10($11)         # encoding: [0x7d,0x6a,0x39,0x8a]
# CHECK:   lhx     $5, $6($7)           # encoding: [0x7c,0xe6,0x29,0x0a]
   .set dsp
   lbux    $7, $10($11)
   lhx     $5, $6($7)
>>>>>>> fec1abae
<|MERGE_RESOLUTION|>--- conflicted
+++ resolved
@@ -1,9 +1,5 @@
-<<<<<<< HEAD
-# RUN: llvm-mc -show-encoding -triple mips-unknown-unknown %s | FileCheck %s
-=======
 # RUN: llvm-mc -show-encoding -mcpu=mips32 -triple mips-unknown-unknown %s | FileCheck %s
 #
->>>>>>> fec1abae
 # CHECK:  .text
 # CHECK:  $BB0_2:
 # CHECK:  .abicalls
@@ -59,7 +55,6 @@
 # CHECK:                               #   fixup A - offset: 0, value: ($tmp7)@ABS_HI, kind: fixup_Mips_HI16
     abs.s  f6,FPU_MASK
     lui $1, %hi($tmp7)
-<<<<<<< HEAD
     .cpsetup $25, ((8 * 4) - 3 * 8), __cerror
 # CHECK: sd	$gp, 8($sp)             # encoding: [0xff,0xbc,0x00,0x08]
 # CHECK: lui	$gp, %hi(%neg(%gp_rel(__cerror))) # encoding: [0x3c'A',0x1c'A',0x00,0x00]
@@ -73,7 +68,6 @@
 # CHECK: daddi	$22, $gp, 0             # encoding: [0x63,0x96,0x00,0x00]
     .cpreturn
 # CHECK: daddi	$22, $gp, 0             # encoding: [0x63,0x96,0x00,0x00]
-=======
 
 # CHECK:    .set mips32r2
 # CHECK:    ldxc1   $f0, $zero($5)     # encoding: [0x4c,0xa0,0x00,0x01]
@@ -99,5 +93,4 @@
 # CHECK:   lhx     $5, $6($7)           # encoding: [0x7c,0xe6,0x29,0x0a]
    .set dsp
    lbux    $7, $10($11)
-   lhx     $5, $6($7)
->>>>>>> fec1abae
+   lhx     $5, $6($7)