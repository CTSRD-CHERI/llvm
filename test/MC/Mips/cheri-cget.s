--- conflicted
+++ resolved
@@ -34,34 +34,19 @@
 # CHECK: cgetcause	$12
 # CHECK: encoding: [0x48,0x0c,0x0f,0xff]
 	cgetcause	$t0
-<<<<<<< HEAD
-# CHECK: cgetepcc	 $
+# CHECK: cgetepcc	 $c4
 # CHECK:  encoding: [0x48,0x04,0xf8,0x11]
 	CGetEPCC $c4
-# CHECK: csetepcc	 $
+# CHECK: csetepcc	 $c4
 # CHECK:  encoding: [0x48,0x1f,0x20,0x11]
 	CSetEPCC $c4
-# CHECK: cgetkcc	 $
+# CHECK: cgetkcc	 $c4
 # CHECK:  encoding: [0x48,0x04,0xe8,0x11]
 	CGetKCC $c4
-# CHECK: csetkcc	 $
+# CHECK: csetkcc	 $c4
 # CHECK:  encoding: [0x48,0x1d,0x20,0x11]
-	CSetKCC $c4
-=======
-# CHECK: cgetepcc	 $c4
-# CHECK:  encoding: [0x49,0xa4,0xf8,0x00]
-	CGetEPCC $c4
-# CHECK: csetepcc	 $c4
-# CHECK:  encoding: [0x49,0xbf,0x20,0x00]
-	CSetEPCC $c4
-# CHECK: cgetkcc	 $c4
-# CHECK:  encoding: [0x49,0xa4,0xe8,0x00]
-	CGetKCC $c4
-# CHECK: csetkcc	 $c4
-# CHECK:  encoding: [0x49,0xbd,0x20,0x00]
 	CSetKCC $c4
 
 # CHECK: csub	 $1, $c2, $c3
 # CHECK:  encoding: [0x48,0x01,0x10,0xca]
 	csub	$1, $c2, $c3
->>>>>>> 7f33a7c8
