# Instructions that are valid
#
# RUN: llvm-mc %s -triple=mips64-unknown-linux -show-encoding -mcpu=mips4 | FileCheck %s
a:
        .set noat
        abs.d     $f7,$f25             # CHECK: encoding:
        abs.s     $f9,$f16
        add       $s7,$s2,$a1
        add       $9,$14,15176         # CHECK: addi $9, $14, 15176   # encoding: [0x21,0xc9,0x3b,0x48]
        add       $24,-7193            # CHECK: addi $24, $24, -7193  # encoding: [0x23,0x18,0xe3,0xe7]
        add.d     $f1,$f7,$f29
        add.s     $f8,$f21,$f24
        addi      $13,$9,26322
        addi      $8,$8,~1             # CHECK: addi $8, $8, -2 # encoding: [0x21,0x08,0xff,0xfe]
        addu      $9,$a0,$a2
        addu      $9,10                # CHECK: addiu $9, $9, 10    # encoding: [0x25,0x29,0x00,0x0a]
        and       $s7,$v0,$12
        and       $2,4                 # CHECK: andi $2, $2, 4 # encoding: [0x30,0x42,0x00,0x04]
        bc1f      $fcc0, 4             # CHECK: bc1f 4        # encoding: [0x45,0x00,0x00,0x01]
        bc1f      $fcc1, 4             # CHECK: bc1f $fcc1, 4 # encoding: [0x45,0x04,0x00,0x01]
        bc1f      4                    # CHECK: bc1f 4        # encoding: [0x45,0x00,0x00,0x01]
        bc1fl     $fcc0,4688           # CHECK: bc1fl 4688      # encoding: [0x45,0x02,0x04,0x94]
        bc1fl     4688                 # CHECK: bc1fl 4688      # encoding: [0x45,0x02,0x04,0x94]
        bc1fl     $fcc7,27             # CHECK: bc1fl $fcc7, 27 # encoding: [0x45,0x1e,0x00,0x06]
        bc1t      $fcc0, 4             # CHECK: bc1t 4        # encoding: [0x45,0x01,0x00,0x01]
        bc1t      $fcc1, 4             # CHECK: bc1t $fcc1, 4 # encoding: [0x45,0x05,0x00,0x01]
        bc1t      4                    # CHECK: bc1t 4        # encoding: [0x45,0x01,0x00,0x01]
        bc1tl     $fcc0,4688           # CHECK: bc1tl 4688      # encoding: [0x45,0x03,0x04,0x94]
        bc1tl     4688                 # CHECK: bc1tl 4688      # encoding: [0x45,0x03,0x04,0x94]
        bc1tl     $fcc7,27             # CHECK: bc1tl $fcc7, 27 # encoding: [0x45,0x1f,0x00,0x06]
        bal       21100                # CHECK: bal 21100     # encoding: [0x04,0x11,0x14,0x9b]
        bgezal    $0, 21100            # CHECK: bal 21100     # encoding: [0x04,0x11,0x14,0x9b]
        bgezal    $6, 21100            # CHECK: bgezal $6, 21100 # encoding: [0x04,0xd1,0x14,0x9b]
        bltzal    $6, 21100            # CHECK: bltzal $6, 21100 # encoding: [0x04,0xd0,0x14,0x9b]
        beql      $14,$s3,12544        # CHECK: beql $14, $19, 12544 # encoding: [0x51,0xd3,0x0c,0x40]
        bgezall   $12,7293             # CHECK: bgezall $12, 7293    # encoding: [0x05,0x93,0x07,0x1f]
        bgezl     $4,-6858             # CHECK: bgezl $4, -6858      # encoding: [0x04,0x83,0xf9,0x4d]
        bgtzl     $10,-3738            # CHECK: bgtzl $10, -3738     # encoding: [0x5d,0x40,0xfc,0x59]
        blezl     $6,2974              # CHECK: blezl $6, 2974       # encoding: [0x58,0xc0,0x02,0xe7]
        bltzall   $6,488               # CHECK: bltzall $6, 488      # encoding: [0x04,0xd2,0x00,0x7a]
        bltzl     $s1,-9964            # CHECK: bltzl $17, -9964     # encoding: [0x06,0x22,0xf6,0x45]
        bnel      $gp,$s4,5107         # CHECK: bnel $gp, $20, 5107  # encoding: [0x57,0x94,0x04,0xfc]
        cache     1, 8($5)             # CHECK: cache 1, 8($5)   # encoding: [0xbc,0xa1,0x00,0x08]
        c.ngl.d   $f29,$f29
        c.ngle.d  $f0,$f16
        c.sf.d    $f30,$f0
        c.sf.s    $f14,$f22
        ceil.l.d  $f1,$f3
        ceil.l.s  $f18,$f13
        ceil.w.d  $f11,$f25
        ceil.w.s  $f6,$f20
        cfc1      $s1,$21
        ctc1      $a2,$26
        cvt.d.l   $f4,$f16
        cvt.d.s   $f22,$f28
        cvt.d.w   $f26,$f11
        cvt.l.d   $f24,$f15
        cvt.l.s   $f11,$f29
        cvt.s.d   $f26,$f8
        cvt.s.l   $f15,$f30
        cvt.s.w   $f22,$f15
        cvt.w.d   $f20,$f14
        cvt.w.s   $f20,$f24
        dadd      $s3,$at,$ra
        dadd      $sp,$s4,-27705       # CHECK: daddi $sp, $20, -27705 # encoding: [0x62,0x9d,0x93,0xc7]
        dadd      $sp,-27705           # CHECK: daddi $sp, $sp, -27705 # encoding: [0x63,0xbd,0x93,0xc7]
        daddi     $sp,$s4,-27705
        daddi     $sp,$s4,-27705       # CHECK: daddi $sp, $20, -27705 # encoding: [0x62,0x9d,0x93,0xc7]
        daddi     $sp,-27705           # CHECK: daddi $sp, $sp, -27705 # encoding: [0x63,0xbd,0x93,0xc7]
        daddiu    $k0,$s6,-4586
        daddu     $s3,$at,$ra
        daddu     $24,$2,18079         # CHECK: daddiu $24, $2, 18079  # encoding: [0x64,0x58,0x46,0x9f]
        daddu     $19,26943            # CHECK: daddiu $19, $19, 26943 # encoding: [0x66,0x73,0x69,0x3f]
        ddiv      $zero,$k0,$s3
        ddivu     $zero,$s0,$s1
        div       $zero,$25,$11
        div.d     $f29,$f20,$f27
        div.s     $f4,$f5,$f15
        divu      $zero,$25,$15
        dmfc1     $12,$f13
        dmtc1     $s0,$f14
        dmult     $s7,$9
        dmultu    $a1,$a2
        dneg      $2                   # CHECK: dneg $2, $2                 # encoding: [0x00,0x02,0x10,0x2e]
        dneg      $2,$3                # CHECK: dneg $2, $3                 # encoding: [0x00,0x03,0x10,0x2e]
        dnegu     $2,$3                # CHECK: dnegu $2, $3                # encoding: [0x00,0x03,0x10,0x2f]
        dsll      $zero,18             # CHECK: dsll $zero, $zero, 18       # encoding: [0x00,0x00,0x04,0xb8]
        dsll      $zero,$s4,18         # CHECK: dsll $zero, $20, 18         # encoding: [0x00,0x14,0x04,0xb8]
        dsll      $zero,$s4,$12        # CHECK: dsllv $zero, $20, $12       # encoding: [0x01,0x94,0x00,0x14]
        dsll32    $zero,18             # CHECK: dsll32 $zero, $zero, 18     # encoding: [0x00,0x00,0x04,0xbc]
        dsll32    $zero,$zero,18       # CHECK: dsll32 $zero, $zero, 18     # encoding: [0x00,0x00,0x04,0xbc]
        dsllv     $zero,$s4,$12        # CHECK: dsllv $zero, $20, $12       # encoding: [0x01,0x94,0x00,0x14]
        dsra      $gp,10               # CHECK: dsra $gp, $gp, 10           # encoding: [0x00,0x1c,0xe2,0xbb]
        dsra      $gp,$s2,10           # CHECK: dsra $gp, $18, 10           # encoding: [0x00,0x12,0xe2,0xbb]
        dsra      $gp,$s2,$s3          # CHECK: dsrav $gp, $18, $19         # encoding: [0x02,0x72,0xe0,0x17]
        dsra32    $gp,10               # CHECK: dsra32 $gp, $gp, 10         # encoding: [0x00,0x1c,0xe2,0xbf]
        dsra32    $gp,$s2,10           # CHECK: dsra32 $gp, $18, 10         # encoding: [0x00,0x12,0xe2,0xbf]
        dsrav     $gp,$s2,$s3          # CHECK: dsrav $gp, $18, $19         # encoding: [0x02,0x72,0xe0,0x17]
        dsrl      $s3,23               # CHECK: dsrl $19, $19, 23           # encoding: [0x00,0x13,0x9d,0xfa]
        dsrl      $s3,$6,23            # CHECK: dsrl $19, $6, 23            # encoding: [0x00,0x06,0x9d,0xfa]
        dsrl      $s3,$6,$s4           # CHECK: dsrlv $19, $6, $20          # encoding: [0x02,0x86,0x98,0x16]
        dsrl32    $s3,23               # CHECK: dsrl32 $19, $19, 23         # encoding: [0x00,0x13,0x9d,0xfe]
        dsrl32    $s3,$6,23            # CHECK: dsrl32 $19, $6, 23          # encoding: [0x00,0x06,0x9d,0xfe]
        dsrlv     $s3,$6,$s4           # CHECK: dsrlv $19, $6, $20          # encoding: [0x02,0x86,0x98,0x16]
        dsub      $a3,$s6,$8
        dsub      $sp,$s4,-27705       # CHECK: daddi $sp, $20, 27705  # encoding: [0x62,0x9d,0x6c,0x39]
        dsub      $sp,-27705           # CHECK: daddi $sp, $sp, 27705  # encoding: [0x63,0xbd,0x6c,0x39]
        dsubi     $sp,$s4,-27705       # CHECK: daddi $sp, $20, 27705  # encoding: [0x62,0x9d,0x6c,0x39]
        dsubi     $sp,-27705           # CHECK: daddi $sp, $sp, 27705  # encoding: [0x63,0xbd,0x6c,0x39]
        dsubu     $a1,$a1,$k0
        dsubu     $15,$11,5025         # CHECK: daddiu $15, $11, -5025 # encoding: [0x65,0x6f,0xec,0x5f]
        dsubu     $14,-4586            # CHECK: daddiu $14, $14, 4586  # encoding: [0x65,0xce,0x11,0xea]
        ehb                            # CHECK: ehb # encoding:  [0x00,0x00,0x00,0xc0]
        eret
        floor.l.d $f26,$f7
        floor.l.s $f12,$f5
        floor.w.d $f14,$f11
        floor.w.s $f8,$f9
        j         1f                   # CHECK: j .Ltmp0 # encoding: [0b000010AA,A,A,A]
                                       # CHECK:          #   fixup A - offset: 0, value: .Ltmp0, kind: fixup_Mips_26
        j         a                    # CHECK: j a     # encoding: [0b000010AA,A,A,A]
                                       # CHECK:         #   fixup A - offset: 0, value: a, kind: fixup_Mips_26
        j         1328                 # CHECK: j 1328  # encoding: [0x08,0x00,0x01,0x4c]
        jal       21100                # CHECK: jal 21100     # encoding: [0x0c,0x00,0x14,0x9b]
        l.s       $f2, 8($3)           # CHECK: lwc1 $f2, 8($3) # encoding: [0xc4,0x62,0x00,0x08]
        l.d       $f2, 8($3)           # CHECK: ldc1 $f2, 8($3) # encoding: [0xd4,0x62,0x00,0x08]
        lb        $24,-14515($10)
        lbu       $8,30195($v1)
        ld        $sp,-28645($s1)
        ldc1      $f11,16391($s0)
        ldc2      $8,-21181($at)        # CHECK: ldc2 $8, -21181($1)   # encoding: [0xd8,0x28,0xad,0x43]
        ldl       $24,-4167($24)
        ldr       $14,-30358($s4)
        ldxc1     $f8,$s7($15)
        lh        $11,-8556($s5)
        lhu       $s3,-22851($v0)
        li        $at,-29773
        li        $zero,-29889
        ll        $v0,-7321($s2)       # CHECK: ll $2, -7321($18)     # encoding: [0xc2,0x42,0xe3,0x67]
        lld       $zero,-14736($ra)    # CHECK: lld $zero, -14736($ra) # encoding: [0xd3,0xe0,0xc6,0x70]
        lw        $8,5674($a1)
        lwc1      $f16,10225($k0)
        lwc2      $18,-841($a2)        # CHECK: lwc2 $18, -841($6)     # encoding: [0xc8,0xd2,0xfc,0xb7]
        lwl       $s4,-4231($15)
        lwr       $zero,-19147($gp)
        lwu       $s3,-24086($v1)
        lwxc1     $f12,$s1($s8)
        madd.d    $f18, $f22, $f26, $f20  # encoding: [0x4e,0xd4,0xd4,0xa1]
        madd.s    $f2, $f30, $f18, $f24   # encoding: [0x4f,0xd8,0x90,0xa0]        
        mfc1      $a3,$f27
        mfhi      $s3
        mfhi      $sp
        mflo      $s1
        mov.d     $f20,$f14
        mov.s     $f2,$f27
        move      $a0,$a3              # CHECK: move $4, $7              # encoding: [0x00,0xe0,0x20,0x25]
        move      $s5,$a0              # CHECK: move $21, $4             # encoding: [0x00,0x80,0xa8,0x25]
        move      $s8,$a0              # CHECK: move $fp, $4             # encoding: [0x00,0x80,0xf0,0x25]
        move      $25,$a2              # CHECK: move $25, $6             # encoding: [0x00,0xc0,0xc8,0x25]
        movf      $gp,$8,$fcc7
        movf.d    $f6,$f11,$fcc5
        movf.s    $f23,$f5,$fcc6
        movn      $v1,$s1,$s0
        movn.d    $f27,$f21,$k0
        movn.s    $f12,$f0,$s7
        movt      $zero,$s4,$fcc5
        movt.d    $f0,$f2,$fcc0
        movt.s    $f30,$f2,$fcc1
        movz      $a1,$s6,$9
        movz.d    $f12,$f29,$9
        movz.s    $f25,$f7,$v1
        msub.d    $f10, $f2, $f30, $f18   # encoding: [0x4c,0x52,0xf2,0xa9]
        msub.s    $f12, $f18, $f10, $f16  # encoding: [0x4e,0x50,0x53,0x28]
        mtc1      $s8,$f9
        mthi      $s1
        mtlo      $sp
        mtlo      $25
        mul.d     $f20,$f20,$f16
        mul.s     $f30,$f10,$f2
        mult      $sp,$s4
        mult      $sp,$v0
        multu     $gp,$k0
        multu     $9,$s2
        neg       $2                   # CHECK: neg  $2, $2            # encoding: [0x00,0x02,0x10,0x22]
        neg       $2, $3               # CHECK: neg  $2, $3            # encoding: [0x00,0x03,0x10,0x22]
        negu      $2                   # CHECK: negu $2, $2            # encoding: [0x00,0x02,0x10,0x23]
        negu      $2,$3                # CHECK: negu $2, $3            # encoding: [0x00,0x03,0x10,0x23]
        neg.d     $f27,$f18
        neg.s     $f1,$f15
        nmadd.d   $f18, $f8, $f14, $f20   # encoding: [0x4d,0x14,0x74,0xb1]
        nmadd.s   $f0, $f4, $f24, $f12    # encoding: [0x4c,0x8c,0xc0,0x30]
        nmsub.d   $f30, $f8, $f16, $f30   # encoding: [0x4d,0x1e,0x87,0xb9]
        nmsub.s   $f0, $f24, $f20, $f4    # encoding: [0x4f,0x04,0xa0,0x38]
        nop
        nor       $a3,$zero,$a3
        not       $3, $4               # CHECK: not $3, $4             # encoding: [0x00,0x80,0x18,0x27]
        not       $3                   # CHECK: not $3, $3             # encoding: [0x00,0x60,0x18,0x27]
        or        $12,$s0,$sp
        or        $2, 4                # CHECK: ori $2, $2, 4          # encoding: [0x34,0x42,0x00,0x04]
        pref      1, 8($5)             # CHECK: pref 1, 8($5)          # encoding: [0xcc,0xa1,0x00,0x08]
        recip.d   $f19,$f6             # CHECK: recip.d $f19, $f6      # encoding: [0x46,0x20,0x34,0xd5]
        recip.s   $f3,$f30             # CHECK: recip.s $f3, $f30      # encoding: [0x46,0x00,0xf0,0xd5]
        round.l.d $f12,$f1
        round.l.s $f25,$f5
        round.w.d $f6,$f4
        round.w.s $f27,$f28
        rsqrt.s   $f0,$f4              # CHECK: rsqrt.s $f0, $f4       # encoding: [0x46,0x00,0x20,0x16]
        rsqrt.d   $f2,$f6              # CHECK: rsqrt.d $f2, $f6       # encoding: [0x46,0x20,0x30,0x96]
        s.s       $f2, 8($3)           # CHECK: swc1  $f2, 8($3)       # encoding: [0xe4,0x62,0x00,0x08]
        s.d       $f2, 8($3)           # CHECK: sdc1  $f2, 8($3)       # encoding: [0xf4,0x62,0x00,0x08]
        sb        $s6,-19857($14)
        sc        $15,18904($s3)       # CHECK: sc $15, 18904($19)     # encoding: [0xe2,0x6f,0x49,0xd8]
        scd       $15,-8243($sp)       # CHECK: scd $15, -8243($sp)    # encoding: [0xf3,0xaf,0xdf,0xcd]
        sd        $12,5835($10)
        sdc1      $f31,30574($13)
        sdc2      $20,23157($s2)       # CHECK: sdc2 $20, 23157($18)   # encoding: [0xfa,0x54,0x5a,0x75]
        sdl       $a3,-20961($s8)
        sdr       $11,-20423($12)
        sdxc1     $f11,$10($14)
        sgt       $4, $5               # CHECK: slt $4, $5, $4         # encoding: [0x00,0xa4,0x20,0x2a]
        sgt       $4, $5, $6           # CHECK: slt $4, $6, $5         # encoding: [0x00,0xc5,0x20,0x2a]
        sgtu      $4, $5               # CHECK: sltu $4, $5, $4        # encoding: [0x00,0xa4,0x20,0x2b]
        sgtu      $4, $5, $6           # CHECK: sltu $4, $6, $5        # encoding: [0x00,0xc5,0x20,0x2b]
        sh        $14,-6704($15)
        sll       $4, $5               # CHECK: sllv $4, $4, $5        # encoding: [0x00,0xa4,0x20,0x04]
        sll       $a3,18               # CHECK: sll $7, $7, 18         # encoding: [0x00,0x07,0x3c,0x80]
        sll       $a3,$zero,18         # CHECK: sll $7, $zero, 18      # encoding: [0x00,0x00,0x3c,0x80]
        sll       $a3,$zero,$9         # CHECK: sllv $7, $zero, $9     # encoding: [0x01,0x20,0x38,0x04]
        sllv      $a3,$zero,$9         # CHECK: sllv $7, $zero, $9     # encoding: [0x01,0x20,0x38,0x04]
        slt       $s7,$11,$k1          # CHECK: slt $23, $11, $27      # encoding: [0x01,0x7b,0xb8,0x2a]
        slti      $s1,$10,9489         # CHECK: slti $17, $10, 9489    # encoding: [0x29,0x51,0x25,0x11]
        sltiu     $25,$25,-15531       # CHECK: sltiu $25, $25, -15531 # encoding: [0x2f,0x39,0xc3,0x55]
        sltu      $s4,$s5,$11          # CHECK: sltu  $20, $21, $11    # encoding: [0x02,0xab,0xa0,0x2b]
        sltu      $24,$25,-15531       # CHECK: sltiu $24, $25, -15531 # encoding: [0x2f,0x38,0xc3,0x55]
        sqrt.d    $f17,$f22
        sqrt.s    $f0,$f1
        sra       $4, $5               # CHECK: srav $4, $4, $5        # encoding: [0x00,0xa4,0x20,0x07]
        sra       $s1,15               # CHECK: sra $17, $17, 15       # encoding: [0x00,0x11,0x8b,0xc3]
        sra       $s1,$s7,15           # CHECK: sra $17, $23, 15       # encoding: [0x00,0x17,0x8b,0xc3]
        sra       $s1,$s7,$sp          # CHECK: srav $17, $23, $sp     # encoding: [0x03,0xb7,0x88,0x07]
        srav      $s1,$s7,$sp          # CHECK: srav $17, $23, $sp     # encoding: [0x03,0xb7,0x88,0x07]
        srl       $4, $5               # CHECK: srlv $4, $4, $5        # encoding: [0x00,0xa4,0x20,0x06]
        srl       $2,7                 # CHECK: srl $2, $2, 7          # encoding: [0x00,0x02,0x11,0xc2]
        srl       $2,$2,7              # CHECK: srl $2, $2, 7          # encoding: [0x00,0x02,0x11,0xc2]
        srl       $25,$s4,$a0          # CHECK: srlv $25, $20, $4      # encoding: [0x00,0x94,0xc8,0x06]
        srlv      $25,$s4,$a0          # CHECK: srlv $25, $20, $4      # encoding: [0x00,0x94,0xc8,0x06]
        ssnop                          # CHECK: ssnop                  # encoding: [0x00,0x00,0x00,0x40]
        sub       $s6,$s3,$12
        sub       $22,$17,-3126        # CHECK: addi $22, $17, 3126    # encoding: [0x22,0x36,0x0c,0x36]
        sub       $13,6512             # CHECK: addi $13, $13, -6512   # encoding: [0x21,0xad,0xe6,0x90]
        sub.d     $f18,$f3,$f17
        sub.s     $f23,$f22,$f22
        subu      $sp,$s6,$s6
        sw        $ra,-10160($sp)
        swc1      $f6,-8465($24)
        swc2      $25,24880($s0)       # CHECK: swc2 $25, 24880($16)   # encoding: [0xea,0x19,0x61,0x30]
        swl       $15,13694($s3)
        swr       $s1,-26590($14)
        swxc1     $f19,$12($k0)
        sync                           # CHECK: sync                   # encoding: [0x00,0x00,0x00,0x0f]
        sync 0                         # CHECK: sync                   # encoding: [0x00,0x00,0x00,0x0f]
<<<<<<< HEAD
        sync 1                         # CHECK: sync 1                 # encoding: [0x00,0x00,0x00,0x4f]
=======
        syscall                        # CHECK: syscall                # encoding: [0x00,0x00,0x00,0x0c]
        syscall   256                  # CHECK: syscall 256            # encoding: [0x00,0x00,0x40,0x0c]
>>>>>>> 6ea9891f
        teq       $0,$3                # CHECK: teq $zero, $3          # encoding: [0x00,0x03,0x00,0x34]
        teq       $5,$7,620            # CHECK: teq $5, $7, 620        # encoding: [0x00,0xa7,0x9b,0x34]
        teqi      $s5,-17504
        tge       $7,$10               # CHECK: tge $7, $10            # encoding: [0x00,0xea,0x00,0x30]
        tge       $5,$19,340           # CHECK: tge $5, $19, 340       # encoding: [0x00,0xb3,0x55,0x30]
        tgei      $s1,5025
        tgeiu     $sp,-28621
        tgeu      $22,$28              # CHECK: tgeu $22, $gp          # encoding: [0x02,0xdc,0x00,0x31]
        tgeu      $20,$14,379          # CHECK: tgeu $20, $14, 379     # encoding: [0x02,0x8e,0x5e,0xf1]
        tlbp                           # CHECK: tlbp                   # encoding: [0x42,0x00,0x00,0x08]
        tlbr                           # CHECK: tlbr                   # encoding: [0x42,0x00,0x00,0x01]
        tlbwi                          # CHECK: tlbwi                  # encoding: [0x42,0x00,0x00,0x02]
        tlbwr                          # CHECK: tlbwr                  # encoding: [0x42,0x00,0x00,0x06]
        tlt       $15,$13              # CHECK: tlt $15, $13           # encoding: [0x01,0xed,0x00,0x32]
        tlt       $2,$19,133           # CHECK: tlt $2, $19, 133       # encoding: [0x00,0x53,0x21,0x72]
        tlti      $14,-21059
        tltiu     $ra,-5076
        tltu      $11,$16              # CHECK: tltu $11, $16          # encoding: [0x01,0x70,0x00,0x33]
        tltu      $16,$29,1016         # CHECK: tltu $16, $sp, 1016    # encoding: [0x02,0x1d,0xfe,0x33]
        tne       $6,$17               # CHECK: tne $6, $17            # encoding: [0x00,0xd1,0x00,0x36]
        tne       $7,$8,885            # CHECK: tne $7, $8, 885        # encoding: [0x00,0xe8,0xdd,0x76]
        tnei      $12,-29647
        trunc.l.d $f23,$f23            # CHECK: trunc.l.d $f23, $f23   # encoding: [0x46,0x20,0xbd,0xc9]
        trunc.l.s $f28,$f31            # CHECK: trunc.l.s $f28, $f31   # encoding: [0x46,0x00,0xff,0x09]
        trunc.w.d $f22,$f15            # CHECK: trunc.w.d $f22, $f15   # encoding: [0x46,0x20,0x7d,0x8d]
        trunc.w.s $f28,$f30            # CHECK: trunc.w.s $f28, $f30   # encoding: [0x46,0x00,0xf7,0x0d]
        trunc.w.d $f4,$f6,$4           # CHECK: trunc.w.d $f4, $f6     # encoding: [0x46,0x20,0x31,0x0d]
        trunc.w.s $f4,$f6,$4           # CHECK: trunc.w.s $f4, $f6     # encoding: [0x46,0x00,0x31,0x0d]
        xor       $s2,$a0,$s8
        xor       $2, 4                # CHECK: xori $2, $2, 4         # encoding: [0x38,0x42,0x00,0x04]

1:

        # Check that we accept traditional %relocation(symbol) offsets for stores
        # and loads, not just a sign 16 bit offset.

        lui       $2, %hi(g_8)            # CHECK:  encoding: [0x3c,0x02,A,A]
        lb        $3, %lo(g_8)($2)        # CHECK:  encoding: [0x80,0x43,A,A]
        lh        $3, %lo(g_8)($2)        # CHECK:  encoding: [0x84,0x43,A,A]
        lhu       $3, %lo(g_8)($2)        # CHECK:  encoding: [0x94,0x43,A,A]
        lw        $3, %lo(g_8)($2)        # CHECK:  encoding: [0x8c,0x43,A,A]
        sb        $3, %lo(g_8)($2)        # CHECK:  encoding: [0xa0,0x43,A,A]
        sh        $3, %lo(g_8)($2)        # CHECK:  encoding: [0xa4,0x43,A,A]
        sw        $3, %lo(g_8)($2)        # CHECK:  encoding: [0xac,0x43,A,A]

        lwl       $3, %lo(g_8)($2)        # CHECK:  encoding: [0x88,0x43,A,A]
        lwr       $3, %lo(g_8)($2)        # CHECK:  encoding: [0x98,0x43,A,A]
        swl       $3, %lo(g_8)($2)        # CHECK:  encoding: [0xa8,0x43,A,A]
        swr       $3, %lo(g_8)($2)        # CHECK:  encoding: [0xb8,0x43,A,A]

        lwc1      $f0, %lo(g_8)($2)       # CHECK:  encoding: [0xc4,0x40,A,A]
        ldc1      $f0, %lo(g_8)($2)       # CHECK:  encoding: [0xd4,0x40,A,A]
        swc1      $f0, %lo(g_8)($2)       # CHECK:  encoding: [0xe4,0x40,A,A]
        sdc1      $f0, %lo(g_8)($2)       # CHECK:  encoding: [0xf4,0x40,A,A]
        lwu       $3, %lo(g_8)($2)        # CHECK:  encoding: [0x9c,0x43,A,A]
        ld        $3, %lo(g_8)($2)        # CHECK:  encoding: [0xdc,0x43,A,A]
        sd        $3, %lo(g_8)($2)        # CHECK:  encoding: [0xfc,0x43,A,A]
        ldl       $3, %lo(g_8)($2)        # CHECK:  encoding: [0x68,0x43,A,A]
        ldr       $3, %lo(g_8)($2)        # CHECK:  encoding: [0x6c,0x43,A,A]
        sdl       $3, %lo(g_8)($2)        # CHECK:  encoding: [0xb0,0x43,A,A]
        sdr       $3, %lo(g_8)($2)        # CHECK:  encoding: [0xb4,0x43,A,A]
        .type     g_8,@object
        .comm     g_8,16,16<|MERGE_RESOLUTION|>--- conflicted
+++ resolved
@@ -259,12 +259,8 @@
         swxc1     $f19,$12($k0)
         sync                           # CHECK: sync                   # encoding: [0x00,0x00,0x00,0x0f]
         sync 0                         # CHECK: sync                   # encoding: [0x00,0x00,0x00,0x0f]
-<<<<<<< HEAD
-        sync 1                         # CHECK: sync 1                 # encoding: [0x00,0x00,0x00,0x4f]
-=======
         syscall                        # CHECK: syscall                # encoding: [0x00,0x00,0x00,0x0c]
         syscall   256                  # CHECK: syscall 256            # encoding: [0x00,0x00,0x40,0x0c]
->>>>>>> 6ea9891f
         teq       $0,$3                # CHECK: teq $zero, $3          # encoding: [0x00,0x03,0x00,0x34]
         teq       $5,$7,620            # CHECK: teq $5, $7, 620        # encoding: [0x00,0xa7,0x9b,0x34]
         teqi      $s5,-17504
