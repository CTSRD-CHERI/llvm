# RUN: llvm-mc %s -arch=mips -mcpu=mips32r2 | FileCheck %s -check-prefix=ASM
#
# RUN: llvm-mc %s -arch=mips -mcpu=mips32r2 -mattr=+o32 -filetype=obj -o -| \
# RUN:  llvm-objdump -d -r -arch=mips - | \
# RUN:    FileCheck %s -check-prefix=OBJ-O32

<<<<<<< HEAD
# RUN: llvm-mc %s -arch=mips64 -mcpu=mips64r2 -mattr=-n64,+n32 -filetype=obj -o -| \
=======
# RUN: llvm-mc %s -arch=mips64 -mcpu=mips64r2 -target-abi n32 -filetype=obj -o -| \
>>>>>>> 969bfdfe
# RUN:  llvm-objdump -d -r -arch=mips - | \
# RUN:    FileCheck %s -check-prefix=OBJ-N32

# RUN: llvm-mc %s -arch=mips64 -mcpu=mips64r2 -mattr=+n64 -filetype=obj -o -| \
# RUN:  llvm-objdump -d -r -arch=mips - | \
# RUN:    FileCheck %s -check-prefix=OBJ-N64

# ASM:    .text
# ASM:    .option pic2
# ASM:    .set noreorder
# ASM:    .cpload $25
# ASM:    .set reorder

# OBJ-O32:    .text
# OBJ-O32:    lui $gp, 0
# OBJ-O32: R_MIPS_HI16 _gp_disp
# OBJ-O32:    addiu $gp, $gp, 0
# OBJ-O32: R_MIPS_LO16 _gp_disp
# OBJ-O32:    addu $gp, $gp, $25

<<<<<<< HEAD
# OBJ-N32:     .text
=======
# OBJ-N32-NOT: .text
>>>>>>> 969bfdfe
# OBJ-N32-NOT: lui   $gp, 0
# OBJ-N32-NOT: addiu $gp, $gp, 0
# OBJ-N32-NOT: addu  $gp, $gp, $25

<<<<<<< HEAD
# OBJ-N64:     .text
=======
# OBJ-N64-NOT: .text
>>>>>>> 969bfdfe
# OBJ-N64-NOT: lui   $gp, 0
# OBJ-N64-NOT: addiu $gp, $gp, 0
# OBJ-N64-NOT: addu  $gp, $gp, $25

        .text
        .option pic2
        .set noreorder
        .cpload $25
        .set reorder<|MERGE_RESOLUTION|>--- conflicted
+++ resolved
@@ -4,11 +4,7 @@
 # RUN:  llvm-objdump -d -r -arch=mips - | \
 # RUN:    FileCheck %s -check-prefix=OBJ-O32
 
-<<<<<<< HEAD
-# RUN: llvm-mc %s -arch=mips64 -mcpu=mips64r2 -mattr=-n64,+n32 -filetype=obj -o -| \
-=======
 # RUN: llvm-mc %s -arch=mips64 -mcpu=mips64r2 -target-abi n32 -filetype=obj -o -| \
->>>>>>> 969bfdfe
 # RUN:  llvm-objdump -d -r -arch=mips - | \
 # RUN:    FileCheck %s -check-prefix=OBJ-N32
 
@@ -29,20 +25,12 @@
 # OBJ-O32: R_MIPS_LO16 _gp_disp
 # OBJ-O32:    addu $gp, $gp, $25
 
-<<<<<<< HEAD
-# OBJ-N32:     .text
-=======
 # OBJ-N32-NOT: .text
->>>>>>> 969bfdfe
 # OBJ-N32-NOT: lui   $gp, 0
 # OBJ-N32-NOT: addiu $gp, $gp, 0
 # OBJ-N32-NOT: addu  $gp, $gp, $25
 
-<<<<<<< HEAD
-# OBJ-N64:     .text
-=======
 # OBJ-N64-NOT: .text
->>>>>>> 969bfdfe
 # OBJ-N64-NOT: lui   $gp, 0
 # OBJ-N64-NOT: addiu $gp, $gp, 0
 # OBJ-N64-NOT: addu  $gp, $gp, $25
