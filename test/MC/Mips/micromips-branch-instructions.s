--- conflicted
+++ resolved
@@ -30,15 +30,9 @@
 # CHECK-EL: bltz $6, 1332        # encoding: [0x06,0x40,0x9a,0x02]
 # CHECK-EL: nop                  # encoding: [0x00,0x00,0x00,0x00]
 # CHECK-EL: bgezals $6, 1332     # encoding: [0x66,0x42,0x9a,0x02]
-<<<<<<< HEAD
-# CHECK-EL: move $zero, $zero    # encoding: [0x00,0x0c]
-# CHECK-EL: bltzals $6, 1332     # encoding: [0x26,0x42,0x9a,0x02]
-# CHECK-EL: move $zero, $zero    # encoding: [0x00,0x0c]
-=======
 # CHECK-EL: nop                  # encoding: [0x00,0x0c]
 # CHECK-EL: bltzals $6, 1332     # encoding: [0x26,0x42,0x9a,0x02]
 # CHECK-EL: nop                  # encoding: [0x00,0x0c]
->>>>>>> 969bfdfe
 #------------------------------------------------------------------------------
 # Big endian
 #------------------------------------------------------------------------------
@@ -63,15 +57,9 @@
 # CHECK-EB: bltz $6, 1332        # encoding: [0x40,0x06,0x02,0x9a]
 # CHECK-EB: nop                  # encoding: [0x00,0x00,0x00,0x00]
 # CHECK-EB: bgezals $6, 1332     # encoding: [0x42,0x66,0x02,0x9a]
-<<<<<<< HEAD
-# CHECK-EB: move $zero, $zero    # encoding: [0x0c,0x00]
-# CHECK-EB: bltzals $6, 1332     # encoding: [0x42,0x26,0x02,0x9a]
-# CHECK-EB: move $zero, $zero    # encoding: [0x0c,0x00]
-=======
 # CHECK-EB: nop                  # encoding: [0x0c,0x00]
 # CHECK-EB: bltzals $6, 1332     # encoding: [0x42,0x26,0x02,0x9a]
 # CHECK-EB: nop                  # encoding: [0x0c,0x00]
->>>>>>> 969bfdfe
 
     .text
     .type main, @function
