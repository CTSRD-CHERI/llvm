--- conflicted
+++ resolved
@@ -2,10 +2,6 @@
 # RUN: FileCheck %s
 # Check that the assembler can handle the documented syntax
 # for ".set at" and set the correct value.
-<<<<<<< HEAD
-# XFAIL:
-=======
->>>>>>> fec1abae
     .text
 foo:
 # CHECK: lui  $1, 1
