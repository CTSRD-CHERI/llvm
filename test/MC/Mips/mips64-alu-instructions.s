# RUN: llvm-mc %s -triple=mips64el-unknown-linux -show-encoding -mcpu=mips64r2 | FileCheck %s
# Check that the assembler can handle the documented syntax
# for arithmetic and logical instructions.
#------------------------------------------------------------------------------
# Logical instructions
#------------------------------------------------------------------------------
# CHECK:  and    $9, $6, $7      # encoding: [0x24,0x48,0xc7,0x00]
# CHECK:  andi   $9, $6, 17767   # encoding: [0x67,0x45,0xc9,0x30]
# CHECK:  andi   $9, $6, 17767   # encoding: [0x67,0x45,0xc9,0x30]
# CHECK:  clo    $6, $7          # encoding: [0x21,0x30,0xe6,0x70]
# CHECK:  clz    $6, $7          # encoding: [0x20,0x30,0xe6,0x70]
# CHECK:  ins    $19, $9, 6, 7   # encoding: [0x84,0x61,0x33,0x7d]
# CHECK:  nor    $9, $6, $7      # encoding: [0x27,0x48,0xc7,0x00]
# CHECK:  or     $3, $3, $5      # encoding: [0x25,0x18,0x65,0x00]
# CHECK:  ori    $4, $5, 17767   # encoding: [0x67,0x45,0xa4,0x34]
# CHECK:  ori    $9, $6, 17767   # encoding: [0x67,0x45,0xc9,0x34]
# CHECK:  rotr   $9, $6, 7       # encoding: [0xc2,0x49,0x26,0x00]
# CHECK:  rotrv  $9, $6, $7      # encoding: [0x46,0x48,0xe6,0x00]
# CHECK:  sll    $4, $3, 7       # encoding: [0xc0,0x21,0x03,0x00]
# CHECK:  sllv   $2, $3, $5      # encoding: [0x04,0x10,0xa3,0x00]
# CHECK:  slt    $3, $3, $5      # encoding: [0x2a,0x18,0x65,0x00]
# CHECK:  slti   $3, $3, 103     # encoding: [0x67,0x00,0x63,0x28]
# CHECK:  slti   $3, $3, 103     # encoding: [0x67,0x00,0x63,0x28]
# CHECK:  sltiu  $3, $3, 103     # encoding: [0x67,0x00,0x63,0x2c]
# CHECK:  sltu   $3, $3, $5      # encoding: [0x2b,0x18,0x65,0x00]
# CHECK:  sra    $4, $3, 7       # encoding: [0xc3,0x21,0x03,0x00]
# CHECK:  srav   $2, $3, $5      # encoding: [0x07,0x10,0xa3,0x00]
# CHECK:  srl    $4, $3, 7       # encoding: [0xc2,0x21,0x03,0x00]
# CHECK:  srlv   $2, $3, $5      # encoding: [0x06,0x10,0xa3,0x00]
# CHECK:  xor    $3, $3, $5      # encoding: [0x26,0x18,0x65,0x00]
# CHECK:  xori    $9, $6, 17767  # encoding: [0x67,0x45,0xc9,0x38]
# CHECK:  xori   $9, $6, 17767   # encoding: [0x67,0x45,0xc9,0x38]
# CHECK:  wsbh   $6, $7          # encoding: [0xa0,0x30,0x07,0x7c]
# CHECK:  not    $7, $8          # encoding: [0x27,0x38,0x00,0x01]
     and    $9,  $6, $7
     and    $9,  $6, 17767
     andi   $9,  $6, 17767
     clo    $6,  $7
     clz    $6,  $7
     ins    $19, $9, 6,7
     nor    $9,  $6, $7
     or     $3,  $3, $5
     or     $4,  $5, 17767
     ori    $9,  $6, 17767
     rotr   $9,  $6, 7
     rotrv  $9,  $6, $7
     sll    $4,  $3, 7
     sllv   $2,  $3, $5
     slt    $3,  $3, $5
     slt    $3,  $3, 103
     slti   $3,  $3, 103
     sltiu  $3,  $3, 103
     sltu   $3,  $3, $5
     sra    $4,  $3, 7
     srav   $2,  $3, $5
     srl    $4,  $3, 7
     srlv   $2,  $3, $5
     xor    $3,  $3, $5
     xor    $9,  $6, 17767
     xori   $9,  $6, 17767
     wsbh   $6,  $7
     not    $7  ,$8

#------------------------------------------------------------------------------
# Arithmetic instructions
#------------------------------------------------------------------------------

# CHECK:  dadd    $9, $6, $7      # encoding: [0x2c,0x48,0xc7,0x00]
# CHECK:  daddi   $9, $6, 17767   # encoding: [0x67,0x45,0xc9,0x60]
# CHECK:  daddiu  $9, $6, -15001  # encoding: [0x67,0xc5,0xc9,0x64]
# CHECK:  daddi   $9, $6, 17767   # encoding: [0x67,0x45,0xc9,0x60]
# CHECK:  daddi   $9, $9, 17767   # encoding: [0x67,0x45,0x29,0x61]
# CHECK:  daddiu  $9, $6, -15001  # encoding: [0x67,0xc5,0xc9,0x64]
# CHECK:  daddiu  $9, $9, -15001  # encoding: [0x67,0xc5,0x29,0x65]
# CHECK:  daddu   $9, $6, $7      # encoding: [0x2d,0x48,0xc7,0x00]
# CHECK:  drotr   $9, $6, 20      # encoding: [0x3a,0x4d,0x26,0x00]
# CHECK:  drotr32 $9, $6, 52      # encoding: [0x3e,0x4d,0x26,0x00]
# CHECK:  madd   $6, $7          # encoding: [0x00,0x00,0xc7,0x70]
# CHECK:  maddu  $6, $7          # encoding: [0x01,0x00,0xc7,0x70]
# CHECK:  msub   $6, $7          # encoding: [0x04,0x00,0xc7,0x70]
# CHECK:  msubu  $6, $7          # encoding: [0x05,0x00,0xc7,0x70]
# CHECK:  mult   $3, $5          # encoding: [0x18,0x00,0x65,0x00]
# CHECK:  multu  $3, $5          # encoding: [0x19,0x00,0x65,0x00]
# CHECK:  dsub    $9, $6, $7     # encoding: [0x2e,0x48,0xc7,0x00]
# CHECK:  dsubu   $4, $3, $5     # encoding: [0x2f,0x20,0x65,0x00]
# CHECK:  daddiu  $9, $6, -17767 # encoding: [0x99,0xba,0xc9,0x64]
# CHECK:  move    $7, $8         # encoding: [0x2d,0x38,0x00,0x01]
# CHECK:  .set    push
# CHECK:  .set    mips32r2
# CHECK:  rdhwr   $5, $29
# CHECK:  .set    pop            # encoding: [0x3b,0xe8,0x05,0x7c]

    dadd    $9,$6,$7
    dadd    $9,$6,17767
    daddu   $9,$6,-15001
    daddi   $9,$6,17767
    daddi   $9,17767
    daddiu  $9,$6,-15001
    daddiu  $9,-15001
    daddu   $9,$6,$7
    drotr   $9, $6, 20
    drotr32 $9, $6, 52
    madd   $6,$7
    maddu  $6,$7
    msub   $6,$7
    msubu  $6,$7
    mult   $3,$5
    multu  $3,$5
    dsub    $9,$6,$7
    dsubu   $4,$3,$5
    dsubu   $9,$6,17767
    move   $7,$8
    rdhwr   $5, $29

#------------------------------------------------------------------------------
<<<<<<< HEAD
# Irritating shortcuts for arithmetic instructions
#------------------------------------------------------------------------------

=======
# Shortcuts for arithmetic instructions
#------------------------------------------------------------------------------

# CHECK:	and	$9, $9, $3	# encoding: [0x24,0x48,0x23,0x01]
>>>>>>> fec1abae
# CHECK:	dadd	$9, $9, $3	# encoding: [0x2c,0x48,0x23,0x01]
# CHECK:	daddu	$9, $9, $3	# encoding: [0x2d,0x48,0x23,0x01]
# CHECK:	daddi	$9, $9, 10	# encoding: [0x0a,0x00,0x29,0x61]
# CHECK:	daddiu	$9, $9, 10	# encoding: [0x0a,0x00,0x29,0x65]
# CHECK:	dsub	$9, $9, $3	# encoding: [0x2e,0x48,0x23,0x01]
# CHECK:	dsubu	$9, $9, $3	# encoding: [0x2f,0x48,0x23,0x01]
# CHECK:	daddi	$9, $9, -10	# encoding: [0xf6,0xff,0x29,0x61]
# CHECK:	daddiu	$9, $9, -10	# encoding: [0xf6,0xff,0x29,0x65]
<<<<<<< HEAD
=======
# CHECK:	or	$9, $9, $3	# encoding: [0x25,0x48,0x23,0x01]
# CHECK:	xor	$9, $9, $3	# encoding: [0x26,0x48,0x23,0x01]
	and	$9, $3
>>>>>>> fec1abae
	dadd	$9, $3
	daddu	$9, $3
	dadd	$9, 10
	daddu	$9, 10
	dsub	$9, $3
	dsubu	$9, $3
	dsub	$9, 10
	dsubu	$9, 10
<<<<<<< HEAD
=======
	or	$9, $3
	xor	$9, $3
>>>>>>> fec1abae

#------------------------------------------------------------------------------
# Did you know that GAS supports complex arithmetic expressions in assembly?
#------------------------------------------------------------------------------
# CHECK:	daddiu	$9, $3, 32	# encoding: [0x20,0x00,0x69,0x64]
# CHECK:	daddiu	$9, $3, 32	# encoding: [0x20,0x00,0x69,0x64]
# CHECK:	daddiu	$9, $3, -32	# encoding: [0xe0,0xff,0x69,0x64]
# CHECK:	daddiu	$9, $3, -32	# encoding: [0xe0,0xff,0x69,0x64] 
	daddiu	$9, $3, 8 * 4
	daddiu	$9, $3, (8 * 4)
	dsubu	$9, $3, 8 * 4
	dsubu	$9, $3, (8 * 4)<|MERGE_RESOLUTION|>--- conflicted
+++ resolved
@@ -113,16 +113,10 @@
     rdhwr   $5, $29
 
 #------------------------------------------------------------------------------
-<<<<<<< HEAD
-# Irritating shortcuts for arithmetic instructions
-#------------------------------------------------------------------------------
-
-=======
 # Shortcuts for arithmetic instructions
 #------------------------------------------------------------------------------
 
 # CHECK:	and	$9, $9, $3	# encoding: [0x24,0x48,0x23,0x01]
->>>>>>> fec1abae
 # CHECK:	dadd	$9, $9, $3	# encoding: [0x2c,0x48,0x23,0x01]
 # CHECK:	daddu	$9, $9, $3	# encoding: [0x2d,0x48,0x23,0x01]
 # CHECK:	daddi	$9, $9, 10	# encoding: [0x0a,0x00,0x29,0x61]
@@ -131,12 +125,9 @@
 # CHECK:	dsubu	$9, $9, $3	# encoding: [0x2f,0x48,0x23,0x01]
 # CHECK:	daddi	$9, $9, -10	# encoding: [0xf6,0xff,0x29,0x61]
 # CHECK:	daddiu	$9, $9, -10	# encoding: [0xf6,0xff,0x29,0x65]
-<<<<<<< HEAD
-=======
 # CHECK:	or	$9, $9, $3	# encoding: [0x25,0x48,0x23,0x01]
 # CHECK:	xor	$9, $9, $3	# encoding: [0x26,0x48,0x23,0x01]
 	and	$9, $3
->>>>>>> fec1abae
 	dadd	$9, $3
 	daddu	$9, $3
 	dadd	$9, 10
@@ -145,11 +136,8 @@
 	dsubu	$9, $3
 	dsub	$9, 10
 	dsubu	$9, 10
-<<<<<<< HEAD
-=======
 	or	$9, $3
 	xor	$9, $3
->>>>>>> fec1abae
 
 #------------------------------------------------------------------------------
 # Did you know that GAS supports complex arithmetic expressions in assembly?
