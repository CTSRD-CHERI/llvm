--- conflicted
+++ resolved
@@ -1,26 +1,15 @@
-<<<<<<< HEAD
-; RUN: llvm-as %s -data-layout=P201 -o /dev/null
-=======
->>>>>>> 8d280d4a
 ; RUN: not llvm-as %s -o /dev/null 2>&1 | FileCheck %s
 ; RUN: llvm-as %s -data-layout=P200 -o - | llvm-dis - -o - | FileCheck %s -check-prefix PROGAS200
 
 
-; Check that variables in a nonzero program address space 201 can be used in a invoke instruction
+; Check that variables in a nonzero program address space 200 can be used in a invoke instruction
 
-<<<<<<< HEAD
-define i8 @test_invoke(i8(i32)* %fnptr0, i8(i32) addrspace(201)* %fnptr201) personality i32 (...)* @__gxx_personality_v0 {
-  %first = invoke i8 %fnptr0(i32 0) to label %ok unwind label %lpad ; this is fine
-  %second = invoke i8 %fnptr201(i32 0) to label %ok unwind label %lpad ; this is also fine if it's the program AS
-  ; CHECK: invoke-nonzero-program-addrspace.ll:[[@LINE-1]]:23: error: '%fnptr201' defined with type 'i8 (i32) addrspace(201)*'
-=======
 define i8 @test_invoke(i8(i32)* %fnptr0, i8(i32) addrspace(200)* %fnptr200) personality i32 (...) addrspace(200)* @__gxx_personality_v0 {
   %explicit_as_0 = invoke addrspace(0) i8 %fnptr0(i32 0) to label %ok unwind label %lpad
   %explicit_as_42 = invoke addrspace(200) i8 %fnptr200(i32 0) to label %ok unwind label %lpad
   ; The following is only okay if the program address space is 200:
   %no_as = invoke i8 %fnptr200(i32 0) to label %ok unwind label %lpad
   ; CHECK: invoke-nonzero-program-addrspace.ll:[[@LINE-1]]:22: error: '%fnptr200' defined with type 'i8 (i32) addrspace(200)*' but expected 'i8 (i32)*'
->>>>>>> 8d280d4a
 ok:
   ret i8 0
 lpad:
