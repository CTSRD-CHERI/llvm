; RUN: llvm-link %s %p/2011-08-18-unique-debug-type2.ll -S -o - | FileCheck %s
; Test to check only one MDNode for "int" after linking.
<<<<<<< HEAD
; CHECK: !"0x24\00int\00{{.*}}"
=======
; CHECK: !MDBasicType(name: "int"
>>>>>>> 969bfdfe
target datalayout = "e-p:64:64:64-i1:8:8-i8:8:8-i16:16:16-i32:32:32-i64:64:64-f32:32:32-f64:64:64-v64:64:64-v128:128:128-a0:0:64-s0:64:64-f80:128:128-n8:16:32:64"
target triple = "x86_64-apple-macosx10.7.0"

define i32 @foo() nounwind uwtable ssp {
entry:
  ret i32 1, !dbg !10
}

!llvm.dbg.cu = !{!0}
!llvm.module.flags = !{!13}

<<<<<<< HEAD
!0 = metadata !{metadata !"0x11\0012\00clang version 3.0 (trunk 137954)\001\00\000\00\000", metadata !12, metadata !2, metadata !2, metadata !3, metadata !2, null} ; [ DW_TAG_compile_unit ]
!1 = metadata !{metadata !2}
!2 = metadata !{i32 0}
!3 = metadata !{metadata !5}
!5 = metadata !{metadata !"0x2e\00foo\00foo\00\001\000\001\000\006\000\000\000", metadata !12, metadata !6, metadata !7, null, i32 ()* @foo, null, null, null} ; [ DW_TAG_subprogram ] [line 1] [def] [scope 0] [foo]
!6 = metadata !{metadata !"0x29", metadata !12} ; [ DW_TAG_file_type ]
!7 = metadata !{metadata !"0x15\00\000\000\000\000\000\000", metadata !12, metadata !6, null, metadata !8, null, null, null} ; [ DW_TAG_subroutine_type ] [line 0, size 0, align 0, offset 0] [from ]
!8 = metadata !{metadata !9}
!9 = metadata !{metadata !"0x24\00int\000\0032\0032\000\000\005", null, null} ; [ DW_TAG_base_type ]
!10 = metadata !{i32 1, i32 13, metadata !11, null}
!11 = metadata !{metadata !"0xb\001\0011\000", metadata !12, metadata !5} ; [ DW_TAG_lexical_block ]
!12 = metadata !{metadata !"one.c", metadata !"/private/tmp"}
!13 = metadata !{i32 1, metadata !"Debug Info Version", i32 2}
=======
!0 = !MDCompileUnit(language: DW_LANG_C99, producer: "clang version 3.0 (trunk 137954)", isOptimized: true, emissionKind: 0, file: !12, enums: !2, retainedTypes: !2, subprograms: !3, globals: !2)
!1 = !{!2}
!2 = !{i32 0}
!3 = !{!5}
!5 = !MDSubprogram(name: "foo", line: 1, isLocal: false, isDefinition: true, virtualIndex: 6, isOptimized: false, file: !12, scope: !6, type: !7, function: i32 ()* @foo)
!6 = !MDFile(filename: "one.c", directory: "/private/tmp")
!7 = !MDSubroutineType(types: !8)
!8 = !{!9}
!9 = !MDBasicType(tag: DW_TAG_base_type, name: "int", size: 32, align: 32, encoding: DW_ATE_signed)
!10 = !MDLocation(line: 1, column: 13, scope: !11)
!11 = distinct !MDLexicalBlock(line: 1, column: 11, file: !12, scope: !5)
!12 = !MDFile(filename: "one.c", directory: "/private/tmp")
!13 = !{i32 1, !"Debug Info Version", i32 3}
>>>>>>> 969bfdfe
<|MERGE_RESOLUTION|>--- conflicted
+++ resolved
@@ -1,10 +1,6 @@
 ; RUN: llvm-link %s %p/2011-08-18-unique-debug-type2.ll -S -o - | FileCheck %s
 ; Test to check only one MDNode for "int" after linking.
-<<<<<<< HEAD
-; CHECK: !"0x24\00int\00{{.*}}"
-=======
 ; CHECK: !MDBasicType(name: "int"
->>>>>>> 969bfdfe
 target datalayout = "e-p:64:64:64-i1:8:8-i8:8:8-i16:16:16-i32:32:32-i64:64:64-f32:32:32-f64:64:64-v64:64:64-v128:128:128-a0:0:64-s0:64:64-f80:128:128-n8:16:32:64"
 target triple = "x86_64-apple-macosx10.7.0"
 
@@ -16,21 +12,6 @@
 !llvm.dbg.cu = !{!0}
 !llvm.module.flags = !{!13}
 
-<<<<<<< HEAD
-!0 = metadata !{metadata !"0x11\0012\00clang version 3.0 (trunk 137954)\001\00\000\00\000", metadata !12, metadata !2, metadata !2, metadata !3, metadata !2, null} ; [ DW_TAG_compile_unit ]
-!1 = metadata !{metadata !2}
-!2 = metadata !{i32 0}
-!3 = metadata !{metadata !5}
-!5 = metadata !{metadata !"0x2e\00foo\00foo\00\001\000\001\000\006\000\000\000", metadata !12, metadata !6, metadata !7, null, i32 ()* @foo, null, null, null} ; [ DW_TAG_subprogram ] [line 1] [def] [scope 0] [foo]
-!6 = metadata !{metadata !"0x29", metadata !12} ; [ DW_TAG_file_type ]
-!7 = metadata !{metadata !"0x15\00\000\000\000\000\000\000", metadata !12, metadata !6, null, metadata !8, null, null, null} ; [ DW_TAG_subroutine_type ] [line 0, size 0, align 0, offset 0] [from ]
-!8 = metadata !{metadata !9}
-!9 = metadata !{metadata !"0x24\00int\000\0032\0032\000\000\005", null, null} ; [ DW_TAG_base_type ]
-!10 = metadata !{i32 1, i32 13, metadata !11, null}
-!11 = metadata !{metadata !"0xb\001\0011\000", metadata !12, metadata !5} ; [ DW_TAG_lexical_block ]
-!12 = metadata !{metadata !"one.c", metadata !"/private/tmp"}
-!13 = metadata !{i32 1, metadata !"Debug Info Version", i32 2}
-=======
 !0 = !MDCompileUnit(language: DW_LANG_C99, producer: "clang version 3.0 (trunk 137954)", isOptimized: true, emissionKind: 0, file: !12, enums: !2, retainedTypes: !2, subprograms: !3, globals: !2)
 !1 = !{!2}
 !2 = !{i32 0}
@@ -43,5 +24,4 @@
 !10 = !MDLocation(line: 1, column: 13, scope: !11)
 !11 = distinct !MDLexicalBlock(line: 1, column: 11, file: !12, scope: !5)
 !12 = !MDFile(filename: "one.c", directory: "/private/tmp")
-!13 = !{i32 1, !"Debug Info Version", i32 3}
->>>>>>> 969bfdfe
+!13 = !{i32 1, !"Debug Info Version", i32 3}