; ModuleID = 'bar.cpp'

%struct.Base = type { i32, %struct.Base* }

; Function Attrs: nounwind ssp uwtable
define void @_Z1gi(i32 %a) #0 {
entry:
  %a.addr = alloca i32, align 4
  %t = alloca %struct.Base, align 8
  store i32 %a, i32* %a.addr, align 4
<<<<<<< HEAD
  call void @llvm.dbg.declare(metadata !{i32* %a.addr}, metadata !20, metadata !{metadata !"0x102"}), !dbg !21
  call void @llvm.dbg.declare(metadata !{%struct.Base* %t}, metadata !22, metadata !{metadata !"0x102"}), !dbg !23
=======
  call void @llvm.dbg.declare(metadata i32* %a.addr, metadata !20, metadata !MDExpression()), !dbg !21
  call void @llvm.dbg.declare(metadata %struct.Base* %t, metadata !22, metadata !MDExpression()), !dbg !23
>>>>>>> 969bfdfe
  ret void, !dbg !24
}

; Function Attrs: nounwind readnone
declare void @llvm.dbg.declare(metadata, metadata, metadata) #1

; Function Attrs: ssp uwtable
define i32 @main() #2 {
entry:
  %retval = alloca i32, align 4
  store i32 0, i32* %retval
  call void @_Z1fi(i32 0), !dbg !25
  call void @_Z1gi(i32 1), !dbg !26
  ret i32 0, !dbg !27
}

declare void @_Z1fi(i32) #3

attributes #0 = { nounwind ssp uwtable "less-precise-fpmad"="false" "no-frame-pointer-elim"="true" "no-frame-pointer-elim-non-leaf" "no-infs-fp-math"="false" "no-nans-fp-math"="false" "stack-protector-buffer-size"="8" "unsafe-fp-math"="false" "use-soft-float"="false" }
attributes #1 = { nounwind readnone }
attributes #2 = { ssp uwtable "less-precise-fpmad"="false" "no-frame-pointer-elim"="true" "no-frame-pointer-elim-non-leaf" "no-infs-fp-math"="false" "no-nans-fp-math"="false" "stack-protector-buffer-size"="8" "unsafe-fp-math"="false" "use-soft-float"="false" }
attributes #3 = { "less-precise-fpmad"="false" "no-frame-pointer-elim"="true" "no-frame-pointer-elim-non-leaf" "no-infs-fp-math"="false" "no-nans-fp-math"="false" "stack-protector-buffer-size"="8" "unsafe-fp-math"="false" "use-soft-float"="false" }

!llvm.dbg.cu = !{!0}
!llvm.module.flags = !{!19, !28}

<<<<<<< HEAD
!0 = metadata !{metadata !"0x11\004\00clang version 3.4 (http://llvm.org/git/clang.git 8a3f9e46cb988d2c664395b21910091e3730ae82) (http://llvm.org/git/llvm.git 4699e9549358bc77824a59114548eecc3f7c523c)\000\00\000\00\000", metadata !1, metadata !2, metadata !3, metadata !11, metadata !2, metadata !2} ; [ DW_TAG_compile_unit ] [bar.cpp] [DW_LANG_C_plus_plus]
!1 = metadata !{metadata !"bar.cpp", metadata !"."}
!2 = metadata !{}
!3 = metadata !{metadata !4}
!4 = metadata !{metadata !"0x13\00Base\001\00128\0064\000\000\000", metadata !5, null, null, metadata !6, null, null, metadata !"_ZTS4Base"} ; [ DW_TAG_structure_type ] [Base] [line 1, size 128, align 64, offset 0] [def] [from ]
!5 = metadata !{metadata !"./a.hpp", metadata !"."}
!6 = metadata !{metadata !7, metadata !9}
!7 = metadata !{metadata !"0xd\00a\002\0032\0032\000\000", metadata !5, metadata !"_ZTS4Base", metadata !8} ; [ DW_TAG_member ] [a] [line 2, size 32, align 32, offset 0] [from int]
!8 = metadata !{metadata !"0x24\00int\000\0032\0032\000\000\005", null, null} ; [ DW_TAG_base_type ] [int] [line 0, size 32, align 32, offset 0, enc DW_ATE_signed]
!9 = metadata !{metadata !"0xd\00b\003\0064\0064\0064\000", metadata !5, metadata !"_ZTS4Base", metadata !10} ; [ DW_TAG_member ] [b] [line 3, size 64, align 64, offset 64] [from ]
!10 = metadata !{metadata !"0xf\00\000\0064\0064\000\000", null, null, metadata !"_ZTS4Base"} ; [ DW_TAG_pointer_type ]
!11 = metadata !{metadata !12, metadata !16}
!12 = metadata !{metadata !"0x2e\00g\00g\00_Z1gi\004\000\001\000\006\00256\000\004", metadata !1, metadata !13, metadata !14, null, void (i32)* @_Z1gi, null, null, metadata !2} ; [ DW_TAG_subprogram ] [line 4] [def] [g]
!13 = metadata !{metadata !"0x29", metadata !1}         ; [ DW_TAG_file_type ] [bar.cpp]
!14 = metadata !{metadata !"0x15\00\000\000\000\000\000\000", i32 0, null, null, metadata !15, null, null, null} ; [ DW_TAG_subroutine_type ] [line 0, size 0, align 0, offset 0] [from ]
!15 = metadata !{null, metadata !8}
!16 = metadata !{metadata !"0x2e\00main\00main\00\007\000\001\000\006\00256\000\007", metadata !1, metadata !13, metadata !17, null, i32 ()* @main, null, null, metadata !2} ; [ DW_TAG_subprogram ] [line 7] [def] [main]
!17 = metadata !{metadata !"0x15\00\000\000\000\000\000\000", i32 0, null, null, metadata !18, null, null, null} ; [ DW_TAG_subroutine_type ] [line 0, size 0, align 0, offset 0] [from ]
!18 = metadata !{metadata !8}
!19 = metadata !{i32 2, metadata !"Dwarf Version", i32 2}
!20 = metadata !{metadata !"0x101\00a\0016777220\000", metadata !12, metadata !13, metadata !8} ; [ DW_TAG_arg_variable ] [a] [line 4]
!21 = metadata !{i32 4, i32 0, metadata !12, null}
!22 = metadata !{metadata !"0x100\00t\005\000", metadata !12, metadata !13, metadata !4} ; [ DW_TAG_auto_variable ] [t] [line 5]
!23 = metadata !{i32 5, i32 0, metadata !12, null}
!24 = metadata !{i32 6, i32 0, metadata !12, null}
!25 = metadata !{i32 8, i32 0, metadata !16, null}
!26 = metadata !{i32 9, i32 0, metadata !16, null}
!27 = metadata !{i32 10, i32 0, metadata !16, null}
!28 = metadata !{i32 1, metadata !"Debug Info Version", i32 2}
=======
!0 = !MDCompileUnit(language: DW_LANG_C_plus_plus, producer: "clang version 3.4 (http://llvm.org/git/clang.git 8a3f9e46cb988d2c664395b21910091e3730ae82) (http://llvm.org/git/llvm.git 4699e9549358bc77824a59114548eecc3f7c523c)", isOptimized: false, emissionKind: 0, file: !1, enums: !2, retainedTypes: !3, subprograms: !11, globals: !2, imports: !2)
!1 = !MDFile(filename: "bar.cpp", directory: ".")
!2 = !{}
!3 = !{!4}
!4 = !MDCompositeType(tag: DW_TAG_structure_type, name: "Base", line: 1, size: 128, align: 64, file: !5, elements: !6, identifier: "_ZTS4Base")
!5 = !MDFile(filename: "./a.hpp", directory: ".")
!6 = !{!7, !9}
!7 = !MDDerivedType(tag: DW_TAG_member, name: "a", line: 2, size: 32, align: 32, file: !5, scope: !"_ZTS4Base", baseType: !8)
!8 = !MDBasicType(tag: DW_TAG_base_type, name: "int", size: 32, align: 32, encoding: DW_ATE_signed)
!9 = !MDDerivedType(tag: DW_TAG_member, name: "b", line: 3, size: 64, align: 64, offset: 64, file: !5, scope: !"_ZTS4Base", baseType: !10)
!10 = !MDDerivedType(tag: DW_TAG_pointer_type, size: 64, align: 64, baseType: !"_ZTS4Base")
!11 = !{!12, !16}
!12 = !MDSubprogram(name: "g", linkageName: "_Z1gi", line: 4, isLocal: false, isDefinition: true, virtualIndex: 6, flags: DIFlagPrototyped, isOptimized: false, scopeLine: 4, file: !1, scope: !13, type: !14, function: void (i32)* @_Z1gi, variables: !2)
!13 = !MDFile(filename: "bar.cpp", directory: ".")
!14 = !MDSubroutineType(types: !15)
!15 = !{null, !8}
!16 = !MDSubprogram(name: "main", line: 7, isLocal: false, isDefinition: true, virtualIndex: 6, flags: DIFlagPrototyped, isOptimized: false, scopeLine: 7, file: !1, scope: !13, type: !17, function: i32 ()* @main, variables: !2)
!17 = !MDSubroutineType(types: !18)
!18 = !{!8}
!19 = !{i32 2, !"Dwarf Version", i32 2}
!20 = !MDLocalVariable(tag: DW_TAG_arg_variable, name: "a", line: 4, arg: 1, scope: !12, file: !13, type: !8)
!21 = !MDLocation(line: 4, scope: !12)
!22 = !MDLocalVariable(tag: DW_TAG_auto_variable, name: "t", line: 5, scope: !12, file: !13, type: !4)
!23 = !MDLocation(line: 5, scope: !12)
!24 = !MDLocation(line: 6, scope: !12)
!25 = !MDLocation(line: 8, scope: !16)
!26 = !MDLocation(line: 9, scope: !16)
!27 = !MDLocation(line: 10, scope: !16)
!28 = !{i32 1, !"Debug Info Version", i32 3}
>>>>>>> 969bfdfe
<|MERGE_RESOLUTION|>--- conflicted
+++ resolved
@@ -8,13 +8,8 @@
   %a.addr = alloca i32, align 4
   %t = alloca %struct.Base, align 8
   store i32 %a, i32* %a.addr, align 4
-<<<<<<< HEAD
-  call void @llvm.dbg.declare(metadata !{i32* %a.addr}, metadata !20, metadata !{metadata !"0x102"}), !dbg !21
-  call void @llvm.dbg.declare(metadata !{%struct.Base* %t}, metadata !22, metadata !{metadata !"0x102"}), !dbg !23
-=======
   call void @llvm.dbg.declare(metadata i32* %a.addr, metadata !20, metadata !MDExpression()), !dbg !21
   call void @llvm.dbg.declare(metadata %struct.Base* %t, metadata !22, metadata !MDExpression()), !dbg !23
->>>>>>> 969bfdfe
   ret void, !dbg !24
 }
 
@@ -41,37 +36,6 @@
 !llvm.dbg.cu = !{!0}
 !llvm.module.flags = !{!19, !28}
 
-<<<<<<< HEAD
-!0 = metadata !{metadata !"0x11\004\00clang version 3.4 (http://llvm.org/git/clang.git 8a3f9e46cb988d2c664395b21910091e3730ae82) (http://llvm.org/git/llvm.git 4699e9549358bc77824a59114548eecc3f7c523c)\000\00\000\00\000", metadata !1, metadata !2, metadata !3, metadata !11, metadata !2, metadata !2} ; [ DW_TAG_compile_unit ] [bar.cpp] [DW_LANG_C_plus_plus]
-!1 = metadata !{metadata !"bar.cpp", metadata !"."}
-!2 = metadata !{}
-!3 = metadata !{metadata !4}
-!4 = metadata !{metadata !"0x13\00Base\001\00128\0064\000\000\000", metadata !5, null, null, metadata !6, null, null, metadata !"_ZTS4Base"} ; [ DW_TAG_structure_type ] [Base] [line 1, size 128, align 64, offset 0] [def] [from ]
-!5 = metadata !{metadata !"./a.hpp", metadata !"."}
-!6 = metadata !{metadata !7, metadata !9}
-!7 = metadata !{metadata !"0xd\00a\002\0032\0032\000\000", metadata !5, metadata !"_ZTS4Base", metadata !8} ; [ DW_TAG_member ] [a] [line 2, size 32, align 32, offset 0] [from int]
-!8 = metadata !{metadata !"0x24\00int\000\0032\0032\000\000\005", null, null} ; [ DW_TAG_base_type ] [int] [line 0, size 32, align 32, offset 0, enc DW_ATE_signed]
-!9 = metadata !{metadata !"0xd\00b\003\0064\0064\0064\000", metadata !5, metadata !"_ZTS4Base", metadata !10} ; [ DW_TAG_member ] [b] [line 3, size 64, align 64, offset 64] [from ]
-!10 = metadata !{metadata !"0xf\00\000\0064\0064\000\000", null, null, metadata !"_ZTS4Base"} ; [ DW_TAG_pointer_type ]
-!11 = metadata !{metadata !12, metadata !16}
-!12 = metadata !{metadata !"0x2e\00g\00g\00_Z1gi\004\000\001\000\006\00256\000\004", metadata !1, metadata !13, metadata !14, null, void (i32)* @_Z1gi, null, null, metadata !2} ; [ DW_TAG_subprogram ] [line 4] [def] [g]
-!13 = metadata !{metadata !"0x29", metadata !1}         ; [ DW_TAG_file_type ] [bar.cpp]
-!14 = metadata !{metadata !"0x15\00\000\000\000\000\000\000", i32 0, null, null, metadata !15, null, null, null} ; [ DW_TAG_subroutine_type ] [line 0, size 0, align 0, offset 0] [from ]
-!15 = metadata !{null, metadata !8}
-!16 = metadata !{metadata !"0x2e\00main\00main\00\007\000\001\000\006\00256\000\007", metadata !1, metadata !13, metadata !17, null, i32 ()* @main, null, null, metadata !2} ; [ DW_TAG_subprogram ] [line 7] [def] [main]
-!17 = metadata !{metadata !"0x15\00\000\000\000\000\000\000", i32 0, null, null, metadata !18, null, null, null} ; [ DW_TAG_subroutine_type ] [line 0, size 0, align 0, offset 0] [from ]
-!18 = metadata !{metadata !8}
-!19 = metadata !{i32 2, metadata !"Dwarf Version", i32 2}
-!20 = metadata !{metadata !"0x101\00a\0016777220\000", metadata !12, metadata !13, metadata !8} ; [ DW_TAG_arg_variable ] [a] [line 4]
-!21 = metadata !{i32 4, i32 0, metadata !12, null}
-!22 = metadata !{metadata !"0x100\00t\005\000", metadata !12, metadata !13, metadata !4} ; [ DW_TAG_auto_variable ] [t] [line 5]
-!23 = metadata !{i32 5, i32 0, metadata !12, null}
-!24 = metadata !{i32 6, i32 0, metadata !12, null}
-!25 = metadata !{i32 8, i32 0, metadata !16, null}
-!26 = metadata !{i32 9, i32 0, metadata !16, null}
-!27 = metadata !{i32 10, i32 0, metadata !16, null}
-!28 = metadata !{i32 1, metadata !"Debug Info Version", i32 2}
-=======
 !0 = !MDCompileUnit(language: DW_LANG_C_plus_plus, producer: "clang version 3.4 (http://llvm.org/git/clang.git 8a3f9e46cb988d2c664395b21910091e3730ae82) (http://llvm.org/git/llvm.git 4699e9549358bc77824a59114548eecc3f7c523c)", isOptimized: false, emissionKind: 0, file: !1, enums: !2, retainedTypes: !3, subprograms: !11, globals: !2, imports: !2)
 !1 = !MDFile(filename: "bar.cpp", directory: ".")
 !2 = !{}
@@ -100,5 +64,4 @@
 !25 = !MDLocation(line: 8, scope: !16)
 !26 = !MDLocation(line: 9, scope: !16)
 !27 = !MDLocation(line: 10, scope: !16)
-!28 = !{i32 1, !"Debug Info Version", i32 3}
->>>>>>> 969bfdfe
+!28 = !{i32 1, !"Debug Info Version", i32 3}