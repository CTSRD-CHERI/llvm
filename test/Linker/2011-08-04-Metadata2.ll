--- conflicted
+++ resolved
@@ -19,20 +19,6 @@
 !llvm.dbg.sp = !{!1}
 !llvm.dbg.gv = !{!5}
 
-<<<<<<< HEAD
-!0 = metadata !{metadata !"0x11\0012\00clang version 3.0 ()\001\00\000\00\000", metadata !9, metadata !4, metadata !4, metadata !10, null, null} ; [ DW_TAG_compile_unit ]
-!1 = metadata !{metadata !"0x2e\00bar\00bar\00\002\000\001\000\006\000\000\000", metadata !9, metadata !2, metadata !3, null, void ()* @bar, null, null, null} ; [ DW_TAG_subprogram ] [line 2] [def] [scope 0] [bar]
-!2 = metadata !{metadata !"0x29", metadata !9} ; [ DW_TAG_file_type ]
-!3 = metadata !{metadata !"0x15\00\000\000\000\000\000\000", metadata !9, metadata !2, null, metadata !4, null, null, null} ; [ DW_TAG_subroutine_type ] [line 0, size 0, align 0, offset 0] [from ]
-!4 = metadata !{null}
-!5 = metadata !{metadata !"0x34\00x\00x\00\001\001\001", metadata !0, metadata !2, metadata !6, i32* @x} ; [ DW_TAG_variable ]
-!6 = metadata !{metadata !"0x24\00int\000\0032\0032\000\000\005", null, metadata !0} ; [ DW_TAG_base_type ]
-!7 = metadata !{i32 2, i32 14, metadata !8, null}
-!8 = metadata !{metadata !"0xb\002\0012\000", metadata !9, metadata !1} ; [ DW_TAG_lexical_block ]
-!9 = metadata !{metadata !"/tmp/two.c", metadata !"/Volumes/Lalgate/Slate/D"}
-!10 = metadata !{metadata !1}
-!11 = metadata !{i32 1, metadata !"Debug Info Version", i32 2}
-=======
 !0 = !MDCompileUnit(language: DW_LANG_C99, producer: "clang version 3.0 ()", isOptimized: true, emissionKind: 0, file: !9, enums: !4, retainedTypes: !4, subprograms: !10)
 !1 = !MDSubprogram(name: "bar", line: 2, isLocal: false, isDefinition: true, virtualIndex: 6, isOptimized: false, file: !9, scope: !2, type: !3, function: void ()* @bar)
 !2 = !MDFile(filename: "/tmp/two.c", directory: "/Volumes/Lalgate/Slate/D")
@@ -44,5 +30,4 @@
 !8 = distinct !MDLexicalBlock(line: 2, column: 12, file: !9, scope: !1)
 !9 = !MDFile(filename: "/tmp/two.c", directory: "/Volumes/Lalgate/Slate/D")
 !10 = !{!1}
-!11 = !{i32 1, !"Debug Info Version", i32 3}
->>>>>>> 969bfdfe
+!11 = !{i32 1, !"Debug Info Version", i32 3}