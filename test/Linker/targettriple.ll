; RUN: llvm-link %s %S/Inputs/targettriple-a.ll -S -o - 2>%t.a.err | FileCheck %s
; RUN: cat %t.a.err | FileCheck --check-prefix=WARN-A %s --allow-empty

; RUN: llvm-link %s %S/Inputs/targettriple-b.ll -S -o - 2>%t.b.err | FileCheck %s
; RUN: cat %t.b.err | FileCheck --check-prefix=WARN-B %s
; RUN: llvm-link %s %S/Inputs/targettriple-c.ll -S -o - 2>%t.c.err | FileCheck %s
; RUN: cat %t.c.err | FileCheck --check-prefix=WARN-C %s --allow-empty

; RUN: llvm-link -suppress-warnings %s %S/Inputs/targettriple-b.ll -S -o - 2>%t.no-warn.err | FileCheck %s
<<<<<<< HEAD
; RUN: (echo foo ;cat %t.no-warn.err) | FileCheck --check-prefix=WARN-A %s

target triple = "e"
=======
; RUN: cat %t.no-warn.err | FileCheck --check-prefix=WARN-A %s --allow-empty
>>>>>>> 969bfdfe

target triple = "x86_64-unknown-linux-gnu"

; CHECK: target triple = "x86_64-unknown-linux-gnu"

; WARN-A-NOT: WARNING

; i386 and x86_64 map to different ArchType enums.
; WARN-B: WARNING: Linking two modules of different target triples:

; x86_64h and x86_64 map to the same ArchType enum.
; WARN-C-NOT: WARNING<|MERGE_RESOLUTION|>--- conflicted
+++ resolved
@@ -7,13 +7,7 @@
 ; RUN: cat %t.c.err | FileCheck --check-prefix=WARN-C %s --allow-empty
 
 ; RUN: llvm-link -suppress-warnings %s %S/Inputs/targettriple-b.ll -S -o - 2>%t.no-warn.err | FileCheck %s
-<<<<<<< HEAD
-; RUN: (echo foo ;cat %t.no-warn.err) | FileCheck --check-prefix=WARN-A %s
-
-target triple = "e"
-=======
 ; RUN: cat %t.no-warn.err | FileCheck --check-prefix=WARN-A %s --allow-empty
->>>>>>> 969bfdfe
 
 target triple = "x86_64-unknown-linux-gnu"
 
