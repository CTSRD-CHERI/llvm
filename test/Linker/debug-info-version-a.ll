--- conflicted
+++ resolved
@@ -10,14 +10,7 @@
 !llvm.module.flags = !{ !0 }
 !llvm.dbg.cu = !{!1}
 
-<<<<<<< HEAD
-!0 = metadata !{i32 2, metadata !"Debug Info Version", i32 2}
-!1 = metadata !{metadata !"0x11\0012\00clang\001\00\000\00\000", metadata !2, metadata !3, metadata !3, metadata !3, null, null} ; [ DW_TAG_compile_unit ]
-!2 = metadata !{metadata !"a.c", metadata !""}
-!3 = metadata !{}
-=======
 !0 = !{i32 2, !"Debug Info Version", i32 3}
 !1 = !MDCompileUnit(language: DW_LANG_C99, producer: "clang", isOptimized: true, emissionKind: 0, file: !2, enums: !3, retainedTypes: !3, subprograms: !3)
 !2 = !MDFile(filename: "a.c", directory: "")
-!3 = !{}
->>>>>>> 969bfdfe
+!3 = !{}