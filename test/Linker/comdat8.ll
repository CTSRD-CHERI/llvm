; RUN: not llvm-link %s %p/Inputs/comdat8.ll -S -o - 2>&1 | FileCheck %s

$c1 = comdat largest

<<<<<<< HEAD
@some_name = private unnamed_addr constant i32 42, comdat $c1
=======
@some_name = private unnamed_addr constant i32 42, comdat($c1)
>>>>>>> 969bfdfe
@c1 = alias i8* inttoptr (i32 ptrtoint (i32* @some_name to i32) to i8*)

; CHECK: COMDAT key involves incomputable alias size.<|MERGE_RESOLUTION|>--- conflicted
+++ resolved
@@ -2,11 +2,7 @@
 
 $c1 = comdat largest
 
-<<<<<<< HEAD
-@some_name = private unnamed_addr constant i32 42, comdat $c1
-=======
 @some_name = private unnamed_addr constant i32 42, comdat($c1)
->>>>>>> 969bfdfe
 @c1 = alias i8* inttoptr (i32 ptrtoint (i32* @some_name to i32) to i8*)
 
 ; CHECK: COMDAT key involves incomputable alias size.