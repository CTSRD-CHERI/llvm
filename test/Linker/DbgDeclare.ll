--- conflicted
+++ resolved
@@ -4,21 +4,12 @@
 
 ; rdar://13089880
 ; CHECK: define i32 @main(i32 %argc, i8** %argv)
-<<<<<<< HEAD
-; CHECK: call void @llvm.dbg.declare(metadata !{i32* %argc.addr}, metadata !{{[0-9]+}}, metadata {{.*}})
-; CHECK: call void @llvm.dbg.declare(metadata !{i8*** %argv.addr}, metadata !{{[0-9]+}}, metadata {{.*}})
-; CHECK: define void @test(i32 %argc, i8** %argv)
-; CHECK: call void @llvm.dbg.declare(metadata !{i32* %argc.addr}, metadata !{{[0-9]+}}, metadata {{.*}})
-; CHECK: call void @llvm.dbg.declare(metadata !{i8*** %argv.addr}, metadata !{{[0-9]+}}, metadata {{.*}})
-; CHECK: call void @llvm.dbg.declare(metadata !{i32* %i}, metadata !{{[0-9]+}}, metadata {{.*}})
-=======
 ; CHECK: call void @llvm.dbg.declare(metadata i32* %argc.addr, metadata !{{[0-9]+}}, metadata {{.*}})
 ; CHECK: call void @llvm.dbg.declare(metadata i8*** %argv.addr, metadata !{{[0-9]+}}, metadata {{.*}})
 ; CHECK: define void @test(i32 %argc, i8** %argv)
 ; CHECK: call void @llvm.dbg.declare(metadata i32* %argc.addr, metadata !{{[0-9]+}}, metadata {{.*}})
 ; CHECK: call void @llvm.dbg.declare(metadata i8*** %argv.addr, metadata !{{[0-9]+}}, metadata {{.*}})
 ; CHECK: call void @llvm.dbg.declare(metadata i32* %i, metadata !{{[0-9]+}}, metadata {{.*}})
->>>>>>> 969bfdfe
 
 target datalayout = "e-p:64:64:64-i1:8:8-i8:8:8-i16:16:16-i32:32:32-i64:64:64-f32:32:32-f64:64:64-v64:64:64-v128:128:128-a0:0:64-s0:64:64-f80:128:128-n8:16:32:64-S128"
 target triple = "x86_64-apple-macosx10.9.0"
@@ -30,19 +21,11 @@
   %argv.addr = alloca i8**, align 8
   store i32 0, i32* %retval
   store i32 %argc, i32* %argc.addr, align 4
-<<<<<<< HEAD
-  call void @llvm.dbg.declare(metadata !{i32* %argc.addr}, metadata !14, metadata !{metadata !"0x102"}), !dbg !15
-  store i8** %argv, i8*** %argv.addr, align 8
-  call void @llvm.dbg.declare(metadata !{i8*** %argv.addr}, metadata !16, metadata !{metadata !"0x102"}), !dbg !15
-  %0 = load i32* %argc.addr, align 4, !dbg !17
-  %1 = load i8*** %argv.addr, align 8, !dbg !17
-=======
   call void @llvm.dbg.declare(metadata i32* %argc.addr, metadata !14, metadata !MDExpression()), !dbg !15
   store i8** %argv, i8*** %argv.addr, align 8
   call void @llvm.dbg.declare(metadata i8*** %argv.addr, metadata !16, metadata !MDExpression()), !dbg !15
   %0 = load i32, i32* %argc.addr, align 4, !dbg !17
   %1 = load i8**, i8*** %argv.addr, align 8, !dbg !17
->>>>>>> 969bfdfe
   call void @test(i32 %0, i8** %1), !dbg !17
   ret i32 0, !dbg !19
 }
@@ -54,29 +37,6 @@
 !llvm.dbg.cu = !{!0}
 !llvm.module.flags = !{!21}
 
-<<<<<<< HEAD
-!0 = metadata !{metadata !"0x11\004\00clang version 3.3 (trunk 173515)\001\00\000\00\000", metadata !20, metadata !2, metadata !2, metadata !3, metadata !2, null} ; [ DW_TAG_compile_unit ]
-!1 = metadata !{metadata !2}
-!2 = metadata !{i32 0}
-!3 = metadata !{metadata !5}
-!5 = metadata !{metadata !"0x2e\00main\00main\00\003\000\001\000\006\00256\000\004", metadata !20, null, metadata !7, null, i32 (i32, i8**)* @main, null, null, metadata !1} ; [ DW_TAG_subprogram ]
-!6 = metadata !{metadata !"0x29", metadata !20} ; [ DW_TAG_file_type ]
-!7 = metadata !{metadata !"0x15\00\000\000\000\000\000\000", i32 0, null, null, metadata !8, null, null, null} ; [ DW_TAG_subroutine_type ] [line 0, size 0, align 0, offset 0] [from ]
-!8 = metadata !{metadata !9, metadata !9, metadata !10}
-!9 = metadata !{metadata !"0x24\00int\000\0032\0032\000\000\005", null, null} ; [ DW_TAG_base_type ]
-!10 = metadata !{metadata !"0xf\00\000\0064\0064\000\000", null, null, metadata !11} ; [ DW_TAG_pointer_type ]
-!11 = metadata !{metadata !"0xf\00\000\0064\0064\000\000", null, null, metadata !12} ; [ DW_TAG_pointer_type ]
-!12 = metadata !{metadata !"0x26\00\000\000\000\000\000", null, null, metadata !13} ; [ DW_TAG_const_type ]
-!13 = metadata !{metadata !"0x24\00char\000\008\008\000\000\006", null, null} ; [ DW_TAG_base_type ]
-!14 = metadata !{metadata !"0x101\00argc\0016777219\000", metadata !5, metadata !6, metadata !9} ; [ DW_TAG_arg_variable ]
-!15 = metadata !{i32 3, i32 0, metadata !5, null}
-!16 = metadata !{metadata !"0x101\00argv\0033554435\000", metadata !5, metadata !6, metadata !10} ; [ DW_TAG_arg_variable ]
-!17 = metadata !{i32 5, i32 0, metadata !18, null}
-!18 = metadata !{metadata !"0xb\004\000\000", metadata !20, metadata !5} ; [ DW_TAG_lexical_block ]
-!19 = metadata !{i32 6, i32 0, metadata !18, null}
-!20 = metadata !{metadata !"main.cpp", metadata !"/private/tmp"}
-!21 = metadata !{i32 1, metadata !"Debug Info Version", i32 2}
-=======
 !0 = !MDCompileUnit(language: DW_LANG_C_plus_plus, producer: "clang version 3.3 (trunk 173515)", isOptimized: true, emissionKind: 0, file: !20, enums: !2, retainedTypes: !2, subprograms: !3, globals: !2)
 !1 = !{!2}
 !2 = !{i32 0}
@@ -97,5 +57,4 @@
 !18 = distinct !MDLexicalBlock(line: 4, column: 0, file: !20, scope: !5)
 !19 = !MDLocation(line: 6, scope: !18)
 !20 = !MDFile(filename: "main.cpp", directory: "/private/tmp")
-!21 = !{i32 1, !"Debug Info Version", i32 3}
->>>>>>> 969bfdfe
+!21 = !{i32 1, !"Debug Info Version", i32 3}