--- conflicted
+++ resolved
@@ -72,35 +72,6 @@
 !llvm.module.flags = !{!7, !8}
 !llvm.ident = !{!9}
 
-<<<<<<< HEAD
-!0 = metadata !{metadata !"0x11\004\00clang version 3.5.0\001\00\000\00\002", metadata !1, metadata !2, metadata !2, metadata !3, metadata !2, metadata !2} ; [ DW_TAG_compile_unit ]
-!1 = metadata !{metadata !"no_array_bounds.cpp", metadata !"."}
-!2 = metadata !{}
-!3 = metadata !{metadata !4}
-!4 = metadata !{metadata !"0x2e\00test\00test\00\001\000\001\000\006\00256\001\002", metadata !1, metadata !5, metadata !6, null, void (i32*, i32*, i32)* @_Z4testPiS_i, null, null, metadata !2} ; [ DW_TAG_subprogram ]
-!5 = metadata !{metadata !"0x29", metadata !1} ; [ DW_TAG_file_type ]
-!6 = metadata !{metadata !"0x15\00\000\000\000\000\000\000", i32 0, null, null, metadata !2, null, null, null} ; [ DW_TAG_subroutine_type ]
-!7 = metadata !{i32 2, metadata !"Dwarf Version", i32 2}
-!8 = metadata !{i32 2, metadata !"Debug Info Version", i32 2}
-!9 = metadata !{metadata !"clang version 3.5.0"}
-!10 = metadata !{i32 4, i32 8, metadata !11, null}
-!11 = metadata !{metadata !"0xb\004\003\000", metadata !1, metadata !4} ; [ DW_TAG_lexical_block ]
-!12 = metadata !{metadata !12, metadata !13}
-!13 = metadata !{metadata !"llvm.loop.vectorize.enable", i1 true}
-!14 = metadata !{i32 5, i32 5, metadata !15, null}
-!15 = metadata !{metadata !"0xb\004\0036\000", metadata !1, metadata !11} ; [ DW_TAG_lexical_block ]
-!16 = metadata !{i32 9, i32 8, metadata !17, null}
-!17 = metadata !{metadata !"0xb\009\003\000", metadata !1, metadata !4} ; [ DW_TAG_lexical_block ]
-!18 = metadata !{metadata !18, metadata !13, metadata !19}
-!19 = metadata !{metadata !"llvm.loop.vectorize.width", i32 1}
-!20 = metadata !{i32 10, i32 5, metadata !21, null}
-!21 = metadata !{metadata !"0xb\009\0036\000", metadata !1, metadata !17} ; [ DW_TAG_lexical_block ]
-!22 = metadata !{metadata !23, metadata !23, i64 0}
-!23 = metadata !{metadata !"int", metadata !24, i64 0}
-!24 = metadata !{metadata !"omnipotent char", metadata !25, i64 0}
-!25 = metadata !{metadata !"Simple C/C++ TBAA"}
-!26 = metadata !{i32 12, i32 1, metadata !4, null}
-=======
 !0 = !MDCompileUnit(language: DW_LANG_C_plus_plus, producer: "clang version 3.5.0", isOptimized: true, emissionKind: 2, file: !1, enums: !2, retainedTypes: !2, subprograms: !3, globals: !2, imports: !2)
 !1 = !MDFile(filename: "no_array_bounds.cpp", directory: ".")
 !2 = !{}
@@ -127,5 +98,4 @@
 !23 = !{!"int", !24, i64 0}
 !24 = !{!"omnipotent char", !25, i64 0}
 !25 = !{!"Simple C/C++ TBAA"}
-!26 = !MDLocation(line: 12, column: 1, scope: !4)
->>>>>>> 969bfdfe
+!26 = !MDLocation(line: 12, column: 1, scope: !4)