--- conflicted
+++ resolved
@@ -11,11 +11,7 @@
 ; CHECK-LABEL: @test(
 define i32 @test() #0 {
 entry:
-<<<<<<< HEAD
-  tail call void @llvm.dbg.value(metadata !1, i64 0, metadata !9, metadata !{}), !dbg !18
-=======
   tail call void @llvm.dbg.value(metadata i32 0, i64 0, metadata !9, metadata !MDExpression()), !dbg !18
->>>>>>> 969bfdfe
   br label %for.body, !dbg !18
 
 for.body:
@@ -29,11 +25,7 @@
   %arrayidx4 = getelementptr inbounds [1024 x i32], [1024 x i32]* @A, i64 0, i64 %indvars.iv, !dbg !19
   store i32 %add, i32* %arrayidx4, align 4, !dbg !19
   %indvars.iv.next = add i64 %indvars.iv, 1, !dbg !18
-<<<<<<< HEAD
-  tail call void @llvm.dbg.value(metadata !{null}, i64 0, metadata !9, metadata !{}), !dbg !18
-=======
   tail call void @llvm.dbg.value(metadata !{null}, i64 0, metadata !9, metadata !MDExpression()), !dbg !18
->>>>>>> 969bfdfe
   %lftr.wideiv = trunc i64 %indvars.iv.next to i32, !dbg !18
   %exitcond = icmp ne i32 %lftr.wideiv, 1024, !dbg !18
   br i1 %exitcond, label %for.body, label %for.end, !dbg !18
@@ -52,32 +44,6 @@
 !llvm.dbg.cu = !{!0}
 !llvm.module.flags = !{!26}
 
-<<<<<<< HEAD
-!0 = metadata !{metadata !"0x11\004\00clang\001\00\000\00\000", metadata !25, metadata !1, metadata !1, metadata !2, metadata !11, null} ; [ DW_TAG_compile_unit ]
-!1 = metadata !{i32 0}
-!2 = metadata !{metadata !3}
-!3 = metadata !{metadata !"0x2e\00test\00test\00test\005\000\001\000\006\00256\001\005", metadata !25, metadata !4, metadata !5, null, i32 ()* @test, null, null, metadata !8} ; [ DW_TAG_subprogram ]
-!4 = metadata !{metadata !"0x29", metadata !25} ; [ DW_TAG_file_type ]
-!5 = metadata !{metadata !"0x15\00\000\000\000\000\000\000", i32 0, null, null, metadata !6, null, null, null} ; [ DW_TAG_subroutine_type ] [line 0, size 0, align 0, offset 0] [from ]
-!6 = metadata !{metadata !7}
-!7 = metadata !{metadata !"0x24\00int\000\0032\0032\000\000\005", null, null} ; [ DW_TAG_base_type ]
-!8 = metadata !{metadata !9}
-!9 = metadata !{metadata !"0x100\00i\006\000", metadata !10, metadata !4, metadata !7} ; [ DW_TAG_auto_variable ]
-!10 = metadata !{metadata !"0xb\006\000\000", metadata !25, metadata !3} ; [ DW_TAG_lexical_block ]
-!11 = metadata !{metadata !12, metadata !16, metadata !17}
-!12 = metadata !{metadata !"0x34\00A\00A\00\001\000\001", null, metadata !4, metadata !13, [1024 x i32]* @A, null} ; [ DW_TAG_variable ]
-!13 = metadata !{metadata !"0x1\00\000\0032768\0032\000\000", null, null, metadata !7, metadata !14, i32 0, null, null, null} ; [ DW_TAG_array_type ] [line 0, size 32768, align 32, offset 0] [from int]
-!14 = metadata !{metadata !15}
-!15 = metadata !{i32 786465, i64 0, i64 1024}
-!16 = metadata !{metadata !"0x34\00B\00B\00\002\000\001", null, metadata !4, metadata !13, [1024 x i32]* @B, null} ; [ DW_TAG_variable ]
-!17 = metadata !{metadata !"0x34\00C\00C\00\003\000\001", null, metadata !4, metadata !13, [1024 x i32]* @C, null} ; [ DW_TAG_variable ]
-!18 = metadata !{i32 6, i32 0, metadata !10, null}
-!19 = metadata !{i32 7, i32 0, metadata !20, null}
-!20 = metadata !{metadata !"0xb\006\000\001", metadata !25, metadata !10} ; [ DW_TAG_lexical_block ]
-!24 = metadata !{i32 9, i32 0, metadata !3, null}
-!25 = metadata !{metadata !"test", metadata !"/path/to/somewhere"}
-!26 = metadata !{i32 1, metadata !"Debug Info Version", i32 2}
-=======
 !0 = !MDCompileUnit(language: DW_LANG_C_plus_plus, producer: "clang", isOptimized: true, emissionKind: 0, file: !25, enums: !1, retainedTypes: !1, subprograms: !2, globals: !11)
 !1 = !{i32 0}
 !2 = !{!3}
@@ -101,5 +67,4 @@
 !20 = distinct !MDLexicalBlock(line: 6, column: 0, file: !25, scope: !10)
 !24 = !MDLocation(line: 9, scope: !3)
 !25 = !MDFile(filename: "test", directory: "/path/to/somewhere")
-!26 = !{i32 1, !"Debug Info Version", i32 3}
->>>>>>> 969bfdfe
+!26 = !{i32 1, !"Debug Info Version", i32 3}