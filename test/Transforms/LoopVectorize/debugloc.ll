--- conflicted
+++ resolved
@@ -19,17 +19,10 @@
 
 define i32 @f(i32* nocapture %a, i32 %size) #0 {
 entry:
-<<<<<<< HEAD
-  tail call void @llvm.dbg.value(metadata !{i32* %a}, i64 0, metadata !13, metadata !{}), !dbg !19
-  tail call void @llvm.dbg.value(metadata !{i32 %size}, i64 0, metadata !14, metadata !{}), !dbg !19
-  tail call void @llvm.dbg.value(metadata !2, i64 0, metadata !15, metadata !{}), !dbg !20
-  tail call void @llvm.dbg.value(metadata !2, i64 0, metadata !16, metadata !{}), !dbg !21
-=======
   tail call void @llvm.dbg.value(metadata i32* %a, i64 0, metadata !13, metadata !MDExpression()), !dbg !19
   tail call void @llvm.dbg.value(metadata i32 %size, i64 0, metadata !14, metadata !MDExpression()), !dbg !19
   tail call void @llvm.dbg.value(metadata i32 0, i64 0, metadata !15, metadata !MDExpression()), !dbg !20
   tail call void @llvm.dbg.value(metadata i32 0, i64 0, metadata !16, metadata !MDExpression()), !dbg !21
->>>>>>> 969bfdfe
   %cmp4 = icmp eq i32 %size, 0, !dbg !21
   br i1 %cmp4, label %for.end, label %for.body.lr.ph, !dbg !21
 
@@ -42,15 +35,9 @@
   %arrayidx = getelementptr inbounds i32, i32* %a, i64 %indvars.iv, !dbg !22
   %0 = load i32, i32* %arrayidx, align 4, !dbg !22
   %add = add i32 %0, %sum.05, !dbg !22
-<<<<<<< HEAD
-  tail call void @llvm.dbg.value(metadata !{i32 %add.lcssa}, i64 0, metadata !15, metadata !{}), !dbg !22
-  %indvars.iv.next = add i64 %indvars.iv, 1, !dbg !21
-  tail call void @llvm.dbg.value(metadata !{null}, i64 0, metadata !16, metadata !{}), !dbg !21
-=======
   tail call void @llvm.dbg.value(metadata i32 %add.lcssa, i64 0, metadata !15, metadata !MDExpression()), !dbg !22
   %indvars.iv.next = add i64 %indvars.iv, 1, !dbg !21
   tail call void @llvm.dbg.value(metadata !{null}, i64 0, metadata !16, metadata !MDExpression()), !dbg !21
->>>>>>> 969bfdfe
   %lftr.wideiv = trunc i64 %indvars.iv.next to i32, !dbg !21
   %exitcond = icmp ne i32 %lftr.wideiv, %size, !dbg !21
   br i1 %exitcond, label %for.body, label %for.cond.for.end_crit_edge, !dbg !21
@@ -76,33 +63,6 @@
 !llvm.dbg.cu = !{!0}
 !llvm.module.flags = !{!18, !27}
 
-<<<<<<< HEAD
-!0 = metadata !{metadata !"0x11\0012\00clang version 3.4 (trunk 185038) (llvm/trunk 185097)\001\00\000\00\000", metadata !1, metadata !2, metadata !2, metadata !3, metadata !2, metadata !2} ; [ DW_TAG_compile_unit ] [/Volumes/Data/backedup/dev/os/llvm/debug/-] [DW_LANG_C99]
-!1 = metadata !{metadata !"-", metadata !"/Volumes/Data/backedup/dev/os/llvm/debug"}
-!2 = metadata !{i32 0}
-!3 = metadata !{metadata !4}
-!4 = metadata !{metadata !"0x2e\00f\00f\00\003\000\001\000\006\00256\001\003", metadata !5, metadata !6, metadata !7, null, i32 (i32*, i32)* @f, null, null, metadata !12} ; [ DW_TAG_subprogram ] [line 3] [def] [f]
-!5 = metadata !{metadata !"<stdin>", metadata !"/Volumes/Data/backedup/dev/os/llvm/debug"}
-!6 = metadata !{metadata !"0x29", metadata !5}          ; [ DW_TAG_file_type ] [/Volumes/Data/backedup/dev/os/llvm/debug/<stdin>]
-!7 = metadata !{metadata !"0x15\00\000\000\000\000\000\000", i32 0, null, null, metadata !8, null, null, null} ; [ DW_TAG_subroutine_type ] [line 0, size 0, align 0, offset 0] [from ]
-!8 = metadata !{metadata !9, metadata !10, metadata !11}
-!9 = metadata !{metadata !"0x24\00int\000\0032\0032\000\000\005", null, null} ; [ DW_TAG_base_type ] [int] [line 0, size 32, align 32, offset 0, enc DW_ATE_signed]
-!10 = metadata !{metadata !"0xf\00\000\0064\0064\000\000", null, null, metadata !9} ; [ DW_TAG_pointer_type ] [line 0, size 64, align 64, offset 0] [from int]
-!11 = metadata !{metadata !"0x24\00unsigned int\000\0032\0032\000\000\007", null, null} ; [ DW_TAG_base_type ] [unsigned int] [line 0, size 32, align 32, offset 0, enc DW_ATE_unsigned]
-!12 = metadata !{metadata !13, metadata !14, metadata !15, metadata !16}
-!13 = metadata !{metadata !"0x101\00a\0016777219\000", metadata !4, metadata !6, metadata !10} ; [ DW_TAG_arg_variable ] [a] [line 3]
-!14 = metadata !{metadata !"0x101\00size\0033554435\000", metadata !4, metadata !6, metadata !11} ; [ DW_TAG_arg_variable ] [size] [line 3]
-!15 = metadata !{metadata !"0x100\00sum\004\000", metadata !4, metadata !6, metadata !11} ; [ DW_TAG_auto_variable ] [sum] [line 4]
-!16 = metadata !{metadata !"0x100\00i\005\000", metadata !17, metadata !6, metadata !11} ; [ DW_TAG_auto_variable ] [i] [line 5]
-!17 = metadata !{metadata !"0xb\005\000\000", metadata !5, metadata !4} ; [ DW_TAG_lexical_block ] [/Volumes/Data/backedup/dev/os/llvm/debug/<stdin>]
-!18 = metadata !{i32 2, metadata !"Dwarf Version", i32 3}
-!19 = metadata !{i32 3, i32 0, metadata !4, null}
-!20 = metadata !{i32 4, i32 0, metadata !4, null}
-!21 = metadata !{i32 5, i32 0, metadata !17, null}
-!22 = metadata !{i32 6, i32 0, metadata !17, null}
-!26 = metadata !{i32 7, i32 0, metadata !4, null}
-!27 = metadata !{i32 1, metadata !"Debug Info Version", i32 2}
-=======
 !0 = !MDCompileUnit(language: DW_LANG_C99, producer: "clang version 3.4 (trunk 185038) (llvm/trunk 185097)", isOptimized: true, emissionKind: 0, file: !1, enums: !2, retainedTypes: !2, subprograms: !3, globals: !2, imports: !2)
 !1 = !MDFile(filename: "-", directory: "/Volumes/Data/backedup/dev/os/llvm/debug")
 !2 = !{i32 0}
@@ -127,5 +87,4 @@
 !21 = !MDLocation(line: 5, scope: !17)
 !22 = !MDLocation(line: 6, scope: !17)
 !26 = !MDLocation(line: 7, scope: !4)
-!27 = !{i32 1, !"Debug Info Version", i32 3}
->>>>>>> 969bfdfe
+!27 = !{i32 1, !"Debug Info Version", i32 3}