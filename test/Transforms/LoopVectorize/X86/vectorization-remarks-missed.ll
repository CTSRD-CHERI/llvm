--- conflicted
+++ resolved
@@ -122,45 +122,6 @@
 !llvm.module.flags = !{!9, !10}
 !llvm.ident = !{!11}
 
-<<<<<<< HEAD
-!0 = metadata !{metadata !"0x11\004\00clang version 3.5.0\001\00\006\00\002", metadata !1, metadata !2, metadata !2, metadata !3, metadata !2, metadata !2} ; [ DW_TAG_compile_unit ] [./source.cpp] [DW_LANG_C_plus_plus]
-!1 = metadata !{metadata !"source.cpp", metadata !"."}
-!2 = metadata !{}
-!3 = metadata !{metadata !4, metadata !7, metadata !8}
-!4 = metadata !{metadata !"0x2e\00test\00test\00\001\000\001\000\006\00256\001\001", metadata !1, metadata !5, metadata !6, null, void (i32*, i32)* @_Z4testPii, null, null, metadata !2} ; [ DW_TAG_subprogram ] [line 1] [def] [test]
-!5 = metadata !{metadata !"0x29", metadata !1}          ; [ DW_TAG_file_type ] [./source.cpp]
-!6 = metadata !{metadata !"0x15\00\000\000\000\000\000\000", i32 0, null, null, metadata !2, null, null, null} ; [ DW_TAG_subroutine_type ] [line 0, size 0, align 0, offset 0] [from ]
-!7 = metadata !{metadata !"0x2e\00test_disabled\00test_disabled\00\0010\000\001\000\006\00256\001\0010", metadata !1, metadata !5, metadata !6, null, void (i32*, i32)* @_Z13test_disabledPii, null, null, metadata !2} ; [ DW_TAG_subprogram ] [line 10] [def] [test_disabled]
-!8 = metadata !{metadata !"0x2e\00test_array_bounds\00test_array_bounds\00\0016\000\001\000\006\00256\001\0016", metadata !1, metadata !5, metadata !6, null, void (i32*, i32*, i32)* @_Z17test_array_boundsPiS_i, null, null, metadata !2} ; [ DW_TAG_subprogram ] [line 16] [def] [test_array_bounds]
-!9 = metadata !{i32 2, metadata !"Dwarf Version", i32 2}
-!10 = metadata !{i32 2, metadata !"Debug Info Version", i32 2}
-!11 = metadata !{metadata !"clang version 3.5.0"}
-!12 = metadata !{i32 3, i32 8, metadata !13, null}
-!13 = metadata !{metadata !"0xb\003\003\000", metadata !1, metadata !4} ; [ DW_TAG_lexical_block ]
-!14 = metadata !{metadata !14, metadata !15, metadata !15}
-!15 = metadata !{metadata !"llvm.loop.vectorize.enable", i1 true}
-!16 = metadata !{i32 4, i32 5, metadata !17, null}
-!17 = metadata !{metadata !"0xb\003\0036\000", metadata !1, metadata !13} ; [ DW_TAG_lexical_block ]
-!18 = metadata !{metadata !19, metadata !19, i64 0}
-!19 = metadata !{metadata !"int", metadata !20, i64 0}
-!20 = metadata !{metadata !"omnipotent char", metadata !21, i64 0}
-!21 = metadata !{metadata !"Simple C/C++ TBAA"}
-!22 = metadata !{i32 5, i32 9, metadata !23, null}
-!23 = metadata !{metadata !"0xb\005\009\000", metadata !1, metadata !17} ; [ DW_TAG_lexical_block ]
-!24 = metadata !{i32 8, i32 1, metadata !4, null}
-!25 = metadata !{i32 12, i32 8, metadata !26, null}
-!26 = metadata !{metadata !"0xb\0012\003\000", metadata !1, metadata !7} ; [ DW_TAG_lexical_block ]
-!27 = metadata !{metadata !27, metadata !28, metadata !29}
-!28 = metadata !{metadata !"llvm.loop.interleave.count", i32 1}
-!29 = metadata !{metadata !"llvm.loop.vectorize.width", i32 1}
-!30 = metadata !{i32 13, i32 5, metadata !26, null}
-!31 = metadata !{i32 14, i32 1, metadata !7, null}
-!32 = metadata !{i32 18, i32 8, metadata !33, null}
-!33 = metadata !{metadata !"0xb\0018\003\000", metadata !1, metadata !8} ; [ DW_TAG_lexical_block ]
-!34 = metadata !{metadata !34, metadata !15}
-!35 = metadata !{i32 19, i32 5, metadata !33, null}
-!36 = metadata !{i32 20, i32 1, metadata !8, null}
-=======
 !0 = !MDCompileUnit(language: DW_LANG_C_plus_plus, producer: "clang version 3.5.0", isOptimized: true, runtimeVersion: 6, emissionKind: 2, file: !1, enums: !2, retainedTypes: !2, subprograms: !3, globals: !2, imports: !2)
 !1 = !MDFile(filename: "source.cpp", directory: ".")
 !2 = !{}
@@ -197,5 +158,4 @@
 !33 = distinct !MDLexicalBlock(line: 18, column: 3, file: !1, scope: !8)
 !34 = !{!34, !15}
 !35 = !MDLocation(line: 19, column: 5, scope: !33)
-!36 = !MDLocation(line: 20, column: 1, scope: !8)
->>>>>>> 969bfdfe
+!36 = !MDLocation(line: 20, column: 1, scope: !8)