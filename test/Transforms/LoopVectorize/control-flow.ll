--- conflicted
+++ resolved
@@ -55,29 +55,6 @@
 !llvm.module.flags = !{!7, !8}
 !llvm.ident = !{!9}
 
-<<<<<<< HEAD
-!0 = metadata !{metadata !"0x11\004\00clang version 3.5.0\001\00\006\00\002", metadata !1, metadata !2, metadata !2, metadata !3, metadata !2, metadata !2} ; [ DW_TAG_compile_unit ] [./source.cpp] [DW_LANG_C_plus_plus]
-!1 = metadata !{metadata !"source.cpp", metadata !"."}
-!2 = metadata !{}
-!3 = metadata !{metadata !4}
-!4 = metadata !{metadata !"0x2e\00test\00test\00\001\000\001\000\006\00256\001\002", metadata !1, metadata !5, metadata !6, null, i32 (i32*, i32)* @_Z4testPii, null, null, metadata !2} ; [ DW_TAG_subprogram ] [line 1] [def] [scope 2] [test]
-!5 = metadata !{metadata !"0x29", metadata !1}          ; [ DW_TAG_file_type ] [./source.cpp]
-!6 = metadata !{metadata !"0x15\00\000\000\000\000\000\000", i32 0, null, null, metadata !2, null, null, null} ; [ DW_TAG_subroutine_type ] [line 0, size 0, align 0, offset 0] [from ]
-!7 = metadata !{i32 2, metadata !"Dwarf Version", i32 2}
-!8 = metadata !{i32 2, metadata !"Debug Info Version", i32 2}
-!9 = metadata !{metadata !"clang version 3.5.0"}
-!10 = metadata !{i32 3, i32 8, metadata !11, null}
-!11 = metadata !{metadata !"0xb\003\003\000", metadata !1, metadata !4} ; [ DW_TAG_lexical_block ]
-!12 = metadata !{i32 5, i32 9, metadata !13, null}
-!13 = metadata !{metadata !"0xb\005\009\000", metadata !1, metadata !14} ; [ DW_TAG_lexical_block ]
-!14 = metadata !{metadata !"0xb\004\003\000", metadata !1, metadata !11} ; [ DW_TAG_lexical_block ]
-!15 = metadata !{metadata !16, metadata !16, i64 0}
-!16 = metadata !{metadata !"int", metadata !17, i64 0}
-!17 = metadata !{metadata !"omnipotent char", metadata !18, i64 0}
-!18 = metadata !{metadata !"Simple C/C++ TBAA"}
-!19 = metadata !{i32 8, i32 7, metadata !13, null}
-!20 = metadata !{i32 12, i32 3, metadata !4, null}
-=======
 !0 = !MDCompileUnit(language: DW_LANG_C_plus_plus, producer: "clang version 3.5.0", isOptimized: true, runtimeVersion: 6, emissionKind: 2, file: !1, enums: !2, retainedTypes: !2, subprograms: !3, globals: !2, imports: !2)
 !1 = !MDFile(filename: "source.cpp", directory: ".")
 !2 = !{}
@@ -98,5 +75,4 @@
 !17 = !{!"omnipotent char", !18, i64 0}
 !18 = !{!"Simple C/C++ TBAA"}
 !19 = !MDLocation(line: 8, column: 7, scope: !13)
-!20 = !MDLocation(line: 12, column: 3, scope: !4)
->>>>>>> 969bfdfe
+!20 = !MDLocation(line: 12, column: 3, scope: !4)