--- conflicted
+++ resolved
@@ -232,11 +232,7 @@
   ret float* %p
 }
 ; CHECK-LABEL: @and(
-<<<<<<< HEAD
-; CHECK: getelementptr [32 x [32 x float]]* @float_2d_array
-=======
 ; CHECK: getelementptr [32 x [32 x float]], [32 x [32 x float]]* @float_2d_array
->>>>>>> 969bfdfe
 ; CHECK-NOT: getelementptr
 
 ; The code that rebuilds an OR expression used to be buggy, and failed on this
@@ -251,15 +247,9 @@
   ; ((a << 2) + 12) and 1 have no common bits. Therefore,
   ; SeparateConstOffsetFromGEP is able to extract the 12.
   ; TODO(jingyue): We could reassociate the expression to combine 12 and 1.
-<<<<<<< HEAD
-  %p = getelementptr float* %ptr, i64 %or
-; CHECK: [[PTR:%[a-zA-Z0-9]+]] = getelementptr float* %ptr, i64 [[OR]]
-; CHECK: getelementptr float* [[PTR]], i64 12
-=======
   %p = getelementptr float, float* %ptr, i64 %or
 ; CHECK: [[PTR:%[a-zA-Z0-9]+]] = getelementptr float, float* %ptr, i64 [[OR]]
 ; CHECK: getelementptr float, float* [[PTR]], i64 12
->>>>>>> 969bfdfe
   ret float* %p
 ; CHECK-NEXT: ret
 }
@@ -279,17 +269,10 @@
 entry:
   %arrayidx = add nsw i64 %idx, -2
 ; CHECK-NOT: add
-<<<<<<< HEAD
-  %ptr2 = getelementptr inbounds %struct0* %ptr, i64 0, i32 3, i64 %arrayidx, i32 1
-; CHECK: [[PTR:%[a-zA-Z0-9]+]] = getelementptr %struct0* %ptr, i64 0, i32 3, i64 %idx, i32 1
-; CHECK: [[PTR1:%[a-zA-Z0-9]+]] = bitcast %struct2* [[PTR]] to i8*
-; CHECK: getelementptr i8* [[PTR1]], i64 -64
-=======
   %ptr2 = getelementptr inbounds %struct0, %struct0* %ptr, i64 0, i32 3, i64 %arrayidx, i32 1
 ; CHECK: [[PTR:%[a-zA-Z0-9]+]] = getelementptr %struct0, %struct0* %ptr, i64 0, i32 3, i64 %idx, i32 1
 ; CHECK: [[PTR1:%[a-zA-Z0-9]+]] = bitcast %struct2* [[PTR]] to i8*
 ; CHECK: getelementptr i8, i8* [[PTR1]], i64 -64
->>>>>>> 969bfdfe
 ; CHECK: bitcast
   ret %struct2* %ptr2
 ; CHECK-NEXT: ret
