; RUN: opt -basicaa -inline -enable-noalias-to-md-conversion -S < %s | FileCheck %s
target datalayout = "e-p:64:64:64-i1:8:8-i8:8:8-i16:16:16-i32:32:32-i64:64:64-f32:32:32-f64:64:64-v64:64:64-v128:128:128-a0:0:64-s0:64:64-f80:128:128-n8:16:32:64-S128"
target triple = "x86_64-unknown-linux-gnu"

declare void @llvm.memcpy.p0i8.p0i8.i64(i8* nocapture, i8* nocapture readonly, i64, i32, i1) #0
declare void @hey() #0

define void @hello(i8* noalias nocapture %a, i8* noalias nocapture readonly %c, i8* nocapture %b) #1 {
entry:
  %l = alloca i8, i32 512, align 1
  call void @llvm.memcpy.p0i8.p0i8.i64(i8* %a, i8* %b, i64 16, i32 16, i1 0)
  call void @llvm.memcpy.p0i8.p0i8.i64(i8* %b, i8* %c, i64 16, i32 16, i1 0)
  call void @llvm.memcpy.p0i8.p0i8.i64(i8* %a, i8* %c, i64 16, i32 16, i1 0)
  call void @hey()
  call void @llvm.memcpy.p0i8.p0i8.i64(i8* %l, i8* %c, i64 16, i32 16, i1 0)
  ret void
}

define void @foo(i8* nocapture %a, i8* nocapture readonly %c, i8* nocapture %b) #1 {
entry:
  tail call void @hello(i8* %a, i8* %c, i8* %b)
  ret void
}

; CHECK: define void @foo(i8* nocapture %a, i8* nocapture readonly %c, i8* nocapture %b) #1 {
; CHECK: entry:
; CHECK:   call void @llvm.memcpy.p0i8.p0i8.i64(i8* %a, i8* %b, i64 16, i32 16, i1 false) #0, !noalias !0
; CHECK:   call void @llvm.memcpy.p0i8.p0i8.i64(i8* %b, i8* %c, i64 16, i32 16, i1 false) #0, !noalias !3
; CHECK:   call void @llvm.memcpy.p0i8.p0i8.i64(i8* %a, i8* %c, i64 16, i32 16, i1 false) #0, !alias.scope !5
; CHECK:   call void @hey() #0, !noalias !5
; CHECK:   call void @llvm.memcpy.p0i8.p0i8.i64(i8* %{{.*}}, i8* %c, i64 16, i32 16, i1 false) #0, !noalias !3
; CHECK:   ret void
; CHECK: }

attributes #0 = { nounwind }
attributes #1 = { nounwind uwtable }

<<<<<<< HEAD
; CHECK: !0 = metadata !{metadata !1}
; CHECK: !1 = metadata !{metadata !1, metadata !2, metadata !"hello: %c"}
; CHECK: !2 = metadata !{metadata !2, metadata !"hello"}
; CHECK: !3 = metadata !{metadata !4}
; CHECK: !4 = metadata !{metadata !4, metadata !2, metadata !"hello: %a"}
; CHECK: !5 = metadata !{metadata !4, metadata !1}
=======
; CHECK: !0 = !{!1}
; CHECK: !1 = distinct !{!1, !2, !"hello: %c"}
; CHECK: !2 = distinct !{!2, !"hello"}
; CHECK: !3 = !{!4}
; CHECK: !4 = distinct !{!4, !2, !"hello: %a"}
; CHECK: !5 = !{!4, !1}
>>>>>>> 969bfdfe
<|MERGE_RESOLUTION|>--- conflicted
+++ resolved
@@ -35,18 +35,9 @@
 attributes #0 = { nounwind }
 attributes #1 = { nounwind uwtable }
 
-<<<<<<< HEAD
-; CHECK: !0 = metadata !{metadata !1}
-; CHECK: !1 = metadata !{metadata !1, metadata !2, metadata !"hello: %c"}
-; CHECK: !2 = metadata !{metadata !2, metadata !"hello"}
-; CHECK: !3 = metadata !{metadata !4}
-; CHECK: !4 = metadata !{metadata !4, metadata !2, metadata !"hello: %a"}
-; CHECK: !5 = metadata !{metadata !4, metadata !1}
-=======
 ; CHECK: !0 = !{!1}
 ; CHECK: !1 = distinct !{!1, !2, !"hello: %c"}
 ; CHECK: !2 = distinct !{!2, !"hello"}
 ; CHECK: !3 = !{!4}
 ; CHECK: !4 = distinct !{!4, !2, !"hello: %a"}
 ; CHECK: !5 = !{!4, !1}
->>>>>>> 969bfdfe
