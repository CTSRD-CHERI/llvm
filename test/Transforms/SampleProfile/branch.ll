--- conflicted
+++ resolved
@@ -32,13 +32,8 @@
 ; CHECK: Printing analysis 'Branch Probability Analysis' for function 'main':
 
 entry:
-<<<<<<< HEAD
-  tail call void @llvm.dbg.value(metadata !{i32 %argc}, i64 0, metadata !13, metadata !{}), !dbg !27
-  tail call void @llvm.dbg.value(metadata !{i8** %argv}, i64 0, metadata !14, metadata !{}), !dbg !27
-=======
   tail call void @llvm.dbg.value(metadata i32 %argc, i64 0, metadata !13, metadata !MDExpression()), !dbg !27
   tail call void @llvm.dbg.value(metadata i8** %argv, i64 0, metadata !14, metadata !MDExpression()), !dbg !27
->>>>>>> 969bfdfe
   %cmp = icmp slt i32 %argc, 2, !dbg !28
   br i1 %cmp, label %return, label %if.end, !dbg !28
 ; CHECK: edge entry -> return probability is 1 / 2 = 50%
@@ -48,11 +43,7 @@
   %arrayidx = getelementptr inbounds i8*, i8** %argv, i64 1, !dbg !30
   %0 = load i8*, i8** %arrayidx, align 8, !dbg !30, !tbaa !31
   %call = tail call i32 @atoi(i8* %0) #4, !dbg !30
-<<<<<<< HEAD
-  tail call void @llvm.dbg.value(metadata !{i32 %call}, i64 0, metadata !17, metadata !{}), !dbg !30
-=======
   tail call void @llvm.dbg.value(metadata i32 %call, i64 0, metadata !17, metadata !MDExpression()), !dbg !30
->>>>>>> 969bfdfe
   %cmp1 = icmp sgt i32 %call, 100, !dbg !35
   br i1 %cmp1, label %for.body, label %if.end6, !dbg !35
 ; CHECK: edge if.end -> for.body probability is 1 / 2 = 50%
@@ -64,24 +55,14 @@
   %add = fadd double %s.015, 3.049000e+00, !dbg !36
   %conv = sitofp i32 %u.016 to double, !dbg !36
   %add4 = fadd double %add, %conv, !dbg !36
-<<<<<<< HEAD
-  tail call void @llvm.dbg.value(metadata !{double %add4}, i64 0, metadata !18, metadata !{}), !dbg !36
-=======
   tail call void @llvm.dbg.value(metadata double %add4, i64 0, metadata !18, metadata !MDExpression()), !dbg !36
->>>>>>> 969bfdfe
   %div = fdiv double 3.940000e+00, %s.015, !dbg !37
   %mul = fmul double %div, 3.200000e-01, !dbg !37
   %add5 = fadd double %add4, %mul, !dbg !37
   %sub = fsub double %add4, %add5, !dbg !37
-<<<<<<< HEAD
-  tail call void @llvm.dbg.value(metadata !{double %sub}, i64 0, metadata !18, metadata !{}), !dbg !37
-  %inc = add nsw i32 %u.016, 1, !dbg !38
-  tail call void @llvm.dbg.value(metadata !{i32 %inc}, i64 0, metadata !21, metadata !{}), !dbg !38
-=======
   tail call void @llvm.dbg.value(metadata double %sub, i64 0, metadata !18, metadata !MDExpression()), !dbg !37
   %inc = add nsw i32 %u.016, 1, !dbg !38
   tail call void @llvm.dbg.value(metadata i32 %inc, i64 0, metadata !21, metadata !MDExpression()), !dbg !38
->>>>>>> 969bfdfe
   %exitcond = icmp eq i32 %inc, %call, !dbg !38
   br i1 %exitcond, label %if.end6, label %for.body, !dbg !38
 ; CHECK: edge for.body -> if.end6 probability is 1 / 10227 = 0.00977804
@@ -117,51 +98,6 @@
 !llvm.module.flags = !{!25, !42}
 !llvm.ident = !{!26}
 
-<<<<<<< HEAD
-!0 = metadata !{metadata !"0x11\004\00clang version 3.4 (trunk 192896) (llvm/trunk 192895)\001\00\000\00\000", metadata !1, metadata !2, metadata !2, metadata !3, metadata !2, metadata !2} ; [ DW_TAG_compile_unit ] [./branch.cc] [DW_LANG_C_plus_plus]
-!1 = metadata !{metadata !"branch.cc", metadata !"."}
-!2 = metadata !{i32 0}
-!3 = metadata !{metadata !4}
-!4 = metadata !{metadata !"0x2e\00main\00main\00\004\000\001\000\006\00256\001\004", metadata !1, metadata !5, metadata !6, null, i32 (i32, i8**)* @main, null, null, metadata !12} ; [ DW_TAG_subprogram ] [line 4] [def] [main]
-!5 = metadata !{metadata !"0x29", metadata !1}          ; [ DW_TAG_file_type ] [./branch.cc]
-!6 = metadata !{metadata !"0x15\00\000\000\000\000\000\000", i32 0, null, null, metadata !7, null, null, null} ; [ DW_TAG_subroutine_type ] [line 0, size 0, align 0, offset 0] [from ]
-!7 = metadata !{metadata !8, metadata !8, metadata !9}
-!8 = metadata !{metadata !"0x24\00int\000\0032\0032\000\000\005", null, null} ; [ DW_TAG_base_type ] [int] [line 0, size 32, align 32, offset 0, enc DW_ATE_signed]
-!9 = metadata !{metadata !"0xf\00\000\0064\0064\000\000", null, null, metadata !10} ; [ DW_TAG_pointer_type ] [line 0, size 64, align 64, offset 0] [from ]
-!10 = metadata !{metadata !"0xf\00\000\0064\0064\000\000", null, null, metadata !11} ; [ DW_TAG_pointer_type ] [line 0, size 64, align 64, offset 0] [from char]
-!11 = metadata !{metadata !"0x24\00char\000\008\008\000\000\006", null, null} ; [ DW_TAG_base_type ] [char] [line 0, size 8, align 8, offset 0, enc DW_ATE_signed_char]
-!12 = metadata !{metadata !13, metadata !14, metadata !15, metadata !17, metadata !18, metadata !21, metadata !23}
-!13 = metadata !{metadata !"0x101\00argc\0016777220\000", metadata !4, metadata !5, metadata !8} ; [ DW_TAG_arg_variable ] [argc] [line 4]
-!14 = metadata !{metadata !"0x101\00argv\0033554436\000", metadata !4, metadata !5, metadata !9} ; [ DW_TAG_arg_variable ] [argv] [line 4]
-!15 = metadata !{metadata !"0x100\00result\007\000", metadata !4, metadata !5, metadata !16} ; [ DW_TAG_auto_variable ] [result] [line 7]
-!16 = metadata !{metadata !"0x24\00double\000\0064\0064\000\000\004", null, null} ; [ DW_TAG_base_type ] [double] [line 0, size 64, align 64, offset 0, enc DW_ATE_float]
-!17 = metadata !{metadata !"0x100\00limit\008\000", metadata !4, metadata !5, metadata !8} ; [ DW_TAG_auto_variable ] [limit] [line 8]
-!18 = metadata !{metadata !"0x100\00s\0010\000", metadata !19, metadata !5, metadata !16} ; [ DW_TAG_auto_variable ] [s] [line 10]
-!19 = metadata !{metadata !"0xb\009\000\000", metadata !1, metadata !20} ; [ DW_TAG_lexical_block ] [./branch.cc]
-!20 = metadata !{metadata !"0xb\009\000\000", metadata !1, metadata !4} ; [ DW_TAG_lexical_block ] [./branch.cc]
-!21 = metadata !{metadata !"0x100\00u\0011\000", metadata !22, metadata !5, metadata !8} ; [ DW_TAG_auto_variable ] [u] [line 11]
-!22 = metadata !{metadata !"0xb\0011\000\000", metadata !1, metadata !19} ; [ DW_TAG_lexical_block ] [./branch.cc]
-!23 = metadata !{metadata !"0x100\00x\0012\000", metadata !24, metadata !5, metadata !16} ; [ DW_TAG_auto_variable ] [x] [line 12]
-!24 = metadata !{metadata !"0xb\0011\000\000", metadata !1, metadata !22} ; [ DW_TAG_lexical_block ] [./branch.cc]
-!25 = metadata !{i32 2, metadata !"Dwarf Version", i32 4}
-!26 = metadata !{metadata !"clang version 3.4 (trunk 192896) (llvm/trunk 192895)"}
-!27 = metadata !{i32 4, i32 0, metadata !4, null}
-!28 = metadata !{i32 5, i32 0, metadata !29, null}
-!29 = metadata !{metadata !"0xb\005\000\000", metadata !1, metadata !4} ; [ DW_TAG_lexical_block ] [./branch.cc]
-!30 = metadata !{i32 8, i32 0, metadata !4, null}
-!31 = metadata !{metadata !32, metadata !32, i64 0}
-!32 = metadata !{metadata !"any pointer", metadata !33, i64 0}
-!33 = metadata !{metadata !"omnipotent char", metadata !34, i64 0}
-!34 = metadata !{metadata !"Simple C/C++ TBAA"}
-!35 = metadata !{i32 9, i32 0, metadata !20, null}
-!36 = metadata !{i32 13, i32 0, metadata !24, null}
-!37 = metadata !{i32 14, i32 0, metadata !24, null}
-!38 = metadata !{i32 11, i32 0, metadata !22, null}
-!39 = metadata !{i32 20, i32 0, metadata !4, null}
-!40 = metadata !{i32 21, i32 0, metadata !4, null}
-!41 = metadata !{i32 22, i32 0, metadata !4, null}
-!42 = metadata !{i32 1, metadata !"Debug Info Version", i32 2}
-=======
 !0 = !MDCompileUnit(language: DW_LANG_C_plus_plus, producer: "clang version 3.4 (trunk 192896) (llvm/trunk 192895)", isOptimized: true, emissionKind: 0, file: !1, enums: !2, retainedTypes: !2, subprograms: !3, globals: !2, imports: !2)
 !1 = !MDFile(filename: "branch.cc", directory: ".")
 !2 = !{i32 0}
@@ -204,5 +140,4 @@
 !39 = !MDLocation(line: 20, scope: !4)
 !40 = !MDLocation(line: 21, scope: !4)
 !41 = !MDLocation(line: 22, scope: !4)
-!42 = !{i32 1, !"Debug Info Version", i32 3}
->>>>>>> 969bfdfe
+!42 = !{i32 1, !"Debug Info Version", i32 3}