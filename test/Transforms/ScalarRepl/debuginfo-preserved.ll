--- conflicted
+++ resolved
@@ -17,19 +17,11 @@
   %b.addr = alloca i32, align 4
   %c = alloca i32, align 4
   store i32 %a, i32* %a.addr, align 4
-<<<<<<< HEAD
-  call void @llvm.dbg.declare(metadata !{i32* %a.addr}, metadata !6, metadata !{}), !dbg !7
-  store i32 %b, i32* %b.addr, align 4
-  call void @llvm.dbg.declare(metadata !{i32* %b.addr}, metadata !8, metadata !{}), !dbg !9
-  call void @llvm.dbg.declare(metadata !{i32* %c}, metadata !10, metadata !{}), !dbg !12
-  %tmp = load i32* %a.addr, align 4, !dbg !13
-=======
   call void @llvm.dbg.declare(metadata i32* %a.addr, metadata !6, metadata !MDExpression()), !dbg !7
   store i32 %b, i32* %b.addr, align 4
   call void @llvm.dbg.declare(metadata i32* %b.addr, metadata !8, metadata !MDExpression()), !dbg !9
   call void @llvm.dbg.declare(metadata i32* %c, metadata !10, metadata !MDExpression()), !dbg !12
   %tmp = load i32, i32* %a.addr, align 4, !dbg !13
->>>>>>> 969bfdfe
   store i32 %tmp, i32* %c, align 4, !dbg !13
   %tmp1 = load i32, i32* %a.addr, align 4, !dbg !14
   %tmp2 = load i32, i32* %b.addr, align 4, !dbg !14
@@ -50,29 +42,6 @@
 !llvm.dbg.cu = !{!0}
 !llvm.module.flags = !{!20}
 
-<<<<<<< HEAD
-!0 = metadata !{metadata !"0x11\0012\00clang version 3.0 (trunk 131941)\000\00\000\00\000", metadata !18, metadata !19, metadata !19, metadata !17, null, null} ; [ DW_TAG_compile_unit ]
-!1 = metadata !{metadata !"0x2e\00f\00f\00\001\000\001\000\006\00256\000\001", metadata !18, metadata !2, metadata !3, null, i32 (i32, i32)* @f, null, null, null} ; [ DW_TAG_subprogram ] [line 1] [def] [f]
-!2 = metadata !{metadata !"0x29", metadata !18} ; [ DW_TAG_file_type ]
-!3 = metadata !{metadata !"0x15\00\000\000\000\000\000\000", metadata !18, metadata !2, null, metadata !4, null, null, null} ; [ DW_TAG_subroutine_type ] [line 0, size 0, align 0, offset 0] [from ]
-!4 = metadata !{metadata !5}
-!5 = metadata !{metadata !"0x24\00int\000\0032\0032\000\000\005", null, metadata !0} ; [ DW_TAG_base_type ]
-!6 = metadata !{metadata !"0x101\00a\0016777217\000", metadata !1, metadata !2, metadata !5} ; [ DW_TAG_arg_variable ]
-!7 = metadata !{i32 1, i32 11, metadata !1, null}
-!8 = metadata !{metadata !"0x101\00b\0033554433\000", metadata !1, metadata !2, metadata !5} ; [ DW_TAG_arg_variable ]
-!9 = metadata !{i32 1, i32 18, metadata !1, null}
-!10 = metadata !{metadata !"0x100\00c\002\000", metadata !11, metadata !2, metadata !5} ; [ DW_TAG_auto_variable ]
-!11 = metadata !{metadata !"0xb\001\0021\000", metadata !18, metadata !1} ; [ DW_TAG_lexical_block ]
-!12 = metadata !{i32 2, i32 9, metadata !11, null}
-!13 = metadata !{i32 2, i32 14, metadata !11, null}
-!14 = metadata !{i32 3, i32 5, metadata !11, null}
-!15 = metadata !{i32 4, i32 5, metadata !11, null}
-!16 = metadata !{i32 5, i32 5, metadata !11, null}
-!17 = metadata !{metadata !1}
-!18 = metadata !{metadata !"/d/j/debug-test.c", metadata !"/Volumes/Data/b"}
-!19 = metadata !{i32 0}
-!20 = metadata !{i32 1, metadata !"Debug Info Version", i32 2}
-=======
 !0 = !MDCompileUnit(language: DW_LANG_C99, producer: "clang version 3.0 (trunk 131941)", isOptimized: false, emissionKind: 0, file: !18, enums: !19, retainedTypes: !19, subprograms: !17)
 !1 = !MDSubprogram(name: "f", line: 1, isLocal: false, isDefinition: true, virtualIndex: 6, flags: DIFlagPrototyped, isOptimized: false, scopeLine: 1, file: !18, scope: !2, type: !3, function: i32 (i32, i32)* @f)
 !2 = !MDFile(filename: "/d/j/debug-test.c", directory: "/Volumes/Data/b")
@@ -93,5 +62,4 @@
 !17 = !{!1}
 !18 = !MDFile(filename: "/d/j/debug-test.c", directory: "/Volumes/Data/b")
 !19 = !{i32 0}
-!20 = !{i32 1, !"Debug Info Version", i32 3}
->>>>>>> 969bfdfe
+!20 = !{i32 1, !"Debug Info Version", i32 3}