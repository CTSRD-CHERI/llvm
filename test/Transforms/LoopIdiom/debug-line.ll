--- conflicted
+++ resolved
@@ -5,13 +5,8 @@
 
 define void @foo(double* nocapture %a) nounwind ssp {
 entry:
-<<<<<<< HEAD
-  tail call void @llvm.dbg.value(metadata !{double* %a}, i64 0, metadata !5, metadata !{}), !dbg !8
-  tail call void @llvm.dbg.value(metadata !9, i64 0, metadata !10, metadata !{}), !dbg !14
-=======
   tail call void @llvm.dbg.value(metadata double* %a, i64 0, metadata !5, metadata !MDExpression()), !dbg !8
   tail call void @llvm.dbg.value(metadata i32 0, i64 0, metadata !10, metadata !MDExpression()), !dbg !14
->>>>>>> 969bfdfe
   br label %for.body
 
 for.body:                                         ; preds = %entry, %for.body
@@ -24,11 +19,7 @@
   br i1 %exitcond, label %for.body, label %for.end, !dbg !14
 
 for.end:                                          ; preds = %for.body
-<<<<<<< HEAD
-  tail call void @llvm.dbg.value(metadata !{null}, i64 0, metadata !10, metadata !{}), !dbg !16
-=======
   tail call void @llvm.dbg.value(metadata !{null}, i64 0, metadata !10, metadata !MDExpression()), !dbg !16
->>>>>>> 969bfdfe
   ret void, !dbg !17
 }
 
@@ -39,28 +30,6 @@
 !llvm.module.flags = !{!19}
 !llvm.dbg.sp = !{!0}
 
-<<<<<<< HEAD
-!0 = metadata !{metadata !"0x2e\00foo\00foo\00\002\000\001\000\006\00256\000\000", metadata !18, metadata !1, metadata !3, null, void (double*)* @foo, null, null, null} ; [ DW_TAG_subprogram ] [line 2] [def] [scope 0] [foo]
-!1 = metadata !{metadata !"0x29", metadata !18} ; [ DW_TAG_file_type ]
-!2 = metadata !{metadata !"0x11\0012\00clang version 2.9 (trunk 127165:127174)\001\00\000\00\000", metadata !18, metadata !9, metadata !9, null, null, null} ; [ DW_TAG_compile_unit ]
-!3 = metadata !{metadata !"0x15\00\000\000\000\000\000\000", metadata !18, metadata !1, null, metadata !4, null, null, null} ; [ DW_TAG_subroutine_type ] [line 0, size 0, align 0, offset 0] [from ]
-!4 = metadata !{null}
-!5 = metadata !{metadata !"0x101\00a\0016777218\000", metadata !0, metadata !1, metadata !6} ; [ DW_TAG_arg_variable ]
-!6 = metadata !{metadata !"0xf\00\000\0064\0064\000\000", null, metadata !2, metadata !7} ; [ DW_TAG_pointer_type ]
-!7 = metadata !{metadata !"0x24\00double\000\0064\0064\000\000\004", null, metadata !2} ; [ DW_TAG_base_type ]
-!8 = metadata !{i32 2, i32 18, metadata !0, null}
-!9 = metadata !{i32 0}
-!10 = metadata !{metadata !"0x100\00i\003\000", metadata !11, metadata !1, metadata !13} ; [ DW_TAG_auto_variable ]
-!11 = metadata !{metadata !"0xb\003\003\001", metadata !18, metadata !12} ; [ DW_TAG_lexical_block ]
-!12 = metadata !{metadata !"0xb\002\0021\000", metadata !18, metadata !0} ; [ DW_TAG_lexical_block ]
-!13 = metadata !{metadata !"0x24\00int\000\0032\0032\000\000\005", null, metadata !2} ; [ DW_TAG_base_type ]
-!14 = metadata !{i32 3, i32 3, metadata !12, null}
-!15 = metadata !{i32 4, i32 5, metadata !11, null}
-!16 = metadata !{i32 3, i32 29, metadata !11, null}
-!17 = metadata !{i32 5, i32 1, metadata !12, null}
-!18 = metadata !{metadata !"li.c", metadata !"/private/tmp"}
-!19 = metadata !{i32 1, metadata !"Debug Info Version", i32 2}
-=======
 !0 = !MDSubprogram(name: "foo", line: 2, isLocal: false, isDefinition: true, virtualIndex: 6, flags: DIFlagPrototyped, isOptimized: false, file: !18, scope: !1, type: !3, function: void (double*)* @foo)
 !1 = !MDFile(filename: "li.c", directory: "/private/tmp")
 !2 = !MDCompileUnit(language: DW_LANG_C99, producer: "clang version 2.9 (trunk 127165:127174)", isOptimized: true, emissionKind: 0, file: !18, enums: !9, retainedTypes: !9)
@@ -80,5 +49,4 @@
 !16 = !MDLocation(line: 3, column: 29, scope: !11)
 !17 = !MDLocation(line: 5, column: 1, scope: !12)
 !18 = !MDFile(filename: "li.c", directory: "/private/tmp")
-!19 = !{i32 1, !"Debug Info Version", i32 3}
->>>>>>> 969bfdfe
+!19 = !{i32 1, !"Debug Info Version", i32 3}