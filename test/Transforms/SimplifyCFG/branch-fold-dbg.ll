--- conflicted
+++ resolved
@@ -24,13 +24,8 @@
 ;CHECK-NEXT: icmp eq
 
 BB3:                                              ; preds = %BB2
-<<<<<<< HEAD
-  %6 = getelementptr inbounds [5 x %0]* @0, i32 0, i32 %0, !dbg !6
-  call void @llvm.dbg.value(metadata !{%0* %6}, i64 0, metadata !7, metadata !{}), !dbg !12
-=======
   %6 = getelementptr inbounds [5 x %0], [5 x %0]* @0, i32 0, i32 %0, !dbg !6
   call void @llvm.dbg.value(metadata %0* %6, i64 0, metadata !7, metadata !{}), !dbg !12
->>>>>>> 969bfdfe
   %7 = icmp eq %0* %6, null, !dbg !13
   br i1 %7, label %BB5, label %BB4, !dbg !13
 
@@ -46,24 +41,6 @@
 
 !llvm.dbg.sp = !{!0}
 
-<<<<<<< HEAD
-!0 = metadata !{metadata !"0x2e\00foo\00foo\00\00231\000\001\000\006\00256\000\000", metadata !15, metadata !1, metadata !3, null, void (i32)* @foo, null, null, null} ; [ DW_TAG_subprogram ] [line 231] [def] [scope 0] [foo]
-!1 = metadata !{metadata !"0x29", metadata !15} ; [ DW_TAG_file_type ]
-!2 = metadata !{metadata !"0x11\0012\00clang (trunk 129006)\001\00\000\00\000", metadata !15, metadata !4, metadata !4, null, null, null} ; [ DW_TAG_compile_unit ]
-!3 = metadata !{metadata !"0x15\00\000\000\000\000\000\000", metadata !15, metadata !1, null, metadata !4, null, null, null} ; [ DW_TAG_subroutine_type ] [line 0, size 0, align 0, offset 0] [from ]
-!4 = metadata !{null}
-!5 = metadata !{i32 131, i32 2, metadata !0, null}
-!6 = metadata !{i32 134, i32 2, metadata !0, null}
-!7 = metadata !{metadata !"0x100\00bar\00232\000", metadata !8, metadata !1, metadata !9} ; [ DW_TAG_auto_variable ]
-!8 = metadata !{metadata !"0xb\00231\001\003", metadata !15, metadata !0} ; [ DW_TAG_lexical_block ]
-!9 = metadata !{metadata !"0xf\00\000\0032\0032\000\000", null, metadata !2, metadata !10} ; [ DW_TAG_pointer_type ]
-!10 = metadata !{metadata !"0x26\00\000\000\000\000\000", null, metadata !2, metadata !11} ; [ DW_TAG_const_type ]
-!11 = metadata !{metadata !"0x24\00unsigned int\000\0032\0032\000\000\007", null, metadata !2} ; [ DW_TAG_base_type ]
-!12 = metadata !{i32 232, i32 40, metadata !8, null}
-!13 = metadata !{i32 234, i32 2, metadata !8, null}
-!14 = metadata !{i32 274, i32 1, metadata !8, null}
-!15 = metadata !{metadata !"a.c", metadata !"/private/tmp"}
-=======
 !0 = !MDSubprogram(name: "foo", line: 231, isLocal: false, isDefinition: true, virtualIndex: 6, flags: DIFlagPrototyped, isOptimized: false, file: !15, scope: !1, type: !3, function: void (i32)* @foo)
 !1 = !MDFile(filename: "a.c", directory: "/private/tmp")
 !2 = !MDCompileUnit(language: DW_LANG_C99, producer: "clang (trunk 129006)", isOptimized: true, emissionKind: 0, file: !15, enums: !4, retainedTypes: !4)
@@ -79,5 +56,4 @@
 !12 = !MDLocation(line: 232, column: 40, scope: !8)
 !13 = !MDLocation(line: 234, column: 2, scope: !8)
 !14 = !MDLocation(line: 274, column: 1, scope: !8)
-!15 = !MDFile(filename: "a.c", directory: "/private/tmp")
->>>>>>> 969bfdfe
+!15 = !MDFile(filename: "a.c", directory: "/private/tmp")