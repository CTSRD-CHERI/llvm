; RUN: opt -simplifycfg -S < %s | FileCheck %s

define i32 @foo(i32 %i) nounwind ssp {
<<<<<<< HEAD
  call void @llvm.dbg.value(metadata !{i32 %i}, i64 0, metadata !6, metadata !{}), !dbg !7
  call void @llvm.dbg.value(metadata !8, i64 0, metadata !9, metadata !{}), !dbg !11
=======
  call void @llvm.dbg.value(metadata i32 %i, i64 0, metadata !6, metadata !MDExpression()), !dbg !7
  call void @llvm.dbg.value(metadata i32 0, i64 0, metadata !9, metadata !MDExpression()), !dbg !11
>>>>>>> 969bfdfe
  %1 = icmp ne i32 %i, 0, !dbg !12
;CHECK: call i32 (...)* @bar()
;CHECK-NEXT: llvm.dbg.value
  br i1 %1, label %2, label %4, !dbg !12

; <label>:2                                       ; preds = %0
  %3 = call i32 (...)* @bar(), !dbg !13
<<<<<<< HEAD
  call void @llvm.dbg.value(metadata !{i32 %3}, i64 0, metadata !9, metadata !{}), !dbg !13
=======
  call void @llvm.dbg.value(metadata i32 %3, i64 0, metadata !9, metadata !MDExpression()), !dbg !13
>>>>>>> 969bfdfe
  br label %6, !dbg !15

; <label>:4                                       ; preds = %0
  %5 = call i32 (...)* @bar(), !dbg !16
<<<<<<< HEAD
  call void @llvm.dbg.value(metadata !{i32 %5}, i64 0, metadata !9, metadata !{}), !dbg !16
=======
  call void @llvm.dbg.value(metadata i32 %5, i64 0, metadata !9, metadata !MDExpression()), !dbg !16
>>>>>>> 969bfdfe
  br label %6, !dbg !18

; <label>:6                                       ; preds = %4, %2
  %k.0 = phi i32 [ %3, %2 ], [ %5, %4 ]
  ret i32 %k.0, !dbg !19
}

declare void @llvm.dbg.declare(metadata, metadata, metadata) nounwind readnone

declare i32 @bar(...)

declare void @llvm.dbg.value(metadata, i64, metadata, metadata) nounwind readnone

!llvm.module.flags = !{!21}
!llvm.dbg.sp = !{!0}

<<<<<<< HEAD
!0 = metadata !{metadata !"0x2e\00foo\00foo\00\002\000\001\000\006\00256\000\000", metadata !20, metadata !1, metadata !3, null, i32 (i32)* @foo, null, null, null} ; [ DW_TAG_subprogram ] [line 2] [def] [scope 0] [foo]
!1 = metadata !{metadata !"0x29", metadata !20} ; [ DW_TAG_file_type ]
!2 = metadata !{metadata !"0x11\0012\00clang\001\00\000\00\000", metadata !20, metadata !8, metadata !8, null, null, null} ; [ DW_TAG_compile_unit ]
!3 = metadata !{metadata !"0x15\00\000\000\000\000\000\000", metadata !20, metadata !1, null, metadata !4, null, null, null} ; [ DW_TAG_subroutine_type ] [line 0, size 0, align 0, offset 0] [from ]
!4 = metadata !{metadata !5}
!5 = metadata !{metadata !"0x24\00int\000\0032\0032\000\000\005", null, metadata !2} ; [ DW_TAG_base_type ]
!6 = metadata !{metadata !"0x101\00i\0016777218\000", metadata !0, metadata !1, metadata !5} ; [ DW_TAG_arg_variable ]
!7 = metadata !{i32 2, i32 13, metadata !0, null}
!8 = metadata !{i32 0}
!9 = metadata !{metadata !"0x100\00k\003\000", metadata !10, metadata !1, metadata !5} ; [ DW_TAG_auto_variable ]
!10 = metadata !{metadata !"0xb\002\0016\000", metadata !20, metadata !0} ; [ DW_TAG_lexical_block ]
!11 = metadata !{i32 3, i32 12, metadata !10, null}
!12 = metadata !{i32 4, i32 3, metadata !10, null}
!13 = metadata !{i32 5, i32 5, metadata !14, null}
!14 = metadata !{metadata !"0xb\004\0010\001", metadata !20, metadata !10} ; [ DW_TAG_lexical_block ]
!15 = metadata !{i32 6, i32 3, metadata !14, null}
!16 = metadata !{i32 7, i32 5, metadata !17, null}
!17 = metadata !{metadata !"0xb\006\0010\002", metadata !20, metadata !10} ; [ DW_TAG_lexical_block ]
!18 = metadata !{i32 8, i32 3, metadata !17, null}
!19 = metadata !{i32 9, i32 3, metadata !10, null}
!20 = metadata !{metadata !"b.c", metadata !"/private/tmp"}
!21 = metadata !{i32 1, metadata !"Debug Info Version", i32 2}
=======
!0 = !MDSubprogram(name: "foo", line: 2, isLocal: false, isDefinition: true, virtualIndex: 6, flags: DIFlagPrototyped, isOptimized: false, file: !20, scope: !1, type: !3, function: i32 (i32)* @foo)
!1 = !MDFile(filename: "b.c", directory: "/private/tmp")
!2 = !MDCompileUnit(language: DW_LANG_C99, producer: "clang", isOptimized: true, emissionKind: 0, file: !20, enums: !8, retainedTypes: !8)
!3 = !MDSubroutineType(types: !4)
!4 = !{!5}
!5 = !MDBasicType(tag: DW_TAG_base_type, name: "int", size: 32, align: 32, encoding: DW_ATE_signed)
!6 = !MDLocalVariable(tag: DW_TAG_arg_variable, name: "i", line: 2, arg: 1, scope: !0, file: !1, type: !5)
!7 = !MDLocation(line: 2, column: 13, scope: !0)
!8 = !{i32 0}
!9 = !MDLocalVariable(tag: DW_TAG_auto_variable, name: "k", line: 3, scope: !10, file: !1, type: !5)
!10 = distinct !MDLexicalBlock(line: 2, column: 16, file: !20, scope: !0)
!11 = !MDLocation(line: 3, column: 12, scope: !10)
!12 = !MDLocation(line: 4, column: 3, scope: !10)
!13 = !MDLocation(line: 5, column: 5, scope: !14)
!14 = distinct !MDLexicalBlock(line: 4, column: 10, file: !20, scope: !10)
!15 = !MDLocation(line: 6, column: 3, scope: !14)
!16 = !MDLocation(line: 7, column: 5, scope: !17)
!17 = distinct !MDLexicalBlock(line: 6, column: 10, file: !20, scope: !10)
!18 = !MDLocation(line: 8, column: 3, scope: !17)
!19 = !MDLocation(line: 9, column: 3, scope: !10)
!20 = !MDFile(filename: "b.c", directory: "/private/tmp")
!21 = !{i32 1, !"Debug Info Version", i32 3}
>>>>>>> 969bfdfe
<|MERGE_RESOLUTION|>--- conflicted
+++ resolved
@@ -1,13 +1,8 @@
 ; RUN: opt -simplifycfg -S < %s | FileCheck %s
 
 define i32 @foo(i32 %i) nounwind ssp {
-<<<<<<< HEAD
-  call void @llvm.dbg.value(metadata !{i32 %i}, i64 0, metadata !6, metadata !{}), !dbg !7
-  call void @llvm.dbg.value(metadata !8, i64 0, metadata !9, metadata !{}), !dbg !11
-=======
   call void @llvm.dbg.value(metadata i32 %i, i64 0, metadata !6, metadata !MDExpression()), !dbg !7
   call void @llvm.dbg.value(metadata i32 0, i64 0, metadata !9, metadata !MDExpression()), !dbg !11
->>>>>>> 969bfdfe
   %1 = icmp ne i32 %i, 0, !dbg !12
 ;CHECK: call i32 (...)* @bar()
 ;CHECK-NEXT: llvm.dbg.value
@@ -15,20 +10,12 @@
 
 ; <label>:2                                       ; preds = %0
   %3 = call i32 (...)* @bar(), !dbg !13
-<<<<<<< HEAD
-  call void @llvm.dbg.value(metadata !{i32 %3}, i64 0, metadata !9, metadata !{}), !dbg !13
-=======
   call void @llvm.dbg.value(metadata i32 %3, i64 0, metadata !9, metadata !MDExpression()), !dbg !13
->>>>>>> 969bfdfe
   br label %6, !dbg !15
 
 ; <label>:4                                       ; preds = %0
   %5 = call i32 (...)* @bar(), !dbg !16
-<<<<<<< HEAD
-  call void @llvm.dbg.value(metadata !{i32 %5}, i64 0, metadata !9, metadata !{}), !dbg !16
-=======
   call void @llvm.dbg.value(metadata i32 %5, i64 0, metadata !9, metadata !MDExpression()), !dbg !16
->>>>>>> 969bfdfe
   br label %6, !dbg !18
 
 ; <label>:6                                       ; preds = %4, %2
@@ -45,30 +32,6 @@
 !llvm.module.flags = !{!21}
 !llvm.dbg.sp = !{!0}
 
-<<<<<<< HEAD
-!0 = metadata !{metadata !"0x2e\00foo\00foo\00\002\000\001\000\006\00256\000\000", metadata !20, metadata !1, metadata !3, null, i32 (i32)* @foo, null, null, null} ; [ DW_TAG_subprogram ] [line 2] [def] [scope 0] [foo]
-!1 = metadata !{metadata !"0x29", metadata !20} ; [ DW_TAG_file_type ]
-!2 = metadata !{metadata !"0x11\0012\00clang\001\00\000\00\000", metadata !20, metadata !8, metadata !8, null, null, null} ; [ DW_TAG_compile_unit ]
-!3 = metadata !{metadata !"0x15\00\000\000\000\000\000\000", metadata !20, metadata !1, null, metadata !4, null, null, null} ; [ DW_TAG_subroutine_type ] [line 0, size 0, align 0, offset 0] [from ]
-!4 = metadata !{metadata !5}
-!5 = metadata !{metadata !"0x24\00int\000\0032\0032\000\000\005", null, metadata !2} ; [ DW_TAG_base_type ]
-!6 = metadata !{metadata !"0x101\00i\0016777218\000", metadata !0, metadata !1, metadata !5} ; [ DW_TAG_arg_variable ]
-!7 = metadata !{i32 2, i32 13, metadata !0, null}
-!8 = metadata !{i32 0}
-!9 = metadata !{metadata !"0x100\00k\003\000", metadata !10, metadata !1, metadata !5} ; [ DW_TAG_auto_variable ]
-!10 = metadata !{metadata !"0xb\002\0016\000", metadata !20, metadata !0} ; [ DW_TAG_lexical_block ]
-!11 = metadata !{i32 3, i32 12, metadata !10, null}
-!12 = metadata !{i32 4, i32 3, metadata !10, null}
-!13 = metadata !{i32 5, i32 5, metadata !14, null}
-!14 = metadata !{metadata !"0xb\004\0010\001", metadata !20, metadata !10} ; [ DW_TAG_lexical_block ]
-!15 = metadata !{i32 6, i32 3, metadata !14, null}
-!16 = metadata !{i32 7, i32 5, metadata !17, null}
-!17 = metadata !{metadata !"0xb\006\0010\002", metadata !20, metadata !10} ; [ DW_TAG_lexical_block ]
-!18 = metadata !{i32 8, i32 3, metadata !17, null}
-!19 = metadata !{i32 9, i32 3, metadata !10, null}
-!20 = metadata !{metadata !"b.c", metadata !"/private/tmp"}
-!21 = metadata !{i32 1, metadata !"Debug Info Version", i32 2}
-=======
 !0 = !MDSubprogram(name: "foo", line: 2, isLocal: false, isDefinition: true, virtualIndex: 6, flags: DIFlagPrototyped, isOptimized: false, file: !20, scope: !1, type: !3, function: i32 (i32)* @foo)
 !1 = !MDFile(filename: "b.c", directory: "/private/tmp")
 !2 = !MDCompileUnit(language: DW_LANG_C99, producer: "clang", isOptimized: true, emissionKind: 0, file: !20, enums: !8, retainedTypes: !8)
@@ -90,5 +53,4 @@
 !18 = !MDLocation(line: 8, column: 3, scope: !17)
 !19 = !MDLocation(line: 9, column: 3, scope: !10)
 !20 = !MDFile(filename: "b.c", directory: "/private/tmp")
-!21 = !{i32 1, !"Debug Info Version", i32 3}
->>>>>>> 969bfdfe
+!21 = !{i32 1, !"Debug Info Version", i32 3}