--- conflicted
+++ resolved
@@ -46,43 +46,6 @@
         ret i32 2
 }
 
-<<<<<<< HEAD
-; PR9450
-define i32 @test4(i32 %v, i32 %w) {
-=======
-
-;; We can either convert the following control-flow to a select or remove the
-;; unreachable control flow because of the undef store of null. Make sure we do
-;; the latter.
-
-define void @test5(i1 %cond, i8* %ptr) {
-
-; CHECK-LABEL: test5
->>>>>>> 969bfdfe
-; CHECK: entry:
-; CHECK-NOT: select
-; CHECK:  store i8 2, i8* %ptr
-; CHECK:  ret
-
-entry:
-<<<<<<< HEAD
-        br label %SWITCH
-V:
-        ret i32 7
-SWITCH:
-        switch i32 %v, label %default [
-                 i32 1, label %T
-                 i32 2, label %U
-                 i32 3, label %V
-        ]
-default:
-        unreachable
-U:
-        ret i32 %w
-T:
-        ret i32 2
-}
-
 
 ;; We can either convert the following control-flow to a select or remove the
 ;; unreachable control flow because of the undef store of null. Make sure we do
@@ -97,8 +60,6 @@
 ; CHECK:  ret
 
 entry:
-=======
->>>>>>> 969bfdfe
   br i1 %cond, label %bb1, label %bb3
 
 bb3:
