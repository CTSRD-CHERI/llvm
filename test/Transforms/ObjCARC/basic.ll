--- conflicted
+++ resolved
@@ -2684,17 +2684,10 @@
 invoke.cont:
   %0 = bitcast {}* %self to i8*
   %1 = tail call i8* @objc_retain(i8* %0) nounwind
-<<<<<<< HEAD
-  tail call void @llvm.dbg.value(metadata !{{}* %self}, i64 0, metadata !0, metadata !{})
-  tail call void @llvm.dbg.value(metadata !{{}* %self}, i64 0, metadata !0, metadata !{})
-  %ivar = load i64* @"OBJC_IVAR_$_A.myZ", align 8
-  %add.ptr = getelementptr i8* %0, i64 %ivar
-=======
   tail call void @llvm.dbg.value(metadata {}* %self, i64 0, metadata !MDLocalVariable(tag: DW_TAG_auto_variable), metadata !MDExpression())
   tail call void @llvm.dbg.value(metadata {}* %self, i64 0, metadata !MDLocalVariable(tag: DW_TAG_auto_variable), metadata !MDExpression())
   %ivar = load i64, i64* @"OBJC_IVAR_$_A.myZ", align 8
   %add.ptr = getelementptr i8, i8* %0, i64 %ivar
->>>>>>> 969bfdfe
   %tmp1 = bitcast i8* %add.ptr to float*
   %tmp2 = load float, float* %tmp1, align 4
   %conv = fpext float %tmp2 to double
@@ -3023,13 +3016,8 @@
 
 !llvm.module.flags = !{!1}
 
-<<<<<<< HEAD
-!0 = metadata !{}
-!1 = metadata !{i32 1, metadata !"Debug Info Version", i32 2}
-=======
 !0 = !{}
 !1 = !{i32 1, !"Debug Info Version", i32 3}
->>>>>>> 969bfdfe
 
 ; CHECK: attributes #0 = { nounwind readnone }
 ; CHECK: attributes [[NUW]] = { nounwind }
