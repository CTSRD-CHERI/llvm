; RUN: opt < %s -S -indvars -verify-scev
target datalayout = "e-p:64:64:64-i1:8:8-i8:8:8-i16:16:16-i32:32:32-i64:64:64-f32:32:32-f64:64:64-v64:64:64-v128:128:128-a0:0:64-s0:64:64-f80:128:128-n8:16:32:64-S128"
target triple = "x86_64-apple-macosx10.8.0"

define void @test1() nounwind uwtable ssp {
entry:
  br i1 undef, label %for.end, label %for.body

for.body:                                         ; preds = %for.body, %entry
  br i1 false, label %for.end, label %for.body

for.end:                                          ; preds = %for.body, %entry
  br i1 undef, label %for.end11, label %for.body3

for.body3:                                        ; preds = %for.end
  unreachable

for.end11:                                        ; preds = %for.end
  br i1 undef, label %while.body, label %while.end

while.body:                                       ; preds = %for.end11
  unreachable

while.end:                                        ; preds = %for.end11
  br i1 undef, label %if.end115, label %for.cond109

for.cond109:                                      ; preds = %while.end
  unreachable

if.end115:                                        ; preds = %while.end
  br i1 undef, label %while.body119.lr.ph.lr.ph, label %for.cond612

while.body119.lr.ph.lr.ph:                        ; preds = %if.end115
  br i1 undef, label %for.cond612, label %if.end123.us

if.end123.us:                                     ; preds = %while.body119.lr.ph.lr.ph
  br label %for.cond132.us

for.cond132.us:                                   ; preds = %for.cond132.us, %if.end123.us
  br i1 undef, label %if.then136.us, label %for.cond132.us

if.then136.us:                                    ; preds = %for.cond132.us
  br i1 undef, label %while.end220, label %while.body211

while.body211:                                    ; preds = %while.body211, %if.then136.us
  br i1 undef, label %while.end220, label %while.body211

while.end220:                                     ; preds = %while.body211, %if.then136.us
  br label %for.cond246.outer

for.cond246.outer:                                ; preds = %for.inc558, %for.cond394.preheader, %if.then274, %for.cond404.preheader, %while.end220
  br label %for.cond246

for.cond246:                                      ; preds = %for.cond372.loopexit, %for.cond246.outer
  br i1 undef, label %for.end562, label %if.end250

if.end250:                                        ; preds = %for.cond246
  br i1 undef, label %if.end256, label %for.end562

if.end256:                                        ; preds = %if.end250
  %cmp272 = icmp eq i32 undef, undef
  br i1 %cmp272, label %if.then274, label %for.cond404.preheader

for.cond404.preheader:                            ; preds = %if.end256
  br i1 undef, label %for.cond246.outer, label %for.body409.lr.ph

for.body409.lr.ph:                                ; preds = %for.cond404.preheader
  br label %for.body409

if.then274:                                       ; preds = %if.end256
  br i1 undef, label %for.cond246.outer, label %if.end309

if.end309:                                        ; preds = %if.then274
  br i1 undef, label %for.cond372.loopexit, label %for.body361

for.body361:                                      ; preds = %for.body361, %if.end309
  br i1 undef, label %for.cond372.loopexit, label %for.body361

for.cond372.loopexit:                             ; preds = %for.body361, %if.end309
  br i1 undef, label %for.cond394.preheader, label %for.cond246

for.cond394.preheader:                            ; preds = %for.cond372.loopexit
  br i1 undef, label %for.cond246.outer, label %for.body397

for.body397:                                      ; preds = %for.cond394.preheader
  unreachable

for.body409:                                      ; preds = %for.inc558, %for.body409.lr.ph
  %k.029 = phi i32 [ 1, %for.body409.lr.ph ], [ %inc559, %for.inc558 ]
  br i1 undef, label %if.then412, label %if.else433

if.then412:                                       ; preds = %for.body409
  br label %if.end440

if.else433:                                       ; preds = %for.body409
  br label %if.end440

if.end440:                                        ; preds = %if.else433, %if.then412
  br i1 undef, label %for.inc558, label %if.end461

if.end461:                                        ; preds = %if.end440
  br i1 undef, label %for.cond528.loopexit, label %for.body517

for.body517:                                      ; preds = %for.body517, %if.end461
  br i1 undef, label %for.cond528.loopexit, label %for.body517

for.cond528.loopexit:                             ; preds = %for.body517, %if.end461
  br label %for.inc558

for.inc558:                                       ; preds = %for.cond528.loopexit, %if.end440
  %inc559 = add nsw i32 %k.029, 1
  %cmp407 = icmp sgt i32 %inc559, undef
  br i1 %cmp407, label %for.cond246.outer, label %for.body409

for.end562:                                       ; preds = %if.end250, %for.cond246
  unreachable

for.cond612:                                      ; preds = %while.body119.lr.ph.lr.ph, %if.end115
  unreachable
}

define void @test2() nounwind uwtable ssp {
entry:
  br i1 undef, label %for.end, label %for.body

for.body:                                         ; preds = %for.body, %entry
  br i1 undef, label %for.end, label %for.body

for.end:                                          ; preds = %for.body, %entry
  br i1 undef, label %for.end11, label %for.body3

for.body3:                                        ; preds = %for.end
  unreachable

for.end11:                                        ; preds = %for.end
  br i1 undef, label %while.body, label %while.end

while.body:                                       ; preds = %for.end11
  unreachable

while.end:                                        ; preds = %for.end11
  br i1 undef, label %if.end115, label %for.cond109

for.cond109:                                      ; preds = %while.end
  unreachable

if.end115:                                        ; preds = %while.end
  br i1 undef, label %while.body119.lr.ph.lr.ph, label %for.cond612

while.body119.lr.ph.lr.ph:                        ; preds = %if.end115
  br i1 undef, label %for.cond612, label %if.end123.us

if.end123.us:                                     ; preds = %while.body119.lr.ph.lr.ph
  br label %for.cond132.us

for.cond132.us:                                   ; preds = %for.cond132.us, %if.end123.us
  br i1 undef, label %if.then136.us, label %for.cond132.us

if.then136.us:                                    ; preds = %for.cond132.us
  br i1 undef, label %while.end220, label %while.body211

while.body211:                                    ; preds = %while.body211, %if.then136.us
  br i1 undef, label %while.end220, label %while.body211

while.end220:                                     ; preds = %while.body211, %if.then136.us
  br label %for.cond246.outer

for.cond246.outer:                                ; preds = %for.inc558, %for.cond394.preheader, %if.then274, %for.cond404.preheader, %while.end220
  br label %for.cond246

for.cond246:                                      ; preds = %for.cond372.loopexit, %for.cond246.outer
  br i1 undef, label %for.end562, label %if.end250

if.end250:                                        ; preds = %for.cond246
  br i1 undef, label %if.end256, label %for.end562

if.end256:                                        ; preds = %if.end250
  %0 = load i32, i32* undef, align 4
  br i1 undef, label %if.then274, label %for.cond404.preheader

for.cond404.preheader:                            ; preds = %if.end256
  %add406 = add i32 0, %0
  br i1 undef, label %for.cond246.outer, label %for.body409.lr.ph

for.body409.lr.ph:                                ; preds = %for.cond404.preheader
  br label %for.body409

if.then274:                                       ; preds = %if.end256
  br i1 undef, label %for.cond246.outer, label %if.end309

if.end309:                                        ; preds = %if.then274
  br i1 undef, label %for.cond372.loopexit, label %for.body361

for.body361:                                      ; preds = %for.body361, %if.end309
  br i1 undef, label %for.cond372.loopexit, label %for.body361

for.cond372.loopexit:                             ; preds = %for.body361, %if.end309
  br i1 undef, label %for.cond394.preheader, label %for.cond246

for.cond394.preheader:                            ; preds = %for.cond372.loopexit
  br i1 undef, label %for.cond246.outer, label %for.body397

for.body397:                                      ; preds = %for.cond394.preheader
  unreachable

for.body409:                                      ; preds = %for.inc558, %for.body409.lr.ph
  %k.029 = phi i32 [ 1, %for.body409.lr.ph ], [ %inc559, %for.inc558 ]
  br i1 undef, label %if.then412, label %if.else433

if.then412:                                       ; preds = %for.body409
  br label %if.end440

if.else433:                                       ; preds = %for.body409
  br label %if.end440

if.end440:                                        ; preds = %if.else433, %if.then412
  br i1 undef, label %for.inc558, label %if.end461

if.end461:                                        ; preds = %if.end440
  br i1 undef, label %for.cond528.loopexit, label %for.body517

for.body517:                                      ; preds = %for.body517, %if.end461
  br i1 undef, label %for.cond528.loopexit, label %for.body517

for.cond528.loopexit:                             ; preds = %for.body517, %if.end461
  br label %for.inc558

for.inc558:                                       ; preds = %for.cond528.loopexit, %if.end440
  %inc559 = add nsw i32 %k.029, 1
  %cmp407 = icmp sgt i32 %inc559, %add406
  br i1 %cmp407, label %for.cond246.outer, label %for.body409

for.end562:                                       ; preds = %if.end250, %for.cond246
  unreachable

for.cond612:                                      ; preds = %while.body119.lr.ph.lr.ph, %if.end115
  unreachable
}

define void @test3() nounwind uwtable ssp {
entry:
  br i1 undef, label %for.end, label %for.body

for.body:                                         ; preds = %for.body, %entry
  br i1 undef, label %for.end, label %for.body

for.end:                                          ; preds = %for.body, %entry
  br i1 undef, label %for.end11, label %for.body3

for.body3:                                        ; preds = %for.end
  unreachable

for.end11:                                        ; preds = %for.end
  br i1 undef, label %while.body, label %while.end

while.body:                                       ; preds = %for.end11
  unreachable

while.end:                                        ; preds = %for.end11
  br i1 undef, label %if.end115, label %for.cond109

for.cond109:                                      ; preds = %while.end
  unreachable

if.end115:                                        ; preds = %while.end
  br i1 undef, label %while.body119.lr.ph.lr.ph, label %for.cond612

while.body119.lr.ph.lr.ph:                        ; preds = %if.end115
  br i1 undef, label %for.cond612, label %if.end123.us

if.end123.us:                                     ; preds = %while.body119.lr.ph.lr.ph
  br label %for.cond132.us

for.cond132.us:                                   ; preds = %for.cond132.us, %if.end123.us
  br i1 undef, label %if.then136.us, label %for.cond132.us

if.then136.us:                                    ; preds = %for.cond132.us
  br i1 undef, label %while.end220, label %while.body211

while.body211:                                    ; preds = %while.body211, %if.then136.us
  br i1 undef, label %while.end220, label %while.body211

while.end220:                                     ; preds = %while.body211, %if.then136.us
  br label %for.cond246.outer

for.cond246.outer:                                ; preds = %for.inc558, %for.cond394.preheader, %if.then274, %for.cond404.preheader, %while.end220
  br label %for.cond246

for.cond246:                                      ; preds = %for.cond372.loopexit, %for.cond246.outer
  br i1 undef, label %for.end562, label %if.end250

if.end250:                                        ; preds = %for.cond246
  br i1 undef, label %if.end256, label %for.end562

if.end256:                                        ; preds = %if.end250
  br i1 undef, label %if.then274, label %for.cond404.preheader

for.cond404.preheader:                            ; preds = %if.end256
  br i1 undef, label %for.cond246.outer, label %for.body409.lr.ph

for.body409.lr.ph:                                ; preds = %for.cond404.preheader
  br label %for.body409

if.then274:                                       ; preds = %if.end256
  br i1 undef, label %for.cond246.outer, label %if.end309

if.end309:                                        ; preds = %if.then274
  br i1 undef, label %for.cond372.loopexit, label %for.body361

for.body361:                                      ; preds = %for.body361, %if.end309
  br i1 undef, label %for.cond372.loopexit, label %for.body361

for.cond372.loopexit:                             ; preds = %for.body361, %if.end309
  br i1 undef, label %for.cond394.preheader, label %for.cond246

for.cond394.preheader:                            ; preds = %for.cond372.loopexit
  br i1 undef, label %for.cond246.outer, label %for.body397

for.body397:                                      ; preds = %for.cond394.preheader
  unreachable

for.body409:                                      ; preds = %for.inc558, %for.body409.lr.ph
  br i1 undef, label %if.then412, label %if.else433

if.then412:                                       ; preds = %for.body409
  br label %if.end440

if.else433:                                       ; preds = %for.body409
  br label %if.end440

if.end440:                                        ; preds = %if.else433, %if.then412
  br i1 undef, label %for.inc558, label %if.end461

if.end461:                                        ; preds = %if.end440
  br i1 undef, label %for.cond528.loopexit, label %for.body517

for.body517:                                      ; preds = %for.body517, %if.end461
  br i1 undef, label %for.cond528.loopexit, label %for.body517

for.cond528.loopexit:                             ; preds = %for.body517, %if.end461
  br label %for.inc558

for.inc558:                                       ; preds = %for.cond528.loopexit, %if.end440
  br i1 undef, label %for.cond246.outer, label %for.body409

for.end562:                                       ; preds = %if.end250, %for.cond246
  unreachable

for.cond612:                                      ; preds = %while.body119.lr.ph.lr.ph, %if.end115
  unreachable
}

define void @test4() nounwind uwtable ssp {
entry:
  br i1 undef, label %if.end8, label %if.else

if.else:                                          ; preds = %entry
  br label %if.end8

if.end8:                                          ; preds = %if.else, %entry
  br i1 undef, label %if.end26, label %if.else22

if.else22:                                        ; preds = %if.end8
  br label %if.end26

if.end26:                                         ; preds = %if.else22, %if.end8
  br i1 undef, label %if.end35, label %if.else31

if.else31:                                        ; preds = %if.end26
  br label %if.end35

if.end35:                                         ; preds = %if.else31, %if.end26
  br i1 undef, label %for.end226, label %for.body.lr.ph

for.body.lr.ph:                                   ; preds = %if.end35
  br label %for.body48

for.body48:                                       ; preds = %for.inc221, %for.body.lr.ph
  br i1 undef, label %for.inc221, label %for.body65.lr.ph

for.body65.lr.ph:                                 ; preds = %for.body48
<<<<<<< HEAD
  %0 = load i32* undef, align 4
=======
  %0 = load i32, i32* undef, align 4
>>>>>>> 969bfdfe
  %1 = sext i32 %0 to i64
  br label %for.body65.us

for.body65.us:                                    ; preds = %for.inc219.us, %for.body65.lr.ph
  %indvars.iv = phi i64 [ %indvars.iv.next, %for.inc219.us ], [ 1, %for.body65.lr.ph ]
  br i1 undef, label %for.inc219.us, label %if.end72.us

if.end72.us:                                      ; preds = %for.body65.us
  br i1 undef, label %if.end93.us, label %if.then76.us

if.then76.us:                                     ; preds = %if.end72.us
  br label %if.end93.us

if.end93.us:                                      ; preds = %if.then76.us, %if.end72.us
  br i1 undef, label %if.end110.us, label %for.inc219.us

if.end110.us:                                     ; preds = %if.end93.us
  br i1 undef, label %for.inc219.us, label %for.body142.us

for.body142.us:                                   ; preds = %for.cond139.loopexit.us, %if.end110.us
  br label %for.cond152.us

for.cond152.us:                                   ; preds = %for.cond152.us, %for.body142.us
  br i1 undef, label %for.cond139.loopexit.us, label %for.cond152.us

for.inc219.us:                                    ; preds = %for.cond139.loopexit.us, %if.end110.us, %if.end93.us, %for.body65.us
  %indvars.iv.next = add nuw nsw i64 %indvars.iv, 1
  %cmp64.us = icmp sgt i64 %indvars.iv.next, %1
  br i1 %cmp64.us, label %for.inc221, label %for.body65.us

for.cond139.loopexit.us:                          ; preds = %for.cond152.us
  br i1 undef, label %for.inc219.us, label %for.body142.us

for.inc221:                                       ; preds = %for.inc219.us, %for.body48
  br label %for.body48

for.end226:                                       ; preds = %if.end35
  ret void
}<|MERGE_RESOLUTION|>--- conflicted
+++ resolved
@@ -379,11 +379,7 @@
   br i1 undef, label %for.inc221, label %for.body65.lr.ph
 
 for.body65.lr.ph:                                 ; preds = %for.body48
-<<<<<<< HEAD
-  %0 = load i32* undef, align 4
-=======
   %0 = load i32, i32* undef, align 4
->>>>>>> 969bfdfe
   %1 = sext i32 %0 to i64
   br label %for.body65.us
 
