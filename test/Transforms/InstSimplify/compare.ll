; RUN: opt < %s -instsimplify -S | FileCheck %s
target datalayout = "p:32:32"

define i1 @ptrtoint() {
; CHECK-LABEL: @ptrtoint(
  %a = alloca i8
  %tmp = ptrtoint i8* %a to i32
  %r = icmp eq i32 %tmp, 0
  ret i1 %r
; CHECK: ret i1 false
}

define i1 @bitcast() {
; CHECK-LABEL: @bitcast(
  %a = alloca i32
  %b = alloca i64
  %x = bitcast i32* %a to i8*
  %y = bitcast i64* %b to i8*
  %cmp = icmp eq i8* %x, %y
  ret i1 %cmp
; CHECK-NEXT: ret i1 false
}

define i1 @gep() {
; CHECK-LABEL: @gep(
  %a = alloca [3 x i8], align 8
  %x = getelementptr inbounds [3 x i8], [3 x i8]* %a, i32 0, i32 0
  %cmp = icmp eq i8* %x, null
  ret i1 %cmp
; CHECK-NEXT: ret i1 false
}

define i1 @gep2() {
; CHECK-LABEL: @gep2(
  %a = alloca [3 x i8], align 8
  %x = getelementptr inbounds [3 x i8], [3 x i8]* %a, i32 0, i32 0
  %y = getelementptr inbounds [3 x i8], [3 x i8]* %a, i32 0, i32 0
  %cmp = icmp eq i8* %x, %y
  ret i1 %cmp
; CHECK-NEXT: ret i1 true
}

; PR11238
%gept = type { i32, i32 }
@gepy = global %gept zeroinitializer, align 8
@gepz = extern_weak global %gept

define i1 @gep3() {
; CHECK-LABEL: @gep3(
  %x = alloca %gept, align 8
  %a = getelementptr %gept, %gept* %x, i64 0, i32 0
  %b = getelementptr %gept, %gept* %x, i64 0, i32 1
  %equal = icmp eq i32* %a, %b
  ret i1 %equal
; CHECK-NEXT: ret i1 false
}

define i1 @gep4() {
; CHECK-LABEL: @gep4(
  %x = alloca %gept, align 8
  %a = getelementptr %gept, %gept* @gepy, i64 0, i32 0
  %b = getelementptr %gept, %gept* @gepy, i64 0, i32 1
  %equal = icmp eq i32* %a, %b
  ret i1 %equal
; CHECK-NEXT: ret i1 false
}

define i1 @gep5() {
; CHECK-LABEL: @gep5(
  %x = alloca %gept, align 8
  %a = getelementptr inbounds %gept, %gept* %x, i64 0, i32 1
  %b = getelementptr %gept, %gept* @gepy, i64 0, i32 0
  %equal = icmp eq i32* %a, %b
  ret i1 %equal
; CHECK-NEXT: ret i1 false
}

define i1 @gep6(%gept* %x) {
; Same as @gep3 but potentially null.
; CHECK-LABEL: @gep6(
  %a = getelementptr %gept, %gept* %x, i64 0, i32 0
  %b = getelementptr %gept, %gept* %x, i64 0, i32 1
  %equal = icmp eq i32* %a, %b
  ret i1 %equal
; CHECK-NEXT: ret i1 false
}

define i1 @gep7(%gept* %x) {
; CHECK-LABEL: @gep7(
  %a = getelementptr %gept, %gept* %x, i64 0, i32 0
  %b = getelementptr %gept, %gept* @gepz, i64 0, i32 0
  %equal = icmp eq i32* %a, %b
  ret i1 %equal
; CHECK: ret i1 %equal
}

define i1 @gep8(%gept* %x) {
; CHECK-LABEL: @gep8(
  %a = getelementptr %gept, %gept* %x, i32 1
  %b = getelementptr %gept, %gept* %x, i32 -1
  %equal = icmp ugt %gept* %a, %b
  ret i1 %equal
; CHECK: ret i1 %equal
}

define i1 @gep9(i8* %ptr) {
; CHECK-LABEL: @gep9(
; CHECK-NOT: ret
; CHECK: ret i1 true

entry:
  %first1 = getelementptr inbounds i8, i8* %ptr, i32 0
  %first2 = getelementptr inbounds i8, i8* %first1, i32 1
  %first3 = getelementptr inbounds i8, i8* %first2, i32 2
  %first4 = getelementptr inbounds i8, i8* %first3, i32 4
  %last1 = getelementptr inbounds i8, i8* %first2, i32 48
  %last2 = getelementptr inbounds i8, i8* %last1, i32 8
  %last3 = getelementptr inbounds i8, i8* %last2, i32 -4
  %last4 = getelementptr inbounds i8, i8* %last3, i32 -4
  %first.int = ptrtoint i8* %first4 to i32
  %last.int = ptrtoint i8* %last4 to i32
  %cmp = icmp ne i32 %last.int, %first.int
  ret i1 %cmp
}

define i1 @gep10(i8* %ptr) {
; CHECK-LABEL: @gep10(
; CHECK-NOT: ret
; CHECK: ret i1 true

entry:
  %first1 = getelementptr inbounds i8, i8* %ptr, i32 -2
  %first2 = getelementptr inbounds i8, i8* %first1, i32 44
  %last1 = getelementptr inbounds i8, i8* %ptr, i32 48
  %last2 = getelementptr inbounds i8, i8* %last1, i32 -6
  %first.int = ptrtoint i8* %first2 to i32
  %last.int = ptrtoint i8* %last2 to i32
  %cmp = icmp eq i32 %last.int, %first.int
  ret i1 %cmp
}

define i1 @gep11(i8* %ptr) {
; CHECK-LABEL: @gep11(
; CHECK-NOT: ret
; CHECK: ret i1 true

entry:
  %first1 = getelementptr inbounds i8, i8* %ptr, i32 -2
  %last1 = getelementptr inbounds i8, i8* %ptr, i32 48
  %last2 = getelementptr inbounds i8, i8* %last1, i32 -6
  %cmp = icmp ult i8* %first1, %last2
  ret i1 %cmp
}

define i1 @gep12(i8* %ptr) {
; CHECK-LABEL: @gep12(
; CHECK-NOT: ret
; CHECK: ret i1 %cmp

entry:
  %first1 = getelementptr inbounds i8, i8* %ptr, i32 -2
  %last1 = getelementptr inbounds i8, i8* %ptr, i32 48
  %last2 = getelementptr inbounds i8, i8* %last1, i32 -6
  %cmp = icmp slt i8* %first1, %last2
  ret i1 %cmp
}

define i1 @gep13(i8* %ptr) {
; CHECK-LABEL: @gep13(
; We can prove this GEP is non-null because it is inbounds.
  %x = getelementptr inbounds i8, i8* %ptr, i32 1
  %cmp = icmp eq i8* %x, null
  ret i1 %cmp
; CHECK-NEXT: ret i1 false
}

define i1 @gep14({ {}, i8 }* %ptr) {
; CHECK-LABEL: @gep14(
; We can't simplify this because the offset of one in the GEP actually doesn't
; move the pointer.
  %x = getelementptr inbounds { {}, i8 }, { {}, i8 }* %ptr, i32 0, i32 1
  %cmp = icmp eq i8* %x, null
  ret i1 %cmp
; CHECK-NOT: ret i1 false
}

define i1 @gep15({ {}, [4 x {i8, i8}]}* %ptr, i32 %y) {
; CHECK-LABEL: @gep15(
; We can prove this GEP is non-null even though there is a user value, as we
; would necessarily violate inbounds on one side or the other.
  %x = getelementptr inbounds { {}, [4 x {i8, i8}]}, { {}, [4 x {i8, i8}]}* %ptr, i32 0, i32 1, i32 %y, i32 1
  %cmp = icmp eq i8* %x, null
  ret i1 %cmp
; CHECK-NEXT: ret i1 false
}

define i1 @gep16(i8* %ptr, i32 %a) {
; CHECK-LABEL: @gep16(
; We can prove this GEP is non-null because it is inbounds and because we know
; %b is non-zero even though we don't know its value.
  %b = or i32 %a, 1
  %x = getelementptr inbounds i8, i8* %ptr, i32 %b
  %cmp = icmp eq i8* %x, null
  ret i1 %cmp
; CHECK-NEXT: ret i1 false
}

define i1 @zext(i32 %x) {
; CHECK-LABEL: @zext(
  %e1 = zext i32 %x to i64
  %e2 = zext i32 %x to i64
  %r = icmp eq i64 %e1, %e2
  ret i1 %r
; CHECK: ret i1 true
}

define i1 @zext2(i1 %x) {
; CHECK-LABEL: @zext2(
  %e = zext i1 %x to i32
  %c = icmp ne i32 %e, 0
  ret i1 %c
; CHECK: ret i1 %x
}

define i1 @zext3() {
; CHECK-LABEL: @zext3(
  %e = zext i1 1 to i32
  %c = icmp ne i32 %e, 0
  ret i1 %c
; CHECK: ret i1 true
}

define i1 @sext(i32 %x) {
; CHECK-LABEL: @sext(
  %e1 = sext i32 %x to i64
  %e2 = sext i32 %x to i64
  %r = icmp eq i64 %e1, %e2
  ret i1 %r
; CHECK: ret i1 true
}

define i1 @sext2(i1 %x) {
; CHECK-LABEL: @sext2(
  %e = sext i1 %x to i32
  %c = icmp ne i32 %e, 0
  ret i1 %c
; CHECK: ret i1 %x
}

define i1 @sext3() {
; CHECK-LABEL: @sext3(
  %e = sext i1 1 to i32
  %c = icmp ne i32 %e, 0
  ret i1 %c
; CHECK: ret i1 true
}

define i1 @add(i32 %x, i32 %y) {
; CHECK-LABEL: @add(
  %l = lshr i32 %x, 1
  %q = lshr i32 %y, 1
  %r = or i32 %q, 1
  %s = add i32 %l, %r
  %c = icmp eq i32 %s, 0
  ret i1 %c
; CHECK: ret i1 false
}

define i1 @add2(i8 %x, i8 %y) {
; CHECK-LABEL: @add2(
  %l = or i8 %x, 128
  %r = or i8 %y, 129
  %s = add i8 %l, %r
  %c = icmp eq i8 %s, 0
  ret i1 %c
; CHECK: ret i1 false
}

define i1 @add3(i8 %x, i8 %y) {
; CHECK-LABEL: @add3(
  %l = zext i8 %x to i32
  %r = zext i8 %y to i32
  %s = add i32 %l, %r
  %c = icmp eq i32 %s, 0
  ret i1 %c
; CHECK: ret i1 %c
}

define i1 @add4(i32 %x, i32 %y) {
; CHECK-LABEL: @add4(
  %z = add nsw i32 %y, 1
  %s1 = add nsw i32 %x, %y
  %s2 = add nsw i32 %x, %z
  %c = icmp slt i32 %s1, %s2
  ret i1 %c
; CHECK: ret i1 true
}

define i1 @add5(i32 %x, i32 %y) {
; CHECK-LABEL: @add5(
  %z = add nuw i32 %y, 1
  %s1 = add nuw i32 %x, %z
  %s2 = add nuw i32 %x, %y
  %c = icmp ugt i32 %s1, %s2
  ret i1 %c
; CHECK: ret i1 true
}

define i1 @add6(i64 %A, i64 %B) {
; CHECK-LABEL: @add6(
  %s1 = add i64 %A, %B
  %s2 = add i64 %B, %A
  %cmp = icmp eq i64 %s1, %s2
  ret i1 %cmp
; CHECK: ret i1 true
}

define i1 @addpowtwo(i32 %x, i32 %y) {
; CHECK-LABEL: @addpowtwo(
  %l = lshr i32 %x, 1
  %r = shl i32 1, %y
  %s = add i32 %l, %r
  %c = icmp eq i32 %s, 0
  ret i1 %c
; CHECK: ret i1 false
}

define i1 @or(i32 %x) {
; CHECK-LABEL: @or(
  %o = or i32 %x, 1
  %c = icmp eq i32 %o, 0
  ret i1 %c
; CHECK: ret i1 false
}

define i1 @shl1(i32 %x) {
; CHECK-LABEL: @shl1(
  %s = shl i32 1, %x
  %c = icmp eq i32 %s, 0
  ret i1 %c
; CHECK: ret i1 false
}

define i1 @shl2(i32 %X) {
; CHECK: @shl2
  %sub = shl nsw i32 -1, %X
  %cmp = icmp eq i32 %sub, 31
  ret i1 %cmp
; CHECK-NEXT: ret i1 false
}

define i1 @shl3(i32 %X) {
; CHECK: @shl3
  %sub = shl nuw i32 4, %X
  %cmp = icmp eq i32 %sub, 31
  ret i1 %cmp
; CHECK-NEXT: ret i1 false
}

define i1 @shl4(i32 %X) {
; CHECK: @shl4
  %sub = shl nsw i32 -1, %X
  %cmp = icmp sle i32 %sub, -1
  ret i1 %cmp
; CHECK-NEXT: ret i1 true
}

define i1 @shl5(i32 %X) {
; CHECK: @shl5
  %sub = shl nuw i32 4, %X
  %cmp = icmp ugt i32 %sub, 3
  ret i1 %cmp
; CHECK-NEXT: ret i1 true
}

define i1 @lshr1(i32 %x) {
; CHECK-LABEL: @lshr1(
  %s = lshr i32 -1, %x
  %c = icmp eq i32 %s, 0
  ret i1 %c
; CHECK: ret i1 false
}

define i1 @lshr2(i32 %x) {
; CHECK-LABEL: @lshr2(
  %s = lshr i32 %x, 30
  %c = icmp ugt i32 %s, 8
  ret i1 %c
; CHECK: ret i1 false
}

define i1 @lshr3(i32 %x) {
; CHECK-LABEL: @lshr3(
  %s = lshr i32 %x, %x
  %c = icmp eq i32 %s, 0
  ret i1 %c
; CHECK: ret i1 true
}

define i1 @ashr1(i32 %x) {
; CHECK-LABEL: @ashr1(
  %s = ashr i32 -1, %x
  %c = icmp eq i32 %s, 0
  ret i1 %c
; CHECK: ret i1 false
}

define i1 @ashr2(i32 %x) {
; CHECK-LABEL: @ashr2(
  %s = ashr i32 %x, 30
  %c = icmp slt i32 %s, -5
  ret i1 %c
; CHECK: ret i1 false
}

define i1 @ashr3(i32 %x) {
; CHECK-LABEL: @ashr3(
  %s = ashr i32 %x, %x
  %c = icmp eq i32 %s, 0
  ret i1 %c
; CHECK: ret i1 true
}

define i1 @select1(i1 %cond) {
; CHECK-LABEL: @select1(
  %s = select i1 %cond, i32 1, i32 0
  %c = icmp eq i32 %s, 1
  ret i1 %c
; CHECK: ret i1 %cond
}

define i1 @select2(i1 %cond) {
; CHECK-LABEL: @select2(
  %x = zext i1 %cond to i32
  %s = select i1 %cond, i32 %x, i32 0
  %c = icmp ne i32 %s, 0
  ret i1 %c
; CHECK: ret i1 %cond
}

define i1 @select3(i1 %cond) {
; CHECK-LABEL: @select3(
  %x = zext i1 %cond to i32
  %s = select i1 %cond, i32 1, i32 %x
  %c = icmp ne i32 %s, 0
  ret i1 %c
; CHECK: ret i1 %cond
}

define i1 @select4(i1 %cond) {
; CHECK-LABEL: @select4(
  %invert = xor i1 %cond, 1
  %s = select i1 %invert, i32 0, i32 1
  %c = icmp ne i32 %s, 0
  ret i1 %c
; CHECK: ret i1 %cond
}

define i1 @select5(i32 %x) {
; CHECK-LABEL: @select5(
  %c = icmp eq i32 %x, 0
  %s = select i1 %c, i32 1, i32 %x
  %c2 = icmp eq i32 %s, 0
  ret i1 %c2
; CHECK: ret i1 false
}

define i1 @select6(i32 %x) {
; CHECK-LABEL: @select6(
  %c = icmp sgt i32 %x, 0
  %s = select i1 %c, i32 %x, i32 4
  %c2 = icmp eq i32 %s, 0
  ret i1 %c2
; CHECK: ret i1 %c2
}

define i1 @urem1(i32 %X, i32 %Y) {
; CHECK-LABEL: @urem1(
  %A = urem i32 %X, %Y
  %B = icmp ult i32 %A, %Y
  ret i1 %B
; CHECK: ret i1 true
}

define i1 @urem2(i32 %X, i32 %Y) {
; CHECK-LABEL: @urem2(
  %A = urem i32 %X, %Y
  %B = icmp eq i32 %A, %Y
  ret i1 %B
; CHECK: ret i1 false
}

define i1 @urem3(i32 %X) {
; CHECK-LABEL: @urem3(
  %A = urem i32 %X, 10
  %B = icmp ult i32 %A, 15
  ret i1 %B
; CHECK: ret i1 true
}

define i1 @urem4(i32 %X) {
; CHECK-LABEL: @urem4(
  %A = urem i32 %X, 15
  %B = icmp ult i32 %A, 10
  ret i1 %B
; CHECK: ret i1 %B
}

define i1 @urem5(i16 %X, i32 %Y) {
; CHECK-LABEL: @urem5(
  %A = zext i16 %X to i32
  %B = urem i32 %A, %Y
  %C = icmp slt i32 %B, %Y
  ret i1 %C
; CHECK-NOT: ret i1 true
}

define i1 @urem6(i32 %X, i32 %Y) {
; CHECK-LABEL: @urem6(
  %A = urem i32 %X, %Y
  %B = icmp ugt i32 %Y, %A
  ret i1 %B
; CHECK: ret i1 true
}

define i1 @urem7(i32 %X) {
; CHECK-LABEL: @urem7(
  %A = urem i32 1, %X
  %B = icmp sgt i32 %A, %X
  ret i1 %B
; CHECK-NOT: ret i1 false
}

define i1 @srem1(i32 %X) {
; CHECK-LABEL: @srem1(
  %A = srem i32 %X, -5
  %B = icmp sgt i32 %A, 5
  ret i1 %B
; CHECK: ret i1 false
}

; PR9343 #15
; CHECK-LABEL: @srem2(
; CHECK: ret i1 false
define i1 @srem2(i16 %X, i32 %Y) {
  %A = zext i16 %X to i32
  %B = add nsw i32 %A, 1
  %C = srem i32 %B, %Y
  %D = icmp slt i32 %C, 0
  ret i1 %D
}

; CHECK-LABEL: @srem3(
; CHECK-NEXT: ret i1 false
define i1 @srem3(i16 %X, i32 %Y) {
  %A = zext i16 %X to i32
  %B = or i32 2147483648, %A
  %C = sub nsw i32 1, %B
  %D = srem i32 %C, %Y
  %E = icmp slt i32 %D, 0
  ret i1 %E
}

define i1 @udiv1(i32 %X) {
; CHECK-LABEL: @udiv1(
  %A = udiv i32 %X, 1000000
  %B = icmp ult i32 %A, 5000
  ret i1 %B
; CHECK: ret i1 true
}

define i1 @udiv2(i32 %X, i32 %Y, i32 %Z) {
; CHECK-LABEL: @udiv2(
  %A = udiv exact i32 10, %Z
  %B = udiv exact i32 20, %Z
  %C = icmp ult i32 %A, %B
  ret i1 %C
; CHECK: ret i1 true
}

define i1 @udiv3(i32 %X, i32 %Y) {
; CHECK-LABEL: @udiv3(
  %A = udiv i32 %X, %Y
  %C = icmp ugt i32 %A, %X
  ret i1 %C
; CHECK: ret i1 false
}

define i1 @udiv4(i32 %X, i32 %Y) {
; CHECK-LABEL: @udiv4(
  %A = udiv i32 %X, %Y
  %C = icmp ule i32 %A, %X
  ret i1 %C
; CHECK: ret i1 true
}

define i1 @udiv5(i32 %X) {
; CHECK-LABEL: @udiv5(
  %A = udiv i32 123, %X
  %C = icmp ugt i32 %A, 124
  ret i1 %C
; CHECK: ret i1 false
}

; PR11340
define i1 @udiv6(i32 %X) nounwind {
; CHECK-LABEL: @udiv6(
  %A = udiv i32 1, %X
  %C = icmp eq i32 %A, 0
  ret i1 %C
; CHECK: ret i1 %C
}


define i1 @sdiv1(i32 %X) {
; CHECK-LABEL: @sdiv1(
  %A = sdiv i32 %X, 1000000
  %B = icmp slt i32 %A, 3000
  ret i1 %B
; CHECK: ret i1 true
}

define i1 @or1(i32 %X) {
; CHECK-LABEL: @or1(
  %A = or i32 %X, 62
  %B = icmp ult i32 %A, 50
  ret i1 %B
; CHECK: ret i1 false
}

define i1 @and1(i32 %X) {
; CHECK-LABEL: @and1(
  %A = and i32 %X, 62
  %B = icmp ugt i32 %A, 70
  ret i1 %B
; CHECK: ret i1 false
}

define i1 @mul1(i32 %X) {
; CHECK-LABEL: @mul1(
; Square of a non-zero number is non-zero if there is no overflow.
  %Y = or i32 %X, 1
  %M = mul nuw i32 %Y, %Y
  %C = icmp eq i32 %M, 0
  ret i1 %C
; CHECK: ret i1 false
}

define i1 @mul2(i32 %X) {
; CHECK-LABEL: @mul2(
; Square of a non-zero number is positive if there is no signed overflow.
  %Y = or i32 %X, 1
  %M = mul nsw i32 %Y, %Y
  %C = icmp sgt i32 %M, 0
  ret i1 %C
; CHECK: ret i1 true
}

define i1 @mul3(i32 %X, i32 %Y) {
; CHECK-LABEL: @mul3(
; Product of non-negative numbers is non-negative if there is no signed overflow.
  %XX = mul nsw i32 %X, %X
  %YY = mul nsw i32 %Y, %Y
  %M = mul nsw i32 %XX, %YY
  %C = icmp sge i32 %M, 0
  ret i1 %C
; CHECK: ret i1 true
}

define <2 x i1> @vectorselect1(<2 x i1> %cond) {
; CHECK-LABEL: @vectorselect1(
  %invert = xor <2 x i1> %cond, <i1 1, i1 1>
  %s = select <2 x i1> %invert, <2 x i32> <i32 0, i32 0>, <2 x i32> <i32 1, i32 1>
  %c = icmp ne <2 x i32> %s, <i32 0, i32 0>
  ret <2 x i1> %c
; CHECK: ret <2 x i1> %cond
}

; PR11948
define <2 x i1> @vectorselectcrash(i32 %arg1) {
  %tobool40 = icmp ne i32 %arg1, 0
  %cond43 = select i1 %tobool40, <2 x i16> <i16 -5, i16 66>, <2 x i16> <i16 46, i16 1>
  %cmp45 = icmp ugt <2 x i16> %cond43, <i16 73, i16 21>
  ret <2 x i1> %cmp45
}

; PR12013
define i1 @alloca_compare(i64 %idx) {
  %sv = alloca { i32, i32, [124 x i32] }
  %1 = getelementptr inbounds { i32, i32, [124 x i32] }, { i32, i32, [124 x i32] }* %sv, i32 0, i32 2, i64 %idx
  %2 = icmp eq i32* %1, null
  ret i1 %2
  ; CHECK: alloca_compare
  ; CHECK: ret i1 false
}

; PR12075
define i1 @infinite_gep() {
  ret i1 1

unreachableblock:
  %X = getelementptr i32, i32 *%X, i32 1
  %Y = icmp eq i32* %X, null
  ret i1 %Y
}

; It's not valid to fold a comparison of an argument with an alloca, even though
; that's tempting. An argument can't *alias* an alloca, however the aliasing rule
; relies on restrictions against guessing an object's address and dereferencing.
; There are no restrictions against guessing an object's address and comparing.

define i1 @alloca_argument_compare(i64* %arg) {
  %alloc = alloca i64
  %cmp = icmp eq i64* %arg, %alloc
  ret i1 %cmp
  ; CHECK: alloca_argument_compare
  ; CHECK: ret i1 %cmp
}

; As above, but with the operands reversed.

define i1 @alloca_argument_compare_swapped(i64* %arg) {
  %alloc = alloca i64
  %cmp = icmp eq i64* %alloc, %arg
  ret i1 %cmp
  ; CHECK: alloca_argument_compare_swapped
  ; CHECK: ret i1 %cmp
}

; Don't assume that a noalias argument isn't equal to a global variable's
; address. This is an example where AliasAnalysis' NoAlias concept is
; different from actual pointer inequality.

@y = external global i32
define zeroext i1 @external_compare(i32* noalias %x) {
  %cmp = icmp eq i32* %x, @y
  ret i1 %cmp
  ; CHECK: external_compare
  ; CHECK: ret i1 %cmp
}

define i1 @alloca_gep(i64 %a, i64 %b) {
; CHECK-LABEL: @alloca_gep(
; We can prove this GEP is non-null because it is inbounds and the pointer
; is non-null.
  %strs = alloca [1000 x [1001 x i8]], align 16
  %x = getelementptr inbounds [1000 x [1001 x i8]], [1000 x [1001 x i8]]* %strs, i64 0, i64 %a, i64 %b
  %cmp = icmp eq i8* %x, null
  ret i1 %cmp
; CHECK-NEXT: ret i1 false
}

define i1 @non_inbounds_gep_compare(i64* %a) {
; CHECK-LABEL: @non_inbounds_gep_compare(
; Equality compares with non-inbounds GEPs can be folded.
  %x = getelementptr i64, i64* %a, i64 42
  %y = getelementptr inbounds i64, i64* %x, i64 -42
  %z = getelementptr i64, i64* %a, i64 -42
  %w = getelementptr inbounds i64, i64* %z, i64 42
  %cmp = icmp eq i64* %y, %w
  ret i1 %cmp
; CHECK-NEXT: ret i1 true
}

define i1 @non_inbounds_gep_compare2(i64* %a) {
; CHECK-LABEL: @non_inbounds_gep_compare2(
; Equality compares with non-inbounds GEPs can be folded.
  %x = getelementptr i64, i64* %a, i64 4294967297
  %y = getelementptr i64, i64* %a, i64 1
  %cmp = icmp eq i64* %y, %y
  ret i1 %cmp
; CHECK-NEXT: ret i1 true
}

define <4 x i8> @vectorselectfold(<4 x i8> %a, <4 x i8> %b) {
  %false = icmp ne <4 x i8> zeroinitializer, zeroinitializer
  %sel = select <4 x i1> %false, <4 x i8> %a, <4 x i8> %b
  ret <4 x i8> %sel

; CHECK-LABEL: @vectorselectfold
; CHECK-NEXT: ret <4 x i8> %b
}

define <4 x i8> @vectorselectfold2(<4 x i8> %a, <4 x i8> %b) {
  %true = icmp eq <4 x i8> zeroinitializer, zeroinitializer
  %sel = select <4 x i1> %true, <4 x i8> %a, <4 x i8> %b
  ret <4 x i8> %sel

; CHECK-LABEL: @vectorselectfold
; CHECK-NEXT: ret <4 x i8> %a
}

define i1 @compare_always_true_slt(i16 %a) {
  %1 = zext i16 %a to i32
  %2 = sub nsw i32 0, %1
  %3 = icmp slt i32 %2, 1
  ret i1 %3

; CHECK-LABEL: @compare_always_true_slt
; CHECK-NEXT: ret i1 true
}

define i1 @compare_always_true_sle(i16 %a) {
  %1 = zext i16 %a to i32
  %2 = sub nsw i32 0, %1
  %3 = icmp sle i32 %2, 0
  ret i1 %3

; CHECK-LABEL: @compare_always_true_sle
; CHECK-NEXT: ret i1 true
}

define i1 @compare_always_false_sgt(i16 %a) {
  %1 = zext i16 %a to i32
  %2 = sub nsw i32 0, %1
  %3 = icmp sgt i32 %2, 0
  ret i1 %3

; CHECK-LABEL: @compare_always_false_sgt
; CHECK-NEXT: ret i1 false
}

define i1 @compare_always_false_sge(i16 %a) {
  %1 = zext i16 %a to i32
  %2 = sub nsw i32 0, %1
  %3 = icmp sge i32 %2, 1
  ret i1 %3

; CHECK-LABEL: @compare_always_false_sge
; CHECK-NEXT: ret i1 false
}

define i1 @compare_always_false_eq(i16 %a) {
  %1 = zext i16 %a to i32
  %2 = sub nsw i32 0, %1
  %3 = icmp eq i32 %2, 1
  ret i1 %3

; CHECK-LABEL: @compare_always_false_eq
; CHECK-NEXT: ret i1 false
}

define i1 @compare_always_false_ne(i16 %a) {
  %1 = zext i16 %a to i32
  %2 = sub nsw i32 0, %1
  %3 = icmp ne i32 %2, 1
  ret i1 %3

; CHECK-LABEL: @compare_always_false_ne
; CHECK-NEXT: ret i1 true
}

define i1 @compare_dividend(i32 %a) {
  %div = sdiv i32 2, %a
  %cmp = icmp eq i32 %div, 3
  ret i1 %cmp

; CHECK-LABEL: @compare_dividend
; CHECK-NEXT: ret i1 false
}

define i1 @lshr_ugt_false(i32 %a) {
  %shr = lshr i32 1, %a
  %cmp = icmp ugt i32 %shr, 1
  ret i1 %cmp
; CHECK-LABEL: @lshr_ugt_false
; CHECK-NEXT: ret i1 false
}

define i1 @exact_lshr_ugt_false(i32 %a) {
  %shr = lshr exact i32 30, %a
  %cmp = icmp ult i32 %shr, 15
  ret i1 %cmp
; CHECK-LABEL: @exact_lshr_ugt_false
; CHECK-NEXT: ret i1 false
}

define i1 @lshr_sgt_false(i32 %a) {
  %shr = lshr i32 1, %a
  %cmp = icmp sgt i32 %shr, 1
  ret i1 %cmp
; CHECK-LABEL: @lshr_sgt_false
; CHECK-NEXT: ret i1 false
}

define i1 @ashr_sgt_false(i32 %a) {
  %shr = ashr i32 -30, %a
  %cmp = icmp sgt i32 %shr, -1
  ret i1 %cmp
; CHECK-LABEL: @ashr_sgt_false
; CHECK-NEXT: ret i1 false
}

define i1 @exact_ashr_sgt_false(i32 %a) {
  %shr = ashr exact i32 -30, %a
  %cmp = icmp sgt i32 %shr, -15
  ret i1 %cmp
; CHECK-LABEL: @exact_ashr_sgt_false
; CHECK-NEXT: ret i1 false
}

define i1 @nonnull_arg(i32* nonnull %i) {
  %cmp = icmp eq i32* %i, null
  ret i1 %cmp
; CHECK-LABEL: @nonnull_arg
; CHECK: ret i1 false
}

define i1 @nonnull_deref_arg(i32* dereferenceable(4) %i) {
  %cmp = icmp eq i32* %i, null
  ret i1 %cmp
; CHECK-LABEL: @nonnull_deref_arg
; CHECK: ret i1 false
}

define i1 @nonnull_deref_as_arg(i32 addrspace(1)* dereferenceable(4) %i) {
  %cmp = icmp eq i32 addrspace(1)* %i, null
  ret i1 %cmp
; CHECK-LABEL: @nonnull_deref_as_arg
; CHECK: icmp
; CHECK: ret
}

declare nonnull i32* @returns_nonnull_helper()
define i1 @returns_nonnull() {
  %call = call nonnull i32* @returns_nonnull_helper()
  %cmp = icmp eq i32* %call, null
  ret i1 %cmp
; CHECK-LABEL: @returns_nonnull
; CHECK: ret i1 false
}

declare dereferenceable(4) i32* @returns_nonnull_deref_helper()
define i1 @returns_nonnull_deref() {
  %call = call dereferenceable(4) i32* @returns_nonnull_deref_helper()
  %cmp = icmp eq i32* %call, null
  ret i1 %cmp
; CHECK-LABEL: @returns_nonnull_deref
; CHECK: ret i1 false
}

declare dereferenceable(4) i32 addrspace(1)* @returns_nonnull_deref_as_helper()
define i1 @returns_nonnull_as_deref() {
  %call = call dereferenceable(4) i32 addrspace(1)* @returns_nonnull_deref_as_helper()
  %cmp = icmp eq i32 addrspace(1)* %call, null
  ret i1 %cmp
; CHECK-LABEL: @returns_nonnull_as_deref
; CHECK: icmp
; CHECK: ret
}

define i1 @nonnull_load(i32** %addr) {
<<<<<<< HEAD
  %ptr = load i32** %addr, !nonnull !{}
=======
  %ptr = load i32*, i32** %addr, !nonnull !{}
>>>>>>> 969bfdfe
  %cmp = icmp eq i32* %ptr, null
  ret i1 %cmp
; CHECK-LABEL: @nonnull_load
; CHECK: ret i1 false
}

define i1 @nonnull_load_as_outer(i32* addrspace(1)* %addr) {
<<<<<<< HEAD
  %ptr = load i32* addrspace(1)* %addr, !nonnull !{}
=======
  %ptr = load i32*, i32* addrspace(1)* %addr, !nonnull !{}
>>>>>>> 969bfdfe
  %cmp = icmp eq i32* %ptr, null
  ret i1 %cmp
; CHECK-LABEL: @nonnull_load_as_outer
; CHECK: ret i1 false
}
define i1 @nonnull_load_as_inner(i32 addrspace(1)** %addr) {
<<<<<<< HEAD
  %ptr = load i32 addrspace(1)** %addr, !nonnull !{}
=======
  %ptr = load i32 addrspace(1)*, i32 addrspace(1)** %addr, !nonnull !{}
>>>>>>> 969bfdfe
  %cmp = icmp eq i32 addrspace(1)* %ptr, null
  ret i1 %cmp
; CHECK-LABEL: @nonnull_load_as_inner
; CHECK: ret i1 false
}

; If a bit is known to be zero for A and known to be one for B,
; then A and B cannot be equal.
define i1 @icmp_eq_const(i32 %a) nounwind {
  %b = mul nsw i32 %a, -2
  %c = icmp eq i32 %b, 1
  ret i1 %c

; CHECK-LABEL: @icmp_eq_const
; CHECK-NEXT: ret i1 false 
}

define i1 @icmp_ne_const(i32 %a) nounwind {
  %b = mul nsw i32 %a, -2
  %c = icmp ne i32 %b, 1
  ret i1 %c

; CHECK-LABEL: @icmp_ne_const
; CHECK-NEXT: ret i1 true
}

define i1 @icmp_sdiv_int_min(i32 %a) {
  %div = sdiv i32 -2147483648, %a
  %cmp = icmp ne i32 %div, -1073741824
  ret i1 %cmp

; CHECK-LABEL: @icmp_sdiv_int_min
; CHECK-NEXT: [[DIV:%.*]] = sdiv i32 -2147483648, %a
; CHECK-NEXT: [[CMP:%.*]] = icmp ne i32 [[DIV]], -1073741824
; CHECK-NEXT: ret i1 [[CMP]]
}

define i1 @icmp_sdiv_pr20288(i64 %a) {
   %div = sdiv i64 %a, -8589934592
   %cmp = icmp ne i64 %div, 1073741824
   ret i1 %cmp

; CHECK-LABEL: @icmp_sdiv_pr20288
; CHECK-NEXT: [[DIV:%.*]] = sdiv i64 %a, -8589934592
; CHECK-NEXT: [[CMP:%.*]] = icmp ne i64 [[DIV]], 1073741824
; CHECK-NEXT: ret i1 [[CMP]]
}

define i1 @icmp_sdiv_neg1(i64 %a) {
 %div = sdiv i64 %a, -1
 %cmp = icmp ne i64 %div, 1073741824
 ret i1 %cmp

; CHECK-LABEL: @icmp_sdiv_neg1
; CHECK-NEXT: [[DIV:%.*]] = sdiv i64 %a, -1
; CHECK-NEXT: [[CMP:%.*]] = icmp ne i64 [[DIV]], 1073741824
; CHECK-NEXT: ret i1 [[CMP]]
}

define i1 @icmp_known_bits(i4 %x, i4 %y) {
  %and1 = and i4 %y, -7
  %and2 = and i4 %x, -7
  %or1 = or i4 %and1, 2
  %or2 = or i4 %and2, 2
  %add = add i4 %or1, %or2
  %cmp = icmp eq i4 %add, 0
  ret i1 %cmp

; CHECK-LABEL: @icmp_known_bits
; CHECK-NEXT: ret i1 false
}

define i1 @icmp_shl_nuw_1(i64 %a) {
 %shl = shl nuw i64 1, %a
 %cmp = icmp ne i64 %shl, 0
 ret i1 %cmp

; CHECK-LABEL: @icmp_shl_nuw_1
; CHECK-NEXT: ret i1 true
}

define i1 @icmp_shl_nsw_neg1(i64 %a) {
 %shl = shl nsw i64 -1, %a
 %cmp = icmp sge i64 %shl, 3
 ret i1 %cmp

; CHECK-LABEL: @icmp_shl_nsw_neg1
; CHECK-NEXT: ret i1 false
}

define i1 @icmp_shl_nsw_1(i64 %a) {
 %shl = shl nsw i64 1, %a
 %cmp = icmp sge i64 %shl, 0
 ret i1 %cmp

; CHECK-LABEL: @icmp_shl_nsw_1
; CHECK-NEXT: ret i1 true
}

define i1 @icmp_shl_1_V_ugt_2147483648(i32 %V) {
  %shl = shl i32 1, %V
  %cmp = icmp ugt i32 %shl, 2147483648
  ret i1 %cmp

; CHECK-LABEL: @icmp_shl_1_V_ugt_2147483648(
; CHECK-NEXT: ret i1 false
}

define i1 @icmp_shl_1_V_ule_2147483648(i32 %V) {
  %shl = shl i32 1, %V
  %cmp = icmp ule i32 %shl, 2147483648
  ret i1 %cmp

; CHECK-LABEL: @icmp_shl_1_V_ule_2147483648(
; CHECK-NEXT: ret i1 true
}

define i1 @icmp_shl_1_V_eq_31(i32 %V) {
  %shl = shl i32 1, %V
  %cmp = icmp eq i32 %shl, 31
  ret i1 %cmp

; CHECK-LABEL: @icmp_shl_1_V_eq_31(
; CHECK-NEXT: ret i1 false
}

define i1 @icmp_shl_1_V_ne_31(i32 %V) {
  %shl = shl i32 1, %V
  %cmp = icmp ne i32 %shl, 31
  ret i1 %cmp

; CHECK-LABEL: @icmp_shl_1_V_ne_31(
; CHECK-NEXT: ret i1 true
<<<<<<< HEAD
=======
}

define i1 @tautological1(i32 %A, i32 %B) {
  %C = and i32 %A, %B
  %D = icmp ugt i32 %C, %A
  ret i1 %D
; CHECK-LABEL: @tautological1(
; CHECK: ret i1 false
}

define i1 @tautological2(i32 %A, i32 %B) {
  %C = and i32 %A, %B
  %D = icmp ule i32 %C, %A
  ret i1 %D
; CHECK-LABEL: @tautological2(
; CHECK: ret i1 true
}

define i1 @tautological3(i32 %A, i32 %B) {
  %C = or i32 %A, %B
  %D = icmp ule i32 %A, %C
  ret i1 %D
; CHECK-LABEL: @tautological3(
; CHECK: ret i1 true
}

define i1 @tautological4(i32 %A, i32 %B) {
  %C = or i32 %A, %B
  %D = icmp ugt i32 %A, %C
  ret i1 %D
; CHECK-LABEL: @tautological4(
; CHECK: ret i1 false
}

define i1 @tautological5(i32 %A, i32 %B) {
  %C = or i32 %A, %B
  %D = icmp ult i32 %C, %A
  ret i1 %D
; CHECK-LABEL: @tautological5(
; CHECK: ret i1 false
}

define i1 @tautological6(i32 %A, i32 %B) {
  %C = or i32 %A, %B
  %D = icmp uge i32 %C, %A
  ret i1 %D
; CHECK-LABEL: @tautological6(
; CHECK: ret i1 true
}

define i1 @tautological7(i32 %A, i32 %B) {
  %C = and i32 %A, %B
  %D = icmp uge i32 %A, %C
  ret i1 %D
; CHECK-LABEL: @tautological7(
; CHECK: ret i1 true
}

define i1 @tautological8(i32 %A, i32 %B) {
  %C = and i32 %A, %B
  %D = icmp ult i32 %A, %C
  ret i1 %D
; CHECK-LABEL: @tautological8(
; CHECK: ret i1 false
>>>>>>> 969bfdfe
}<|MERGE_RESOLUTION|>--- conflicted
+++ resolved
@@ -950,11 +950,7 @@
 }
 
 define i1 @nonnull_load(i32** %addr) {
-<<<<<<< HEAD
-  %ptr = load i32** %addr, !nonnull !{}
-=======
   %ptr = load i32*, i32** %addr, !nonnull !{}
->>>>>>> 969bfdfe
   %cmp = icmp eq i32* %ptr, null
   ret i1 %cmp
 ; CHECK-LABEL: @nonnull_load
@@ -962,22 +958,14 @@
 }
 
 define i1 @nonnull_load_as_outer(i32* addrspace(1)* %addr) {
-<<<<<<< HEAD
-  %ptr = load i32* addrspace(1)* %addr, !nonnull !{}
-=======
   %ptr = load i32*, i32* addrspace(1)* %addr, !nonnull !{}
->>>>>>> 969bfdfe
   %cmp = icmp eq i32* %ptr, null
   ret i1 %cmp
 ; CHECK-LABEL: @nonnull_load_as_outer
 ; CHECK: ret i1 false
 }
 define i1 @nonnull_load_as_inner(i32 addrspace(1)** %addr) {
-<<<<<<< HEAD
-  %ptr = load i32 addrspace(1)** %addr, !nonnull !{}
-=======
   %ptr = load i32 addrspace(1)*, i32 addrspace(1)** %addr, !nonnull !{}
->>>>>>> 969bfdfe
   %cmp = icmp eq i32 addrspace(1)* %ptr, null
   ret i1 %cmp
 ; CHECK-LABEL: @nonnull_load_as_inner
@@ -1111,8 +1099,6 @@
 
 ; CHECK-LABEL: @icmp_shl_1_V_ne_31(
 ; CHECK-NEXT: ret i1 true
-<<<<<<< HEAD
-=======
 }
 
 define i1 @tautological1(i32 %A, i32 %B) {
@@ -1177,5 +1163,4 @@
   ret i1 %D
 ; CHECK-LABEL: @tautological8(
 ; CHECK: ret i1 false
->>>>>>> 969bfdfe
 }