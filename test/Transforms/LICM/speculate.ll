; RUN: opt -S -licm < %s | FileCheck %s

; UDiv is safe to speculate if the denominator is known non-zero.

; CHECK-LABEL: @safe_udiv(
; CHECK:      %div = udiv i64 %x, 2
; CHECK-NEXT: br label %for.body

define void @safe_udiv(i64 %x, i64 %m, i64 %n, i32* %p, i64* %q) nounwind {
entry:
  br label %for.body

for.body:                                         ; preds = %entry, %for.inc
  %i.02 = phi i64 [ %inc, %for.inc ], [ 0, %entry ]
  %arrayidx = getelementptr inbounds i32, i32* %p, i64 %i.02
  %0 = load i32, i32* %arrayidx, align 4
  %tobool = icmp eq i32 %0, 0
  br i1 %tobool, label %for.inc, label %if.then

if.then:                                          ; preds = %for.body
  %div = udiv i64 %x, 2
<<<<<<< HEAD
  %arrayidx1 = getelementptr inbounds i64* %q, i64 %i.02
=======
  %arrayidx1 = getelementptr inbounds i64, i64* %q, i64 %i.02
>>>>>>> 969bfdfe
  store i64 %div, i64* %arrayidx1, align 8
  br label %for.inc

for.inc:                                          ; preds = %if.then, %for.body
  %inc = add i64 %i.02, 1
  %cmp = icmp slt i64 %inc, %n
  br i1 %cmp, label %for.body, label %for.end

for.end:                                          ; preds = %for.inc, %entry
  ret void
}

; UDiv is unsafe to speculate if the denominator is not known non-zero.

; CHECK-LABEL: @unsafe_udiv(
; CHECK-NOT:  udiv
; CHECK: for.body:

define void @unsafe_udiv(i64 %x, i64 %m, i64 %n, i32* %p, i64* %q) nounwind {
entry:
  br label %for.body

for.body:                                         ; preds = %entry, %for.inc
  %i.02 = phi i64 [ %inc, %for.inc ], [ 0, %entry ]
  %arrayidx = getelementptr inbounds i32, i32* %p, i64 %i.02
  %0 = load i32, i32* %arrayidx, align 4
  %tobool = icmp eq i32 %0, 0
  br i1 %tobool, label %for.inc, label %if.then

if.then:                                          ; preds = %for.body
  %div = udiv i64 %x, %m
  %arrayidx1 = getelementptr inbounds i64, i64* %q, i64 %i.02
  store i64 %div, i64* %arrayidx1, align 8
  br label %for.inc

for.inc:                                          ; preds = %if.then, %for.body
  %inc = add i64 %i.02, 1
  %cmp = icmp slt i64 %inc, %n
  br i1 %cmp, label %for.body, label %for.end

for.end:                                          ; preds = %for.inc, %entry
  ret void
}

; SDiv is safe to speculate if the denominator is known non-zero and
; known to have at least one zero bit.

; CHECK-LABEL: @safe_sdiv(
; CHECK:      %div = sdiv i64 %x, 2
; CHECK-NEXT: br label %for.body

define void @safe_sdiv(i64 %x, i64 %m, i64 %n, i32* %p, i64* %q) nounwind {
entry:
  %and = and i64 %m, -3
  br label %for.body

for.body:                                         ; preds = %entry, %for.inc
  %i.02 = phi i64 [ %inc, %for.inc ], [ 0, %entry ]
  %arrayidx = getelementptr inbounds i32, i32* %p, i64 %i.02
  %0 = load i32, i32* %arrayidx, align 4
  %tobool = icmp eq i32 %0, 0
  br i1 %tobool, label %for.inc, label %if.then

if.then:                                          ; preds = %for.body
  %div = sdiv i64 %x, 2
<<<<<<< HEAD
  %arrayidx1 = getelementptr inbounds i64* %q, i64 %i.02
=======
  %arrayidx1 = getelementptr inbounds i64, i64* %q, i64 %i.02
>>>>>>> 969bfdfe
  store i64 %div, i64* %arrayidx1, align 8
  br label %for.inc

for.inc:                                          ; preds = %if.then, %for.body
  %inc = add i64 %i.02, 1
  %cmp = icmp slt i64 %inc, %n
  br i1 %cmp, label %for.body, label %for.end

for.end:                                          ; preds = %for.inc, %entry
  ret void
}

; SDiv is unsafe to speculate if the denominator is not known non-zero.

; CHECK-LABEL: @unsafe_sdiv_a(
; CHECK-NOT:  sdiv
; CHECK: for.body:

define void @unsafe_sdiv_a(i64 %x, i64 %m, i64 %n, i32* %p, i64* %q) nounwind {
entry:
  %or = or i64 %m, 1
  br label %for.body

for.body:                                         ; preds = %entry, %for.inc
  %i.02 = phi i64 [ %inc, %for.inc ], [ 0, %entry ]
  %arrayidx = getelementptr inbounds i32, i32* %p, i64 %i.02
  %0 = load i32, i32* %arrayidx, align 4
  %tobool = icmp eq i32 %0, 0
  br i1 %tobool, label %for.inc, label %if.then

if.then:                                          ; preds = %for.body
  %div = sdiv i64 %x, %or
  %arrayidx1 = getelementptr inbounds i64, i64* %q, i64 %i.02
  store i64 %div, i64* %arrayidx1, align 8
  br label %for.inc

for.inc:                                          ; preds = %if.then, %for.body
  %inc = add i64 %i.02, 1
  %cmp = icmp slt i64 %inc, %n
  br i1 %cmp, label %for.body, label %for.end

for.end:                                          ; preds = %for.inc, %entry
  ret void
}

; SDiv is unsafe to speculate if the denominator is not known to have a zero bit.

; CHECK-LABEL: @unsafe_sdiv_b(
; CHECK-NOT:  sdiv
; CHECK: for.body:

define void @unsafe_sdiv_b(i64 %x, i64 %m, i64 %n, i32* %p, i64* %q) nounwind {
entry:
  %and = and i64 %m, -3
  br label %for.body

for.body:                                         ; preds = %entry, %for.inc
  %i.02 = phi i64 [ %inc, %for.inc ], [ 0, %entry ]
  %arrayidx = getelementptr inbounds i32, i32* %p, i64 %i.02
  %0 = load i32, i32* %arrayidx, align 4
  %tobool = icmp eq i32 %0, 0
  br i1 %tobool, label %for.inc, label %if.then

if.then:                                          ; preds = %for.body
  %div = sdiv i64 %x, %and
  %arrayidx1 = getelementptr inbounds i64, i64* %q, i64 %i.02
  store i64 %div, i64* %arrayidx1, align 8
  br label %for.inc

for.inc:                                          ; preds = %if.then, %for.body
  %inc = add i64 %i.02, 1
  %cmp = icmp slt i64 %inc, %n
  br i1 %cmp, label %for.body, label %for.end

for.end:                                          ; preds = %for.inc, %entry
  ret void
}

; SDiv is unsafe to speculate inside an infinite loop.

define void @unsafe_sdiv_c(i64 %a, i64 %b, i64* %p) {
entry:
; CHECK: entry:
; CHECK-NOT: sdiv
; CHECK: br label %for.body
  br label %for.body

for.body:
  %c = icmp eq i64 %b, 0
  br i1 %c, label %backedge, label %if.then

if.then:
  %d = sdiv i64 %a, %b
  store i64 %d, i64* %p
  br label %backedge

backedge:
  br label %for.body
}<|MERGE_RESOLUTION|>--- conflicted
+++ resolved
@@ -19,11 +19,7 @@
 
 if.then:                                          ; preds = %for.body
   %div = udiv i64 %x, 2
-<<<<<<< HEAD
-  %arrayidx1 = getelementptr inbounds i64* %q, i64 %i.02
-=======
   %arrayidx1 = getelementptr inbounds i64, i64* %q, i64 %i.02
->>>>>>> 969bfdfe
   store i64 %div, i64* %arrayidx1, align 8
   br label %for.inc
 
@@ -89,11 +85,7 @@
 
 if.then:                                          ; preds = %for.body
   %div = sdiv i64 %x, 2
-<<<<<<< HEAD
-  %arrayidx1 = getelementptr inbounds i64* %q, i64 %i.02
-=======
   %arrayidx1 = getelementptr inbounds i64, i64* %q, i64 %i.02
->>>>>>> 969bfdfe
   store i64 %div, i64* %arrayidx1, align 8
   br label %for.inc
 
