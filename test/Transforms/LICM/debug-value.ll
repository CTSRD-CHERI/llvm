; RUN: opt -licm -basicaa < %s -S | FileCheck %s

define void @dgefa() nounwind ssp {
entry:
  br label %for.body

for.body:                                         ; preds = %for.cond.backedge, %entry
  br i1 undef, label %if.then, label %for.cond.backedge, !dbg !11

for.cond.backedge:                                ; preds = %for.body61, %for.body61.us, %for.body
  br i1 undef, label %for.end104, label %for.body, !dbg !15

if.then:                                          ; preds = %for.body
  br i1 undef, label %if.then27, label %if.end.if.end.split_crit_edge.critedge, !dbg !16

if.then27:                                        ; preds = %if.then
; CHECK: tail call void @llvm.dbg.value
<<<<<<< HEAD
  tail call void @llvm.dbg.value(metadata !18, i64 0, metadata !19, metadata !{}), !dbg !21
=======
  tail call void @llvm.dbg.value(metadata double undef, i64 0, metadata !19, metadata !MDExpression()), !dbg !21
>>>>>>> 969bfdfe
  br label %for.body61.us

if.end.if.end.split_crit_edge.critedge:           ; preds = %if.then
  br label %for.body61

for.body61.us:                                    ; preds = %for.body61.us, %if.then27
  br i1 undef, label %for.cond.backedge, label %for.body61.us, !dbg !23

for.body61:                                       ; preds = %for.body61, %if.end.if.end.split_crit_edge.critedge
  br i1 undef, label %for.cond.backedge, label %for.body61, !dbg !23

for.end104:                                       ; preds = %for.cond.backedge
  ret void, !dbg !24
}

declare void @llvm.dbg.value(metadata, i64, metadata, metadata) nounwind readnone

!llvm.module.flags = !{!26}
!llvm.dbg.sp = !{!0, !6, !9, !10}

<<<<<<< HEAD
!0 = metadata !{metadata !"0x2e\00idamax\00idamax\00\00112\000\001\000\006\00256\000\000", metadata !25, metadata !1, metadata !3, i32 0, null, null, null, null} ; [ DW_TAG_subprogram ]
!1 = metadata !{metadata !"0x29", metadata !25} ; [ DW_TAG_file_type ]
!2 = metadata !{metadata !"0x11\0012\00clang version 2.9 (trunk 127169)\001\00\000\00\000", metadata !25, metadata !8, metadata !8, metadata !8, null, null} ; [ DW_TAG_compile_unit ]
!3 = metadata !{metadata !"0x15\00\000\000\000\000\000\000", metadata !25, metadata !1, null, metadata !4, i32 0} ; [ DW_TAG_subroutine_type ]
!4 = metadata !{metadata !5}
!5 = metadata !{metadata !"0x24\00int\000\0032\0032\000\000\005", null, metadata !2} ; [ DW_TAG_base_type ]
!6 = metadata !{metadata !"0x2e\00dscal\00dscal\00\00206\000\001\000\006\00256\000\000", metadata !25, metadata !1, metadata !7, i32 0, null, null, null, null} ; [ DW_TAG_subprogram ]
!7 = metadata !{metadata !"0x15\00\000\000\000\000\000\000", metadata !25, metadata !1, null, metadata !8, null, null, null} ; [ DW_TAG_subroutine_type ] [line 0, size 0, align 0, offset 0] [from ]
!8 = metadata !{null}
!9 = metadata !{metadata !"0x2e\00daxpy\00daxpy\00\00230\000\001\000\006\00256\000\000", metadata !25, metadata !1, metadata !7, i32 0, null, null, null, null} ; [ DW_TAG_subprogram ]
!10 = metadata !{metadata !"0x2e\00dgefa\00dgefa\00\00267\000\001\000\006\00256\000\000", metadata !25, metadata !1, metadata !7, null, null, null, null, null} ; [ DW_TAG_subprogram ] [line 267] [def] [scope 0] [dgefa]
!11 = metadata !{i32 281, i32 9, metadata !12, null}
!12 = metadata !{metadata !"0xb\00272\005\0032", metadata !25, metadata !13} ; [ DW_TAG_lexical_block ]
!13 = metadata !{metadata !"0xb\00271\005\0031", metadata !25, metadata !14} ; [ DW_TAG_lexical_block ]
!14 = metadata !{metadata !"0xb\00267\001\0030", metadata !25, metadata !10} ; [ DW_TAG_lexical_block ]
!15 = metadata !{i32 271, i32 5, metadata !14, null}
!16 = metadata !{i32 284, i32 10, metadata !17, null}
!17 = metadata !{metadata !"0xb\00282\009\0033", metadata !25, metadata !12} ; [ DW_TAG_lexical_block ]
!18 = metadata !{double undef}
!19 = metadata !{metadata !"0x100\00temp\00268\000", metadata !14, metadata !1, metadata !20} ; [ DW_TAG_auto_variable ]
!20 = metadata !{metadata !"0x24\00double\000\0064\0064\000\000\004", null, metadata !2} ; [ DW_TAG_base_type ]
!21 = metadata !{i32 286, i32 14, metadata !22, null}
!22 = metadata !{metadata !"0xb\00285\0013\0034", metadata !25, metadata !17} ; [ DW_TAG_lexical_block ]
!23 = metadata !{i32 296, i32 13, metadata !17, null}
!24 = metadata !{i32 313, i32 1, metadata !14, null}
!25 = metadata !{metadata !"/Volumes/Lalgate/work/llvm/projects/llvm-test/SingleSource/Benchmarks/CoyoteBench/lpbench.c", metadata !"/private/tmp"}
!26 = metadata !{i32 1, metadata !"Debug Info Version", i32 2}
=======
!0 = !MDSubprogram(name: "idamax", line: 112, isLocal: false, isDefinition: true, virtualIndex: 6, flags: DIFlagPrototyped, isOptimized: false, file: !25, scope: !1, type: !3)
!1 = !MDFile(filename: "/Volumes/Lalgate/work/llvm/projects/llvm-test/SingleSource/Benchmarks/CoyoteBench/lpbench.c", directory: "/private/tmp")
!2 = !MDCompileUnit(language: DW_LANG_C99, producer: "clang version 2.9 (trunk 127169)", isOptimized: true, emissionKind: 0, file: !25, enums: !8, retainedTypes: !8, subprograms: !8)
!3 = !MDSubroutineType(types: !4)
!4 = !{!5}
!5 = !MDBasicType(tag: DW_TAG_base_type, name: "int", size: 32, align: 32, encoding: DW_ATE_signed)
!6 = !MDSubprogram(name: "dscal", line: 206, isLocal: false, isDefinition: true, virtualIndex: 6, flags: DIFlagPrototyped, isOptimized: false, file: !25, scope: !1, type: !7)
!7 = !MDSubroutineType(types: !8)
!8 = !{null}
!9 = !MDSubprogram(name: "daxpy", line: 230, isLocal: false, isDefinition: true, virtualIndex: 6, flags: DIFlagPrototyped, isOptimized: false, file: !25, scope: !1, type: !7)
!10 = !MDSubprogram(name: "dgefa", line: 267, isLocal: false, isDefinition: true, virtualIndex: 6, flags: DIFlagPrototyped, isOptimized: false, file: !25, scope: !1, type: !7)
!11 = !MDLocation(line: 281, column: 9, scope: !12)
!12 = distinct !MDLexicalBlock(line: 272, column: 5, file: !25, scope: !13)
!13 = distinct !MDLexicalBlock(line: 271, column: 5, file: !25, scope: !14)
!14 = distinct !MDLexicalBlock(line: 267, column: 1, file: !25, scope: !10)
!15 = !MDLocation(line: 271, column: 5, scope: !14)
!16 = !MDLocation(line: 284, column: 10, scope: !17)
!17 = distinct !MDLexicalBlock(line: 282, column: 9, file: !25, scope: !12)
!18 = !{double undef}
!19 = !MDLocalVariable(tag: DW_TAG_auto_variable, name: "temp", line: 268, scope: !14, file: !1, type: !20)
!20 = !MDBasicType(tag: DW_TAG_base_type, name: "double", size: 64, align: 64, encoding: DW_ATE_float)
!21 = !MDLocation(line: 286, column: 14, scope: !22)
!22 = distinct !MDLexicalBlock(line: 285, column: 13, file: !25, scope: !17)
!23 = !MDLocation(line: 296, column: 13, scope: !17)
!24 = !MDLocation(line: 313, column: 1, scope: !14)
!25 = !MDFile(filename: "/Volumes/Lalgate/work/llvm/projects/llvm-test/SingleSource/Benchmarks/CoyoteBench/lpbench.c", directory: "/private/tmp")
!26 = !{i32 1, !"Debug Info Version", i32 3}
>>>>>>> 969bfdfe
<|MERGE_RESOLUTION|>--- conflicted
+++ resolved
@@ -15,11 +15,7 @@
 
 if.then27:                                        ; preds = %if.then
 ; CHECK: tail call void @llvm.dbg.value
-<<<<<<< HEAD
-  tail call void @llvm.dbg.value(metadata !18, i64 0, metadata !19, metadata !{}), !dbg !21
-=======
   tail call void @llvm.dbg.value(metadata double undef, i64 0, metadata !19, metadata !MDExpression()), !dbg !21
->>>>>>> 969bfdfe
   br label %for.body61.us
 
 if.end.if.end.split_crit_edge.critedge:           ; preds = %if.then
@@ -40,35 +36,6 @@
 !llvm.module.flags = !{!26}
 !llvm.dbg.sp = !{!0, !6, !9, !10}
 
-<<<<<<< HEAD
-!0 = metadata !{metadata !"0x2e\00idamax\00idamax\00\00112\000\001\000\006\00256\000\000", metadata !25, metadata !1, metadata !3, i32 0, null, null, null, null} ; [ DW_TAG_subprogram ]
-!1 = metadata !{metadata !"0x29", metadata !25} ; [ DW_TAG_file_type ]
-!2 = metadata !{metadata !"0x11\0012\00clang version 2.9 (trunk 127169)\001\00\000\00\000", metadata !25, metadata !8, metadata !8, metadata !8, null, null} ; [ DW_TAG_compile_unit ]
-!3 = metadata !{metadata !"0x15\00\000\000\000\000\000\000", metadata !25, metadata !1, null, metadata !4, i32 0} ; [ DW_TAG_subroutine_type ]
-!4 = metadata !{metadata !5}
-!5 = metadata !{metadata !"0x24\00int\000\0032\0032\000\000\005", null, metadata !2} ; [ DW_TAG_base_type ]
-!6 = metadata !{metadata !"0x2e\00dscal\00dscal\00\00206\000\001\000\006\00256\000\000", metadata !25, metadata !1, metadata !7, i32 0, null, null, null, null} ; [ DW_TAG_subprogram ]
-!7 = metadata !{metadata !"0x15\00\000\000\000\000\000\000", metadata !25, metadata !1, null, metadata !8, null, null, null} ; [ DW_TAG_subroutine_type ] [line 0, size 0, align 0, offset 0] [from ]
-!8 = metadata !{null}
-!9 = metadata !{metadata !"0x2e\00daxpy\00daxpy\00\00230\000\001\000\006\00256\000\000", metadata !25, metadata !1, metadata !7, i32 0, null, null, null, null} ; [ DW_TAG_subprogram ]
-!10 = metadata !{metadata !"0x2e\00dgefa\00dgefa\00\00267\000\001\000\006\00256\000\000", metadata !25, metadata !1, metadata !7, null, null, null, null, null} ; [ DW_TAG_subprogram ] [line 267] [def] [scope 0] [dgefa]
-!11 = metadata !{i32 281, i32 9, metadata !12, null}
-!12 = metadata !{metadata !"0xb\00272\005\0032", metadata !25, metadata !13} ; [ DW_TAG_lexical_block ]
-!13 = metadata !{metadata !"0xb\00271\005\0031", metadata !25, metadata !14} ; [ DW_TAG_lexical_block ]
-!14 = metadata !{metadata !"0xb\00267\001\0030", metadata !25, metadata !10} ; [ DW_TAG_lexical_block ]
-!15 = metadata !{i32 271, i32 5, metadata !14, null}
-!16 = metadata !{i32 284, i32 10, metadata !17, null}
-!17 = metadata !{metadata !"0xb\00282\009\0033", metadata !25, metadata !12} ; [ DW_TAG_lexical_block ]
-!18 = metadata !{double undef}
-!19 = metadata !{metadata !"0x100\00temp\00268\000", metadata !14, metadata !1, metadata !20} ; [ DW_TAG_auto_variable ]
-!20 = metadata !{metadata !"0x24\00double\000\0064\0064\000\000\004", null, metadata !2} ; [ DW_TAG_base_type ]
-!21 = metadata !{i32 286, i32 14, metadata !22, null}
-!22 = metadata !{metadata !"0xb\00285\0013\0034", metadata !25, metadata !17} ; [ DW_TAG_lexical_block ]
-!23 = metadata !{i32 296, i32 13, metadata !17, null}
-!24 = metadata !{i32 313, i32 1, metadata !14, null}
-!25 = metadata !{metadata !"/Volumes/Lalgate/work/llvm/projects/llvm-test/SingleSource/Benchmarks/CoyoteBench/lpbench.c", metadata !"/private/tmp"}
-!26 = metadata !{i32 1, metadata !"Debug Info Version", i32 2}
-=======
 !0 = !MDSubprogram(name: "idamax", line: 112, isLocal: false, isDefinition: true, virtualIndex: 6, flags: DIFlagPrototyped, isOptimized: false, file: !25, scope: !1, type: !3)
 !1 = !MDFile(filename: "/Volumes/Lalgate/work/llvm/projects/llvm-test/SingleSource/Benchmarks/CoyoteBench/lpbench.c", directory: "/private/tmp")
 !2 = !MDCompileUnit(language: DW_LANG_C99, producer: "clang version 2.9 (trunk 127169)", isOptimized: true, emissionKind: 0, file: !25, enums: !8, retainedTypes: !8, subprograms: !8)
@@ -95,5 +62,4 @@
 !23 = !MDLocation(line: 296, column: 13, scope: !17)
 !24 = !MDLocation(line: 313, column: 1, scope: !14)
 !25 = !MDFile(filename: "/Volumes/Lalgate/work/llvm/projects/llvm-test/SingleSource/Benchmarks/CoyoteBench/lpbench.c", directory: "/private/tmp")
-!26 = !{i32 1, !"Debug Info Version", i32 3}
->>>>>>> 969bfdfe
+!26 = !{i32 1, !"Debug Info Version", i32 3}