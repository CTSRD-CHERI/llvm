--- conflicted
+++ resolved
@@ -516,31 +516,19 @@
   br i1 %cond, label %then, label %else
 
 then:
-<<<<<<< HEAD
-  %0 = getelementptr inbounds [4 x float]* %arr, i64 0, i64 3
-=======
   %0 = getelementptr inbounds [4 x float], [4 x float]* %arr, i64 0, i64 3
->>>>>>> 969bfdfe
   store float 1.000000e+00, float* %0, align 4
   br label %merge
 
 else:
-<<<<<<< HEAD
-  %1 = getelementptr inbounds [4 x float]* %arr, i64 0, i64 3
-=======
   %1 = getelementptr inbounds [4 x float], [4 x float]* %arr, i64 0, i64 3
->>>>>>> 969bfdfe
   store float 2.000000e+00, float* %1, align 4
   br label %merge
 
 merge:
   %2 = phi float* [ %0, %then ], [ %1, %else ]
   store float 0.000000e+00, float* %temp, align 4
-<<<<<<< HEAD
-  %3 = load float* %2, align 4
-=======
   %3 = load float, float* %2, align 4
->>>>>>> 969bfdfe
   ret float %3
 }
 
@@ -558,11 +546,7 @@
   br i1 %cond, label %then, label %else
 
 then:
-<<<<<<< HEAD
-  %0 = getelementptr inbounds [4 x float]* %arr, i64 0, i64 3
-=======
   %0 = getelementptr inbounds [4 x float], [4 x float]* %arr, i64 0, i64 3
->>>>>>> 969bfdfe
   store float 1.000000e+00, float* %0, align 4
   br label %then2
 
@@ -572,22 +556,14 @@
   br label %merge
 
 else:
-<<<<<<< HEAD
-  %2 = getelementptr inbounds [4 x float]* %arr, i64 0, i64 3
-=======
   %2 = getelementptr inbounds [4 x float], [4 x float]* %arr, i64 0, i64 3
->>>>>>> 969bfdfe
   store float 3.000000e+00, float* %2, align 4
   br label %merge
 
 merge:
   %3 = phi float* [ %1, %then2 ], [ %2, %else ]
   store float 0.000000e+00, float* %temp, align 4
-<<<<<<< HEAD
-  %4 = load float* %3, align 4
-=======
   %4 = load float, float* %3, align 4
->>>>>>> 969bfdfe
   ret float %4
 }
 
