--- conflicted
+++ resolved
@@ -1672,14 +1672,11 @@
 
 define void @PR27999() unnamed_addr {
 ; CHECK-LABEL: @PR27999(
-<<<<<<< HEAD
 ; CHECK: alloca [2 x i64], align 8
 ; CHECK: call void @llvm.lifetime.start.p0i8(i64 16,
 ; CHECK: call void @llvm.lifetime.end.p0i8(i64 8,
-=======
 ; CHECK: entry-block:
 ; CHECK-NEXT: ret void
->>>>>>> cd805324
 entry-block:
   %0 = alloca [2 x i64], align 8
   %1 = bitcast [2 x i64]* %0 to i8*
