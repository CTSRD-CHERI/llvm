; RUN: opt < %s -jump-threading -S | FileCheck %s

target datalayout = "e-p:32:32:32-i1:8:8-i8:8:8-i16:16:16-i32:32:32-i64:32:64-f32:32:32-f64:32:64-v64:64:64-v128:128:128-a0:0:64-f80:128:128"
target triple = "i386-apple-darwin7"

; Test that we can thread through the block with the partially redundant load (%2).
; rdar://6402033
define i32 @test1(i32* %P) nounwind {
; CHECK-LABEL: @test1(
entry:
	%0 = tail call i32 (...)* @f1() nounwind		; <i32> [#uses=1]
	%1 = icmp eq i32 %0, 0		; <i1> [#uses=1]
	br i1 %1, label %bb1, label %bb

bb:		; preds = %entry
; CHECK: bb1.thread:
; CHECK: store
; CHECK: br label %bb3
	store i32 42, i32* %P, align 4
	br label %bb1

bb1:		; preds = %entry, %bb
	%res.0 = phi i32 [ 1, %bb ], [ 0, %entry ]		; <i32> [#uses=2]
	%2 = load i32, i32* %P, align 4		; <i32> [#uses=1]
	%3 = icmp sgt i32 %2, 36		; <i1> [#uses=1]
	br i1 %3, label %bb3, label %bb2

bb2:		; preds = %bb1
	%4 = tail call i32 (...)* @f2() nounwind		; <i32> [#uses=0]
	ret i32 %res.0

bb3:		; preds = %bb1
; CHECK: bb3:
; CHECK: %res.01 = phi i32 [ 1, %bb1.thread ], [ 0, %bb1 ]
; CHECK: ret i32 %res.01
	ret i32 %res.0
}

declare i32 @f1(...)

declare i32 @f2(...)


;; Check that we preserve TBAA information.
; rdar://11039258

define i32 @test2(i32* %P) nounwind {
; CHECK-LABEL: @test2(
entry:
	%0 = tail call i32 (...)* @f1() nounwind		; <i32> [#uses=1]
	%1 = icmp eq i32 %0, 0		; <i1> [#uses=1]
	br i1 %1, label %bb1, label %bb

bb:		; preds = %entry
; CHECK: bb1.thread:
; CHECK: store{{.*}}, !tbaa !0
; CHECK: br label %bb3
	store i32 42, i32* %P, align 4, !tbaa !0
	br label %bb1

bb1:		; preds = %entry, %bb
	%res.0 = phi i32 [ 1, %bb ], [ 0, %entry ]
	%2 = load i32, i32* %P, align 4, !tbaa !0
	%3 = icmp sgt i32 %2, 36
	br i1 %3, label %bb3, label %bb2

bb2:		; preds = %bb1
	%4 = tail call i32 (...)* @f2() nounwind
	ret i32 %res.0

bb3:		; preds = %bb1
; CHECK: bb3:
; CHECK: %res.01 = phi i32 [ 1, %bb1.thread ], [ 0, %bb1 ]
; CHECK: ret i32 %res.01
	ret i32 %res.0
}

define i32 @test3(i8** %x, i1 %f) {
; Correctly thread loads of different (but compatible) types, placing bitcasts
; as necessary in the predecessors. This is especially tricky because the same
; predecessor ends up with two entries in the PHI node and they must share
; a single cast.
; CHECK-LABEL: @test3(
entry:
  %0 = bitcast i8** %x to i32**
<<<<<<< HEAD
  %1 = load i32** %0, align 8
  br i1 %f, label %if.end57, label %if.then56
; CHECK: %[[LOAD:.*]] = load i32**
=======
  %1 = load i32*, i32** %0, align 8
  br i1 %f, label %if.end57, label %if.then56
; CHECK: %[[LOAD:.*]] = load i32*, i32**
>>>>>>> 969bfdfe
; CHECK: %[[CAST:.*]] = bitcast i32* %[[LOAD]] to i8*

if.then56:
  br label %if.end57

if.end57:
<<<<<<< HEAD
  %2 = load i8** %x, align 8
=======
  %2 = load i8*, i8** %x, align 8
>>>>>>> 969bfdfe
  %tobool59 = icmp eq i8* %2, null
  br i1 %tobool59, label %return, label %if.then60
; CHECK: %[[PHI:.*]] = phi i8* [ %[[CAST]], %[[PRED:[^ ]+]] ], [ %[[CAST]], %[[PRED]] ]
; CHECK-NEXT: %[[CMP:.*]] = icmp eq i8* %[[PHI]], null
; CHECK-NEXT: br i1 %[[CMP]]

if.then60:
  ret i32 42

return:
  ret i32 13
}

<<<<<<< HEAD
!0 = metadata !{metadata !3, metadata !3, i64 0}
!1 = metadata !{metadata !"omnipotent char", metadata !2}
!2 = metadata !{metadata !"Simple C/C++ TBAA", null}
!3 = metadata !{metadata !"int", metadata !1}
=======
!0 = !{!3, !3, i64 0}
!1 = !{!"omnipotent char", !2}
!2 = !{!"Simple C/C++ TBAA", null}
!3 = !{!"int", !1}
>>>>>>> 969bfdfe
<|MERGE_RESOLUTION|>--- conflicted
+++ resolved
@@ -83,26 +83,16 @@
 ; CHECK-LABEL: @test3(
 entry:
   %0 = bitcast i8** %x to i32**
-<<<<<<< HEAD
-  %1 = load i32** %0, align 8
-  br i1 %f, label %if.end57, label %if.then56
-; CHECK: %[[LOAD:.*]] = load i32**
-=======
   %1 = load i32*, i32** %0, align 8
   br i1 %f, label %if.end57, label %if.then56
 ; CHECK: %[[LOAD:.*]] = load i32*, i32**
->>>>>>> 969bfdfe
 ; CHECK: %[[CAST:.*]] = bitcast i32* %[[LOAD]] to i8*
 
 if.then56:
   br label %if.end57
 
 if.end57:
-<<<<<<< HEAD
-  %2 = load i8** %x, align 8
-=======
   %2 = load i8*, i8** %x, align 8
->>>>>>> 969bfdfe
   %tobool59 = icmp eq i8* %2, null
   br i1 %tobool59, label %return, label %if.then60
 ; CHECK: %[[PHI:.*]] = phi i8* [ %[[CAST]], %[[PRED:[^ ]+]] ], [ %[[CAST]], %[[PRED]] ]
@@ -116,14 +106,7 @@
   ret i32 13
 }
 
-<<<<<<< HEAD
-!0 = metadata !{metadata !3, metadata !3, i64 0}
-!1 = metadata !{metadata !"omnipotent char", metadata !2}
-!2 = metadata !{metadata !"Simple C/C++ TBAA", null}
-!3 = metadata !{metadata !"int", metadata !1}
-=======
 !0 = !{!3, !3, i64 0}
 !1 = !{!"omnipotent char", !2}
 !2 = !{!"Simple C/C++ TBAA", null}
-!3 = !{!"int", !1}
->>>>>>> 969bfdfe
+!3 = !{!"int", !1}