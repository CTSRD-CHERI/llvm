--- conflicted
+++ resolved
@@ -1,8 +1,4 @@
-<<<<<<< HEAD
-; RUN: echo '!16 = metadata !{metadata !"%/T/global-ctor.ll", metadata !0}' > %t1
-=======
 ; RUN: echo '!16 = !{!"%/T/global-ctor.ll", !0}' > %t1
->>>>>>> 969bfdfe
 ; RUN: cat %s %t1 > %t2
 ; RUN: opt -insert-gcov-profiling -disable-output < %t2
 ; RUN: not grep '_GLOBAL__sub_I_global-ctor' %T/global-ctor.gcno
@@ -42,24 +38,6 @@
 !llvm.gcov = !{!16}
 !llvm.ident = !{!12}
 
-<<<<<<< HEAD
-!0 = metadata !{metadata !"0x11\004\00clang version 3.5.0 (trunk 210217)\000\00\000\00\002", metadata !1, metadata !2, metadata !2, metadata !3, metadata !2, metadata !2} ; [ DW_TAG_compile_unit ] [/home/nlewycky/<stdin>] [DW_LANG_C_plus_plus]
-!1 = metadata !{metadata !"<stdin>", metadata !"/home/nlewycky"}
-!2 = metadata !{}
-!3 = metadata !{metadata !4, metadata !8}
-!4 = metadata !{metadata !"0x2e\00__cxx_global_var_init\00__cxx_global_var_init\00\002\001\001\000\006\00256\000\002", metadata !5, metadata !6, metadata !7, null, void ()* @__cxx_global_var_init, null, null, metadata !2} ; [ DW_TAG_subprogram ] [line 2] [local] [def] [__cxx_global_var_init]
-!5 = metadata !{metadata !"global-ctor.ll", metadata !"/home/nlewycky"}
-!6 = metadata !{metadata !"0x29", metadata !5}          ; [ DW_TAG_file_type ] [/home/nlewycky/global-ctor.ll]
-!7 = metadata !{metadata !"0x15\00\000\000\000\000\000\000", i32 0, null, null, metadata !2, null, null, null} ; [ DW_TAG_subroutine_type ] [line 0, size 0, align 0, offset 0] [from ]
-!8 = metadata !{metadata !"0x2e\00\00\00_GLOBAL__sub_I_global-ctor.ll\000\001\001\000\006\0064\000\000", metadata !1, metadata !9, metadata !7, null, void ()* @_GLOBAL__sub_I_global-ctor.ll, null, null, metadata !2} ; [ DW_TAG_subprogram ] [line 0] [local] [def]
-!9 = metadata !{metadata !"0x29", metadata !1}          ; [ DW_TAG_file_type ] [/home/nlewycky/<stdin>]
-!10 = metadata !{i32 2, metadata !"Dwarf Version", i32 4}
-!11 = metadata !{i32 2, metadata !"Debug Info Version", i32 2}
-!12 = metadata !{metadata !"clang version 3.5.0 (trunk 210217)"}
-!13 = metadata !{i32 2, i32 0, metadata !4, null}
-!14 = metadata !{i32 0, i32 0, metadata !15, null}
-!15 = metadata !{metadata !"0xb\000", metadata !5, metadata !8} ; [ DW_TAG_lexical_block ] [/home/nlewycky/global-ctor.ll]
-=======
 !0 = !MDCompileUnit(language: DW_LANG_C_plus_plus, producer: "clang version 3.5.0 (trunk 210217)", isOptimized: false, emissionKind: 2, file: !1, enums: !2, retainedTypes: !2, subprograms: !3, globals: !2, imports: !2)
 !1 = !MDFile(filename: "<stdin>", directory: "/home/nlewycky")
 !2 = !{}
@@ -75,5 +53,4 @@
 !12 = !{!"clang version 3.5.0 (trunk 210217)"}
 !13 = !MDLocation(line: 2, scope: !4)
 !14 = !MDLocation(line: 0, scope: !15)
-!15 = !MDLexicalBlockFile(discriminator: 0, file: !5, scope: !8)
->>>>>>> 969bfdfe
+!15 = !MDLexicalBlockFile(discriminator: 0, file: !5, scope: !8)