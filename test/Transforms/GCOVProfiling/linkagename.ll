<<<<<<< HEAD
; RUN: echo '!9 = metadata !{metadata !"%/T/linkagename.ll", metadata !0}' > %t1
=======
; RUN: echo '!9 = !{!"%/T/linkagename.ll", !0}' > %t1
>>>>>>> 969bfdfe
; RUN: cat %s %t1 > %t2
; RUN: opt -insert-gcov-profiling -disable-output < %t2
; RUN: grep _Z3foov %T/linkagename.gcno
; RUN: rm %T/linkagename.gcno

define void @_Z3foov() {
entry:
  ret void, !dbg !8
}

!llvm.dbg.cu = !{!0}
!llvm.module.flags = !{!10}
!llvm.gcov = !{!9}

<<<<<<< HEAD
!0 = metadata !{metadata !"0x11\004\00clang version 3.3 (trunk 177323)\000\00\000\00\000", metadata !2, metadata !3, metadata !3, metadata !4, metadata !3,  metadata !3} ; [ DW_TAG_compile_unit ] [/home/nlewycky/hello.cc] [DW_LANG_C_plus_plus]
!1 = metadata !{metadata !"0x29", metadata !2}          ; [ DW_TAG_file_type ] [/home/nlewycky/hello.cc]
!2 = metadata !{metadata !"hello.cc", metadata !"/home/nlewycky"}
!3 = metadata !{i32 0}
!4 = metadata !{metadata !5}
!5 = metadata !{metadata !"0x2e\00foo\00foo\00_Z3foov\001\000\001\000\006\00256\000\001", metadata !1, metadata !1, metadata !6, null, void ()* @_Z3foov, null, null, metadata !3} ; [ DW_TAG_subprogram ] [line 1] [def] [foo]
!6 = metadata !{metadata !"0x15\00\000\000\000\000\000\000", i32 0, null, null, metadata !7, i32 0} ; [ DW_TAG_subroutine_type ] [line 0, size 0, align 0, offset 0] [from ]
!7 = metadata !{null}
!8 = metadata !{i32 1, i32 0, metadata !5, null}


!10 = metadata !{i32 1, metadata !"Debug Info Version", i32 2}
=======
!0 = !MDCompileUnit(language: DW_LANG_C_plus_plus, producer: "clang version 3.3 (trunk 177323)", isOptimized: false, emissionKind: 0, file: !2, enums: !3, retainedTypes: !3, subprograms: !4, globals: !3, imports:  !3)
!1 = !MDFile(filename: "hello.cc", directory: "/home/nlewycky")
!2 = !MDFile(filename: "hello.cc", directory: "/home/nlewycky")
!3 = !{i32 0}
!4 = !{!5}
!5 = !MDSubprogram(name: "foo", linkageName: "_Z3foov", line: 1, isLocal: false, isDefinition: true, virtualIndex: 6, flags: DIFlagPrototyped, isOptimized: false, scopeLine: 1, file: !1, scope: !1, type: !6, function: void ()* @_Z3foov, variables: !3)
!6 = !MDSubroutineType(types: !7)
!7 = !{null}
!8 = !MDLocation(line: 1, scope: !5)


!10 = !{i32 1, !"Debug Info Version", i32 3}
>>>>>>> 969bfdfe
<|MERGE_RESOLUTION|>--- conflicted
+++ resolved
@@ -1,8 +1,4 @@
-<<<<<<< HEAD
-; RUN: echo '!9 = metadata !{metadata !"%/T/linkagename.ll", metadata !0}' > %t1
-=======
 ; RUN: echo '!9 = !{!"%/T/linkagename.ll", !0}' > %t1
->>>>>>> 969bfdfe
 ; RUN: cat %s %t1 > %t2
 ; RUN: opt -insert-gcov-profiling -disable-output < %t2
 ; RUN: grep _Z3foov %T/linkagename.gcno
@@ -17,20 +13,6 @@
 !llvm.module.flags = !{!10}
 !llvm.gcov = !{!9}
 
-<<<<<<< HEAD
-!0 = metadata !{metadata !"0x11\004\00clang version 3.3 (trunk 177323)\000\00\000\00\000", metadata !2, metadata !3, metadata !3, metadata !4, metadata !3,  metadata !3} ; [ DW_TAG_compile_unit ] [/home/nlewycky/hello.cc] [DW_LANG_C_plus_plus]
-!1 = metadata !{metadata !"0x29", metadata !2}          ; [ DW_TAG_file_type ] [/home/nlewycky/hello.cc]
-!2 = metadata !{metadata !"hello.cc", metadata !"/home/nlewycky"}
-!3 = metadata !{i32 0}
-!4 = metadata !{metadata !5}
-!5 = metadata !{metadata !"0x2e\00foo\00foo\00_Z3foov\001\000\001\000\006\00256\000\001", metadata !1, metadata !1, metadata !6, null, void ()* @_Z3foov, null, null, metadata !3} ; [ DW_TAG_subprogram ] [line 1] [def] [foo]
-!6 = metadata !{metadata !"0x15\00\000\000\000\000\000\000", i32 0, null, null, metadata !7, i32 0} ; [ DW_TAG_subroutine_type ] [line 0, size 0, align 0, offset 0] [from ]
-!7 = metadata !{null}
-!8 = metadata !{i32 1, i32 0, metadata !5, null}
-
-
-!10 = metadata !{i32 1, metadata !"Debug Info Version", i32 2}
-=======
 !0 = !MDCompileUnit(language: DW_LANG_C_plus_plus, producer: "clang version 3.3 (trunk 177323)", isOptimized: false, emissionKind: 0, file: !2, enums: !3, retainedTypes: !3, subprograms: !4, globals: !3, imports:  !3)
 !1 = !MDFile(filename: "hello.cc", directory: "/home/nlewycky")
 !2 = !MDFile(filename: "hello.cc", directory: "/home/nlewycky")
@@ -42,5 +24,4 @@
 !8 = !MDLocation(line: 1, scope: !5)
 
 
-!10 = !{i32 1, !"Debug Info Version", i32 3}
->>>>>>> 969bfdfe
+!10 = !{i32 1, !"Debug Info Version", i32 3}