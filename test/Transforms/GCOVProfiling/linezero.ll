<<<<<<< HEAD
; RUN: sed -e 's|PATTERN|%/T|g' < %s > %t1
; RUN: opt -insert-gcov-profiling -disable-output < %t1
; RUN: rm %T/linezero.gcno %t1
=======
; RUN: sed -e 's|PATTERN|%/T|g' %s | opt -insert-gcov-profiling -disable-output
; RUN: rm %T/linezero.gcno
>>>>>>> 969bfdfe

; This is a crash test.

target datalayout = "e-m:e-i64:64-f80:128-n8:16:32:64-S128"
target triple = "x86_64-unknown-linux-gnu"

%struct.vector = type { i8 }

; Function Attrs: nounwind
define i32 @_Z4testv() #0 {
entry:
  %retval = alloca i32, align 4
  %__range = alloca %struct.vector*, align 8
  %ref.tmp = alloca %struct.vector, align 1
  %undef.agg.tmp = alloca %struct.vector, align 1
  %__begin = alloca i8*, align 8
  %__end = alloca i8*, align 8
  %spec = alloca i8, align 1
<<<<<<< HEAD
  call void @llvm.dbg.declare(metadata !{%struct.vector** %__range}, metadata !27, metadata !{}), !dbg !30
=======
  call void @llvm.dbg.declare(metadata %struct.vector** %__range, metadata !27, metadata !MDExpression()), !dbg !30
>>>>>>> 969bfdfe
  br label %0

; <label>:0                                       ; preds = %entry
  call void @_Z13TagFieldSpecsv(), !dbg !31
  store %struct.vector* %ref.tmp, %struct.vector** %__range, align 8, !dbg !31
<<<<<<< HEAD
  call void @llvm.dbg.declare(metadata !{i8** %__begin}, metadata !32, metadata !{}), !dbg !30
  %1 = load %struct.vector** %__range, align 8, !dbg !31
  %call = call i8* @_ZN6vector5beginEv(%struct.vector* %1), !dbg !31
  store i8* %call, i8** %__begin, align 8, !dbg !31
  call void @llvm.dbg.declare(metadata !{i8** %__end}, metadata !33, metadata !{}), !dbg !30
  %2 = load %struct.vector** %__range, align 8, !dbg !31
=======
  call void @llvm.dbg.declare(metadata i8** %__begin, metadata !32, metadata !MDExpression()), !dbg !30
  %1 = load %struct.vector*, %struct.vector** %__range, align 8, !dbg !31
  %call = call i8* @_ZN6vector5beginEv(%struct.vector* %1), !dbg !31
  store i8* %call, i8** %__begin, align 8, !dbg !31
  call void @llvm.dbg.declare(metadata i8** %__end, metadata !33, metadata !MDExpression()), !dbg !30
  %2 = load %struct.vector*, %struct.vector** %__range, align 8, !dbg !31
>>>>>>> 969bfdfe
  %call1 = call i8* @_ZN6vector3endEv(%struct.vector* %2), !dbg !31
  store i8* %call1, i8** %__end, align 8, !dbg !31
  br label %for.cond, !dbg !31

for.cond:                                         ; preds = %for.inc, %0
  %3 = load i8*, i8** %__begin, align 8, !dbg !34
  %4 = load i8*, i8** %__end, align 8, !dbg !34
  %cmp = icmp ne i8* %3, %4, !dbg !34
  br i1 %cmp, label %for.body, label %for.end, !dbg !34

for.body:                                         ; preds = %for.cond
<<<<<<< HEAD
  call void @llvm.dbg.declare(metadata !{i8* %spec}, metadata !37, metadata !{}), !dbg !31
  %5 = load i8** %__begin, align 8, !dbg !38
  %6 = load i8* %5, align 1, !dbg !38
=======
  call void @llvm.dbg.declare(metadata i8* %spec, metadata !37, metadata !MDExpression()), !dbg !31
  %5 = load i8*, i8** %__begin, align 8, !dbg !38
  %6 = load i8, i8* %5, align 1, !dbg !38
>>>>>>> 969bfdfe
  store i8 %6, i8* %spec, align 1, !dbg !38
  br label %for.inc, !dbg !38

for.inc:                                          ; preds = %for.body
  %7 = load i8*, i8** %__begin, align 8, !dbg !40
  %incdec.ptr = getelementptr inbounds i8, i8* %7, i32 1, !dbg !40
  store i8* %incdec.ptr, i8** %__begin, align 8, !dbg !40
  br label %for.cond, !dbg !40

for.end:                                          ; preds = %for.cond
  call void @llvm.trap(), !dbg !42
  unreachable, !dbg !42

return:                                           ; No predecessors!
  %8 = load i32, i32* %retval, !dbg !44
  ret i32 %8, !dbg !44
}

; Function Attrs: nounwind readnone
declare void @llvm.dbg.declare(metadata, metadata, metadata) #1

declare void @_Z13TagFieldSpecsv() #2

declare i8* @_ZN6vector5beginEv(%struct.vector*) #2

declare i8* @_ZN6vector3endEv(%struct.vector*) #2

; Function Attrs: noreturn nounwind
declare void @llvm.trap() #3

; Function Attrs: nounwind
define void @_Z2f1v() #0 {
entry:
  br label %0

; <label>:0                                       ; preds = %entry
  ret void, !dbg !45
}

attributes #0 = { nounwind "less-precise-fpmad"="false" "no-frame-pointer-elim"="false" "no-infs-fp-math"="false" "no-nans-fp-math"="false" "no-realign-stack" "stack-protector-buffer-size"="8" "unsafe-fp-math"="false" "use-soft-float"="false" }
attributes #1 = { nounwind readnone }
attributes #2 = { "less-precise-fpmad"="false" "no-frame-pointer-elim"="false" "no-infs-fp-math"="false" "no-nans-fp-math"="false" "no-realign-stack" "stack-protector-buffer-size"="8" "unsafe-fp-math"="false" "use-soft-float"="false" }
attributes #3 = { noreturn nounwind }

!llvm.dbg.cu = !{!0}
!llvm.module.flags = !{!23, !24}
!llvm.gcov = !{!25}
!llvm.ident = !{!26}

<<<<<<< HEAD
!0 = metadata !{metadata !"0x11\004\00clang version 3.5.0 (trunk 209871)\000\00\000\00\001", metadata !1, metadata !2, metadata !3, metadata !14, metadata !2, metadata !2} ; [ DW_TAG_compile_unit ] [<stdin>] [DW_LANG_C_plus_plus]
!1 = metadata !{metadata !"<stdin>", metadata !"PATTERN"}
!2 = metadata !{}
!3 = metadata !{metadata !4}
!4 = metadata !{metadata !"0x13\00vector\0021\008\008\000\000\000", metadata !5, null, null, metadata !6, null, null, metadata !"_ZTS6vector"} ; [ DW_TAG_structure_type ] [vector] [line 21, size 8, align 8, offset 0] [def] [from ]
!5 = metadata !{metadata !"linezero.cc", metadata !"PATTERN"}
!6 = metadata !{metadata !7, metadata !13}
!7 = metadata !{metadata !"0x2e\00begin\00begin\00_ZN6vector5beginEv\0025\000\000\000\006\00256\000\0025", metadata !5, metadata !"_ZTS6vector", metadata !8, null, null, null, i32 0, null} ; [ DW_TAG_subprogram ] [line 25] [begin]
!8 = metadata !{metadata !"0x15\00\000\000\000\000\000\000", i32 0, null, null, metadata !9, null, null, null} ; [ DW_TAG_subroutine_type ] [line 0, size 0, align 0, offset 0] [from ]
!9 = metadata !{metadata !10, metadata !12}
!10 = metadata !{metadata !"0xf\00\000\0064\0064\000\000", null, null, metadata !11} ; [ DW_TAG_pointer_type ] [line 0, size 64, align 64, offset 0] [from char]
!11 = metadata !{metadata !"0x24\00char\000\008\008\000\000\006", null, null} ; [ DW_TAG_base_type ] [char] [line 0, size 8, align 8, offset 0, enc DW_ATE_signed_char]
!12 = metadata !{metadata !"0xf\00\000\0064\0064\000\001088", null, null, metadata !"_ZTS6vector"} ; [ DW_TAG_pointer_type ] [line 0, size 64, align 64, offset 0] [artificial] [from _ZTS6vector]
!13 = metadata !{metadata !"0x2e\00end\00end\00_ZN6vector3endEv\0026\000\000\000\006\00256\000\0026", metadata !5, metadata !"_ZTS6vector", metadata !8, null, null, null, i32 0, null} ; [ DW_TAG_subprogram ] [line 26] [end]
!14 = metadata !{metadata !15, metadata !20}
!15 = metadata !{metadata !"0x2e\00test\00test\00_Z4testv\0050\000\001\000\006\00256\000\0050", metadata !5, metadata !16, metadata !17, null, i32 ()* @_Z4testv, null, null, metadata !2} ; [ DW_TAG_subprogram ] [line 50] [def] [test]
!16 = metadata !{metadata !"0x29", metadata !5}         ; [ DW_TAG_file_type ] [./linezero.cc]
!17 = metadata !{metadata !"0x15\00\000\000\000\000\000\000", i32 0, null, null, metadata !18, null, null, null} ; [ DW_TAG_subroutine_type ] [line 0, size 0, align 0, offset 0] [from ]
!18 = metadata !{metadata !19}
!19 = metadata !{metadata !"0x24\00int\000\0032\0032\000\000\005", null, null} ; [ DW_TAG_base_type ] [int] [line 0, size 32, align 32, offset 0, enc DW_ATE_signed]
!20 = metadata !{metadata !"0x2e\00f1\00f1\00_Z2f1v\0054\000\001\000\006\00256\000\0054", metadata !5, metadata !16, metadata !21, null, void ()* @_Z2f1v, null, null, metadata !2} ; [ DW_TAG_subprogram ] [line 54] [def] [f1]
!21 = metadata !{metadata !"0x15\00\000\000\000\000\000\000", i32 0, null, null, metadata !22, null, null, null} ; [ DW_TAG_subroutine_type ] [line 0, size 0, align 0, offset 0] [from ]
!22 = metadata !{null}
!23 = metadata !{i32 2, metadata !"Dwarf Version", i32 4}
!24 = metadata !{i32 2, metadata !"Debug Info Version", i32 2}
!25 = metadata !{metadata !"PATTERN/linezero.o", metadata !0}
!26 = metadata !{metadata !"clang version 3.5.0 (trunk 209871)"}
!27 = metadata !{metadata !"0x100\00__range\000\0064", metadata !28, null, metadata !29} ; [ DW_TAG_auto_variable ] [__range] [line 0]
!28 = metadata !{metadata !"0xb\0051\000\000", metadata !5, metadata !15} ; [ DW_TAG_lexical_block ] [./linezero.cc]
!29 = metadata !{metadata !"0x42\00\000\000\000\000\000", null, null, metadata !"_ZTS6vector"} ; [ DW_TAG_rvalue_reference_type ] [line 0, size 0, align 0, offset 0] [from _ZTS6vector]
!30 = metadata !{i32 0, i32 0, metadata !28, null}
!31 = metadata !{i32 51, i32 0, metadata !28, null}
!32 = metadata !{metadata !"0x100\00__begin\000\0064", metadata !28, null, metadata !10} ; [ DW_TAG_auto_variable ] [__begin] [line 0]
!33 = metadata !{metadata !"0x100\00__end\000\0064", metadata !28, null, metadata !10} ; [ DW_TAG_auto_variable ] [__end] [line 0]
!34 = metadata !{i32 51, i32 0, metadata !35, null}
!35 = metadata !{metadata !"0xb\0051\000\005", metadata !5, metadata !36} ; [ DW_TAG_lexical_block ] [./linezero.cc]
!36 = metadata !{metadata !"0xb\0051\000\001", metadata !5, metadata !28} ; [ DW_TAG_lexical_block ] [./linezero.cc]
!37 = metadata !{metadata !"0x100\00spec\0051\000", metadata !28, metadata !16, metadata !11} ; [ DW_TAG_auto_variable ] [spec] [line 51]
!38 = metadata !{i32 51, i32 0, metadata !39, null}
!39 = metadata !{metadata !"0xb\0051\000\002", metadata !5, metadata !28} ; [ DW_TAG_lexical_block ] [./linezero.cc]
!40 = metadata !{i32 51, i32 0, metadata !41, null}
!41 = metadata !{metadata !"0xb\0051\000\004", metadata !5, metadata !28} ; [ DW_TAG_lexical_block ] [./linezero.cc]
!42 = metadata !{i32 51, i32 0, metadata !43, null}
!43 = metadata !{metadata !"0xb\0051\000\003", metadata !5, metadata !28} ; [ DW_TAG_lexical_block ] [./linezero.cc]
!44 = metadata !{i32 52, i32 0, metadata !15, null}
!45 = metadata !{i32 54, i32 0, metadata !20, null}
=======
!0 = !MDCompileUnit(language: DW_LANG_C_plus_plus, producer: "clang version 3.5.0 (trunk 209871)", isOptimized: false, emissionKind: 1, file: !1, enums: !2, retainedTypes: !3, subprograms: !14, globals: !2, imports: !2)
!1 = !MDFile(filename: "<stdin>", directory: "PATTERN")
!2 = !{}
!3 = !{!4}
!4 = !MDCompositeType(tag: DW_TAG_structure_type, name: "vector", line: 21, size: 8, align: 8, file: !5, elements: !6, identifier: "_ZTS6vector")
!5 = !MDFile(filename: "linezero.cc", directory: "PATTERN")
!6 = !{!7, !13}
!7 = !MDSubprogram(name: "begin", linkageName: "_ZN6vector5beginEv", line: 25, isLocal: false, isDefinition: false, virtualIndex: 6, flags: DIFlagPrototyped, isOptimized: false, scopeLine: 25, file: !5, scope: !"_ZTS6vector", type: !8)
!8 = !MDSubroutineType(types: !9)
!9 = !{!10, !12}
!10 = !MDDerivedType(tag: DW_TAG_pointer_type, size: 64, align: 64, baseType: !11)
!11 = !MDBasicType(tag: DW_TAG_base_type, name: "char", size: 8, align: 8, encoding: DW_ATE_signed_char)
!12 = !MDDerivedType(tag: DW_TAG_pointer_type, size: 64, align: 64, flags: DIFlagArtificial | DIFlagObjectPointer, baseType: !"_ZTS6vector")
!13 = !MDSubprogram(name: "end", linkageName: "_ZN6vector3endEv", line: 26, isLocal: false, isDefinition: false, virtualIndex: 6, flags: DIFlagPrototyped, isOptimized: false, scopeLine: 26, file: !5, scope: !"_ZTS6vector", type: !8)
!14 = !{!15, !20}
!15 = !MDSubprogram(name: "test", linkageName: "_Z4testv", line: 50, isLocal: false, isDefinition: true, virtualIndex: 6, flags: DIFlagPrototyped, isOptimized: false, scopeLine: 50, file: !5, scope: !16, type: !17, function: i32 ()* @_Z4testv, variables: !2)
!16 = !MDFile(filename: "linezero.cc", directory: "PATTERN")
!17 = !MDSubroutineType(types: !18)
!18 = !{!19}
!19 = !MDBasicType(tag: DW_TAG_base_type, name: "int", size: 32, align: 32, encoding: DW_ATE_signed)
!20 = !MDSubprogram(name: "f1", linkageName: "_Z2f1v", line: 54, isLocal: false, isDefinition: true, virtualIndex: 6, flags: DIFlagPrototyped, isOptimized: false, scopeLine: 54, file: !5, scope: !16, type: !21, function: void ()* @_Z2f1v, variables: !2)
!21 = !MDSubroutineType(types: !22)
!22 = !{null}
!23 = !{i32 2, !"Dwarf Version", i32 4}
!24 = !{i32 2, !"Debug Info Version", i32 3}
!25 = !{!"PATTERN/linezero.o", !0}
!26 = !{!"clang version 3.5.0 (trunk 209871)"}
!27 = !MDLocalVariable(tag: DW_TAG_auto_variable, name: "__range", flags: DIFlagArtificial, scope: !28, type: !29)
!28 = distinct !MDLexicalBlock(line: 51, column: 0, file: !5, scope: !15)
!29 = !MDDerivedType(tag: DW_TAG_rvalue_reference_type, baseType: !"_ZTS6vector")
!30 = !MDLocation(line: 0, scope: !28)
!31 = !MDLocation(line: 51, scope: !28)
!32 = !MDLocalVariable(tag: DW_TAG_auto_variable, name: "__begin", flags: DIFlagArtificial, scope: !28, type: !10)
!33 = !MDLocalVariable(tag: DW_TAG_auto_variable, name: "__end", flags: DIFlagArtificial, scope: !28, type: !10)
!34 = !MDLocation(line: 51, scope: !35)
!35 = distinct !MDLexicalBlock(line: 51, column: 0, file: !5, scope: !36)
!36 = distinct !MDLexicalBlock(line: 51, column: 0, file: !5, scope: !28)
!37 = !MDLocalVariable(tag: DW_TAG_auto_variable, name: "spec", line: 51, scope: !28, file: !16, type: !11)
!38 = !MDLocation(line: 51, scope: !39)
!39 = distinct !MDLexicalBlock(line: 51, column: 0, file: !5, scope: !28)
!40 = !MDLocation(line: 51, scope: !41)
!41 = distinct !MDLexicalBlock(line: 51, column: 0, file: !5, scope: !28)
!42 = !MDLocation(line: 51, scope: !43)
!43 = distinct !MDLexicalBlock(line: 51, column: 0, file: !5, scope: !28)
!44 = !MDLocation(line: 52, scope: !15)
!45 = !MDLocation(line: 54, scope: !20)
>>>>>>> 969bfdfe
<|MERGE_RESOLUTION|>--- conflicted
+++ resolved
@@ -1,11 +1,5 @@
-<<<<<<< HEAD
-; RUN: sed -e 's|PATTERN|%/T|g' < %s > %t1
-; RUN: opt -insert-gcov-profiling -disable-output < %t1
-; RUN: rm %T/linezero.gcno %t1
-=======
 ; RUN: sed -e 's|PATTERN|%/T|g' %s | opt -insert-gcov-profiling -disable-output
 ; RUN: rm %T/linezero.gcno
->>>>>>> 969bfdfe
 
 ; This is a crash test.
 
@@ -24,31 +18,18 @@
   %__begin = alloca i8*, align 8
   %__end = alloca i8*, align 8
   %spec = alloca i8, align 1
-<<<<<<< HEAD
-  call void @llvm.dbg.declare(metadata !{%struct.vector** %__range}, metadata !27, metadata !{}), !dbg !30
-=======
   call void @llvm.dbg.declare(metadata %struct.vector** %__range, metadata !27, metadata !MDExpression()), !dbg !30
->>>>>>> 969bfdfe
   br label %0
 
 ; <label>:0                                       ; preds = %entry
   call void @_Z13TagFieldSpecsv(), !dbg !31
   store %struct.vector* %ref.tmp, %struct.vector** %__range, align 8, !dbg !31
-<<<<<<< HEAD
-  call void @llvm.dbg.declare(metadata !{i8** %__begin}, metadata !32, metadata !{}), !dbg !30
-  %1 = load %struct.vector** %__range, align 8, !dbg !31
-  %call = call i8* @_ZN6vector5beginEv(%struct.vector* %1), !dbg !31
-  store i8* %call, i8** %__begin, align 8, !dbg !31
-  call void @llvm.dbg.declare(metadata !{i8** %__end}, metadata !33, metadata !{}), !dbg !30
-  %2 = load %struct.vector** %__range, align 8, !dbg !31
-=======
   call void @llvm.dbg.declare(metadata i8** %__begin, metadata !32, metadata !MDExpression()), !dbg !30
   %1 = load %struct.vector*, %struct.vector** %__range, align 8, !dbg !31
   %call = call i8* @_ZN6vector5beginEv(%struct.vector* %1), !dbg !31
   store i8* %call, i8** %__begin, align 8, !dbg !31
   call void @llvm.dbg.declare(metadata i8** %__end, metadata !33, metadata !MDExpression()), !dbg !30
   %2 = load %struct.vector*, %struct.vector** %__range, align 8, !dbg !31
->>>>>>> 969bfdfe
   %call1 = call i8* @_ZN6vector3endEv(%struct.vector* %2), !dbg !31
   store i8* %call1, i8** %__end, align 8, !dbg !31
   br label %for.cond, !dbg !31
@@ -60,15 +41,9 @@
   br i1 %cmp, label %for.body, label %for.end, !dbg !34
 
 for.body:                                         ; preds = %for.cond
-<<<<<<< HEAD
-  call void @llvm.dbg.declare(metadata !{i8* %spec}, metadata !37, metadata !{}), !dbg !31
-  %5 = load i8** %__begin, align 8, !dbg !38
-  %6 = load i8* %5, align 1, !dbg !38
-=======
   call void @llvm.dbg.declare(metadata i8* %spec, metadata !37, metadata !MDExpression()), !dbg !31
   %5 = load i8*, i8** %__begin, align 8, !dbg !38
   %6 = load i8, i8* %5, align 1, !dbg !38
->>>>>>> 969bfdfe
   store i8 %6, i8* %spec, align 1, !dbg !38
   br label %for.inc, !dbg !38
 
@@ -118,54 +93,6 @@
 !llvm.gcov = !{!25}
 !llvm.ident = !{!26}
 
-<<<<<<< HEAD
-!0 = metadata !{metadata !"0x11\004\00clang version 3.5.0 (trunk 209871)\000\00\000\00\001", metadata !1, metadata !2, metadata !3, metadata !14, metadata !2, metadata !2} ; [ DW_TAG_compile_unit ] [<stdin>] [DW_LANG_C_plus_plus]
-!1 = metadata !{metadata !"<stdin>", metadata !"PATTERN"}
-!2 = metadata !{}
-!3 = metadata !{metadata !4}
-!4 = metadata !{metadata !"0x13\00vector\0021\008\008\000\000\000", metadata !5, null, null, metadata !6, null, null, metadata !"_ZTS6vector"} ; [ DW_TAG_structure_type ] [vector] [line 21, size 8, align 8, offset 0] [def] [from ]
-!5 = metadata !{metadata !"linezero.cc", metadata !"PATTERN"}
-!6 = metadata !{metadata !7, metadata !13}
-!7 = metadata !{metadata !"0x2e\00begin\00begin\00_ZN6vector5beginEv\0025\000\000\000\006\00256\000\0025", metadata !5, metadata !"_ZTS6vector", metadata !8, null, null, null, i32 0, null} ; [ DW_TAG_subprogram ] [line 25] [begin]
-!8 = metadata !{metadata !"0x15\00\000\000\000\000\000\000", i32 0, null, null, metadata !9, null, null, null} ; [ DW_TAG_subroutine_type ] [line 0, size 0, align 0, offset 0] [from ]
-!9 = metadata !{metadata !10, metadata !12}
-!10 = metadata !{metadata !"0xf\00\000\0064\0064\000\000", null, null, metadata !11} ; [ DW_TAG_pointer_type ] [line 0, size 64, align 64, offset 0] [from char]
-!11 = metadata !{metadata !"0x24\00char\000\008\008\000\000\006", null, null} ; [ DW_TAG_base_type ] [char] [line 0, size 8, align 8, offset 0, enc DW_ATE_signed_char]
-!12 = metadata !{metadata !"0xf\00\000\0064\0064\000\001088", null, null, metadata !"_ZTS6vector"} ; [ DW_TAG_pointer_type ] [line 0, size 64, align 64, offset 0] [artificial] [from _ZTS6vector]
-!13 = metadata !{metadata !"0x2e\00end\00end\00_ZN6vector3endEv\0026\000\000\000\006\00256\000\0026", metadata !5, metadata !"_ZTS6vector", metadata !8, null, null, null, i32 0, null} ; [ DW_TAG_subprogram ] [line 26] [end]
-!14 = metadata !{metadata !15, metadata !20}
-!15 = metadata !{metadata !"0x2e\00test\00test\00_Z4testv\0050\000\001\000\006\00256\000\0050", metadata !5, metadata !16, metadata !17, null, i32 ()* @_Z4testv, null, null, metadata !2} ; [ DW_TAG_subprogram ] [line 50] [def] [test]
-!16 = metadata !{metadata !"0x29", metadata !5}         ; [ DW_TAG_file_type ] [./linezero.cc]
-!17 = metadata !{metadata !"0x15\00\000\000\000\000\000\000", i32 0, null, null, metadata !18, null, null, null} ; [ DW_TAG_subroutine_type ] [line 0, size 0, align 0, offset 0] [from ]
-!18 = metadata !{metadata !19}
-!19 = metadata !{metadata !"0x24\00int\000\0032\0032\000\000\005", null, null} ; [ DW_TAG_base_type ] [int] [line 0, size 32, align 32, offset 0, enc DW_ATE_signed]
-!20 = metadata !{metadata !"0x2e\00f1\00f1\00_Z2f1v\0054\000\001\000\006\00256\000\0054", metadata !5, metadata !16, metadata !21, null, void ()* @_Z2f1v, null, null, metadata !2} ; [ DW_TAG_subprogram ] [line 54] [def] [f1]
-!21 = metadata !{metadata !"0x15\00\000\000\000\000\000\000", i32 0, null, null, metadata !22, null, null, null} ; [ DW_TAG_subroutine_type ] [line 0, size 0, align 0, offset 0] [from ]
-!22 = metadata !{null}
-!23 = metadata !{i32 2, metadata !"Dwarf Version", i32 4}
-!24 = metadata !{i32 2, metadata !"Debug Info Version", i32 2}
-!25 = metadata !{metadata !"PATTERN/linezero.o", metadata !0}
-!26 = metadata !{metadata !"clang version 3.5.0 (trunk 209871)"}
-!27 = metadata !{metadata !"0x100\00__range\000\0064", metadata !28, null, metadata !29} ; [ DW_TAG_auto_variable ] [__range] [line 0]
-!28 = metadata !{metadata !"0xb\0051\000\000", metadata !5, metadata !15} ; [ DW_TAG_lexical_block ] [./linezero.cc]
-!29 = metadata !{metadata !"0x42\00\000\000\000\000\000", null, null, metadata !"_ZTS6vector"} ; [ DW_TAG_rvalue_reference_type ] [line 0, size 0, align 0, offset 0] [from _ZTS6vector]
-!30 = metadata !{i32 0, i32 0, metadata !28, null}
-!31 = metadata !{i32 51, i32 0, metadata !28, null}
-!32 = metadata !{metadata !"0x100\00__begin\000\0064", metadata !28, null, metadata !10} ; [ DW_TAG_auto_variable ] [__begin] [line 0]
-!33 = metadata !{metadata !"0x100\00__end\000\0064", metadata !28, null, metadata !10} ; [ DW_TAG_auto_variable ] [__end] [line 0]
-!34 = metadata !{i32 51, i32 0, metadata !35, null}
-!35 = metadata !{metadata !"0xb\0051\000\005", metadata !5, metadata !36} ; [ DW_TAG_lexical_block ] [./linezero.cc]
-!36 = metadata !{metadata !"0xb\0051\000\001", metadata !5, metadata !28} ; [ DW_TAG_lexical_block ] [./linezero.cc]
-!37 = metadata !{metadata !"0x100\00spec\0051\000", metadata !28, metadata !16, metadata !11} ; [ DW_TAG_auto_variable ] [spec] [line 51]
-!38 = metadata !{i32 51, i32 0, metadata !39, null}
-!39 = metadata !{metadata !"0xb\0051\000\002", metadata !5, metadata !28} ; [ DW_TAG_lexical_block ] [./linezero.cc]
-!40 = metadata !{i32 51, i32 0, metadata !41, null}
-!41 = metadata !{metadata !"0xb\0051\000\004", metadata !5, metadata !28} ; [ DW_TAG_lexical_block ] [./linezero.cc]
-!42 = metadata !{i32 51, i32 0, metadata !43, null}
-!43 = metadata !{metadata !"0xb\0051\000\003", metadata !5, metadata !28} ; [ DW_TAG_lexical_block ] [./linezero.cc]
-!44 = metadata !{i32 52, i32 0, metadata !15, null}
-!45 = metadata !{i32 54, i32 0, metadata !20, null}
-=======
 !0 = !MDCompileUnit(language: DW_LANG_C_plus_plus, producer: "clang version 3.5.0 (trunk 209871)", isOptimized: false, emissionKind: 1, file: !1, enums: !2, retainedTypes: !3, subprograms: !14, globals: !2, imports: !2)
 !1 = !MDFile(filename: "<stdin>", directory: "PATTERN")
 !2 = !{}
@@ -211,5 +138,4 @@
 !42 = !MDLocation(line: 51, scope: !43)
 !43 = distinct !MDLexicalBlock(line: 51, column: 0, file: !5, scope: !28)
 !44 = !MDLocation(line: 52, scope: !15)
-!45 = !MDLocation(line: 54, scope: !20)
->>>>>>> 969bfdfe
+!45 = !MDLocation(line: 54, scope: !20)