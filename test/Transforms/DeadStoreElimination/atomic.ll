; RUN: opt -basicaa -dse -S < %s | FileCheck %s

target datalayout = "e-p:64:64:64-i1:8:8-i8:8:8-i16:16:16-i32:32:32-i64:64:64-f32:32:32-f64:64:64-v64:64:64-v128:128:128-a0:0:64-s0:64:64-f80:128:128-n8:16:32:64"
target triple = "x86_64-apple-macosx10.7.0"

; Sanity tests for atomic stores.
; Note that it turns out essentially every transformation DSE does is legal on
; atomic ops, just some transformations are not allowed across release-acquire pairs.

@x = common global i32 0, align 4
@y = common global i32 0, align 4

declare void @randomop(i32*)

; DSE across unordered store (allowed)
define void @test1() {
; CHECK-LABEL: test1
; CHECK-NOT: store i32 0
; CHECK: store i32 1
  store i32 0, i32* @x
  store atomic i32 0, i32* @y unordered, align 4
  store i32 1, i32* @x
  ret void
}

<<<<<<< HEAD
; DSE across seq_cst load (allowed)
define i32 @test2() {
; CHECK-LABEL: test2
; CHECK-NOT: store i32 0
; CHECK: store i32 1
  store i32 0, i32* @x
  %x = load atomic i32* @y seq_cst, align 4
  store i32 1, i32* @x
  ret i32 %x
}

; DSE across seq_cst store (allowed)
define void @test3() {
; CHECK-LABEL: test3
; CHECK-NOT: store i32 0
; CHECK: store atomic i32 2
  store i32 0, i32* @x
  store atomic i32 2, i32* @y seq_cst, align 4
  store i32 1, i32* @x
  ret void
}

=======
>>>>>>> 969bfdfe
; DSE remove unordered store (allowed)
define void @test4() {
; CHECK-LABEL: test4
; CHECK-NOT: store atomic
; CHECK: store i32 1
  store atomic i32 0, i32* @x unordered, align 4
  store i32 1, i32* @x
  ret void
}

; DSE unordered store overwriting non-atomic store (allowed)
define void @test5() {
; CHECK-LABEL: test5
; CHECK: store atomic i32 1
  store i32 0, i32* @x
  store atomic i32 1, i32* @x unordered, align 4
  ret void
}

; DSE no-op unordered atomic store (allowed)
define void @test6() {
; CHECK-LABEL: test6
; CHECK-NOT: store
; CHECK: ret void
<<<<<<< HEAD
  %x = load atomic i32* @x unordered, align 4
=======
  %x = load atomic i32, i32* @x unordered, align 4
>>>>>>> 969bfdfe
  store atomic i32 %x, i32* @x unordered, align 4
  ret void
}

; DSE seq_cst store (be conservative; DSE doesn't have infrastructure
; to reason about atomic operations).
define void @test7() {
; CHECK-LABEL: test7
; CHECK: store atomic
  %a = alloca i32
  store atomic i32 0, i32* %a seq_cst, align 4
  ret void
}

; DSE and seq_cst load (be conservative; DSE doesn't have infrastructure
; to reason about atomic operations).
define i32 @test8() {
; CHECK-LABEL: test8
; CHECK: store
; CHECK: load atomic
  %a = alloca i32
  call void @randomop(i32* %a)
  store i32 0, i32* %a, align 4
  %x = load atomic i32, i32* @x seq_cst, align 4
  ret i32 %x
}

; DSE across monotonic load (allowed as long as the eliminated store isUnordered)
define i32 @test9() {
; CHECK-LABEL: test9
; CHECK-NOT: store i32 0
; CHECK: store i32 1
  store i32 0, i32* @x
  %x = load atomic i32, i32* @y monotonic, align 4
  store i32 1, i32* @x
  ret i32 %x
}

; DSE across monotonic store (allowed as long as the eliminated store isUnordered)
define void @test10() {
; CHECK-LABEL: test10
; CHECK-NOT: store i32 0
; CHECK: store i32 1
  store i32 0, i32* @x
  store atomic i32 42, i32* @y monotonic, align 4
  store i32 1, i32* @x
  ret void
}

; DSE across monotonic load (forbidden since the eliminated store is atomic)
define i32 @test11() {
; CHECK-LABEL: test11
; CHECK: store atomic i32 0
; CHECK: store atomic i32 1
  store atomic i32 0, i32* @x monotonic, align 4
  %x = load atomic i32, i32* @y monotonic, align 4
  store atomic i32 1, i32* @x monotonic, align 4
  ret i32 %x
}

; DSE across monotonic store (forbidden since the eliminated store is atomic)
define void @test12() {
; CHECK-LABEL: test12
; CHECK: store atomic i32 0
; CHECK: store atomic i32 1
  store atomic i32 0, i32* @x monotonic, align 4
  store atomic i32 42, i32* @y monotonic, align 4
  store atomic i32 1, i32* @x monotonic, align 4
  ret void
}

<<<<<<< HEAD
; DSE is allowed across a pair of an atomic read and then write.
define i32 @test13() {
; CHECK-LABEL: test13
; CHECK-NOT: store i32 0
; CHECK: store i32 1
  store i32 0, i32* @x
  %x = load atomic i32* @y seq_cst, align 4
  store atomic i32 %x, i32* @y seq_cst, align 4
  store i32 1, i32* @x
  ret i32 %x
}

; Same if it is acquire-release instead of seq_cst/seq_cst
define i32 @test14() {
; CHECK-LABEL: test14
; CHECK-NOT: store i32 0
; CHECK: store i32 1
  store i32 0, i32* @x
  %x = load atomic i32* @y acquire, align 4
  store atomic i32 %x, i32* @y release, align 4
  store i32 1, i32* @x
  ret i32 %x
}

=======
>>>>>>> 969bfdfe
; But DSE is not allowed across a release-acquire pair.
define i32 @test15() {
; CHECK-LABEL: test15
; CHECK: store i32 0
; CHECK: store i32 1
  store i32 0, i32* @x
  store atomic i32 0, i32* @y release, align 4
<<<<<<< HEAD
  %x = load atomic i32* @y acquire, align 4
=======
  %x = load atomic i32, i32* @y acquire, align 4
>>>>>>> 969bfdfe
  store i32 1, i32* @x
  ret i32 %x
}<|MERGE_RESOLUTION|>--- conflicted
+++ resolved
@@ -23,31 +23,6 @@
   ret void
 }
 
-<<<<<<< HEAD
-; DSE across seq_cst load (allowed)
-define i32 @test2() {
-; CHECK-LABEL: test2
-; CHECK-NOT: store i32 0
-; CHECK: store i32 1
-  store i32 0, i32* @x
-  %x = load atomic i32* @y seq_cst, align 4
-  store i32 1, i32* @x
-  ret i32 %x
-}
-
-; DSE across seq_cst store (allowed)
-define void @test3() {
-; CHECK-LABEL: test3
-; CHECK-NOT: store i32 0
-; CHECK: store atomic i32 2
-  store i32 0, i32* @x
-  store atomic i32 2, i32* @y seq_cst, align 4
-  store i32 1, i32* @x
-  ret void
-}
-
-=======
->>>>>>> 969bfdfe
 ; DSE remove unordered store (allowed)
 define void @test4() {
 ; CHECK-LABEL: test4
@@ -72,11 +47,7 @@
 ; CHECK-LABEL: test6
 ; CHECK-NOT: store
 ; CHECK: ret void
-<<<<<<< HEAD
-  %x = load atomic i32* @x unordered, align 4
-=======
   %x = load atomic i32, i32* @x unordered, align 4
->>>>>>> 969bfdfe
   store atomic i32 %x, i32* @x unordered, align 4
   ret void
 }
@@ -148,33 +119,6 @@
   ret void
 }
 
-<<<<<<< HEAD
-; DSE is allowed across a pair of an atomic read and then write.
-define i32 @test13() {
-; CHECK-LABEL: test13
-; CHECK-NOT: store i32 0
-; CHECK: store i32 1
-  store i32 0, i32* @x
-  %x = load atomic i32* @y seq_cst, align 4
-  store atomic i32 %x, i32* @y seq_cst, align 4
-  store i32 1, i32* @x
-  ret i32 %x
-}
-
-; Same if it is acquire-release instead of seq_cst/seq_cst
-define i32 @test14() {
-; CHECK-LABEL: test14
-; CHECK-NOT: store i32 0
-; CHECK: store i32 1
-  store i32 0, i32* @x
-  %x = load atomic i32* @y acquire, align 4
-  store atomic i32 %x, i32* @y release, align 4
-  store i32 1, i32* @x
-  ret i32 %x
-}
-
-=======
->>>>>>> 969bfdfe
 ; But DSE is not allowed across a release-acquire pair.
 define i32 @test15() {
 ; CHECK-LABEL: test15
@@ -182,11 +126,7 @@
 ; CHECK: store i32 1
   store i32 0, i32* @x
   store atomic i32 0, i32* @y release, align 4
-<<<<<<< HEAD
-  %x = load atomic i32* @y acquire, align 4
-=======
   %x = load atomic i32, i32* @y acquire, align 4
->>>>>>> 969bfdfe
   store i32 1, i32* @x
   ret i32 %x
 }