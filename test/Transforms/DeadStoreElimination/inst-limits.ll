; RUN: opt -S -dse < %s | FileCheck %s
target datalayout = "e-m:e-i64:64-f80:128-n8:16:32:64-S128"

; If there are two stores to the same location, DSE should be able to remove
; the first store if the two stores are separated by no more than 98
; instructions. The existence of debug intrinsics between the stores should
; not affect this instruction limit.

@x = global i32 0, align 4

; Function Attrs: nounwind
define i32 @test_within_limit() {
entry:
  ; The first store; later there is a second store to the same location,
  ; so this store should be optimized away by DSE.
  ; CHECK-NOT: store i32 1, i32* @x, align 4
  store i32 1, i32* @x, align 4

  ; Insert 98 dummy instructions between the two stores
  %0 = bitcast i32 0 to i32
  %1 = bitcast i32 0 to i32
  %2 = bitcast i32 0 to i32
  %3 = bitcast i32 0 to i32
  %4 = bitcast i32 0 to i32
  %5 = bitcast i32 0 to i32
  %6 = bitcast i32 0 to i32
  %7 = bitcast i32 0 to i32
  %8 = bitcast i32 0 to i32
  %9 = bitcast i32 0 to i32
  %10 = bitcast i32 0 to i32
  %11 = bitcast i32 0 to i32
  %12 = bitcast i32 0 to i32
  %13 = bitcast i32 0 to i32
  %14 = bitcast i32 0 to i32
  %15 = bitcast i32 0 to i32
  %16 = bitcast i32 0 to i32
  %17 = bitcast i32 0 to i32
  %18 = bitcast i32 0 to i32
  %19 = bitcast i32 0 to i32
  %20 = bitcast i32 0 to i32
  %21 = bitcast i32 0 to i32
  %22 = bitcast i32 0 to i32
  %23 = bitcast i32 0 to i32
  %24 = bitcast i32 0 to i32
  %25 = bitcast i32 0 to i32
  %26 = bitcast i32 0 to i32
  %27 = bitcast i32 0 to i32
  %28 = bitcast i32 0 to i32
  %29 = bitcast i32 0 to i32
  %30 = bitcast i32 0 to i32
  %31 = bitcast i32 0 to i32
  %32 = bitcast i32 0 to i32
  %33 = bitcast i32 0 to i32
  %34 = bitcast i32 0 to i32
  %35 = bitcast i32 0 to i32
  %36 = bitcast i32 0 to i32
  %37 = bitcast i32 0 to i32
  %38 = bitcast i32 0 to i32
  %39 = bitcast i32 0 to i32
  %40 = bitcast i32 0 to i32
  %41 = bitcast i32 0 to i32
  %42 = bitcast i32 0 to i32
  %43 = bitcast i32 0 to i32
  %44 = bitcast i32 0 to i32
  %45 = bitcast i32 0 to i32
  %46 = bitcast i32 0 to i32
  %47 = bitcast i32 0 to i32
  %48 = bitcast i32 0 to i32
  %49 = bitcast i32 0 to i32
  %50 = bitcast i32 0 to i32
  %51 = bitcast i32 0 to i32
  %52 = bitcast i32 0 to i32
  %53 = bitcast i32 0 to i32
  %54 = bitcast i32 0 to i32
  %55 = bitcast i32 0 to i32
  %56 = bitcast i32 0 to i32
  %57 = bitcast i32 0 to i32
  %58 = bitcast i32 0 to i32
  %59 = bitcast i32 0 to i32
  %60 = bitcast i32 0 to i32
  %61 = bitcast i32 0 to i32
  %62 = bitcast i32 0 to i32
  %63 = bitcast i32 0 to i32
  %64 = bitcast i32 0 to i32
  %65 = bitcast i32 0 to i32
  %66 = bitcast i32 0 to i32
  %67 = bitcast i32 0 to i32
  %68 = bitcast i32 0 to i32
  %69 = bitcast i32 0 to i32
  %70 = bitcast i32 0 to i32
  %71 = bitcast i32 0 to i32
  %72 = bitcast i32 0 to i32
  %73 = bitcast i32 0 to i32
  %74 = bitcast i32 0 to i32
  %75 = bitcast i32 0 to i32
  %76 = bitcast i32 0 to i32
  %77 = bitcast i32 0 to i32
  %78 = bitcast i32 0 to i32
  %79 = bitcast i32 0 to i32
  %80 = bitcast i32 0 to i32
  %81 = bitcast i32 0 to i32
  %82 = bitcast i32 0 to i32
  %83 = bitcast i32 0 to i32
  %84 = bitcast i32 0 to i32
  %85 = bitcast i32 0 to i32
  %86 = bitcast i32 0 to i32
  %87 = bitcast i32 0 to i32
  %88 = bitcast i32 0 to i32
  %89 = bitcast i32 0 to i32
  %90 = bitcast i32 0 to i32
  %91 = bitcast i32 0 to i32
  %92 = bitcast i32 0 to i32
  %93 = bitcast i32 0 to i32
  %94 = bitcast i32 0 to i32
  %95 = bitcast i32 0 to i32
  %96 = bitcast i32 0 to i32
  %97 = bitcast i32 0 to i32

  ; Insert a meaningless dbg.value intrinsic; it should have no
  ; effect on the working of DSE in any way.
<<<<<<< HEAD
  call void @llvm.dbg.value(metadata !12, i64 0, metadata !10, metadata !{})
=======
  call void @llvm.dbg.value(metadata i32* undef, i64 0, metadata !10, metadata !MDExpression())
>>>>>>> 969bfdfe

  ; CHECK:  store i32 -1, i32* @x, align 4
  store i32 -1, i32* @x, align 4
  ret i32 0
}

; Function Attrs: nounwind
define i32 @test_outside_limit() {
entry:
  ; The first store; later there is a second store to the same location
  ; CHECK: store i32 1, i32* @x, align 4
  store i32 1, i32* @x, align 4

  ; Insert 99 dummy instructions between the two stores; this is
  ; one too many instruction for the DSE to take place.
  %0 = bitcast i32 0 to i32
  %1 = bitcast i32 0 to i32
  %2 = bitcast i32 0 to i32
  %3 = bitcast i32 0 to i32
  %4 = bitcast i32 0 to i32
  %5 = bitcast i32 0 to i32
  %6 = bitcast i32 0 to i32
  %7 = bitcast i32 0 to i32
  %8 = bitcast i32 0 to i32
  %9 = bitcast i32 0 to i32
  %10 = bitcast i32 0 to i32
  %11 = bitcast i32 0 to i32
  %12 = bitcast i32 0 to i32
  %13 = bitcast i32 0 to i32
  %14 = bitcast i32 0 to i32
  %15 = bitcast i32 0 to i32
  %16 = bitcast i32 0 to i32
  %17 = bitcast i32 0 to i32
  %18 = bitcast i32 0 to i32
  %19 = bitcast i32 0 to i32
  %20 = bitcast i32 0 to i32
  %21 = bitcast i32 0 to i32
  %22 = bitcast i32 0 to i32
  %23 = bitcast i32 0 to i32
  %24 = bitcast i32 0 to i32
  %25 = bitcast i32 0 to i32
  %26 = bitcast i32 0 to i32
  %27 = bitcast i32 0 to i32
  %28 = bitcast i32 0 to i32
  %29 = bitcast i32 0 to i32
  %30 = bitcast i32 0 to i32
  %31 = bitcast i32 0 to i32
  %32 = bitcast i32 0 to i32
  %33 = bitcast i32 0 to i32
  %34 = bitcast i32 0 to i32
  %35 = bitcast i32 0 to i32
  %36 = bitcast i32 0 to i32
  %37 = bitcast i32 0 to i32
  %38 = bitcast i32 0 to i32
  %39 = bitcast i32 0 to i32
  %40 = bitcast i32 0 to i32
  %41 = bitcast i32 0 to i32
  %42 = bitcast i32 0 to i32
  %43 = bitcast i32 0 to i32
  %44 = bitcast i32 0 to i32
  %45 = bitcast i32 0 to i32
  %46 = bitcast i32 0 to i32
  %47 = bitcast i32 0 to i32
  %48 = bitcast i32 0 to i32
  %49 = bitcast i32 0 to i32
  %50 = bitcast i32 0 to i32
  %51 = bitcast i32 0 to i32
  %52 = bitcast i32 0 to i32
  %53 = bitcast i32 0 to i32
  %54 = bitcast i32 0 to i32
  %55 = bitcast i32 0 to i32
  %56 = bitcast i32 0 to i32
  %57 = bitcast i32 0 to i32
  %58 = bitcast i32 0 to i32
  %59 = bitcast i32 0 to i32
  %60 = bitcast i32 0 to i32
  %61 = bitcast i32 0 to i32
  %62 = bitcast i32 0 to i32
  %63 = bitcast i32 0 to i32
  %64 = bitcast i32 0 to i32
  %65 = bitcast i32 0 to i32
  %66 = bitcast i32 0 to i32
  %67 = bitcast i32 0 to i32
  %68 = bitcast i32 0 to i32
  %69 = bitcast i32 0 to i32
  %70 = bitcast i32 0 to i32
  %71 = bitcast i32 0 to i32
  %72 = bitcast i32 0 to i32
  %73 = bitcast i32 0 to i32
  %74 = bitcast i32 0 to i32
  %75 = bitcast i32 0 to i32
  %76 = bitcast i32 0 to i32
  %77 = bitcast i32 0 to i32
  %78 = bitcast i32 0 to i32
  %79 = bitcast i32 0 to i32
  %80 = bitcast i32 0 to i32
  %81 = bitcast i32 0 to i32
  %82 = bitcast i32 0 to i32
  %83 = bitcast i32 0 to i32
  %84 = bitcast i32 0 to i32
  %85 = bitcast i32 0 to i32
  %86 = bitcast i32 0 to i32
  %87 = bitcast i32 0 to i32
  %88 = bitcast i32 0 to i32
  %89 = bitcast i32 0 to i32
  %90 = bitcast i32 0 to i32
  %91 = bitcast i32 0 to i32
  %92 = bitcast i32 0 to i32
  %93 = bitcast i32 0 to i32
  %94 = bitcast i32 0 to i32
  %95 = bitcast i32 0 to i32
  %96 = bitcast i32 0 to i32
  %97 = bitcast i32 0 to i32
  %98 = bitcast i32 0 to i32

  ; CHECK:  store i32 -1, i32* @x, align 4
  store i32 -1, i32* @x, align 4
  ret i32 0
}

; Function Attrs: nounwind readnone
declare void @llvm.dbg.value(metadata, i64, metadata, metadata)

!llvm.dbg.cu = !{!0}
!llvm.module.flags = !{!11, !13}

<<<<<<< HEAD
!0 = metadata !{metadata !"0x11\004\00clang version 3.4\001\00\000\00\000", metadata !1, metadata !2, metadata !2, metadata !3, metadata !9, metadata !2} ; [ DW_TAG_compile_unit ] [/home/tmp/test.c] [DW_LANG_C99]
!1 = metadata !{metadata !"test.c", metadata !"/home/tmp"}
!2 = metadata !{i32 0}
!3 = metadata !{metadata !4}
!4 = metadata !{metadata !"0x2e\00test_within_limit\00test_within_limit\00\003\000\001\000\006\00256\000\004", metadata !1, metadata !5, metadata !6, null, i32 ()* @test_within_limit, null, null, metadata !2} ; [ DW_TAG_subprogram ] [line 3] [def] [scope 4] [test]
!5 = metadata !{metadata !"0x29", metadata !1}          ; [ DW_TAG_file_type ] [/home/tmp/test.c]
!6 = metadata !{metadata !"0x15\00\000\000\000\000\000\000", i32 0, null, null, metadata !7, null, null, null} ; [ DW_TAG_subroutine_type ] [line 0, size 0, align 0, offset 0] [from ]
!7 = metadata !{metadata !8}
!8 = metadata !{metadata !"0x24\00int\000\0032\0032\000\000\005", null, null} ; [ DW_TAG_base_type ] [int] [line 0, size 32, align 32, offset 0, enc DW_ATE_signed]
!9 = metadata !{metadata !10}
!10 = metadata !{metadata !"0x34\00x\00x\00\001\000\001", null, metadata !5, metadata !8, i32* @x, null} ; [ DW_TAG_variable ] [x] [line 1] [def]
!11 = metadata !{i32 2, metadata !"Dwarf Version", i32 4}
!12 = metadata !{i32* undef}

!13 = metadata !{i32 1, metadata !"Debug Info Version", i32 2}
=======
!0 = !MDCompileUnit(language: DW_LANG_C_plus_plus, producer: "clang version 3.4", isOptimized: true, emissionKind: 0, file: !1, enums: !2, retainedTypes: !2, subprograms: !3, globals: !2, imports: !2)
!1 = !MDFile(filename: "test.c", directory: "/home/tmp")
!2 = !{}
!3 = !{!4}
!4 = !MDSubprogram(name: "test_within_limit", line: 3, isLocal: false, isDefinition: true, virtualIndex: 6, flags: DIFlagPrototyped, isOptimized: false, scopeLine: 4, file: !1, scope: !5, type: !6, function: i32 ()* @test_within_limit, variables: !2)
!5 = !MDFile(filename: "test.c", directory: "/home/tmp")
!6 = !MDSubroutineType(types: !7)
!7 = !{!8}
!8 = !MDBasicType(tag: DW_TAG_base_type, name: "int", size: 32, align: 32, encoding: DW_ATE_signed)
!9 = !{!10}
!10 = !MDLocalVariable(tag: DW_TAG_auto_variable, name: "x", scope: !4, type: !8)
!11 = !{i32 2, !"Dwarf Version", i32 4}
!12 = !{i32* undef}

!13 = !{i32 1, !"Debug Info Version", i32 3}
>>>>>>> 969bfdfe
<|MERGE_RESOLUTION|>--- conflicted
+++ resolved
@@ -118,11 +118,7 @@
 
   ; Insert a meaningless dbg.value intrinsic; it should have no
   ; effect on the working of DSE in any way.
-<<<<<<< HEAD
-  call void @llvm.dbg.value(metadata !12, i64 0, metadata !10, metadata !{})
-=======
   call void @llvm.dbg.value(metadata i32* undef, i64 0, metadata !10, metadata !MDExpression())
->>>>>>> 969bfdfe
 
   ; CHECK:  store i32 -1, i32* @x, align 4
   store i32 -1, i32* @x, align 4
@@ -249,23 +245,6 @@
 !llvm.dbg.cu = !{!0}
 !llvm.module.flags = !{!11, !13}
 
-<<<<<<< HEAD
-!0 = metadata !{metadata !"0x11\004\00clang version 3.4\001\00\000\00\000", metadata !1, metadata !2, metadata !2, metadata !3, metadata !9, metadata !2} ; [ DW_TAG_compile_unit ] [/home/tmp/test.c] [DW_LANG_C99]
-!1 = metadata !{metadata !"test.c", metadata !"/home/tmp"}
-!2 = metadata !{i32 0}
-!3 = metadata !{metadata !4}
-!4 = metadata !{metadata !"0x2e\00test_within_limit\00test_within_limit\00\003\000\001\000\006\00256\000\004", metadata !1, metadata !5, metadata !6, null, i32 ()* @test_within_limit, null, null, metadata !2} ; [ DW_TAG_subprogram ] [line 3] [def] [scope 4] [test]
-!5 = metadata !{metadata !"0x29", metadata !1}          ; [ DW_TAG_file_type ] [/home/tmp/test.c]
-!6 = metadata !{metadata !"0x15\00\000\000\000\000\000\000", i32 0, null, null, metadata !7, null, null, null} ; [ DW_TAG_subroutine_type ] [line 0, size 0, align 0, offset 0] [from ]
-!7 = metadata !{metadata !8}
-!8 = metadata !{metadata !"0x24\00int\000\0032\0032\000\000\005", null, null} ; [ DW_TAG_base_type ] [int] [line 0, size 32, align 32, offset 0, enc DW_ATE_signed]
-!9 = metadata !{metadata !10}
-!10 = metadata !{metadata !"0x34\00x\00x\00\001\000\001", null, metadata !5, metadata !8, i32* @x, null} ; [ DW_TAG_variable ] [x] [line 1] [def]
-!11 = metadata !{i32 2, metadata !"Dwarf Version", i32 4}
-!12 = metadata !{i32* undef}
-
-!13 = metadata !{i32 1, metadata !"Debug Info Version", i32 2}
-=======
 !0 = !MDCompileUnit(language: DW_LANG_C_plus_plus, producer: "clang version 3.4", isOptimized: true, emissionKind: 0, file: !1, enums: !2, retainedTypes: !2, subprograms: !3, globals: !2, imports: !2)
 !1 = !MDFile(filename: "test.c", directory: "/home/tmp")
 !2 = !{}
@@ -280,5 +259,4 @@
 !11 = !{i32 2, !"Dwarf Version", i32 4}
 !12 = !{i32* undef}
 
-!13 = !{i32 1, !"Debug Info Version", i32 3}
->>>>>>> 969bfdfe
+!13 = !{i32 1, !"Debug Info Version", i32 3}