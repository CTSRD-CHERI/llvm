; RUN: opt < %s -basicaa -slp-vectorizer -dce -S -mtriple=x86_64-apple-macosx10.8.0 -mcpu=corei7-avx | FileCheck %s

target datalayout = "e-p:64:64:64-i1:8:8-i8:8:8-i16:16:16-i32:32:32-i64:64:64-f32:32:32-f64:64:64-v64:64:64-v128:128:128-a0:0:64-s0:64:64-f80:128:128-n8:16:32:64-S128"
target triple = "x86_64-apple-macosx10.7.0"

; int depth(double *A, int m) {
;   double y0 = 0; double y1 = 1;
;   for (int i=0; i < m; i++) {
;     y0 = A[4];
;     y1 = A[5];
;   }
;   A[8] = y0; A[8+1] = y1;
; }

;CHECK: @depth
;CHECK: getelementptr inbounds {{.*}}, !dbg ![[LOC:[0-9]+]]
;CHECK: bitcast double* {{.*}}, !dbg ![[LOC]]
;CHECK: load <2 x double>, <2 x double>* {{.*}}, !dbg ![[LOC]]
;CHECK: store <2 x double> {{.*}}, !dbg ![[LOC2:[0-9]+]]
;CHECK: ret
;CHECK: ![[LOC]] = !MDLocation(line: 4, scope:
;CHECK: ![[LOC2]] = !MDLocation(line: 7, scope:

define i32 @depth(double* nocapture %A, i32 %m) #0 {
entry:
<<<<<<< HEAD
  tail call void @llvm.dbg.value(metadata !{double* %A}, i64 0, metadata !12, metadata !{}), !dbg !19
  tail call void @llvm.dbg.value(metadata !{i32 %m}, i64 0, metadata !13, metadata !{}), !dbg !19
  tail call void @llvm.dbg.value(metadata !20, i64 0, metadata !14, metadata !{}), !dbg !21
  tail call void @llvm.dbg.value(metadata !22, i64 0, metadata !15, metadata !{}), !dbg !21
  tail call void @llvm.dbg.value(metadata !2, i64 0, metadata !16, metadata !{}), !dbg !23
=======
  tail call void @llvm.dbg.value(metadata double* %A, i64 0, metadata !12, metadata !MDExpression()), !dbg !19
  tail call void @llvm.dbg.value(metadata i32 %m, i64 0, metadata !13, metadata !MDExpression()), !dbg !19
  tail call void @llvm.dbg.value(metadata i32 00, i64 0, metadata !14, metadata !MDExpression()), !dbg !21
  tail call void @llvm.dbg.value(metadata i32 02, i64 0, metadata !15, metadata !MDExpression()), !dbg !21
  tail call void @llvm.dbg.value(metadata i32 0, i64 0, metadata !16, metadata !MDExpression()), !dbg !23
>>>>>>> 969bfdfe
  %cmp8 = icmp sgt i32 %m, 0, !dbg !23
  br i1 %cmp8, label %for.body.lr.ph, label %for.end, !dbg !23

for.body.lr.ph:                                   ; preds = %entry
  %arrayidx = getelementptr inbounds double, double* %A, i64 4, !dbg !24
  %0 = load double, double* %arrayidx, align 8, !dbg !24
  %arrayidx1 = getelementptr inbounds double, double* %A, i64 5, !dbg !29
  %1 = load double, double* %arrayidx1, align 8, !dbg !29
  br label %for.end, !dbg !23

for.end:                                          ; preds = %for.body.lr.ph, %entry
  %y1.0.lcssa = phi double [ %1, %for.body.lr.ph ], [ 1.000000e+00, %entry ]
  %y0.0.lcssa = phi double [ %0, %for.body.lr.ph ], [ 0.000000e+00, %entry ]
  %arrayidx2 = getelementptr inbounds double, double* %A, i64 8, !dbg !30
  store double %y0.0.lcssa, double* %arrayidx2, align 8, !dbg !30
  %arrayidx3 = getelementptr inbounds double, double* %A, i64 9, !dbg !30
  store double %y1.0.lcssa, double* %arrayidx3, align 8, !dbg !30
  ret i32 undef, !dbg !31
}

; Function Attrs: nounwind readnone
declare void @llvm.dbg.value(metadata, i64, metadata, metadata) #1

attributes #0 = { nounwind ssp uwtable "less-precise-fpmad"="false" "no-frame-pointer-elim"="true" "no-frame-pointer-elim-non-leaf"="true" "no-infs-fp-math"="false" "no-nans-fp-math"="false" "stack-protector-buffer-size"="8" "unsafe-fp-math"="false" "use-soft-float"="false" }
attributes #1 = { nounwind readnone }

!llvm.dbg.cu = !{!0}
!llvm.module.flags = !{!18, !32}

<<<<<<< HEAD
!0 = metadata !{metadata !"0x11\0012\00clang version 3.4 (trunk 187335) (llvm/trunk 187335:187340M)\001\00\000\00\000", metadata !1, metadata !2, metadata !2, metadata !3, metadata !2, metadata !2} ; [ DW_TAG_compile_unit ] [/Users/nadav/file.c] [DW_LANG_C99]
!1 = metadata !{metadata !"file.c", metadata !"/Users/nadav"}
!2 = metadata !{i32 0}
!3 = metadata !{metadata !4}
!4 = metadata !{metadata !"0x2e\00depth\00depth\00\001\000\001\000\006\00256\001\001", metadata !1, metadata !5, metadata !6, null, i32 (double*, i32)* @depth, null, null, metadata !11} ; [ DW_TAG_subprogram ] [line 1] [def] [depth]
!5 = metadata !{metadata !"0x29", metadata !1}          ; [ DW_TAG_file_type ] [/Users/nadav/file.c]
!6 = metadata !{metadata !"0x15\00\000\000\000\000\000\000", i32 0, null, null, metadata !7, null, null, null} ; [ DW_TAG_subroutine_type ] [line 0, size 0, align 0, offset 0] [from ]
!7 = metadata !{metadata !8, metadata !9, metadata !8}
!8 = metadata !{metadata !"0x24\00int\000\0032\0032\000\000\005", null, null} ; [ DW_TAG_base_type ] [int] [line 0, size 32, align 32, offset 0, enc DW_ATE_signed]
!9 = metadata !{metadata !"0xf\00\000\0064\0064\000\000", null, null, metadata !10} ; [ DW_TAG_pointer_type ] [line 0, size 64, align 64, offset 0] [from double]
!10 = metadata !{metadata !"0x24\00double\000\0064\0064\000\000\004", null, null} ; [ DW_TAG_base_type ] [double] [line 0, size 64, align 64, offset 0, enc DW_ATE_float]
!11 = metadata !{metadata !12, metadata !13, metadata !14, metadata !15, metadata !16}
!12 = metadata !{metadata !"0x101\00A\0016777217\000", metadata !4, metadata !5, metadata !9} ; [ DW_TAG_arg_variable ] [A] [line 1]
!13 = metadata !{metadata !"0x101\00m\0033554433\000", metadata !4, metadata !5, metadata !8} ; [ DW_TAG_arg_variable ] [m] [line 1]
!14 = metadata !{metadata !"0x100\00y0\002\000", metadata !4, metadata !5, metadata !10} ; [ DW_TAG_auto_variable ] [y0] [line 2]
!15 = metadata !{metadata !"0x100\00y1\002\000", metadata !4, metadata !5, metadata !10} ; [ DW_TAG_auto_variable ] [y1] [line 2]
!16 = metadata !{metadata !"0x100\00i\003\000", metadata !17, metadata !5, metadata !8} ; [ DW_TAG_auto_variable ] [i] [line 3]
!17 = metadata !{metadata !"0xb\003\000\000", metadata !1, metadata !4} ; [ DW_TAG_lexical_block ] [/Users/nadav/file.c]
!18 = metadata !{i32 2, metadata !"Dwarf Version", i32 2}
!19 = metadata !{i32 1, i32 0, metadata !4, null}
!20 = metadata !{double 0.000000e+00}
!21 = metadata !{i32 2, i32 0, metadata !4, null}
!22 = metadata !{double 1.000000e+00}
!23 = metadata !{i32 3, i32 0, metadata !17, null}
!24 = metadata !{i32 4, i32 0, metadata !25, null}
!25 = metadata !{metadata !"0xb\003\000\001", metadata !1, metadata !17} ; [ DW_TAG_lexical_block ] [/Users/nadav/file.c]
!29 = metadata !{i32 5, i32 0, metadata !25, null}
!30 = metadata !{i32 7, i32 0, metadata !4, null}
!31 = metadata !{i32 8, i32 0, metadata !4, null}
!32 = metadata !{i32 1, metadata !"Debug Info Version", i32 2}
=======
!0 = !MDCompileUnit(language: DW_LANG_C99, producer: "clang version 3.4 (trunk 187335) (llvm/trunk 187335:187340M)", isOptimized: true, emissionKind: 0, file: !1, enums: !2, retainedTypes: !2, subprograms: !3, globals: !2, imports: !2)
!1 = !MDFile(filename: "file.c", directory: "/Users/nadav")
!2 = !{i32 0}
!3 = !{!4}
!4 = !MDSubprogram(name: "depth", line: 1, isLocal: false, isDefinition: true, virtualIndex: 6, flags: DIFlagPrototyped, isOptimized: true, scopeLine: 1, file: !1, scope: !5, type: !6, function: i32 (double*, i32)* @depth, variables: !11)
!5 = !MDFile(filename: "file.c", directory: "/Users/nadav")
!6 = !MDSubroutineType(types: !7)
!7 = !{!8, !9, !8}
!8 = !MDBasicType(tag: DW_TAG_base_type, name: "int", size: 32, align: 32, encoding: DW_ATE_signed)
!9 = !MDDerivedType(tag: DW_TAG_pointer_type, size: 64, align: 64, baseType: !10)
!10 = !MDBasicType(tag: DW_TAG_base_type, name: "double", size: 64, align: 64, encoding: DW_ATE_float)
!11 = !{!12, !13, !14, !15, !16}
!12 = !MDLocalVariable(tag: DW_TAG_arg_variable, name: "A", line: 1, arg: 1, scope: !4, file: !5, type: !9)
!13 = !MDLocalVariable(tag: DW_TAG_arg_variable, name: "m", line: 1, arg: 2, scope: !4, file: !5, type: !8)
!14 = !MDLocalVariable(tag: DW_TAG_auto_variable, name: "y0", line: 2, scope: !4, file: !5, type: !10)
!15 = !MDLocalVariable(tag: DW_TAG_auto_variable, name: "y1", line: 2, scope: !4, file: !5, type: !10)
!16 = !MDLocalVariable(tag: DW_TAG_auto_variable, name: "i", line: 3, scope: !17, file: !5, type: !8)
!17 = distinct !MDLexicalBlock(line: 3, column: 0, file: !1, scope: !4)
!18 = !{i32 2, !"Dwarf Version", i32 2}
!19 = !MDLocation(line: 1, scope: !4)
!20 = !{double 0.000000e+00}
!21 = !MDLocation(line: 2, scope: !4)
!22 = !{double 1.000000e+00}
!23 = !MDLocation(line: 3, scope: !17)
!24 = !MDLocation(line: 4, scope: !25)
!25 = distinct !MDLexicalBlock(line: 3, column: 0, file: !1, scope: !17)
!29 = !MDLocation(line: 5, scope: !25)
!30 = !MDLocation(line: 7, scope: !4)
!31 = !MDLocation(line: 8, scope: !4)
!32 = !{i32 1, !"Debug Info Version", i32 3}
>>>>>>> 969bfdfe
<|MERGE_RESOLUTION|>--- conflicted
+++ resolved
@@ -23,19 +23,11 @@
 
 define i32 @depth(double* nocapture %A, i32 %m) #0 {
 entry:
-<<<<<<< HEAD
-  tail call void @llvm.dbg.value(metadata !{double* %A}, i64 0, metadata !12, metadata !{}), !dbg !19
-  tail call void @llvm.dbg.value(metadata !{i32 %m}, i64 0, metadata !13, metadata !{}), !dbg !19
-  tail call void @llvm.dbg.value(metadata !20, i64 0, metadata !14, metadata !{}), !dbg !21
-  tail call void @llvm.dbg.value(metadata !22, i64 0, metadata !15, metadata !{}), !dbg !21
-  tail call void @llvm.dbg.value(metadata !2, i64 0, metadata !16, metadata !{}), !dbg !23
-=======
   tail call void @llvm.dbg.value(metadata double* %A, i64 0, metadata !12, metadata !MDExpression()), !dbg !19
   tail call void @llvm.dbg.value(metadata i32 %m, i64 0, metadata !13, metadata !MDExpression()), !dbg !19
   tail call void @llvm.dbg.value(metadata i32 00, i64 0, metadata !14, metadata !MDExpression()), !dbg !21
   tail call void @llvm.dbg.value(metadata i32 02, i64 0, metadata !15, metadata !MDExpression()), !dbg !21
   tail call void @llvm.dbg.value(metadata i32 0, i64 0, metadata !16, metadata !MDExpression()), !dbg !23
->>>>>>> 969bfdfe
   %cmp8 = icmp sgt i32 %m, 0, !dbg !23
   br i1 %cmp8, label %for.body.lr.ph, label %for.end, !dbg !23
 
@@ -65,38 +57,6 @@
 !llvm.dbg.cu = !{!0}
 !llvm.module.flags = !{!18, !32}
 
-<<<<<<< HEAD
-!0 = metadata !{metadata !"0x11\0012\00clang version 3.4 (trunk 187335) (llvm/trunk 187335:187340M)\001\00\000\00\000", metadata !1, metadata !2, metadata !2, metadata !3, metadata !2, metadata !2} ; [ DW_TAG_compile_unit ] [/Users/nadav/file.c] [DW_LANG_C99]
-!1 = metadata !{metadata !"file.c", metadata !"/Users/nadav"}
-!2 = metadata !{i32 0}
-!3 = metadata !{metadata !4}
-!4 = metadata !{metadata !"0x2e\00depth\00depth\00\001\000\001\000\006\00256\001\001", metadata !1, metadata !5, metadata !6, null, i32 (double*, i32)* @depth, null, null, metadata !11} ; [ DW_TAG_subprogram ] [line 1] [def] [depth]
-!5 = metadata !{metadata !"0x29", metadata !1}          ; [ DW_TAG_file_type ] [/Users/nadav/file.c]
-!6 = metadata !{metadata !"0x15\00\000\000\000\000\000\000", i32 0, null, null, metadata !7, null, null, null} ; [ DW_TAG_subroutine_type ] [line 0, size 0, align 0, offset 0] [from ]
-!7 = metadata !{metadata !8, metadata !9, metadata !8}
-!8 = metadata !{metadata !"0x24\00int\000\0032\0032\000\000\005", null, null} ; [ DW_TAG_base_type ] [int] [line 0, size 32, align 32, offset 0, enc DW_ATE_signed]
-!9 = metadata !{metadata !"0xf\00\000\0064\0064\000\000", null, null, metadata !10} ; [ DW_TAG_pointer_type ] [line 0, size 64, align 64, offset 0] [from double]
-!10 = metadata !{metadata !"0x24\00double\000\0064\0064\000\000\004", null, null} ; [ DW_TAG_base_type ] [double] [line 0, size 64, align 64, offset 0, enc DW_ATE_float]
-!11 = metadata !{metadata !12, metadata !13, metadata !14, metadata !15, metadata !16}
-!12 = metadata !{metadata !"0x101\00A\0016777217\000", metadata !4, metadata !5, metadata !9} ; [ DW_TAG_arg_variable ] [A] [line 1]
-!13 = metadata !{metadata !"0x101\00m\0033554433\000", metadata !4, metadata !5, metadata !8} ; [ DW_TAG_arg_variable ] [m] [line 1]
-!14 = metadata !{metadata !"0x100\00y0\002\000", metadata !4, metadata !5, metadata !10} ; [ DW_TAG_auto_variable ] [y0] [line 2]
-!15 = metadata !{metadata !"0x100\00y1\002\000", metadata !4, metadata !5, metadata !10} ; [ DW_TAG_auto_variable ] [y1] [line 2]
-!16 = metadata !{metadata !"0x100\00i\003\000", metadata !17, metadata !5, metadata !8} ; [ DW_TAG_auto_variable ] [i] [line 3]
-!17 = metadata !{metadata !"0xb\003\000\000", metadata !1, metadata !4} ; [ DW_TAG_lexical_block ] [/Users/nadav/file.c]
-!18 = metadata !{i32 2, metadata !"Dwarf Version", i32 2}
-!19 = metadata !{i32 1, i32 0, metadata !4, null}
-!20 = metadata !{double 0.000000e+00}
-!21 = metadata !{i32 2, i32 0, metadata !4, null}
-!22 = metadata !{double 1.000000e+00}
-!23 = metadata !{i32 3, i32 0, metadata !17, null}
-!24 = metadata !{i32 4, i32 0, metadata !25, null}
-!25 = metadata !{metadata !"0xb\003\000\001", metadata !1, metadata !17} ; [ DW_TAG_lexical_block ] [/Users/nadav/file.c]
-!29 = metadata !{i32 5, i32 0, metadata !25, null}
-!30 = metadata !{i32 7, i32 0, metadata !4, null}
-!31 = metadata !{i32 8, i32 0, metadata !4, null}
-!32 = metadata !{i32 1, metadata !"Debug Info Version", i32 2}
-=======
 !0 = !MDCompileUnit(language: DW_LANG_C99, producer: "clang version 3.4 (trunk 187335) (llvm/trunk 187335:187340M)", isOptimized: true, emissionKind: 0, file: !1, enums: !2, retainedTypes: !2, subprograms: !3, globals: !2, imports: !2)
 !1 = !MDFile(filename: "file.c", directory: "/Users/nadav")
 !2 = !{i32 0}
@@ -126,5 +86,4 @@
 !29 = !MDLocation(line: 5, scope: !25)
 !30 = !MDLocation(line: 7, scope: !4)
 !31 = !MDLocation(line: 8, scope: !4)
-!32 = !{i32 1, !"Debug Info Version", i32 3}
->>>>>>> 969bfdfe
+!32 = !{i32 1, !"Debug Info Version", i32 3}