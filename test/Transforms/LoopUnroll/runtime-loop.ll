; RUN: opt < %s -S -loop-unroll -unroll-runtime=true | FileCheck %s

; Tests for unrolling loops with run-time trip counts

; CHECK: %xtraiter = and i32 %n
; CHECK:  %lcmp.mod = icmp ne i32 %xtraiter, 0
<<<<<<< HEAD
; CHECK:  %lcmp.overflow = icmp eq i32 %n, 0
; CHECK:  %lcmp.or = or i1 %lcmp.overflow, %lcmp.mod
; CHECK:  br i1 %lcmp.or, label %for.body.prol, label %for.body.preheader.split
=======
; CHECK:  br i1 %lcmp.mod, label %for.body.prol, label %for.body.preheader.split
>>>>>>> 969bfdfe

; CHECK: for.body.prol:
; CHECK: %indvars.iv.prol = phi i64 [ %indvars.iv.next.prol, %for.body.prol ], [ 0, %for.body.preheader ]
; CHECK:  %prol.iter.sub = sub i32 %prol.iter, 1
; CHECK:  %prol.iter.cmp = icmp ne i32 %prol.iter.sub, 0
; CHECK:  br i1 %prol.iter.cmp, label %for.body.prol, label %for.body.preheader.split, !llvm.loop !0

define i32 @test(i32* nocapture %a, i32 %n) nounwind uwtable readonly {
entry:
  %cmp1 = icmp eq i32 %n, 0
  br i1 %cmp1, label %for.end, label %for.body

for.body:                                         ; preds = %for.body, %entry
  %indvars.iv = phi i64 [ %indvars.iv.next, %for.body ], [ 0, %entry ]
  %sum.02 = phi i32 [ %add, %for.body ], [ 0, %entry ]
  %arrayidx = getelementptr inbounds i32, i32* %a, i64 %indvars.iv
  %0 = load i32, i32* %arrayidx, align 4
  %add = add nsw i32 %0, %sum.02
  %indvars.iv.next = add i64 %indvars.iv, 1
  %lftr.wideiv = trunc i64 %indvars.iv.next to i32
  %exitcond = icmp eq i32 %lftr.wideiv, %n
  br i1 %exitcond, label %for.end, label %for.body

for.end:                                          ; preds = %for.body, %entry
  %sum.0.lcssa = phi i32 [ 0, %entry ], [ %add, %for.body ]
  ret i32 %sum.0.lcssa
}


; Still try to completely unroll loops with compile-time trip counts
; even if the -unroll-runtime is specified

; CHECK: for.body:
; CHECK-NOT: for.body.prol:

define i32 @test1(i32* nocapture %a) nounwind uwtable readonly {
entry:
  br label %for.body

for.body:                                         ; preds = %for.body, %entry
  %indvars.iv = phi i64 [ 0, %entry ], [ %indvars.iv.next, %for.body ]
  %sum.01 = phi i32 [ 0, %entry ], [ %add, %for.body ]
  %arrayidx = getelementptr inbounds i32, i32* %a, i64 %indvars.iv
  %0 = load i32, i32* %arrayidx, align 4
  %add = add nsw i32 %0, %sum.01
  %indvars.iv.next = add i64 %indvars.iv, 1
  %lftr.wideiv = trunc i64 %indvars.iv.next to i32
  %exitcond = icmp eq i32 %lftr.wideiv, 5
  br i1 %exitcond, label %for.end, label %for.body

for.end:                                          ; preds = %for.body
  ret i32 %add
}

; This is test 2007-05-09-UnknownTripCount.ll which can be unrolled now
; if the -unroll-runtime option is turned on

; CHECK: bb72.2:

define void @foo(i32 %trips) {
entry:
        br label %cond_true.outer

cond_true.outer:
        %indvar1.ph = phi i32 [ 0, %entry ], [ %indvar.next2, %bb72 ]
        br label %bb72

bb72:
        %indvar.next2 = add i32 %indvar1.ph, 1
        %exitcond3 = icmp eq i32 %indvar.next2, %trips
        br i1 %exitcond3, label %cond_true138, label %cond_true.outer

cond_true138:
        ret void
}


; Test run-time unrolling for a loop that counts down by -2.

; CHECK: for.body.prol:
; CHECK: br i1 %prol.iter.cmp, label %for.body.prol, label %for.body.preheader.split

define zeroext i16 @down(i16* nocapture %p, i32 %len) nounwind uwtable readonly {
entry:
  %cmp2 = icmp eq i32 %len, 0
  br i1 %cmp2, label %for.end, label %for.body

for.body:                                         ; preds = %for.body, %entry
  %p.addr.05 = phi i16* [ %incdec.ptr, %for.body ], [ %p, %entry ]
  %len.addr.04 = phi i32 [ %sub, %for.body ], [ %len, %entry ]
  %res.03 = phi i32 [ %add, %for.body ], [ 0, %entry ]
  %incdec.ptr = getelementptr inbounds i16, i16* %p.addr.05, i64 1
  %0 = load i16, i16* %p.addr.05, align 2
  %conv = zext i16 %0 to i32
  %add = add i32 %conv, %res.03
  %sub = add nsw i32 %len.addr.04, -2
  %cmp = icmp eq i32 %sub, 0
  br i1 %cmp, label %for.cond.for.end_crit_edge, label %for.body

for.cond.for.end_crit_edge:                       ; preds = %for.body
  %phitmp = trunc i32 %add to i16
  br label %for.end

for.end:                                          ; preds = %for.cond.for.end_crit_edge, %entry
  %res.0.lcssa = phi i16 [ %phitmp, %for.cond.for.end_crit_edge ], [ 0, %entry ]
  ret i16 %res.0.lcssa
}

<<<<<<< HEAD
; CHECK: !0 = metadata !{metadata !0, metadata !1}
; CHECK: !1 = metadata !{metadata !"llvm.loop.unroll.disable"}
=======
; Test run-time unrolling disable metadata.
; CHECK: for.body:
; CHECK-NOT: for.body.prol:

define zeroext i16 @test2(i16* nocapture %p, i32 %len) nounwind uwtable readonly {
entry:
  %cmp2 = icmp eq i32 %len, 0
  br i1 %cmp2, label %for.end, label %for.body

for.body:                                         ; preds = %for.body, %entry
  %p.addr.05 = phi i16* [ %incdec.ptr, %for.body ], [ %p, %entry ]
  %len.addr.04 = phi i32 [ %sub, %for.body ], [ %len, %entry ]
  %res.03 = phi i32 [ %add, %for.body ], [ 0, %entry ]
  %incdec.ptr = getelementptr inbounds i16, i16* %p.addr.05, i64 1
  %0 = load i16, i16* %p.addr.05, align 2
  %conv = zext i16 %0 to i32
  %add = add i32 %conv, %res.03
  %sub = add nsw i32 %len.addr.04, -2
  %cmp = icmp eq i32 %sub, 0
  br i1 %cmp, label %for.cond.for.end_crit_edge, label %for.body, !llvm.loop !0

for.cond.for.end_crit_edge:                       ; preds = %for.body
  %phitmp = trunc i32 %add to i16
  br label %for.end

for.end:                                          ; preds = %for.cond.for.end_crit_edge, %entry
  %res.0.lcssa = phi i16 [ %phitmp, %for.cond.for.end_crit_edge ], [ 0, %entry ]
  ret i16 %res.0.lcssa
}

!0 = distinct !{!0, !1}
!1 = !{!"llvm.loop.unroll.runtime.disable"}

; CHECK: !0 = distinct !{!0, !1}
; CHECK: !1 = !{!"llvm.loop.unroll.disable"}
>>>>>>> 969bfdfe
<|MERGE_RESOLUTION|>--- conflicted
+++ resolved
@@ -4,13 +4,7 @@
 
 ; CHECK: %xtraiter = and i32 %n
 ; CHECK:  %lcmp.mod = icmp ne i32 %xtraiter, 0
-<<<<<<< HEAD
-; CHECK:  %lcmp.overflow = icmp eq i32 %n, 0
-; CHECK:  %lcmp.or = or i1 %lcmp.overflow, %lcmp.mod
-; CHECK:  br i1 %lcmp.or, label %for.body.prol, label %for.body.preheader.split
-=======
 ; CHECK:  br i1 %lcmp.mod, label %for.body.prol, label %for.body.preheader.split
->>>>>>> 969bfdfe
 
 ; CHECK: for.body.prol:
 ; CHECK: %indvars.iv.prol = phi i64 [ %indvars.iv.next.prol, %for.body.prol ], [ 0, %for.body.preheader ]
@@ -119,10 +113,6 @@
   ret i16 %res.0.lcssa
 }
 
-<<<<<<< HEAD
-; CHECK: !0 = metadata !{metadata !0, metadata !1}
-; CHECK: !1 = metadata !{metadata !"llvm.loop.unroll.disable"}
-=======
 ; Test run-time unrolling disable metadata.
 ; CHECK: for.body:
 ; CHECK-NOT: for.body.prol:
@@ -158,4 +148,3 @@
 
 ; CHECK: !0 = distinct !{!0, !1}
 ; CHECK: !1 = !{!"llvm.loop.unroll.disable"}
->>>>>>> 969bfdfe
