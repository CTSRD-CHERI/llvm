--- conflicted
+++ resolved
@@ -7,15 +7,6 @@
   %retval = alloca double                         ; <double*> [#uses=2]
   %0 = alloca double                              ; <double*> [#uses=2]
   %"alloca point" = bitcast i32 0 to i32          ; <i32> [#uses=0]
-<<<<<<< HEAD
-  call void @llvm.dbg.declare(metadata !{i32* %i_addr}, metadata !0, metadata !{}), !dbg !8
-; CHECK: call void @llvm.dbg.value(metadata !{i32 %i}, i64 0, metadata ![[IVAR:[0-9]*]], metadata {{.*}})
-; CHECK: call void @llvm.dbg.value(metadata !{double %j}, i64 0, metadata ![[JVAR:[0-9]*]], metadata {{.*}})
-; CHECK: ![[IVAR]] = {{.*}} ; [ DW_TAG_arg_variable ] [i]
-; CHECK: ![[JVAR]] = {{.*}} ; [ DW_TAG_arg_variable ] [j]
-  store i32 %i, i32* %i_addr
-  call void @llvm.dbg.declare(metadata !{double* %j_addr}, metadata !9, metadata !{}), !dbg !8
-=======
   call void @llvm.dbg.declare(metadata i32* %i_addr, metadata !0, metadata !MDExpression()), !dbg !8
 ; CHECK: call void @llvm.dbg.value(metadata i32 %i, i64 0, metadata ![[IVAR:[0-9]*]], metadata {{.*}})
 ; CHECK: call void @llvm.dbg.value(metadata double %j, i64 0, metadata ![[JVAR:[0-9]*]], metadata {{.*}})
@@ -23,7 +14,6 @@
 ; CHECK: ![[JVAR]] = !MDLocalVariable(tag: DW_TAG_arg_variable, name: "j"
   store i32 %i, i32* %i_addr
   call void @llvm.dbg.declare(metadata double* %j_addr, metadata !9, metadata !MDExpression()), !dbg !8
->>>>>>> 969bfdfe
   store double %j, double* %j_addr
   %1 = load i32, i32* %i_addr, align 4, !dbg !10       ; <i32> [#uses=1]
   %2 = add nsw i32 %1, 1, !dbg !10                ; <i32> [#uses=1]
@@ -45,23 +35,6 @@
 !llvm.dbg.cu = !{!3}
 !llvm.module.flags = !{!14}
 
-<<<<<<< HEAD
-!0 = metadata !{metadata !"0x101\00i\002\000", metadata !1, metadata !2, metadata !7} ; [ DW_TAG_arg_variable ]
-!1 = metadata !{metadata !"0x2e\00testfunc\00testfunc\00testfunc\002\000\001\000\006\000\000\002", metadata !12, metadata !2, metadata !4, null, double (i32, double)* @testfunc, null, null, null} ; [ DW_TAG_subprogram ]
-!2 = metadata !{metadata !"0x29", metadata !12} ; [ DW_TAG_file_type ]
-!3 = metadata !{metadata !"0x11\001\004.2.1 (Based on Apple Inc. build 5658) (LLVM build)\001\00\000\00\000", metadata !12, metadata !13, metadata !13, null, null, null} ; [ DW_TAG_compile_unit ]
-!4 = metadata !{metadata !"0x15\00\000\000\000\000\000\000", metadata !12, metadata !2, null, metadata !5, null, null, null} ; [ DW_TAG_subroutine_type ] [line 0, size 0, align 0, offset 0] [from ]
-!5 = metadata !{metadata !6, metadata !7, metadata !6}
-!6 = metadata !{metadata !"0x24\00double\000\0064\0064\000\000\004", metadata !12, metadata !2} ; [ DW_TAG_base_type ]
-!7 = metadata !{metadata !"0x24\00int\000\0032\0032\000\000\005", metadata !12, metadata !2} ; [ DW_TAG_base_type ]
-!8 = metadata !{i32 2, i32 0, metadata !1, null}
-!9 = metadata !{metadata !"0x101\00j\002\000", metadata !1, metadata !2, metadata !6} ; [ DW_TAG_arg_variable ]
-!10 = metadata !{i32 3, i32 0, metadata !11, null}
-!11 = metadata !{metadata !"0xb\002\000\000", metadata !12, metadata !1} ; [ DW_TAG_lexical_block ]
-!12 = metadata !{metadata !"testfunc.c", metadata !"/tmp"}
-!13 = metadata !{i32 0}
-!14 = metadata !{i32 1, metadata !"Debug Info Version", i32 2}
-=======
 !0 = !MDLocalVariable(tag: DW_TAG_arg_variable, name: "i", line: 2, arg: 0, scope: !1, file: !2, type: !7)
 !1 = !MDSubprogram(name: "testfunc", linkageName: "testfunc", line: 2, isLocal: false, isDefinition: true, virtualIndex: 6, isOptimized: false, scopeLine: 2, file: !12, scope: !2, type: !4, function: double (i32, double)* @testfunc)
 !2 = !MDFile(filename: "testfunc.c", directory: "/tmp")
@@ -76,5 +49,4 @@
 !11 = distinct !MDLexicalBlock(line: 2, column: 0, file: !12, scope: !1)
 !12 = !MDFile(filename: "testfunc.c", directory: "/tmp")
 !13 = !{i32 0}
-!14 = !{i32 1, !"Debug Info Version", i32 3}
->>>>>>> 969bfdfe
+!14 = !{i32 1, !"Debug Info Version", i32 3}