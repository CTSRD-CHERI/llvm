; RUN: opt -S -loop-rotate < %s | FileCheck %s

declare void @llvm.dbg.declare(metadata, metadata, metadata) nounwind readnone
declare void @llvm.dbg.value(metadata, i64, metadata, metadata) nounwind readnone

define i32 @tak(i32 %x, i32 %y, i32 %z) nounwind ssp {
; CHECK-LABEL: define i32 @tak(
; CHECK: entry
; CHECK-NEXT: call void @llvm.dbg.value(metadata i32 %x

entry:
  br label %tailrecurse

tailrecurse:                                      ; preds = %if.then, %entry
  %x.tr = phi i32 [ %x, %entry ], [ %call, %if.then ]
  %y.tr = phi i32 [ %y, %entry ], [ %call9, %if.then ]
  %z.tr = phi i32 [ %z, %entry ], [ %call14, %if.then ]
<<<<<<< HEAD
  tail call void @llvm.dbg.value(metadata !{i32 %x.tr}, i64 0, metadata !6, metadata !{}), !dbg !7
  tail call void @llvm.dbg.value(metadata !{i32 %y.tr}, i64 0, metadata !8, metadata !{}), !dbg !9
  tail call void @llvm.dbg.value(metadata !{i32 %z.tr}, i64 0, metadata !10, metadata !{}), !dbg !11
=======
  tail call void @llvm.dbg.value(metadata i32 %x.tr, i64 0, metadata !6, metadata !MDExpression()), !dbg !7
  tail call void @llvm.dbg.value(metadata i32 %y.tr, i64 0, metadata !8, metadata !MDExpression()), !dbg !9
  tail call void @llvm.dbg.value(metadata i32 %z.tr, i64 0, metadata !10, metadata !MDExpression()), !dbg !11
>>>>>>> 969bfdfe
  %cmp = icmp slt i32 %y.tr, %x.tr, !dbg !12
  br i1 %cmp, label %if.then, label %if.end, !dbg !12

if.then:                                          ; preds = %tailrecurse
  %sub = sub nsw i32 %x.tr, 1, !dbg !14
  %call = tail call i32 @tak(i32 %sub, i32 %y.tr, i32 %z.tr), !dbg !14
  %sub6 = sub nsw i32 %y.tr, 1, !dbg !14
  %call9 = tail call i32 @tak(i32 %sub6, i32 %z.tr, i32 %x.tr), !dbg !14
  %sub11 = sub nsw i32 %z.tr, 1, !dbg !14
  %call14 = tail call i32 @tak(i32 %sub11, i32 %x.tr, i32 %y.tr), !dbg !14
  br label %tailrecurse

if.end:                                           ; preds = %tailrecurse
  br label %return, !dbg !16

return:                                           ; preds = %if.end
  ret i32 %z.tr, !dbg !17
}

@channelColumns = external global i64
@horzPlane = external global i8*, align 8

define void @FindFreeHorzSeg(i64 %startCol, i64 %row, i64* %rowStart) {
; Ensure that the loop increment basic block is rotated into the tail of the
; body, even though it contains a debug intrinsic call.
; CHECK-LABEL: define void @FindFreeHorzSeg(
; CHECK: %dec = add
; CHECK-NEXT: tail call void @llvm.dbg.value
; CHECK: %cmp = icmp
; CHECK: br i1 %cmp
; CHECK: phi i64 [ %{{[^,]*}}, %{{[^,]*}} ]
; CHECK-NEXT: br label %for.end


entry:
  br label %for.cond

for.cond:
  %i.0 = phi i64 [ %startCol, %entry ], [ %dec, %for.inc ]
  %cmp = icmp eq i64 %i.0, 0
  br i1 %cmp, label %for.end, label %for.body

for.body:
  %0 = load i64, i64* @channelColumns, align 8
  %mul = mul i64 %0, %row
  %add = add i64 %mul, %i.0
  %1 = load i8*, i8** @horzPlane, align 8
  %arrayidx = getelementptr inbounds i8, i8* %1, i64 %add
  %2 = load i8, i8* %arrayidx, align 1
  %tobool = icmp eq i8 %2, 0
  br i1 %tobool, label %for.inc, label %for.end

for.inc:
  %dec = add i64 %i.0, -1
<<<<<<< HEAD
  tail call void @llvm.dbg.value(metadata !{i64 %dec}, i64 0, metadata !{metadata !"undef"}, metadata !{})
=======
  tail call void @llvm.dbg.value(metadata i64 %dec, i64 0, metadata !MDLocalVariable(tag: DW_TAG_auto_variable), metadata !MDExpression())
>>>>>>> 969bfdfe
  br label %for.cond

for.end:
  %add1 = add i64 %i.0, 1
  store i64 %add1, i64* %rowStart, align 8
  ret void
}

!llvm.module.flags = !{!20}
!llvm.dbg.sp = !{!0}

<<<<<<< HEAD
!0 = metadata !{metadata !"0x2e\00tak\00tak\00\0032\000\001\000\006\00256\000\000", metadata !18, metadata !1, metadata !3, null, i32 (i32, i32, i32)* @tak, null, null, null} ; [ DW_TAG_subprogram ] [line 32] [def] [scope 0] [tak]
!1 = metadata !{metadata !"0x29", metadata !18} ; [ DW_TAG_file_type ]
!2 = metadata !{metadata !"0x11\0012\00clang version 2.9 (trunk 125492)\001\00\000\00\000", metadata !18, metadata !19, metadata !19, null, null, null} ; [ DW_TAG_compile_unit ]
!3 = metadata !{metadata !"0x15\00\000\000\000\000\000\000", metadata !18, metadata !1, null, metadata !4, null, null, null} ; [ DW_TAG_subroutine_type ] [line 0, size 0, align 0, offset 0] [from ]
!4 = metadata !{metadata !5}
!5 = metadata !{metadata !"0x24\00int\000\0032\0032\000\000\005", null, metadata !2} ; [ DW_TAG_base_type ]
!6 = metadata !{metadata !"0x101\00x\0032\000", metadata !0, metadata !1, metadata !5} ; [ DW_TAG_arg_variable ]
!7 = metadata !{i32 32, i32 13, metadata !0, null}
!8 = metadata !{metadata !"0x101\00y\0032\000", metadata !0, metadata !1, metadata !5} ; [ DW_TAG_arg_variable ]
!9 = metadata !{i32 32, i32 20, metadata !0, null}
!10 = metadata !{metadata !"0x101\00z\0032\000", metadata !0, metadata !1, metadata !5} ; [ DW_TAG_arg_variable ]
!11 = metadata !{i32 32, i32 27, metadata !0, null}
!12 = metadata !{i32 33, i32 3, metadata !13, null}
!13 = metadata !{metadata !"0xb\0032\0030\006", metadata !18, metadata !0} ; [ DW_TAG_lexical_block ]
!14 = metadata !{i32 34, i32 5, metadata !15, null}
!15 = metadata !{metadata !"0xb\0033\0014\007", metadata !18, metadata !13} ; [ DW_TAG_lexical_block ]
!16 = metadata !{i32 36, i32 3, metadata !13, null}
!17 = metadata !{i32 37, i32 1, metadata !13, null}
!18 = metadata !{metadata !"/Volumes/Lalgate/cj/llvm/projects/llvm-test/SingleSource/Benchmarks/BenchmarkGame/recursive.c", metadata !"/Volumes/Lalgate/cj/D/projects/llvm-test/SingleSource/Benchmarks/BenchmarkGame"}
!19 = metadata !{i32 0}
!20 = metadata !{i32 1, metadata !"Debug Info Version", i32 2}
=======
!0 = !MDSubprogram(name: "tak", line: 32, isLocal: false, isDefinition: true, virtualIndex: 6, flags: DIFlagPrototyped, isOptimized: false, file: !18, scope: !1, type: !3, function: i32 (i32, i32, i32)* @tak)
!1 = !MDFile(filename: "/Volumes/Lalgate/cj/llvm/projects/llvm-test/SingleSource/Benchmarks/BenchmarkGame/recursive.c", directory: "/Volumes/Lalgate/cj/D/projects/llvm-test/SingleSource/Benchmarks/BenchmarkGame")
!2 = !MDCompileUnit(language: DW_LANG_C99, producer: "clang version 2.9 (trunk 125492)", isOptimized: true, emissionKind: 0, file: !18, enums: !19, retainedTypes: !19)
!3 = !MDSubroutineType(types: !4)
!4 = !{!5}
!5 = !MDBasicType(tag: DW_TAG_base_type, name: "int", size: 32, align: 32, encoding: DW_ATE_signed)
!6 = !MDLocalVariable(tag: DW_TAG_arg_variable, name: "x", line: 32, arg: 0, scope: !0, file: !1, type: !5)
!7 = !MDLocation(line: 32, column: 13, scope: !0)
!8 = !MDLocalVariable(tag: DW_TAG_arg_variable, name: "y", line: 32, arg: 0, scope: !0, file: !1, type: !5)
!9 = !MDLocation(line: 32, column: 20, scope: !0)
!10 = !MDLocalVariable(tag: DW_TAG_arg_variable, name: "z", line: 32, arg: 0, scope: !0, file: !1, type: !5)
!11 = !MDLocation(line: 32, column: 27, scope: !0)
!12 = !MDLocation(line: 33, column: 3, scope: !13)
!13 = distinct !MDLexicalBlock(line: 32, column: 30, file: !18, scope: !0)
!14 = !MDLocation(line: 34, column: 5, scope: !15)
!15 = distinct !MDLexicalBlock(line: 33, column: 14, file: !18, scope: !13)
!16 = !MDLocation(line: 36, column: 3, scope: !13)
!17 = !MDLocation(line: 37, column: 1, scope: !13)
!18 = !MDFile(filename: "/Volumes/Lalgate/cj/llvm/projects/llvm-test/SingleSource/Benchmarks/BenchmarkGame/recursive.c", directory: "/Volumes/Lalgate/cj/D/projects/llvm-test/SingleSource/Benchmarks/BenchmarkGame")
!19 = !{i32 0}
!20 = !{i32 1, !"Debug Info Version", i32 3}
>>>>>>> 969bfdfe
<|MERGE_RESOLUTION|>--- conflicted
+++ resolved
@@ -15,15 +15,9 @@
   %x.tr = phi i32 [ %x, %entry ], [ %call, %if.then ]
   %y.tr = phi i32 [ %y, %entry ], [ %call9, %if.then ]
   %z.tr = phi i32 [ %z, %entry ], [ %call14, %if.then ]
-<<<<<<< HEAD
-  tail call void @llvm.dbg.value(metadata !{i32 %x.tr}, i64 0, metadata !6, metadata !{}), !dbg !7
-  tail call void @llvm.dbg.value(metadata !{i32 %y.tr}, i64 0, metadata !8, metadata !{}), !dbg !9
-  tail call void @llvm.dbg.value(metadata !{i32 %z.tr}, i64 0, metadata !10, metadata !{}), !dbg !11
-=======
   tail call void @llvm.dbg.value(metadata i32 %x.tr, i64 0, metadata !6, metadata !MDExpression()), !dbg !7
   tail call void @llvm.dbg.value(metadata i32 %y.tr, i64 0, metadata !8, metadata !MDExpression()), !dbg !9
   tail call void @llvm.dbg.value(metadata i32 %z.tr, i64 0, metadata !10, metadata !MDExpression()), !dbg !11
->>>>>>> 969bfdfe
   %cmp = icmp slt i32 %y.tr, %x.tr, !dbg !12
   br i1 %cmp, label %if.then, label %if.end, !dbg !12
 
@@ -78,11 +72,7 @@
 
 for.inc:
   %dec = add i64 %i.0, -1
-<<<<<<< HEAD
-  tail call void @llvm.dbg.value(metadata !{i64 %dec}, i64 0, metadata !{metadata !"undef"}, metadata !{})
-=======
   tail call void @llvm.dbg.value(metadata i64 %dec, i64 0, metadata !MDLocalVariable(tag: DW_TAG_auto_variable), metadata !MDExpression())
->>>>>>> 969bfdfe
   br label %for.cond
 
 for.end:
@@ -94,29 +84,6 @@
 !llvm.module.flags = !{!20}
 !llvm.dbg.sp = !{!0}
 
-<<<<<<< HEAD
-!0 = metadata !{metadata !"0x2e\00tak\00tak\00\0032\000\001\000\006\00256\000\000", metadata !18, metadata !1, metadata !3, null, i32 (i32, i32, i32)* @tak, null, null, null} ; [ DW_TAG_subprogram ] [line 32] [def] [scope 0] [tak]
-!1 = metadata !{metadata !"0x29", metadata !18} ; [ DW_TAG_file_type ]
-!2 = metadata !{metadata !"0x11\0012\00clang version 2.9 (trunk 125492)\001\00\000\00\000", metadata !18, metadata !19, metadata !19, null, null, null} ; [ DW_TAG_compile_unit ]
-!3 = metadata !{metadata !"0x15\00\000\000\000\000\000\000", metadata !18, metadata !1, null, metadata !4, null, null, null} ; [ DW_TAG_subroutine_type ] [line 0, size 0, align 0, offset 0] [from ]
-!4 = metadata !{metadata !5}
-!5 = metadata !{metadata !"0x24\00int\000\0032\0032\000\000\005", null, metadata !2} ; [ DW_TAG_base_type ]
-!6 = metadata !{metadata !"0x101\00x\0032\000", metadata !0, metadata !1, metadata !5} ; [ DW_TAG_arg_variable ]
-!7 = metadata !{i32 32, i32 13, metadata !0, null}
-!8 = metadata !{metadata !"0x101\00y\0032\000", metadata !0, metadata !1, metadata !5} ; [ DW_TAG_arg_variable ]
-!9 = metadata !{i32 32, i32 20, metadata !0, null}
-!10 = metadata !{metadata !"0x101\00z\0032\000", metadata !0, metadata !1, metadata !5} ; [ DW_TAG_arg_variable ]
-!11 = metadata !{i32 32, i32 27, metadata !0, null}
-!12 = metadata !{i32 33, i32 3, metadata !13, null}
-!13 = metadata !{metadata !"0xb\0032\0030\006", metadata !18, metadata !0} ; [ DW_TAG_lexical_block ]
-!14 = metadata !{i32 34, i32 5, metadata !15, null}
-!15 = metadata !{metadata !"0xb\0033\0014\007", metadata !18, metadata !13} ; [ DW_TAG_lexical_block ]
-!16 = metadata !{i32 36, i32 3, metadata !13, null}
-!17 = metadata !{i32 37, i32 1, metadata !13, null}
-!18 = metadata !{metadata !"/Volumes/Lalgate/cj/llvm/projects/llvm-test/SingleSource/Benchmarks/BenchmarkGame/recursive.c", metadata !"/Volumes/Lalgate/cj/D/projects/llvm-test/SingleSource/Benchmarks/BenchmarkGame"}
-!19 = metadata !{i32 0}
-!20 = metadata !{i32 1, metadata !"Debug Info Version", i32 2}
-=======
 !0 = !MDSubprogram(name: "tak", line: 32, isLocal: false, isDefinition: true, virtualIndex: 6, flags: DIFlagPrototyped, isOptimized: false, file: !18, scope: !1, type: !3, function: i32 (i32, i32, i32)* @tak)
 !1 = !MDFile(filename: "/Volumes/Lalgate/cj/llvm/projects/llvm-test/SingleSource/Benchmarks/BenchmarkGame/recursive.c", directory: "/Volumes/Lalgate/cj/D/projects/llvm-test/SingleSource/Benchmarks/BenchmarkGame")
 !2 = !MDCompileUnit(language: DW_LANG_C99, producer: "clang version 2.9 (trunk 125492)", isOptimized: true, emissionKind: 0, file: !18, enums: !19, retainedTypes: !19)
@@ -137,5 +104,4 @@
 !17 = !MDLocation(line: 37, column: 1, scope: !13)
 !18 = !MDFile(filename: "/Volumes/Lalgate/cj/llvm/projects/llvm-test/SingleSource/Benchmarks/BenchmarkGame/recursive.c", directory: "/Volumes/Lalgate/cj/D/projects/llvm-test/SingleSource/Benchmarks/BenchmarkGame")
 !19 = !{i32 0}
-!20 = !{i32 1, !"Debug Info Version", i32 3}
->>>>>>> 969bfdfe
+!20 = !{i32 1, !"Debug Info Version", i32 3}