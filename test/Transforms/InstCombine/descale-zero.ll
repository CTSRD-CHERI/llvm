--- conflicted
+++ resolved
@@ -5,11 +5,7 @@
 
 define internal i8* @descale_zero() {
 entry:
-<<<<<<< HEAD
-; CHECK: load i8** inttoptr (i64 48 to i8**), align 16
-=======
 ; CHECK: load i8*, i8** inttoptr (i64 48 to i8**), align 16
->>>>>>> 969bfdfe
 ; CHECK-NEXT: ret i8*
   %i16_ptr = load i16*, i16** inttoptr (i64 48 to i16**), align 16
   %num = load i64, i64* inttoptr (i64 64 to i64*), align 64
