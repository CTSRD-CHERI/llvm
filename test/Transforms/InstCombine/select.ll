--- conflicted
+++ resolved
@@ -1249,17 +1249,6 @@
 ; CHECK-LABEL: @test76(
 ; CHECK: store i32 0, i32* %x
 ; CHECK: %[[P:.*]] = select i1 %flag, i32* @under_aligned, i32* %x
-<<<<<<< HEAD
-; CHECK: load i32* %[[P]]
-
-  store i32 0, i32* %x
-  %p = select i1 %flag, i32* @under_aligned, i32* %x
-  %v = load i32* %p
-  ret i32 %v
-}
-
-declare void @scribble_on_memory(i32*)
-=======
 ; CHECK: load i32, i32* %[[P]]
 
   store i32 0, i32* %x
@@ -1269,7 +1258,6 @@
 }
 
 declare void @scribble_on_i32(i32*)
->>>>>>> 969bfdfe
 
 define i32 @test77(i1 %flag, i32* %x) {
 ; The load here must not be speculated around the select. One side of the
@@ -1277,18 +1265,6 @@
 ; load does.
 ; CHECK-LABEL: @test77(
 ; CHECK: %[[A:.*]] = alloca i32, align 1
-<<<<<<< HEAD
-; CHECK: call void @scribble_on_memory(i32* %[[A]])
-; CHECK: store i32 0, i32* %x
-; CHECK: %[[P:.*]] = select i1 %flag, i32* %[[A]], i32* %x
-; CHECK: load i32* %[[P]]
-
-  %under_aligned = alloca i32, align 1
-  call void @scribble_on_memory(i32* %under_aligned)
-  store i32 0, i32* %x
-  %p = select i1 %flag, i32* %under_aligned, i32* %x
-  %v = load i32* %p
-=======
 ; CHECK: call void @scribble_on_i32(i32* %[[A]])
 ; CHECK: store i32 0, i32* %x
 ; CHECK: %[[P:.*]] = select i1 %flag, i32* %[[A]], i32* %x
@@ -1299,7 +1275,6 @@
   store i32 0, i32* %x
   %p = select i1 %flag, i32* %under_aligned, i32* %x
   %v = load i32, i32* %p
->>>>>>> 969bfdfe
   ret i32 %v
 }
 
@@ -1307,13 +1282,8 @@
 ; Test that we can speculate the loads around the select even when we can't
 ; fold the load completely away.
 ; CHECK-LABEL: @test78(
-<<<<<<< HEAD
-; CHECK:         %[[V1:.*]] = load i32* %x
-; CHECK-NEXT:    %[[V2:.*]] = load i32* %y
-=======
 ; CHECK:         %[[V1:.*]] = load i32, i32* %x
 ; CHECK-NEXT:    %[[V2:.*]] = load i32, i32* %y
->>>>>>> 969bfdfe
 ; CHECK-NEXT:    %[[S:.*]] = select i1 %flag, i32 %[[V1]], i32 %[[V2]]
 ; CHECK-NEXT:    ret i32 %[[S]]
 entry:
@@ -1322,11 +1292,7 @@
   ; Block forwarding by storing to %z which could alias either %x or %y.
   store i32 42, i32* %z
   %p = select i1 %flag, i32* %x, i32* %y
-<<<<<<< HEAD
-  %v = load i32* %p
-=======
   %v = load i32, i32* %p
->>>>>>> 969bfdfe
   ret i32 %v
 }
 
@@ -1334,13 +1300,8 @@
 ; Test that we can speculate the loads around the select even when we can't
 ; fold the load completely away.
 ; CHECK-LABEL: @test79(
-<<<<<<< HEAD
-; CHECK:         %[[V1:.*]] = load float* %x
-; CHECK-NEXT:    %[[V2:.*]] = load float* %y
-=======
 ; CHECK:         %[[V1:.*]] = load float, float* %x
 ; CHECK-NEXT:    %[[V2:.*]] = load float, float* %y
->>>>>>> 969bfdfe
 ; CHECK-NEXT:    %[[S:.*]] = select i1 %flag, float %[[V1]], float %[[V2]]
 ; CHECK-NEXT:    ret float %[[S]]
 entry:
@@ -1351,11 +1312,7 @@
   ; Block forwarding by storing to %z which could alias either %x or %y.
   store i32 42, i32* %z
   %p = select i1 %flag, float* %x, float* %y1
-<<<<<<< HEAD
-  %v = load float* %p
-=======
   %v = load float, float* %p
->>>>>>> 969bfdfe
   ret float %v
 }
 
@@ -1365,31 +1322,18 @@
 ; CHECK-LABEL: @test80(
 ; CHECK:         %[[X:.*]] = alloca i32
 ; CHECK-NEXT:    %[[Y:.*]] = alloca i32
-<<<<<<< HEAD
-; CHECK:         %[[V:.*]] = load i32* %[[X]]
-=======
 ; CHECK:         %[[V:.*]] = load i32, i32* %[[X]]
->>>>>>> 969bfdfe
 ; CHECK-NEXT:    store i32 %[[V]], i32* %[[Y]]
 ; CHECK-NEXT:    ret i32 %[[V]]
 entry:
   %x = alloca i32
   %y = alloca i32
-<<<<<<< HEAD
-  call void @scribble_on_memory(i32* %x)
-  call void @scribble_on_memory(i32* %y)
-  %tmp = load i32* %x
-  store i32 %tmp, i32* %y
-  %p = select i1 %flag, i32* %x, i32* %y
-  %v = load i32* %p
-=======
   call void @scribble_on_i32(i32* %x)
   call void @scribble_on_i32(i32* %y)
   %tmp = load i32, i32* %x
   store i32 %tmp, i32* %y
   %p = select i1 %flag, i32* %x, i32* %y
   %v = load i32, i32* %p
->>>>>>> 969bfdfe
   ret i32 %v
 }
 
@@ -1399,11 +1343,7 @@
 ; CHECK-LABEL: @test81(
 ; CHECK:         %[[X:.*]] = alloca i32
 ; CHECK-NEXT:    %[[Y:.*]] = alloca i32
-<<<<<<< HEAD
-; CHECK:         %[[V:.*]] = load i32* %[[X]]
-=======
 ; CHECK:         %[[V:.*]] = load i32, i32* %[[X]]
->>>>>>> 969bfdfe
 ; CHECK-NEXT:    store i32 %[[V]], i32* %[[Y]]
 ; CHECK-NEXT:    %[[C:.*]] = bitcast i32 %[[V]] to float
 ; CHECK-NEXT:    ret float %[[C]]
@@ -1412,21 +1352,12 @@
   %y = alloca i32
   %x1 = bitcast float* %x to i32*
   %y1 = bitcast i32* %y to float*
-<<<<<<< HEAD
-  call void @scribble_on_memory(i32* %x1)
-  call void @scribble_on_memory(i32* %y)
-  %tmp = load i32* %x1
-  store i32 %tmp, i32* %y
-  %p = select i1 %flag, float* %x, float* %y1
-  %v = load float* %p
-=======
   call void @scribble_on_i32(i32* %x1)
   call void @scribble_on_i32(i32* %y)
   %tmp = load i32, i32* %x1
   store i32 %tmp, i32* %y
   %p = select i1 %flag, float* %x, float* %y1
   %v = load float, float* %p
->>>>>>> 969bfdfe
   ret float %v
 }
 
@@ -1438,11 +1369,7 @@
 ; CHECK-NEXT:    %[[Y:.*]] = alloca i32
 ; CHECK-NEXT:    %[[X1:.*]] = bitcast float* %[[X]] to i32*
 ; CHECK-NEXT:    %[[Y1:.*]] = bitcast i32* %[[Y]] to float*
-<<<<<<< HEAD
-; CHECK:         %[[V:.*]] = load float* %[[X]]
-=======
 ; CHECK:         %[[V:.*]] = load float, float* %[[X]]
->>>>>>> 969bfdfe
 ; CHECK-NEXT:    store float %[[V]], float* %[[Y1]]
 ; CHECK-NEXT:    %[[C:.*]] = bitcast float %[[V]] to i32
 ; CHECK-NEXT:    ret i32 %[[C]]
@@ -1451,15 +1378,6 @@
   %y = alloca i32
   %x1 = bitcast float* %x to i32*
   %y1 = bitcast i32* %y to float*
-<<<<<<< HEAD
-  call void @scribble_on_memory(i32* %x1)
-  call void @scribble_on_memory(i32* %y)
-  %tmp = load float* %x
-  store float %tmp, float* %y1
-  %p = select i1 %flag, i32* %x1, i32* %y
-  %v = load i32* %p
-  ret i32 %v
-=======
   call void @scribble_on_i32(i32* %x1)
   call void @scribble_on_i32(i32* %y)
   %tmp = load float, float* %x
@@ -1601,5 +1519,4 @@
   %c1 = icmp slt i32 %a, %v2
   %s1 = select i1 %c1, i32 %r0, i32 %s0
   ret i32 %s1
->>>>>>> 969bfdfe
 }