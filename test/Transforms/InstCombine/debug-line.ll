; RUN: opt -instcombine -S < %s | FileCheck %s


@.str = private constant [3 x i8] c"%c\00"

define void @foo() nounwind ssp {
;CHECK: call i32 @putchar{{.+}} !dbg
  %1 = call i32 (i8*, ...)* @printf(i8* getelementptr inbounds ([3 x i8], [3 x i8]* @.str, i32 0, i32 0), i32 97), !dbg !5
  ret void, !dbg !7
}

declare i32 @printf(i8*, ...)

!llvm.dbg.cu = !{!2}
!llvm.module.flags = !{!10}
!llvm.dbg.sp = !{!0}

<<<<<<< HEAD
!0 = metadata !{metadata !"0x2e\00foo\00foo\00\004\000\001\000\006\000\000\000", metadata !8, metadata !1, metadata !3, null, void ()* @foo, null, null, null} ; [ DW_TAG_subprogram ]
!1 = metadata !{metadata !"0x29", metadata !8} ; [ DW_TAG_file_type ]
!2 = metadata !{metadata !"0x11\0012\00clang\001\00\000\00\000", metadata !8, metadata !4, metadata !4, metadata !9, null, null} ; [ DW_TAG_compile_unit ]
!3 = metadata !{metadata !"0x15\00\000\000\000\000\000\000", metadata !8, metadata !1, null, metadata !4, null, null, null} ; [ DW_TAG_subroutine_type ] [line 0, size 0, align 0, offset 0] [from ]
!4 = metadata !{null}
!5 = metadata !{i32 5, i32 2, metadata !6, null}
!6 = metadata !{metadata !"0xb\004\0012\000", metadata !8, metadata !0} ; [ DW_TAG_lexical_block ]
!7 = metadata !{i32 6, i32 1, metadata !6, null}
!8 = metadata !{metadata !"m.c", metadata !"/private/tmp"}
!9 = metadata !{metadata !0}
!10 = metadata !{i32 1, metadata !"Debug Info Version", i32 2}
=======
!0 = !MDSubprogram(name: "foo", line: 4, isLocal: false, isDefinition: true, virtualIndex: 6, isOptimized: false, file: !8, scope: !1, type: !3, function: void ()* @foo)
!1 = !MDFile(filename: "m.c", directory: "/private/tmp")
!2 = !MDCompileUnit(language: DW_LANG_C99, producer: "clang", isOptimized: true, emissionKind: 0, file: !8, enums: !4, retainedTypes: !4, subprograms: !9)
!3 = !MDSubroutineType(types: !4)
!4 = !{null}
!5 = !MDLocation(line: 5, column: 2, scope: !6)
!6 = distinct !MDLexicalBlock(line: 4, column: 12, file: !8, scope: !0)
!7 = !MDLocation(line: 6, column: 1, scope: !6)
!8 = !MDFile(filename: "m.c", directory: "/private/tmp")
!9 = !{!0}
!10 = !{i32 1, !"Debug Info Version", i32 3}
>>>>>>> 969bfdfe
<|MERGE_RESOLUTION|>--- conflicted
+++ resolved
@@ -15,19 +15,6 @@
 !llvm.module.flags = !{!10}
 !llvm.dbg.sp = !{!0}
 
-<<<<<<< HEAD
-!0 = metadata !{metadata !"0x2e\00foo\00foo\00\004\000\001\000\006\000\000\000", metadata !8, metadata !1, metadata !3, null, void ()* @foo, null, null, null} ; [ DW_TAG_subprogram ]
-!1 = metadata !{metadata !"0x29", metadata !8} ; [ DW_TAG_file_type ]
-!2 = metadata !{metadata !"0x11\0012\00clang\001\00\000\00\000", metadata !8, metadata !4, metadata !4, metadata !9, null, null} ; [ DW_TAG_compile_unit ]
-!3 = metadata !{metadata !"0x15\00\000\000\000\000\000\000", metadata !8, metadata !1, null, metadata !4, null, null, null} ; [ DW_TAG_subroutine_type ] [line 0, size 0, align 0, offset 0] [from ]
-!4 = metadata !{null}
-!5 = metadata !{i32 5, i32 2, metadata !6, null}
-!6 = metadata !{metadata !"0xb\004\0012\000", metadata !8, metadata !0} ; [ DW_TAG_lexical_block ]
-!7 = metadata !{i32 6, i32 1, metadata !6, null}
-!8 = metadata !{metadata !"m.c", metadata !"/private/tmp"}
-!9 = metadata !{metadata !0}
-!10 = metadata !{i32 1, metadata !"Debug Info Version", i32 2}
-=======
 !0 = !MDSubprogram(name: "foo", line: 4, isLocal: false, isDefinition: true, virtualIndex: 6, isOptimized: false, file: !8, scope: !1, type: !3, function: void ()* @foo)
 !1 = !MDFile(filename: "m.c", directory: "/private/tmp")
 !2 = !MDCompileUnit(language: DW_LANG_C99, producer: "clang", isOptimized: true, emissionKind: 0, file: !8, enums: !4, retainedTypes: !4, subprograms: !9)
@@ -38,5 +25,4 @@
 !7 = !MDLocation(line: 6, column: 1, scope: !6)
 !8 = !MDFile(filename: "m.c", directory: "/private/tmp")
 !9 = !{!0}
-!10 = !{i32 1, !"Debug Info Version", i32 3}
->>>>>>> 969bfdfe
+!10 = !{i32 1, !"Debug Info Version", i32 3}