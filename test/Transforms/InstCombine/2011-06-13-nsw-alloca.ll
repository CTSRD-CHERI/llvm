; RUN: opt -S -instcombine < %s | FileCheck %s
target datalayout = "e-p:32:32:32-i1:8:8-i8:8:8-i16:16:16-i32:32:32-i64:32:64-f32:32:32-f64:32:64-v64:64:64-v128:128:128-a0:0:64-f80:128:128-n8:16:32"
target triple = "i386-apple-darwin10.0.0"

; CHECK-LABEL: define void @fu1(
define void @fu1(i32 %parm) nounwind ssp {
  %1 = alloca i32, align 4
; CHECK: alloca double*
  %ptr = alloca double*, align 4
  store i32 %parm, i32* %1, align 4
  store double* null, double** %ptr, align 4
  %2 = load i32, i32* %1, align 4
  %3 = icmp ne i32 %2, 0
  br i1 %3, label %4, label %10

; <label>:4                                       ; preds = %0
<<<<<<< HEAD
  %5 = load i32* %1, align 4
=======
  %5 = load i32, i32* %1, align 4
>>>>>>> 969bfdfe
  %6 = shl nsw i32 %5, 3
; With "nsw", the alloca and its bitcast can be fused:
  %7 = add nsw i32 %6, 2048
;  CHECK: alloca double
  %8 = alloca i8, i32 %7
  %9 = bitcast i8* %8 to double*
; CHECK-NEXT: store double*
  store double* %9, double** %ptr, align 4
  br label %10
; <label>:10                                      ; preds = %4, %0
  %11 = load double*, double** %ptr, align 4
  call void @bar(double* %11)
; CHECK: ret
  ret void
}

declare void @bar(double*)

; CHECK-LABEL: define void @fu2(
define void @fu2(i32 %parm) nounwind ssp {
  %1 = alloca i32, align 4
  %ptr = alloca double*, align 4
  store i32 %parm, i32* %1, align 4
  store double* null, double** %ptr, align 4
  %2 = load i32, i32* %1, align 4
  %3 = icmp ne i32 %2, 0
  br i1 %3, label %4, label %10

; <label>:4                                       ; preds = %0
  %5 = load i32, i32* %1, align 4
  %6 = mul nsw i32 %5, 8
; Without "nsw", the alloca and its bitcast cannot be fused:
  %7 = add  i32 %6, 2048
; CHECK: alloca i8
  %8 = alloca i8, i32 %7
; CHECK-NEXT: bitcast double**
; CHECK-NEXT: store i8*
  %9 = bitcast i8* %8 to double*
  store double* %9, double** %ptr, align 4
  br label %10

; <label>:10                                      ; preds = %4, %0
  %11 = load double*, double** %ptr, align 4
  call void @bar(double* %11)
  ret void
}
<|MERGE_RESOLUTION|>--- conflicted
+++ resolved
@@ -14,11 +14,7 @@
   br i1 %3, label %4, label %10
 
 ; <label>:4                                       ; preds = %0
-<<<<<<< HEAD
-  %5 = load i32* %1, align 4
-=======
   %5 = load i32, i32* %1, align 4
->>>>>>> 969bfdfe
   %6 = shl nsw i32 %5, 3
 ; With "nsw", the alloca and its bitcast can be fused:
   %7 = add nsw i32 %6, 2048
