; RUN: opt < %s -instcombine -S | FileCheck %s

target datalayout = "e-p:64:64:64-p1:16:16:16-p2:32:32:32-p3:64:64:64-i1:8:8-i8:8:8-i16:16:16-i32:32:32-i64:64:64-f32:32:32-f64:64:64-v64:64:64-v128:128:128-a0:0:64-s0:64:64-f80:128:128-n8:16:32:64"

define i32 @test1(i32 %X) {
entry:
        icmp slt i32 %X, 0              ; <i1>:0 [#uses=1]
        zext i1 %0 to i32               ; <i32>:1 [#uses=1]
        ret i32 %1
; CHECK-LABEL: @test1(
; CHECK: lshr i32 %X, 31
; CHECK-NEXT: ret i32
}

define i32 @test2(i32 %X) {
entry:
        icmp ult i32 %X, -2147483648            ; <i1>:0 [#uses=1]
        zext i1 %0 to i32               ; <i32>:1 [#uses=1]
        ret i32 %1
; CHECK-LABEL: @test2(
; CHECK: lshr i32 %X, 31
; CHECK-NEXT: xor i32
; CHECK-NEXT: ret i32
}

define i32 @test3(i32 %X) {
entry:
        icmp slt i32 %X, 0              ; <i1>:0 [#uses=1]
        sext i1 %0 to i32               ; <i32>:1 [#uses=1]
        ret i32 %1
; CHECK-LABEL: @test3(
; CHECK: ashr i32 %X, 31
; CHECK-NEXT: ret i32
}

define i32 @test4(i32 %X) {
entry:
        icmp ult i32 %X, -2147483648            ; <i1>:0 [#uses=1]
        sext i1 %0 to i32               ; <i32>:1 [#uses=1]
        ret i32 %1
; CHECK-LABEL: @test4(
; CHECK: ashr i32 %X, 31
; CHECK-NEXT: xor i32
; CHECK-NEXT: ret i32
}

; PR4837
define <2 x i1> @test5(<2 x i64> %x) {
entry:
  %V = icmp eq <2 x i64> %x, undef
  ret <2 x i1> %V
; CHECK-LABEL: @test5(
; CHECK: ret <2 x i1> <i1 true, i1 true>
}

define i32 @test6(i32 %a, i32 %b) {
        %c = icmp sle i32 %a, -1
        %d = zext i1 %c to i32
        %e = sub i32 0, %d
        %f = and i32 %e, %b
        ret i32 %f
; CHECK-LABEL: @test6(
; CHECK-NEXT: ashr i32 %a, 31
; CHECK-NEXT: %f = and i32 %e, %b
; CHECK-NEXT: ret i32 %f
}


define i1 @test7(i32 %x) {
entry:
  %a = add i32 %x, -1
  %b = icmp ult i32 %a, %x
  ret i1 %b
; CHECK-LABEL: @test7(
; CHECK: %b = icmp ne i32 %x, 0
; CHECK: ret i1 %b
}

define i1 @test8(i32 %x){
entry:
  %a = add i32 %x, -1
  %b = icmp eq i32 %a, %x
  ret i1 %b
; CHECK-LABEL: @test8(
; CHECK: ret i1 false
}

define i1 @test9(i32 %x)  {
entry:
  %a = add i32 %x, -2
  %b = icmp ugt i32 %x, %a
  ret i1 %b
; CHECK-LABEL: @test9(
; CHECK: icmp ugt i32 %x, 1
; CHECK: ret i1 %b
}

define i1 @test10(i32 %x){
entry:
  %a = add i32 %x, -1
  %b = icmp slt i32 %a, %x
  ret i1 %b
; CHECK-LABEL: @test10(
; CHECK: %b = icmp ne i32 %x, -2147483648
; CHECK: ret i1 %b
}

define i1 @test11(i32 %x) {
  %a = add nsw i32 %x, 8
  %b = icmp slt i32 %x, %a
  ret i1 %b
; CHECK-LABEL: @test11(
; CHECK: ret i1 true
}

; PR6195
define i1 @test12(i1 %A) {
  %S = select i1 %A, i64 -4294967295, i64 8589934591
  %B = icmp ne i64 bitcast (<2 x i32> <i32 1, i32 -1> to i64), %S
  ret i1 %B
; CHECK-LABEL: @test12(
; CHECK-NEXT: = xor i1 %A, true
; CHECK-NEXT: ret i1
}

; PR6481
define i1 @test13(i8 %X) nounwind readnone {
entry:
        %cmp = icmp slt i8 undef, %X
        ret i1 %cmp
; CHECK-LABEL: @test13(
; CHECK: ret i1 false
}

define i1 @test14(i8 %X) nounwind readnone {
entry:
        %cmp = icmp slt i8 undef, -128
        ret i1 %cmp
; CHECK-LABEL: @test14(
; CHECK: ret i1 false
}

define i1 @test15() nounwind readnone {
entry:
        %cmp = icmp eq i8 undef, -128
        ret i1 %cmp
; CHECK-LABEL: @test15(
; CHECK: ret i1 undef
}

define i1 @test16() nounwind readnone {
entry:
        %cmp = icmp ne i8 undef, -128
        ret i1 %cmp
; CHECK-LABEL: @test16(
; CHECK: ret i1 undef
}

define i1 @test17(i32 %x) nounwind {
  %shl = shl i32 1, %x
  %and = and i32 %shl, 8
  %cmp = icmp eq i32 %and, 0
  ret i1 %cmp
; CHECK-LABEL: @test17(
; CHECK-NEXT: %cmp = icmp ne i32 %x, 3
}

define i1 @test17a(i32 %x) nounwind {
  %shl = shl i32 1, %x
  %and = and i32 %shl, 7
  %cmp = icmp eq i32 %and, 0
  ret i1 %cmp
; CHECK-LABEL: @test17a(
; CHECK-NEXT: %cmp = icmp ugt i32 %x, 2
}

define i1 @test18(i32 %x) nounwind {
  %sh = lshr i32 8, %x
  %and = and i32 %sh, 1
  %cmp = icmp eq i32 %and, 0
  ret i1 %cmp
; CHECK-LABEL: @test18(
; CHECK-NEXT: %cmp = icmp ne i32 %x, 3
}

define i1 @test19(i32 %x) nounwind {
  %shl = shl i32 1, %x
  %and = and i32 %shl, 8
  %cmp = icmp eq i32 %and, 8
  ret i1 %cmp
; CHECK-LABEL: @test19(
; CHECK-NEXT: %cmp = icmp eq i32 %x, 3
}

define i1 @test20(i32 %x) nounwind {
  %shl = shl i32 1, %x
  %and = and i32 %shl, 8
  %cmp = icmp ne i32 %and, 0
  ret i1 %cmp
; CHECK-LABEL: @test20(
; CHECK-NEXT: %cmp = icmp eq i32 %x, 3
}

define i1 @test20a(i32 %x) nounwind {
  %shl = shl i32 1, %x
  %and = and i32 %shl, 7
  %cmp = icmp ne i32 %and, 0
  ret i1 %cmp
; CHECK-LABEL: @test20a(
; CHECK-NEXT: %cmp = icmp ult i32 %x, 3
}

define i1 @test21(i8 %x, i8 %y) {
; CHECK-LABEL: @test21(
; CHECK-NOT: or i8
; CHECK: icmp ugt
  %A = or i8 %x, 1
  %B = icmp ugt i8 %A, 3
  ret i1 %B
}

define i1 @test22(i8 %x, i8 %y) {
; CHECK-LABEL: @test22(
; CHECK-NOT: or i8
; CHECK: icmp ult
  %A = or i8 %x, 1
  %B = icmp ult i8 %A, 4
  ret i1 %B
}

; PR2740
; CHECK-LABEL: @test23(
; CHECK: icmp sgt i32 %x, 1328634634
define i1 @test23(i32 %x) nounwind {
	%i3 = sdiv i32 %x, -1328634635
	%i4 = icmp eq i32 %i3, -1
	ret i1 %i4
}

@X = global [1000 x i32] zeroinitializer

; PR8882
; CHECK-LABEL: @test24(
; CHECK:    %cmp = icmp eq i64 %i, 1000
; CHECK:   ret i1 %cmp
define i1 @test24(i64 %i) {
  %p1 = getelementptr inbounds i32, i32* getelementptr inbounds ([1000 x i32], [1000 x i32]* @X, i64 0, i64 0), i64 %i
  %cmp = icmp eq i32* %p1, getelementptr inbounds ([1000 x i32], [1000 x i32]* @X, i64 1, i64 0)
  ret i1 %cmp
}

@X_as1 = addrspace(1) global [1000 x i32] zeroinitializer

; CHECK: @test24_as1
; CHECK: trunc i64 %i to i16
; CHECK: %cmp = icmp eq i16 %1, 1000
; CHECK: ret i1 %cmp
define i1 @test24_as1(i64 %i) {
  %p1 = getelementptr inbounds i32, i32 addrspace(1)* getelementptr inbounds ([1000 x i32], [1000 x i32] addrspace(1)* @X_as1, i64 0, i64 0), i64 %i
  %cmp = icmp eq i32 addrspace(1)* %p1, getelementptr inbounds ([1000 x i32], [1000 x i32] addrspace(1)* @X_as1, i64 1, i64 0)
  ret i1 %cmp
}

; CHECK-LABEL: @test25(
; X + Z > Y + Z -> X > Y if there is no overflow.
; CHECK: %c = icmp sgt i32 %x, %y
; CHECK: ret i1 %c
define i1 @test25(i32 %x, i32 %y, i32 %z) {
  %lhs = add nsw i32 %x, %z
  %rhs = add nsw i32 %y, %z
  %c = icmp sgt i32 %lhs, %rhs
  ret i1 %c
}

; CHECK-LABEL: @test26(
; X + Z > Y + Z -> X > Y if there is no overflow.
; CHECK: %c = icmp ugt i32 %x, %y
; CHECK: ret i1 %c
define i1 @test26(i32 %x, i32 %y, i32 %z) {
  %lhs = add nuw i32 %x, %z
  %rhs = add nuw i32 %y, %z
  %c = icmp ugt i32 %lhs, %rhs
  ret i1 %c
}

; CHECK-LABEL: @test27(
; X - Z > Y - Z -> X > Y if there is no overflow.
; CHECK: %c = icmp sgt i32 %x, %y
; CHECK: ret i1 %c
define i1 @test27(i32 %x, i32 %y, i32 %z) {
  %lhs = sub nsw i32 %x, %z
  %rhs = sub nsw i32 %y, %z
  %c = icmp sgt i32 %lhs, %rhs
  ret i1 %c
}

; CHECK-LABEL: @test28(
; X - Z > Y - Z -> X > Y if there is no overflow.
; CHECK: %c = icmp ugt i32 %x, %y
; CHECK: ret i1 %c
define i1 @test28(i32 %x, i32 %y, i32 %z) {
  %lhs = sub nuw i32 %x, %z
  %rhs = sub nuw i32 %y, %z
  %c = icmp ugt i32 %lhs, %rhs
  ret i1 %c
}

; CHECK-LABEL: @test29(
; X + Y > X -> Y > 0 if there is no overflow.
; CHECK: %c = icmp sgt i32 %y, 0
; CHECK: ret i1 %c
define i1 @test29(i32 %x, i32 %y) {
  %lhs = add nsw i32 %x, %y
  %c = icmp sgt i32 %lhs, %x
  ret i1 %c
}

; CHECK-LABEL: @test30(
; X + Y > X -> Y > 0 if there is no overflow.
; CHECK: %c = icmp ne i32 %y, 0
; CHECK: ret i1 %c
define i1 @test30(i32 %x, i32 %y) {
  %lhs = add nuw i32 %x, %y
  %c = icmp ugt i32 %lhs, %x
  ret i1 %c
}

; CHECK-LABEL: @test31(
; X > X + Y -> 0 > Y if there is no overflow.
; CHECK: %c = icmp slt i32 %y, 0
; CHECK: ret i1 %c
define i1 @test31(i32 %x, i32 %y) {
  %rhs = add nsw i32 %x, %y
  %c = icmp sgt i32 %x, %rhs
  ret i1 %c
}

; CHECK-LABEL: @test32(
; X > X + Y -> 0 > Y if there is no overflow.
; CHECK: ret i1 false
define i1 @test32(i32 %x, i32 %y) {
  %rhs = add nuw i32 %x, %y
  %c = icmp ugt i32 %x, %rhs
  ret i1 %c
}

; CHECK-LABEL: @test33(
; X - Y > X -> 0 > Y if there is no overflow.
; CHECK: %c = icmp slt i32 %y, 0
; CHECK: ret i1 %c
define i1 @test33(i32 %x, i32 %y) {
  %lhs = sub nsw i32 %x, %y
  %c = icmp sgt i32 %lhs, %x
  ret i1 %c
}

; CHECK-LABEL: @test34(
; X - Y > X -> 0 > Y if there is no overflow.
; CHECK: ret i1 false
define i1 @test34(i32 %x, i32 %y) {
  %lhs = sub nuw i32 %x, %y
  %c = icmp ugt i32 %lhs, %x
  ret i1 %c
}

; CHECK-LABEL: @test35(
; X > X - Y -> Y > 0 if there is no overflow.
; CHECK: %c = icmp sgt i32 %y, 0
; CHECK: ret i1 %c
define i1 @test35(i32 %x, i32 %y) {
  %rhs = sub nsw i32 %x, %y
  %c = icmp sgt i32 %x, %rhs
  ret i1 %c
}

; CHECK-LABEL: @test36(
; X > X - Y -> Y > 0 if there is no overflow.
; CHECK: %c = icmp ne i32 %y, 0
; CHECK: ret i1 %c
define i1 @test36(i32 %x, i32 %y) {
  %rhs = sub nuw i32 %x, %y
  %c = icmp ugt i32 %x, %rhs
  ret i1 %c
}

; CHECK-LABEL: @test37(
; X - Y > X - Z -> Z > Y if there is no overflow.
; CHECK: %c = icmp sgt i32 %z, %y
; CHECK: ret i1 %c
define i1 @test37(i32 %x, i32 %y, i32 %z) {
  %lhs = sub nsw i32 %x, %y
  %rhs = sub nsw i32 %x, %z
  %c = icmp sgt i32 %lhs, %rhs
  ret i1 %c
}

; CHECK-LABEL: @test38(
; X - Y > X - Z -> Z > Y if there is no overflow.
; CHECK: %c = icmp ugt i32 %z, %y
; CHECK: ret i1 %c
define i1 @test38(i32 %x, i32 %y, i32 %z) {
  %lhs = sub nuw i32 %x, %y
  %rhs = sub nuw i32 %x, %z
  %c = icmp ugt i32 %lhs, %rhs
  ret i1 %c
}

; PR9343 #1
; CHECK-LABEL: @test39(
; CHECK: %B = icmp eq i32 %X, 0
define i1 @test39(i32 %X, i32 %Y) {
  %A = ashr exact i32 %X, %Y
  %B = icmp eq i32 %A, 0
  ret i1 %B
}

; CHECK-LABEL: @test40(
; CHECK: %B = icmp ne i32 %X, 0
define i1 @test40(i32 %X, i32 %Y) {
  %A = lshr exact i32 %X, %Y
  %B = icmp ne i32 %A, 0
  ret i1 %B
}

; PR9343 #3
; CHECK-LABEL: @test41(
; CHECK: ret i1 true
define i1 @test41(i32 %X, i32 %Y) {
  %A = urem i32 %X, %Y
  %B = icmp ugt i32 %Y, %A
  ret i1 %B
}

; CHECK-LABEL: @test42(
; CHECK: %B = icmp sgt i32 %Y, -1
define i1 @test42(i32 %X, i32 %Y) {
  %A = srem i32 %X, %Y
  %B = icmp slt i32 %A, %Y
  ret i1 %B
}

; CHECK-LABEL: @test43(
; CHECK: %B = icmp slt i32 %Y, 0
define i1 @test43(i32 %X, i32 %Y) {
  %A = srem i32 %X, %Y
  %B = icmp slt i32 %Y, %A
  ret i1 %B
}

; CHECK-LABEL: @test44(
; CHECK: %B = icmp sgt i32 %Y, -1
define i1 @test44(i32 %X, i32 %Y) {
  %A = srem i32 %X, %Y
  %B = icmp slt i32 %A, %Y
  ret i1 %B
}

; CHECK-LABEL: @test45(
; CHECK: %B = icmp slt i32 %Y, 0
define i1 @test45(i32 %X, i32 %Y) {
  %A = srem i32 %X, %Y
  %B = icmp slt i32 %Y, %A
  ret i1 %B
}

; PR9343 #4
; CHECK-LABEL: @test46(
; CHECK: %C = icmp ult i32 %X, %Y
define i1 @test46(i32 %X, i32 %Y, i32 %Z) {
  %A = ashr exact i32 %X, %Z
  %B = ashr exact i32 %Y, %Z
  %C = icmp ult i32 %A, %B
  ret i1 %C
}

; PR9343 #5
; CHECK-LABEL: @test47(
; CHECK: %C = icmp ugt i32 %X, %Y
define i1 @test47(i32 %X, i32 %Y, i32 %Z) {
  %A = ashr exact i32 %X, %Z
  %B = ashr exact i32 %Y, %Z
  %C = icmp ugt i32 %A, %B
  ret i1 %C
}

; PR9343 #8
; CHECK-LABEL: @test48(
; CHECK: %C = icmp eq i32 %X, %Y
define i1 @test48(i32 %X, i32 %Y, i32 %Z) {
  %A = sdiv exact i32 %X, %Z
  %B = sdiv exact i32 %Y, %Z
  %C = icmp eq i32 %A, %B
  ret i1 %C
}

; PR8469
; CHECK-LABEL: @test49(
; CHECK: ret <2 x i1> <i1 true, i1 true>
define <2 x i1> @test49(<2 x i32> %tmp3) {
entry:
  %tmp11 = and <2 x i32> %tmp3, <i32 3, i32 3>
  %cmp = icmp ult <2 x i32> %tmp11, <i32 4, i32 4>
  ret <2 x i1> %cmp
}

; PR9343 #7
; CHECK-LABEL: @test50(
; CHECK: ret i1 true
define i1 @test50(i16 %X, i32 %Y) {
  %A = zext i16 %X to i32
  %B = srem i32 %A, %Y
  %C = icmp sgt i32 %B, -1
  ret i1 %C
}

; CHECK-LABEL: @test51(
; CHECK: ret i1 %C
define i1 @test51(i32 %X, i32 %Y) {
  %A = and i32 %X, 2147483648
  %B = srem i32 %A, %Y
  %C = icmp sgt i32 %B, -1
  ret i1 %C
}

; CHECK-LABEL: @test52(
; CHECK-NEXT: and i32 %x1, 16711935
; CHECK-NEXT: icmp eq i32 {{.*}}, 4980863
; CHECK-NEXT: ret i1
define i1 @test52(i32 %x1) nounwind {
  %conv = and i32 %x1, 255
  %cmp = icmp eq i32 %conv, 127
  %tmp2 = lshr i32 %x1, 16
  %tmp3 = trunc i32 %tmp2 to i8
  %cmp15 = icmp eq i8 %tmp3, 76

  %A = and i1 %cmp, %cmp15
  ret i1 %A
}

; PR9838
; CHECK-LABEL: @test53(
; CHECK-NEXT: sdiv exact
; CHECK-NEXT: sdiv
; CHECK-NEXT: icmp
define i1 @test53(i32 %a, i32 %b) nounwind {
 %x = sdiv exact i32 %a, 30
 %y = sdiv i32 %b, 30
 %z = icmp eq i32 %x, %y
 ret i1 %z
}

; CHECK-LABEL: @test54(
; CHECK-NEXT: %and = and i8 %a, -64
; CHECK-NEXT: icmp eq i8 %and, -128
define i1 @test54(i8 %a) nounwind {
  %ext = zext i8 %a to i32
  %and = and i32 %ext, 192
  %ret = icmp eq i32 %and, 128
  ret i1 %ret
}

; CHECK-LABEL: @test55(
; CHECK-NEXT: icmp eq i32 %a, -123
define i1 @test55(i32 %a) {
  %sub = sub i32 0, %a
  %cmp = icmp eq i32 %sub, 123
  ret i1 %cmp
}

; CHECK-LABEL: @test56(
; CHECK-NEXT: icmp eq i32 %a, -113
define i1 @test56(i32 %a) {
  %sub = sub i32 10, %a
  %cmp = icmp eq i32 %sub, 123
  ret i1 %cmp
}

; PR10267 Don't make icmps more expensive when no other inst is subsumed.
declare void @foo(i32)
; CHECK-LABEL: @test57(
; CHECK: %and = and i32 %a, -2
; CHECK: %cmp = icmp ne i32 %and, 0
define i1 @test57(i32 %a) {
  %and = and i32 %a, -2
  %cmp = icmp ne i32 %and, 0
  call void @foo(i32 %and)
  ret i1 %cmp
}

; rdar://problem/10482509
; CHECK-LABEL: @cmpabs1(
; CHECK-NEXT: icmp ne
define zeroext i1 @cmpabs1(i64 %val) {
  %sub = sub nsw i64 0, %val
  %cmp = icmp slt i64 %val, 0
  %sub.val = select i1 %cmp, i64 %sub, i64 %val
  %tobool = icmp ne i64 %sub.val, 0
  ret i1 %tobool
}

; CHECK-LABEL: @cmpabs2(
; CHECK-NEXT: icmp ne
define zeroext i1 @cmpabs2(i64 %val) {
  %sub = sub nsw i64 0, %val
  %cmp = icmp slt i64 %val, 0
  %sub.val = select i1 %cmp, i64 %val, i64 %sub
  %tobool = icmp ne i64 %sub.val, 0
  ret i1 %tobool
}

; CHECK-LABEL: @test58(
; CHECK-NEXT: call i32 @test58_d(i64 36029346783166592)
define void @test58() nounwind {
  %cast = bitcast <1 x i64> <i64 36029346783166592> to i64
  %call = call i32 @test58_d( i64 %cast) nounwind
  ret void
}
declare i32 @test58_d(i64)

define i1 @test59(i8* %foo) {
  %bit = bitcast i8* %foo to i32*
  %gep1 = getelementptr inbounds i32, i32* %bit, i64 2
  %gep2 = getelementptr inbounds i8, i8* %foo, i64 10
  %cast1 = bitcast i32* %gep1 to i8*
  %cmp = icmp ult i8* %cast1, %gep2
  %use = ptrtoint i8* %cast1 to i64
  %call = call i32 @test58_d(i64 %use) nounwind
  ret i1 %cmp
; CHECK-LABEL: @test59(
; CHECK: ret i1 true
}

define i1 @test59_as1(i8 addrspace(1)* %foo) {
  %bit = bitcast i8 addrspace(1)* %foo to i32 addrspace(1)*
  %gep1 = getelementptr inbounds i32, i32 addrspace(1)* %bit, i64 2
  %gep2 = getelementptr inbounds i8, i8 addrspace(1)* %foo, i64 10
  %cast1 = bitcast i32 addrspace(1)* %gep1 to i8 addrspace(1)*
  %cmp = icmp ult i8 addrspace(1)* %cast1, %gep2
  %use = ptrtoint i8 addrspace(1)* %cast1 to i64
  %call = call i32 @test58_d(i64 %use) nounwind
  ret i1 %cmp
; CHECK: @test59_as1
; CHECK: %[[GEP:.+]] = getelementptr inbounds i8, i8 addrspace(1)* %foo, i16 8
; CHECK: ptrtoint i8 addrspace(1)* %[[GEP]] to i16
; CHECK: ret i1 true
}

define i1 @test60(i8* %foo, i64 %i, i64 %j) {
  %bit = bitcast i8* %foo to i32*
  %gep1 = getelementptr inbounds i32, i32* %bit, i64 %i
  %gep2 = getelementptr inbounds i8, i8* %foo, i64 %j
  %cast1 = bitcast i32* %gep1 to i8*
  %cmp = icmp ult i8* %cast1, %gep2
  ret i1 %cmp
; CHECK-LABEL: @test60(
; CHECK-NEXT: %gep1.idx = shl nuw i64 %i, 2
; CHECK-NEXT: icmp slt i64 %gep1.idx, %j
; CHECK-NEXT: ret i1
}

define i1 @test60_as1(i8 addrspace(1)* %foo, i64 %i, i64 %j) {
  %bit = bitcast i8 addrspace(1)* %foo to i32 addrspace(1)*
  %gep1 = getelementptr inbounds i32, i32 addrspace(1)* %bit, i64 %i
  %gep2 = getelementptr inbounds i8, i8 addrspace(1)* %foo, i64 %j
  %cast1 = bitcast i32 addrspace(1)* %gep1 to i8 addrspace(1)*
  %cmp = icmp ult i8 addrspace(1)* %cast1, %gep2
  ret i1 %cmp
; CHECK: @test60_as1
; CHECK: trunc i64 %i to i16
; CHECK: trunc i64 %j to i16
; CHECK: %gep1.idx = shl nuw i16 %{{.+}}, 2
; CHECK-NEXT: icmp sgt i16 %{{.+}}, %gep1.idx
; CHECK-NEXT: ret i1
}

; Same as test60, but look through an addrspacecast instead of a
; bitcast. This uses the same sized addrspace.
define i1 @test60_addrspacecast(i8* %foo, i64 %i, i64 %j) {
  %bit = addrspacecast i8* %foo to i32 addrspace(3)*
  %gep1 = getelementptr inbounds i32, i32 addrspace(3)* %bit, i64 %i
  %gep2 = getelementptr inbounds i8, i8* %foo, i64 %j
  %cast1 = addrspacecast i32 addrspace(3)* %gep1 to i8*
  %cmp = icmp ult i8* %cast1, %gep2
  ret i1 %cmp
; CHECK-LABEL: @test60_addrspacecast(
; CHECK-NEXT: %gep1.idx = shl nuw i64 %i, 2
; CHECK-NEXT: icmp slt i64 %gep1.idx, %j
; CHECK-NEXT: ret i1
}

define i1 @test60_addrspacecast_smaller(i8* %foo, i16 %i, i64 %j) {
  %bit = addrspacecast i8* %foo to i32 addrspace(1)*
  %gep1 = getelementptr inbounds i32, i32 addrspace(1)* %bit, i16 %i
  %gep2 = getelementptr inbounds i8, i8* %foo, i64 %j
  %cast1 = addrspacecast i32 addrspace(1)* %gep1 to i8*
  %cmp = icmp ult i8* %cast1, %gep2
  ret i1 %cmp
; CHECK-LABEL: @test60_addrspacecast_smaller(
; CHECK-NEXT: %gep1.idx = shl nuw i16 %i, 2
; CHECK-NEXT: trunc i64 %j to i16
; CHECK-NEXT: icmp sgt i16 %1, %gep1.idx
; CHECK-NEXT: ret i1
}

define i1 @test60_addrspacecast_larger(i8 addrspace(1)* %foo, i32 %i, i16 %j) {
  %bit = addrspacecast i8 addrspace(1)* %foo to i32 addrspace(2)*
  %gep1 = getelementptr inbounds i32, i32 addrspace(2)* %bit, i32 %i
  %gep2 = getelementptr inbounds i8, i8 addrspace(1)* %foo, i16 %j
  %cast1 = addrspacecast i32 addrspace(2)* %gep1 to i8 addrspace(1)*
  %cmp = icmp ult i8 addrspace(1)* %cast1, %gep2
  ret i1 %cmp
; CHECK-LABEL: @test60_addrspacecast_larger(
; CHECK-NEXT:  %gep1.idx = shl nuw i32 %i, 2
; CHECK-NEXT:  trunc i32 %gep1.idx to i16
; CHECK-NEXT:  icmp slt i16 %1, %j
; CHECK-NEXT:  ret i1
}

define i1 @test61(i8* %foo, i64 %i, i64 %j) {
  %bit = bitcast i8* %foo to i32*
  %gep1 = getelementptr i32, i32* %bit, i64 %i
  %gep2 = getelementptr  i8,  i8* %foo, i64 %j
  %cast1 = bitcast i32* %gep1 to i8*
  %cmp = icmp ult i8* %cast1, %gep2
  ret i1 %cmp
; Don't transform non-inbounds GEPs.
; CHECK-LABEL: @test61(
; CHECK: icmp ult i8* %cast1, %gep2
; CHECK-NEXT: ret i1
}

define i1 @test61_as1(i8 addrspace(1)* %foo, i16 %i, i16 %j) {
  %bit = bitcast i8 addrspace(1)* %foo to i32 addrspace(1)*
  %gep1 = getelementptr i32, i32 addrspace(1)* %bit, i16 %i
  %gep2 = getelementptr i8, i8 addrspace(1)* %foo, i16 %j
  %cast1 = bitcast i32 addrspace(1)* %gep1 to i8 addrspace(1)*
  %cmp = icmp ult i8 addrspace(1)* %cast1, %gep2
  ret i1 %cmp
; Don't transform non-inbounds GEPs.
; CHECK: @test61_as1
; CHECK: icmp ult i8 addrspace(1)* %cast1, %gep2
; CHECK-NEXT: ret i1
}

define i1 @test62(i8* %a) {
  %arrayidx1 = getelementptr inbounds i8, i8* %a, i64 1
  %arrayidx2 = getelementptr inbounds i8, i8* %a, i64 10
  %cmp = icmp slt i8* %arrayidx1, %arrayidx2
  ret i1 %cmp
; CHECK-LABEL: @test62(
; CHECK-NEXT: ret i1 true
}

define i1 @test62_as1(i8 addrspace(1)* %a) {
; CHECK-LABEL: @test62_as1(
; CHECK-NEXT: ret i1 true
  %arrayidx1 = getelementptr inbounds i8, i8 addrspace(1)* %a, i64 1
  %arrayidx2 = getelementptr inbounds i8, i8 addrspace(1)* %a, i64 10
  %cmp = icmp slt i8 addrspace(1)* %arrayidx1, %arrayidx2
  ret i1 %cmp
}

define i1 @test63(i8 %a, i32 %b) nounwind {
  %z = zext i8 %a to i32
  %t = and i32 %b, 255
  %c = icmp eq i32 %z, %t
  ret i1 %c
; CHECK-LABEL: @test63(
; CHECK-NEXT: %1 = trunc i32 %b to i8
; CHECK-NEXT: %c = icmp eq i8 %1, %a
; CHECK-NEXT: ret i1 %c
}

define i1 @test64(i8 %a, i32 %b) nounwind {
  %t = and i32 %b, 255
  %z = zext i8 %a to i32
  %c = icmp eq i32 %t, %z
  ret i1 %c
; CHECK-LABEL: @test64(
; CHECK-NEXT: %1 = trunc i32 %b to i8
; CHECK-NEXT: %c = icmp eq i8 %1, %a
; CHECK-NEXT: ret i1 %c
}

define i1 @test65(i64 %A, i64 %B) {
  %s1 = add i64 %A, %B
  %s2 = add i64 %A, %B
  %cmp = icmp eq i64 %s1, %s2
; CHECK-LABEL: @test65(
; CHECK-NEXT: ret i1 true
  ret i1 %cmp
}

define i1 @test66(i64 %A, i64 %B) {
  %s1 = add i64 %A, %B
  %s2 = add i64 %B, %A
  %cmp = icmp eq i64 %s1, %s2
; CHECK-LABEL: @test66(
; CHECK-NEXT: ret i1 true
  ret i1 %cmp
}

; CHECK-LABEL: @test67(
; CHECK: %and = and i32 %x, 96
; CHECK: %cmp = icmp ne i32 %and, 0
define i1 @test67(i32 %x) nounwind uwtable {
  %and = and i32 %x, 127
  %cmp = icmp sgt i32 %and, 31
  ret i1 %cmp
}

; CHECK-LABEL: @test68(
; CHECK: %cmp = icmp ugt i32 %and, 30
define i1 @test68(i32 %x) nounwind uwtable {
  %and = and i32 %x, 127
  %cmp = icmp sgt i32 %and, 30
  ret i1 %cmp
}

; PR14708
; CHECK-LABEL: @test69(
; CHECK: %1 = and i32 %c, -33
; CHECK: %2 = icmp eq i32 %1, 65
; CHECK: ret i1 %2
define i1 @test69(i32 %c) nounwind uwtable {
  %1 = icmp eq i32 %c, 97
  %2 = icmp eq i32 %c, 65
  %3 = or i1 %1, %2
  ret i1 %3
}

; PR15940
; CHECK-LABEL: @test70(
; CHECK-NEXT: %A = srem i32 5, %X
; CHECK-NEXT: %C = icmp ne i32 %A, 2
; CHECK-NEXT: ret i1 %C
define i1 @test70(i32 %X) {
  %A = srem i32 5, %X
  %B = add i32 %A, 2
  %C = icmp ne i32 %B, 4
  ret i1 %C
}

; CHECK-LABEL: @icmp_sext16trunc(
; CHECK-NEXT: %1 = trunc i32 %x to i16
; CHECK-NEXT: %cmp = icmp slt i16 %1, 36
define i1 @icmp_sext16trunc(i32 %x) {
  %trunc = trunc i32 %x to i16
  %sext = sext i16 %trunc to i32
  %cmp = icmp slt i32 %sext, 36
  ret i1 %cmp
}

; CHECK-LABEL: @icmp_sext8trunc(
; CHECK-NEXT: %1 = trunc i32 %x to i8
; CHECK-NEXT: %cmp = icmp slt i8 %1, 36
define i1 @icmp_sext8trunc(i32 %x) {
  %trunc = trunc i32 %x to i8
  %sext = sext i8 %trunc to i32
  %cmp = icmp slt i32 %sext, 36
  ret i1 %cmp
}

; CHECK-LABEL: @icmp_shl16(
; CHECK-NEXT: %1 = trunc i32 %x to i16
; CHECK-NEXT: %cmp = icmp slt i16 %1, 36
define i1 @icmp_shl16(i32 %x) {
  %shl = shl i32 %x, 16
  %cmp = icmp slt i32 %shl, 2359296
  ret i1 %cmp
}

; CHECK-LABEL: @icmp_shl24(
; CHECK-NEXT: %1 = trunc i32 %x to i8
; CHECK-NEXT: %cmp = icmp slt i8 %1, 36
define i1 @icmp_shl24(i32 %x) {
  %shl = shl i32 %x, 24
  %cmp = icmp slt i32 %shl, 603979776
  ret i1 %cmp
}

; If the (shl x, C) preserved the sign and this is a sign test,
; compare the LHS operand instead
; CHECK-LABEL: @icmp_shl_nsw_sgt(
; CHECK-NEXT: icmp sgt i32 %x, 0
define i1 @icmp_shl_nsw_sgt(i32 %x) {
  %shl = shl nsw i32 %x, 21
  %cmp = icmp sgt i32 %shl, 0
  ret i1 %cmp
}

; CHECK-LABEL: @icmp_shl_nsw_sge0(
; CHECK-NEXT: icmp sgt i32 %x, -1
define i1 @icmp_shl_nsw_sge0(i32 %x) {
  %shl = shl nsw i32 %x, 21
  %cmp = icmp sge i32 %shl, 0
  ret i1 %cmp
}

; CHECK-LABEL: @icmp_shl_nsw_sge1(
; CHECK-NEXT: icmp sgt i32 %x, 0
define i1 @icmp_shl_nsw_sge1(i32 %x) {
  %shl = shl nsw i32 %x, 21
  %cmp = icmp sge i32 %shl, 1
  ret i1 %cmp
}

; Checks for icmp (eq|ne) (shl x, C), 0
; CHECK-LABEL: @icmp_shl_nsw_eq(
; CHECK-NEXT: icmp eq i32 %x, 0
define i1 @icmp_shl_nsw_eq(i32 %x) {
  %mul = shl nsw i32 %x, 5
  %cmp = icmp eq i32 %mul, 0
  ret i1 %cmp
}

; CHECK-LABEL: @icmp_shl_eq(
; CHECK-NOT: icmp eq i32 %mul, 0
define i1 @icmp_shl_eq(i32 %x) {
  %mul = shl i32 %x, 5
  %cmp = icmp eq i32 %mul, 0
  ret i1 %cmp
}

; CHECK-LABEL: @icmp_shl_nsw_ne(
; CHECK-NEXT: icmp ne i32 %x, 0
define i1 @icmp_shl_nsw_ne(i32 %x) {
  %mul = shl nsw i32 %x, 7
  %cmp = icmp ne i32 %mul, 0
  ret i1 %cmp
}

; CHECK-LABEL: @icmp_shl_ne(
; CHECK-NOT: icmp ne i32 %x, 0
define i1 @icmp_shl_ne(i32 %x) {
  %mul = shl i32 %x, 7
  %cmp = icmp ne i32 %mul, 0
  ret i1 %cmp
}

; If the (mul x, C) preserved the sign and this is sign test,
; compare the LHS operand instead
; CHECK-LABEL: @icmp_mul_nsw(
; CHECK-NEXT: icmp sgt i32 %x, 0
define i1 @icmp_mul_nsw(i32 %x) {
  %mul = mul nsw i32 %x, 12
  %cmp = icmp sgt i32 %mul, 0
  ret i1 %cmp
}

; CHECK-LABEL: @icmp_mul_nsw1(
; CHECK-NEXT: icmp slt i32 %x, 0
define i1 @icmp_mul_nsw1(i32 %x) {
  %mul = mul nsw i32 %x, 12
  %cmp = icmp sle i32 %mul, -1
  ret i1 %cmp
}

; CHECK-LABEL: @icmp_mul_nsw_neg(
; CHECK-NEXT: icmp slt i32 %x, 1
define i1 @icmp_mul_nsw_neg(i32 %x) {
  %mul = mul nsw i32 %x, -12
  %cmp = icmp sge i32 %mul, 0
  ret i1 %cmp
}

; CHECK-LABEL: @icmp_mul_nsw_neg1(
; CHECK-NEXT: icmp slt i32 %x, 0
define i1 @icmp_mul_nsw_neg1(i32 %x) {
  %mul = mul nsw i32 %x, -12
  %cmp = icmp sge i32 %mul, 1
  ret i1 %cmp
}

; CHECK-LABEL: @icmp_mul_nsw_0(
; CHECK-NOT: icmp sgt i32 %x, 0
define i1 @icmp_mul_nsw_0(i32 %x) {
  %mul = mul nsw i32 %x, 0
  %cmp = icmp sgt i32 %mul, 0
  ret i1 %cmp
}

; CHECK-LABEL: @icmp_mul(
; CHECK-NEXT: %mul = mul i32 %x, -12
define i1 @icmp_mul(i32 %x) {
  %mul = mul i32 %x, -12
  %cmp = icmp sge i32 %mul, 0
  ret i1 %cmp
}

; Checks for icmp (eq|ne) (mul x, C), 0
; CHECK-LABEL: @icmp_mul_neq0(
; CHECK-NEXT: icmp ne i32 %x, 0
define i1 @icmp_mul_neq0(i32 %x) {
  %mul = mul nsw i32 %x, -12
  %cmp = icmp ne i32 %mul, 0
  ret i1 %cmp
}

; CHECK-LABEL: @icmp_mul_eq0(
; CHECK-NEXT: icmp eq i32 %x, 0
define i1 @icmp_mul_eq0(i32 %x) {
  %mul = mul nsw i32 %x, 12
  %cmp = icmp eq i32 %mul, 0
  ret i1 %cmp
}

; CHECK-LABEL: @icmp_mul0_eq0(
; CHECK-NEXT: ret i1 true
define i1 @icmp_mul0_eq0(i32 %x) {
  %mul = mul i32 %x, 0
  %cmp = icmp eq i32 %mul, 0
  ret i1 %cmp
}

; CHECK-LABEL: @icmp_mul0_ne0(
; CHECK-NEXT: ret i1 false
define i1 @icmp_mul0_ne0(i32 %x) {
  %mul = mul i32 %x, 0
  %cmp = icmp ne i32 %mul, 0
  ret i1 %cmp
}

; CHECK-LABEL: @icmp_sub1_sge(
; CHECK-NEXT: icmp sgt i32 %x, %y
define i1 @icmp_sub1_sge(i32 %x, i32 %y) {
  %sub = add nsw i32 %x, -1
  %cmp = icmp sge i32 %sub, %y
  ret i1 %cmp
}

; CHECK-LABEL: @icmp_add1_sgt(
; CHECK-NEXT: icmp sge i32 %x, %y
define i1 @icmp_add1_sgt(i32 %x, i32 %y) {
  %add = add nsw i32 %x, 1
  %cmp = icmp sgt i32 %add, %y
  ret i1 %cmp
}

; CHECK-LABEL: @icmp_sub1_slt(
; CHECK-NEXT: icmp sle i32 %x, %y
define i1 @icmp_sub1_slt(i32 %x, i32 %y) {
  %sub = add nsw i32 %x, -1
  %cmp = icmp slt i32 %sub, %y
  ret i1 %cmp
}

; CHECK-LABEL: @icmp_add1_sle(
; CHECK-NEXT: icmp slt i32 %x, %y
define i1 @icmp_add1_sle(i32 %x, i32 %y) {
  %add = add nsw i32 %x, 1
  %cmp = icmp sle i32 %add, %y
  ret i1 %cmp
}

; CHECK-LABEL: @icmp_add20_sge_add57(
; CHECK-NEXT: [[ADD:%[a-z0-9]+]] = add nsw i32 %y, 37
; CHECK-NEXT: icmp sle i32 [[ADD]], %x
define i1 @icmp_add20_sge_add57(i32 %x, i32 %y) {
  %1 = add nsw i32 %x, 20
  %2 = add nsw i32 %y, 57
  %cmp = icmp sge i32 %1, %2
  ret i1 %cmp
}

; CHECK-LABEL: @icmp_sub57_sge_sub20(
; CHECK-NEXT: [[SUB:%[a-z0-9]+]] = add nsw i32 %x, -37
; CHECK-NEXT: icmp sge i32 [[SUB]], %y
define i1 @icmp_sub57_sge_sub20(i32 %x, i32 %y) {
  %1 = add nsw i32 %x, -57
  %2 = add nsw i32 %y, -20
  %cmp = icmp sge i32 %1, %2
  ret i1 %cmp
}

; CHECK-LABEL: @icmp_and_shl_neg_ne_0(
; CHECK-NEXT: [[SHL:%[a-z0-9]+]] = shl i32 1, %B
; CHECK-NEXT: [[AND:%[a-z0-9]+]] = and i32 [[SHL]], %A
; CHECK-NEXT: [[CMP:%[a-z0-9]+]] = icmp eq i32 [[AND]], 0
; CHECK-NEXT: ret i1 [[CMP]]
define i1 @icmp_and_shl_neg_ne_0(i32 %A, i32 %B) {
  %neg = xor i32 %A, -1
  %shl = shl i32 1, %B
  %and = and i32 %shl, %neg
  %cmp = icmp ne i32 %and, 0
  ret i1 %cmp
}

; CHECK-LABEL: @icmp_and_shl_neg_eq_0(
; CHECK-NEXT: [[SHL:%[a-z0-9]+]] = shl i32 1, %B
; CHECK-NEXT: [[AND:%[a-z0-9]+]] = and i32 [[SHL]], %A
; CHECK-NEXT: [[CMP:%[a-z0-9]+]] = icmp ne i32 [[AND]], 0
; CHECK-NEXT: ret i1 [[CMP]]
define i1 @icmp_and_shl_neg_eq_0(i32 %A, i32 %B) {
  %neg = xor i32 %A, -1
  %shl = shl i32 1, %B
  %and = and i32 %shl, %neg
  %cmp = icmp eq i32 %and, 0
  ret i1 %cmp
}

; CHECK-LABEL: @icmp_add_and_shr_ne_0(
; CHECK-NEXT: [[AND:%[a-z0-9]+]] = and i32 %X, 240
; CHECK-NEXT: [[CMP:%[a-z0-9]+]] = icmp ne i32 [[AND]], 224
; CHECK-NEXT: ret i1 [[CMP]]
define i1 @icmp_add_and_shr_ne_0(i32 %X) {
  %shr = lshr i32 %X, 4
  %and = and i32 %shr, 15
  %add = add i32 %and, -14
  %tobool = icmp ne i32 %add, 0
  ret i1 %tobool
}

; PR16244
; CHECK-LABEL: define i1 @test71(
; CHECK-NEXT: ret i1 false
define i1 @test71(i8* %x) {
  %a = getelementptr i8, i8* %x, i64 8
  %b = getelementptr inbounds i8, i8* %x, i64 8
  %c = icmp ugt i8* %a, %b
  ret i1 %c
}

define i1 @test71_as1(i8 addrspace(1)* %x) {
; CHECK-LABEL: @test71_as1(
; CHECK-NEXT: ret i1 false
  %a = getelementptr i8, i8 addrspace(1)* %x, i64 8
  %b = getelementptr inbounds i8, i8 addrspace(1)* %x, i64 8
  %c = icmp ugt i8 addrspace(1)* %a, %b
  ret i1 %c
}

; CHECK-LABEL: @icmp_shl_1_V_ult_32(
; CHECK-NEXT: [[CMP:%[a-z0-9]+]] = icmp ult i32 %V, 5
; CHECK-NEXT: ret i1 [[CMP]]
define i1 @icmp_shl_1_V_ult_32(i32 %V) {
  %shl = shl i32 1, %V
  %cmp = icmp ult i32 %shl, 32
  ret i1 %cmp
}

; CHECK-LABEL: @icmp_shl_1_V_eq_32(
; CHECK-NEXT: [[CMP:%[a-z0-9]+]] = icmp eq i32 %V, 5
; CHECK-NEXT: ret i1 [[CMP]]
define i1 @icmp_shl_1_V_eq_32(i32 %V) {
  %shl = shl i32 1, %V
  %cmp = icmp eq i32 %shl, 32
  ret i1 %cmp
}

; CHECK-LABEL: @icmp_shl_1_V_ult_30(
; CHECK-NEXT: [[CMP:%[a-z0-9]+]] = icmp ult i32 %V, 5
; CHECK-NEXT: ret i1 [[CMP]]
define i1 @icmp_shl_1_V_ult_30(i32 %V) {
  %shl = shl i32 1, %V
  %cmp = icmp ult i32 %shl, 30
  ret i1 %cmp
}

; CHECK-LABEL: @icmp_shl_1_V_ugt_30(
; CHECK-NEXT: [[CMP:%[a-z0-9]+]] = icmp ugt i32 %V, 4
; CHECK-NEXT: ret i1 [[CMP]]
define i1 @icmp_shl_1_V_ugt_30(i32 %V) {
  %shl = shl i32 1, %V
  %cmp = icmp ugt i32 %shl, 30
  ret i1 %cmp
}

; CHECK-LABEL: @icmp_shl_1_V_ule_30(
; CHECK-NEXT: [[CMP:%[a-z0-9]+]] = icmp ult i32 %V, 5
; CHECK-NEXT: ret i1 [[CMP]]
define i1 @icmp_shl_1_V_ule_30(i32 %V) {
  %shl = shl i32 1, %V
  %cmp = icmp ule i32 %shl, 30
  ret i1 %cmp
}

; CHECK-LABEL: @icmp_shl_1_V_uge_30(
; CHECK-NEXT: [[CMP:%[a-z0-9]+]] = icmp ugt i32 %V, 4
; CHECK-NEXT: ret i1 [[CMP]]
define i1 @icmp_shl_1_V_uge_30(i32 %V) {
  %shl = shl i32 1, %V
  %cmp = icmp uge i32 %shl, 30
  ret i1 %cmp
}

; CHECK-LABEL: @icmp_shl_1_V_uge_2147483648(
; CHECK-NEXT: [[CMP:%[a-z0-9]+]] = icmp eq i32 %V, 31
; CHECK-NEXT: ret i1 [[CMP]]
define i1 @icmp_shl_1_V_uge_2147483648(i32 %V) {
  %shl = shl i32 1, %V
  %cmp = icmp uge i32 %shl, 2147483648
  ret i1 %cmp
}

; CHECK-LABEL: @icmp_shl_1_V_ult_2147483648(
; CHECK-NEXT: [[CMP:%[a-z0-9]+]] = icmp ne i32 %V, 31
; CHECK-NEXT: ret i1 [[CMP]]
define i1 @icmp_shl_1_V_ult_2147483648(i32 %V) {
  %shl = shl i32 1, %V
  %cmp = icmp ult i32 %shl, 2147483648
  ret i1 %cmp
}

; CHECK-LABEL: @or_icmp_eq_B_0_icmp_ult_A_B(
; CHECK-NEXT: [[SUB:%[a-z0-9]+]] = add i64 %b, -1
; CHECK-NEXT: [[CMP:%[a-z0-9]+]] = icmp uge i64 [[SUB]], %a
; CHECK-NEXT: ret i1 [[CMP]]
define i1 @or_icmp_eq_B_0_icmp_ult_A_B(i64 %a, i64 %b) {
  %1 = icmp eq i64 %b, 0
  %2 = icmp ult i64 %a, %b
  %3 = or i1 %1, %2
  ret i1 %3
}

; CHECK-LABEL: @icmp_add_ult_2(
; CHECK-NEXT: [[AND:%[a-z0-9]+]] = and i32 %X, -2
; CHECK-NEXT: [[CMP:%[a-z0-9]+]] = icmp eq i32 [[AND]], 14
; CHECK-NEXT: ret i1 [[CMP]]
define i1 @icmp_add_ult_2(i32 %X) {
  %add = add i32 %X, -14
  %cmp = icmp ult i32 %add, 2
  ret i1 %cmp
}

; CHECK: @icmp_add_X_-14_ult_2
; CHECK-NEXT: [[AND:%[a-z0-9]+]] = and i32 %X, -2
; CHECK-NEXT: [[CMP:%[a-z0-9]+]] = icmp eq i32 [[AND]], 14
; CHECK-NEXT: ret i1 [[CMP]]
define i1 @icmp_add_X_-14_ult_2(i32 %X) {
  %add = add i32 %X, -14
  %cmp = icmp ult i32 %add, 2
  ret i1 %cmp
}

; CHECK-LABEL: @icmp_sub_3_X_ult_2(
; CHECK-NEXT: [[OR:%[a-z0-9]+]] = or i32 %X, 1
; CHECK-NEXT: [[CMP:%[a-z0-9]+]] = icmp eq i32 [[OR]], 3
; CHECK-NEXT: ret i1 [[CMP]]
define i1 @icmp_sub_3_X_ult_2(i32 %X) {
  %add = sub i32 3, %X
  %cmp = icmp ult i32 %add, 2
  ret i1 %cmp
}

; CHECK: @icmp_add_X_-14_uge_2
; CHECK-NEXT: [[AND:%[a-z0-9]+]] = and i32 %X, -2
; CHECK-NEXT: [[CMP:%[a-z0-9]+]] = icmp ne i32 [[AND]], 14
; CHECK-NEXT: ret i1 [[CMP]]
define i1 @icmp_add_X_-14_uge_2(i32 %X) {
  %add = add i32 %X, -14
  %cmp = icmp uge i32 %add, 2
  ret i1 %cmp
}

; CHECK-LABEL: @icmp_sub_3_X_uge_2(
; CHECK-NEXT: [[OR:%[a-z0-9]+]] = or i32 %X, 1
; CHECK-NEXT: [[CMP:%[a-z0-9]+]] = icmp ne i32 [[OR]], 3
; CHECK-NEXT: ret i1 [[CMP]]
define i1 @icmp_sub_3_X_uge_2(i32 %X) {
  %add = sub i32 3, %X
  %cmp = icmp uge i32 %add, 2
  ret i1 %cmp
}

; CHECK: @icmp_and_X_-16_eq-16
; CHECK-NEXT: [[CMP:%[a-z0-9]+]] = icmp ugt i32 %X, -17
; CHECK-NEXT: ret i1 [[CMP]]
define i1 @icmp_and_X_-16_eq-16(i32 %X) {
  %and = and i32 %X, -16
  %cmp = icmp eq i32 %and, -16
  ret i1 %cmp
}

; CHECK: @icmp_and_X_-16_ne-16
; CHECK-NEXT: [[CMP:%[a-z0-9]+]] = icmp ult i32 %X, -16
; CHECK-NEXT: ret i1 [[CMP]]
define i1 @icmp_and_X_-16_ne-16(i32 %X) {
  %and = and i32 %X, -16
  %cmp = icmp ne i32 %and, -16
  ret i1 %cmp
}

; CHECK: @icmp_sub_-1_X_ult_4
; CHECK-NEXT: [[CMP:%[a-z0-9]+]] = icmp ugt i32 %X, -5
; CHECK-NEXT: ret i1 [[CMP]]
define i1 @icmp_sub_-1_X_ult_4(i32 %X) {
  %sub = sub i32 -1, %X
  %cmp = icmp ult i32 %sub, 4
  ret i1 %cmp
}

; CHECK: @icmp_sub_-1_X_uge_4
; CHECK-NEXT: [[CMP:%[a-z0-9]+]] = icmp ult i32 %X, -4
; CHECK-NEXT: ret i1 [[CMP]]
define i1 @icmp_sub_-1_X_uge_4(i32 %X) {
  %sub = sub i32 -1, %X
  %cmp = icmp uge i32 %sub, 4
  ret i1 %cmp
}

; CHECK-LABEL: @icmp_swap_operands_for_cse
; CHECK: [[CMP:%[a-z0-9]+]] = icmp ult i32 %X, %Y
; CHECK-NEXT: br i1 [[CMP]], label %true, label %false
; CHECK: ret i1
define i1 @icmp_swap_operands_for_cse(i32 %X, i32 %Y) {
entry:
  %sub = sub i32 %X, %Y
  %cmp = icmp ugt i32 %Y, %X
  br i1 %cmp, label %true, label %false
true:
  %restrue = trunc i32 %sub to i1
  br label %end
false:
  %shift = lshr i32 %sub, 4
  %resfalse = trunc i32 %shift to i1
  br label %end
end:
  %res = phi i1 [%restrue, %true], [%resfalse, %false]
  ret i1 %res
}

; CHECK-LABEL: @icmp_swap_operands_for_cse2
; CHECK: [[CMP:%[a-z0-9]+]] = icmp ult i32 %X, %Y
; CHECK-NEXT: br i1 [[CMP]], label %true, label %false
; CHECK: ret i1
define i1 @icmp_swap_operands_for_cse2(i32 %X, i32 %Y) {
entry:
  %cmp = icmp ugt i32 %Y, %X
  br i1 %cmp, label %true, label %false
true:
  %sub = sub i32 %X, %Y
  %sub1 = sub i32 %X, %Y
  %add = add i32 %sub, %sub1
  %restrue = trunc i32 %add to i1
  br label %end
false:
  %sub2 = sub i32 %Y, %X
  %resfalse = trunc i32 %sub2 to i1
  br label %end
end:
  %res = phi i1 [%restrue, %true], [%resfalse, %false]
  ret i1 %res
}

; CHECK-LABEL: @icmp_do_not_swap_operands_for_cse
; CHECK: [[CMP:%[a-z0-9]+]] = icmp ugt i32 %Y, %X
; CHECK-NEXT: br i1 [[CMP]], label %true, label %false
; CHECK: ret i1
define i1 @icmp_do_not_swap_operands_for_cse(i32 %X, i32 %Y) {
entry:
  %cmp = icmp ugt i32 %Y, %X
  br i1 %cmp, label %true, label %false
true:
  %sub = sub i32 %X, %Y
  %restrue = trunc i32 %sub to i1
  br label %end
false:
  %sub2 = sub i32 %Y, %X
  %resfalse = trunc i32 %sub2 to i1
  br label %end
end:
  %res = phi i1 [%restrue, %true], [%resfalse, %false]
  ret i1 %res
}

; CHECK-LABEL: @icmp_lshr_lshr_eq
; CHECK: %z.unshifted = xor i32 %a, %b
; CHECK: %z = icmp ult i32 %z.unshifted, 1073741824
define i1 @icmp_lshr_lshr_eq(i32 %a, i32 %b) nounwind {
 %x = lshr i32 %a, 30
 %y = lshr i32 %b, 30
 %z = icmp eq i32 %x, %y
 ret i1 %z
}

; CHECK-LABEL: @icmp_ashr_ashr_ne
; CHECK: %z.unshifted = xor i32 %a, %b
; CHECK: %z = icmp ugt i32 %z.unshifted, 255
define i1 @icmp_ashr_ashr_ne(i32 %a, i32 %b) nounwind {
 %x = ashr i32 %a, 8
 %y = ashr i32 %b, 8
 %z = icmp ne i32 %x, %y
 ret i1 %z
}

; CHECK-LABEL: @icmp_neg_cst_slt
; CHECK-NEXT: [[CMP:%[a-z0-9]+]] = icmp sgt i32 %a, 10
; CHECK-NEXT: ret i1 [[CMP]]
define i1 @icmp_neg_cst_slt(i32 %a) {
  %1 = sub nsw i32 0, %a
  %2 = icmp slt i32 %1, -10
  ret i1 %2
}

; CHECK-LABEL: @icmp_and_or_lshr
; CHECK-NEXT: [[SHL:%[a-z0-9]+]] = shl nuw i32 1, %y
; CHECK-NEXT: [[OR:%[a-z0-9]+]] = or i32 [[SHL]], 1
; CHECK-NEXT: [[AND:%[a-z0-9]+]] = and i32 [[OR]], %x
; CHECK-NEXT: [[CMP:%[a-z0-9]+]] = icmp ne i32 [[AND]], 0
; CHECK-NEXT: ret i1 [[CMP]]
define i1 @icmp_and_or_lshr(i32 %x, i32 %y) {
  %shf = lshr i32 %x, %y
  %or = or i32 %shf, %x
  %and = and i32 %or, 1
  %ret = icmp ne i32 %and, 0
  ret i1 %ret
}

; CHECK-LABEL: @icmp_and_or_lshr_cst
; CHECK-NEXT: [[AND:%[a-z0-9]+]] = and i32 %x, 3
; CHECK-NEXT: [[CMP:%[a-z0-9]+]] = icmp ne i32 [[AND]], 0
; CHECK-NEXT: ret i1 [[CMP]]
define i1 @icmp_and_or_lshr_cst(i32 %x) {
  %shf = lshr i32 %x, 1
  %or = or i32 %shf, %x
  %and = and i32 %or, 1
  %ret = icmp ne i32 %and, 0
  ret i1 %ret
}

; CHECK-LABEL: @shl_ap1_zero_ap2_non_zero_2
; CHECK-NEXT: %cmp = icmp ugt i32 %a, 29
; CHECK-NEXT: ret i1 %cmp
define i1 @shl_ap1_zero_ap2_non_zero_2(i32 %a) {
 %shl = shl i32 4, %a
 %cmp = icmp eq i32 %shl, 0
 ret i1 %cmp
}

; CHECK-LABEL: @shl_ap1_zero_ap2_non_zero_4
; CHECK-NEXT: %cmp = icmp ugt i32 %a, 30
; CHECK-NEXT: ret i1 %cmp
define i1 @shl_ap1_zero_ap2_non_zero_4(i32 %a) {
 %shl = shl i32 -2, %a
 %cmp = icmp eq i32 %shl, 0
 ret i1 %cmp
}

; CHECK-LABEL: @shl_ap1_non_zero_ap2_non_zero_both_positive
; CHECK-NEXT: %cmp = icmp eq i32 %a, 0
; CHECK-NEXT: ret i1 %cmp
define i1 @shl_ap1_non_zero_ap2_non_zero_both_positive(i32 %a) {
 %shl = shl i32 50, %a
 %cmp = icmp eq i32 %shl, 50
 ret i1 %cmp
}

; CHECK-LABEL: @shl_ap1_non_zero_ap2_non_zero_both_negative
; CHECK-NEXT: %cmp = icmp eq i32 %a, 0
; CHECK-NEXT: ret i1 %cmp
define i1 @shl_ap1_non_zero_ap2_non_zero_both_negative(i32 %a) {
 %shl = shl i32 -50, %a
 %cmp = icmp eq i32 %shl, -50
 ret i1 %cmp
}

; CHECK-LABEL: @shl_ap1_non_zero_ap2_non_zero_ap1_1
; CHECK-NEXT: ret i1 false
define i1 @shl_ap1_non_zero_ap2_non_zero_ap1_1(i32 %a) {
 %shl = shl i32 50, %a
 %cmp = icmp eq i32 %shl, 25
 ret i1 %cmp
}

; CHECK-LABEL: @shl_ap1_non_zero_ap2_non_zero_ap1_2
; CHECK-NEXT: %cmp = icmp eq i32 %a, 1
; CHECK-NEXT: ret i1 %cmp
define i1 @shl_ap1_non_zero_ap2_non_zero_ap1_2(i32 %a) {
 %shl = shl i32 25, %a
 %cmp = icmp eq i32 %shl, 50
 ret i1 %cmp
}

; CHECK-LABEL: @shl_ap1_non_zero_ap2_non_zero_ap1_3
; CHECK-NEXT: ret i1 false
define i1 @shl_ap1_non_zero_ap2_non_zero_ap1_3(i32 %a) {
 %shl = shl i32 26, %a
 %cmp = icmp eq i32 %shl, 50
 ret i1 %cmp
}

; CHECK-LABEL: @icmp_sgt_zero_add_nsw
; CHECK-NEXT: icmp sgt i32 %a, -1
define i1 @icmp_sgt_zero_add_nsw(i32 %a) {
 %add = add nsw i32 %a, 1
 %cmp = icmp sgt i32 %add, 0
 ret i1 %cmp
}

; CHECK-LABEL: @icmp_sge_zero_add_nsw
; CHECK-NEXT: icmp sgt i32 %a, -2
define i1 @icmp_sge_zero_add_nsw(i32 %a) {
 %add = add nsw i32 %a, 1
 %cmp = icmp sge i32 %add, 0
 ret i1 %cmp
}

; CHECK-LABEL: @icmp_slt_zero_add_nsw
; CHECK-NEXT: icmp slt i32 %a, -1
define i1 @icmp_slt_zero_add_nsw(i32 %a) {
 %add = add nsw i32 %a, 1
 %cmp = icmp slt i32 %add, 0
 ret i1 %cmp
}

; CHECK-LABEL: @icmp_sle_zero_add_nsw
; CHECK-NEXT: icmp slt i32 %a, 0
define i1 @icmp_sle_zero_add_nsw(i32 %a) {
 %add = add nsw i32 %a, 1
 %cmp = icmp sle i32 %add, 0
 ret i1 %cmp
}

; CHECK-LABEL: @icmp_cmpxchg_strong
; CHECK-NEXT: %[[xchg:.*]] = cmpxchg i32* %sc, i32 %old_val, i32 %new_val seq_cst seq_cst
; CHECK-NEXT: %[[icmp:.*]] = extractvalue { i32, i1 } %[[xchg]], 1
; CHECK-NEXT: ret i1 %[[icmp]]
define zeroext i1 @icmp_cmpxchg_strong(i32* %sc, i32 %old_val, i32 %new_val) {
  %xchg = cmpxchg i32* %sc, i32 %old_val, i32 %new_val seq_cst seq_cst
  %xtrc = extractvalue { i32, i1 } %xchg, 0
  %icmp = icmp eq i32 %xtrc, %old_val
  ret i1 %icmp
<<<<<<< HEAD
=======
}

; CHECK-LABEL: @f1
; CHECK-NEXT: %[[cmp:.*]] = icmp sge i64 %a, %b
; CHECK-NEXT: ret i1 %[[cmp]]
define i1 @f1(i64 %a, i64 %b) {
  %t = sub nsw i64 %a, %b
  %v = icmp sge i64 %t, 0
  ret i1 %v
}

; CHECK-LABEL: @f2
; CHECK-NEXT: %[[cmp:.*]] = icmp sgt i64 %a, %b
; CHECK-NEXT: ret i1 %[[cmp]]
define i1 @f2(i64 %a, i64 %b) {
  %t = sub nsw i64 %a, %b
  %v = icmp sgt i64 %t, 0
  ret i1 %v
}

; CHECK-LABEL: @f3
; CHECK-NEXT: %[[cmp:.*]] = icmp slt i64 %a, %b
; CHECK-NEXT: ret i1 %[[cmp]]
define i1 @f3(i64 %a, i64 %b) {
  %t = sub nsw i64 %a, %b
  %v = icmp slt i64 %t, 0
  ret i1 %v
}

; CHECK-LABEL: @f4
; CHECK-NEXT: %[[cmp:.*]] = icmp sle i64 %a, %b
; CHECK-NEXT: ret i1 %[[cmp]]
define i1 @f4(i64 %a, i64 %b) {
  %t = sub nsw i64 %a, %b
  %v = icmp sle i64 %t, 0
  ret i1 %v
}

; CHECK-LABEL: @f5
; CHECK: %[[cmp:.*]] = icmp slt i32 %[[sub:.*]], 0
; CHECK: %[[neg:.*]] = sub nsw i32 0, %[[sub]]
; CHECK: %[[sel:.*]] = select i1 %[[cmp]], i32 %[[neg]], i32 %[[sub]]
; CHECK: ret i32 %[[sel]]
define i32 @f5(i8 %a, i8 %b) {
  %conv = zext i8 %a to i32
  %conv3 = zext i8 %b to i32
  %sub = sub nsw i32 %conv, %conv3
  %cmp4 = icmp slt i32 %sub, 0
  %sub7 = sub nsw i32 0, %sub
  %sub7.sub = select i1 %cmp4, i32 %sub7, i32 %sub
  ret i32 %sub7.sub
>>>>>>> 969bfdfe
}<|MERGE_RESOLUTION|>--- conflicted
+++ resolved
@@ -1521,8 +1521,6 @@
   %xtrc = extractvalue { i32, i1 } %xchg, 0
   %icmp = icmp eq i32 %xtrc, %old_val
   ret i1 %icmp
-<<<<<<< HEAD
-=======
 }
 
 ; CHECK-LABEL: @f1
@@ -1574,5 +1572,4 @@
   %sub7 = sub nsw i32 0, %sub
   %sub7.sub = select i1 %cmp4, i32 %sub7, i32 %sub
   ret i32 %sub7.sub
->>>>>>> 969bfdfe
 }