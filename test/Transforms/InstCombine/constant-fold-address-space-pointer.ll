--- conflicted
+++ resolved
@@ -163,13 +163,8 @@
 
 define <4 x float> @constant_fold_bitcast_vector_as() {
 ; CHECK-LABEL: @constant_fold_bitcast_vector_as(
-<<<<<<< HEAD
-; CHECK: load <4 x float> addrspace(3)* @g_v4f_as3, align 16
-  %a = load <4 x float> addrspace(3)* bitcast (<4 x i32> addrspace(3)* bitcast (<4 x float> addrspace(3)* @g_v4f_as3 to <4 x i32> addrspace(3)*) to <4 x float> addrspace(3)*), align 4
-=======
 ; CHECK: load <4 x float>, <4 x float> addrspace(3)* @g_v4f_as3, align 16
   %a = load <4 x float>, <4 x float> addrspace(3)* bitcast (<4 x i32> addrspace(3)* bitcast (<4 x float> addrspace(3)* @g_v4f_as3 to <4 x i32> addrspace(3)*) to <4 x float> addrspace(3)*), align 4
->>>>>>> 969bfdfe
   ret <4 x float> %a
 }
 
