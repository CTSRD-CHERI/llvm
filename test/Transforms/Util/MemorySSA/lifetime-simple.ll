--- conflicted
+++ resolved
@@ -9,11 +9,7 @@
 ; CHECK:  1 = MemoryDef(liveOnEntry)
 ; CHECK-NEXT:   call void @llvm.lifetime.start.p0i8(i64 32, i8* %P)
   call void @llvm.lifetime.start.p0i8(i64 32, i8* %P)
-<<<<<<< HEAD
-; CHECK:  MemoryUse(liveOnEntry)
-=======
 ; CHECK:  MemoryUse(1)
->>>>>>> 4714fdf5
 ; CHECK-NEXT:   %0 = load i8, i8* %P
   %0 = load i8, i8* %P
 ; CHECK:  2 = MemoryDef(1)
