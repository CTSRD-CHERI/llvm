# RUN: llc -run-pass=livedebugvalues -march=mips -o - %s | FileCheck %s
#
#"last-instr-bundled.c"
#extern void set_cond(int, int*);
#extern void do_something(char *,int);
#
#void foo (int argument)
#{
#  int condition;
#  char *string;
#
#  set_cond(argument,&condition);
#
#  if (condition)
#    do_something(string,argument);
#}
#
# reproduce:
# clang --target=mips-linux-gnu -g -O1 -S -emit-llvm last-instr-bundled
# llc -stop-before=livedebugvalues < last-instr-bundled.ll > last-instr-bundled.mir
#
# Check that last bundled instruction of block gets recognized as end of basic block.
# CHECK: bb.2.if.end
# CHECK-NEXT: DBG_VALUE $s0, $noreg, !12, !DIExpression(), debug-location !17

--- |
  ; ModuleID = '<stdin>'
  source_filename = "last-inst-bundled.c"
  target datalayout = "E-m:m-p:32:32-i8:8:32-i16:16:32-i64:64-n32-S64"
  target triple = "mips--linux-gnu"

  define void @foo(i32 signext %argument) local_unnamed_addr !dbg !7 {
  entry:
    %condition = alloca i32, align 4
    call void @llvm.dbg.value(metadata i32 %argument, metadata !12, metadata !DIExpression()), !dbg !17
    %0 = bitcast i32* %condition to i8*, !dbg !18
    call void @llvm.lifetime.start.p0i8(i64 4, i8* nonnull %0), !dbg !18
    call void @llvm.dbg.value(metadata i32* %condition, metadata !13, metadata !DIExpression()), !dbg !19
    call void @set_cond(i32 signext %argument, i32* nonnull %condition), !dbg !20
    %1 = load i32, i32* %condition, align 4, !dbg !21, !tbaa !23
    call void @llvm.dbg.value(metadata i32 %1, metadata !13, metadata !DIExpression()), !dbg !19
    %tobool = icmp eq i32 %1, 0, !dbg !21
    br i1 %tobool, label %if.end, label %if.then, !dbg !27

  if.then:                                          ; preds = %entry
    call void @do_something(i8* undef, i32 signext %argument), !dbg !28
    br label %if.end, !dbg !28

  if.end:                                           ; preds = %if.then, %entry
    %2 = bitcast i32* %condition to i8*
    call void @llvm.lifetime.end.p0i8(i64 4, i8* nonnull %2), !dbg !29
    ret void, !dbg !29
  }

  ; Function Attrs: argmemonly nounwind
  declare void @llvm.lifetime.start.p0i8(i64, i8* nocapture) #0

  declare void @set_cond(i32 signext, i32*) local_unnamed_addr

  declare void @do_something(i8*, i32 signext) local_unnamed_addr

  ; Function Attrs: argmemonly nounwind
  declare void @llvm.lifetime.end.p0i8(i64, i8* nocapture) #0

  ; Function Attrs: nounwind readnone speculatable
  declare void @llvm.dbg.value(metadata, metadata, metadata) #1

  ; Function Attrs: nounwind
  declare void @llvm.stackprotector(i8*, i8**) #2

  attributes #0 = { argmemonly nounwind }
  attributes #1 = { nounwind readnone speculatable }
  attributes #2 = { nounwind }

  !llvm.dbg.cu = !{!0}
  !llvm.module.flags = !{!3, !4, !5}
  !llvm.ident = !{!6}

  !0 = distinct !DICompileUnit(language: DW_LANG_C99, file: !1, producer: "clang version 6.0.0", isOptimized: true, runtimeVersion: 0, emissionKind: FullDebug, enums: !2)
  !1 = !DIFile(filename: "last-inst-bundled.c", directory: "/")
  !2 = !{}
  !3 = !{i32 2, !"Dwarf Version", i32 4}
  !4 = !{i32 2, !"Debug Info Version", i32 3}
  !5 = !{i32 1, !"wchar_size", i32 4}
  !6 = !{!"clang version 6.0.0 "}
  !7 = distinct !DISubprogram(name: "foo", scope: !1, file: !1, line: 4, type: !8, isLocal: false, isDefinition: true, scopeLine: 5, flags: DIFlagPrototyped, isOptimized: true, unit: !0, retainedNodes: !11)
  !8 = !DISubroutineType(types: !9)
  !9 = !{null, !10}
  !10 = !DIBasicType(name: "int", size: 32, encoding: DW_ATE_signed)
  !11 = !{!12, !13, !14}
  !12 = !DILocalVariable(name: "argument", arg: 1, scope: !7, file: !1, line: 4, type: !10)
  !13 = !DILocalVariable(name: "condition", scope: !7, file: !1, line: 6, type: !10)
  !14 = !DILocalVariable(name: "string", scope: !7, file: !1, line: 7, type: !15)
  !15 = !DIDerivedType(tag: DW_TAG_pointer_type, baseType: !16, size: 32)
  !16 = !DIBasicType(name: "char", size: 8, encoding: DW_ATE_signed_char)
  !17 = !DILocation(line: 4, column: 15, scope: !7)
  !18 = !DILocation(line: 6, column: 3, scope: !7)
  !19 = !DILocation(line: 6, column: 7, scope: !7)
  !20 = !DILocation(line: 9, column: 3, scope: !7)
  !21 = !DILocation(line: 11, column: 7, scope: !22)
  !22 = distinct !DILexicalBlock(scope: !7, file: !1, line: 11, column: 7)
  !23 = !{!24, !24, i64 0}
  !24 = !{!"int", !25, i64 0}
  !25 = !{!"omnipotent char", !26, i64 0}
  !26 = !{!"Simple C/C++ TBAA"}
  !27 = !DILocation(line: 11, column: 7, scope: !7)
  !28 = !DILocation(line: 12, column: 5, scope: !22)
  !29 = !DILocation(line: 13, column: 1, scope: !7)

...
---
name:            foo
alignment:       2
exposesReturnsTwice: false
legalized:       false
regBankSelected: false
selected:        false
tracksRegLiveness: false
registers:
liveins:
  - { reg: '$a0', virtual-reg: '' }
frameInfo:
  isFrameAddressTaken: false
  isReturnAddressTaken: false
  hasStackMap:     false
  hasPatchPoint:   false
  stackSize:       32
  offsetAdjustment: 0
  maxAlignment:    4
  adjustsStack:    true
  hasCalls:        true
  stackProtector:  ''
  maxCallFrameSize: 16
  hasOpaqueSPAdjustment: false
  hasVAStart:      false
  hasMustTailInVarArgFunc: false
  savePoint:       ''
  restorePoint:    ''
fixedStack:
stack:
  - { id: 0, name: condition, type: default, offset: -12, size: 4, alignment: 4,
      stack-id: 0, callee-saved-register: '', callee-saved-restored: true,
      debug-info-variable: '', debug-info-expression: '',
      debug-info-location: '' }
  - { id: 1, name: '', type: spill-slot, offset: -4, size: 4, alignment: 4,
      stack-id: 0, callee-saved-register: '$ra', callee-saved-restored: true,
      debug-info-variable: '', debug-info-expression: '',
      debug-info-location: '' }
  - { id: 2, name: '', type: spill-slot, offset: -8, size: 4, alignment: 4,
      stack-id: 0, callee-saved-register: '$s0', callee-saved-restored: true,
      debug-info-variable: '', debug-info-expression: '',
      debug-info-location: '' }
constants:
body:             |
  bb.0.entry:
    successors: %bb.2(0x30000000), %bb.1(0x50000000)

    $sp = ADDiu $sp, -32
    CFI_INSTRUCTION def_cfa_offset 32
    SW killed $ra, $sp, 28, implicit $ddc :: (store 4 into %stack.1)
    SW killed $s0, $sp, 24, implicit $ddc :: (store 4 into %stack.2)
    CFI_INSTRUCTION offset $ra_64, -4
    CFI_INSTRUCTION offset $s0_64, -8
    DBG_VALUE $a0, $noreg, !12, !DIExpression(), debug-location !17
    $s0 = OR $a0, $zero
    DBG_VALUE $s0, $noreg, !12, !DIExpression(), debug-location !17
    DBG_VALUE $sp, 0, !13, !DIExpression(DW_OP_plus_uconst, 20), debug-location !19
    JAL @set_cond, csr_o32, implicit-def dead $ra, implicit $a0, implicit $a1, implicit-def $sp, debug-location !20 {
      renamable $a1 = LEA_ADDiu $sp, 20
    }
<<<<<<< HEAD
    renamable $at = LW $sp, 20, implicit $ddc, debug-location !21 :: (dereferenceable load 4 from %ir.condition, !tbaa !23)
    DBG_VALUE debug-use $at, debug-use $noreg, !13, !DIExpression(), debug-location !19
=======
    renamable $at = LW $sp, 20, debug-location !21 :: (dereferenceable load 4 from %ir.condition, !tbaa !23)
    DBG_VALUE $at, $noreg, !13, !DIExpression(), debug-location !19
>>>>>>> 30d4f344
    BEQ killed renamable $at, $zero, %bb.2, implicit-def $at, debug-location !27 {
      NOP debug-location !27
    }

  bb.1.if.then:
    successors: %bb.2(0x80000000)

    JAL @do_something, csr_o32, implicit-def dead $ra, implicit undef $a0, implicit $a1, implicit-def $sp, debug-location !28 {
      $a1 = OR killed $s0, $zero, debug-location !28
    }

  bb.2.if.end:
    $s0 = LW $sp, 24, implicit $ddc, debug-location !29 :: (load 4 from %stack.2)
    $ra = LW $sp, 28, implicit $ddc, debug-location !29 :: (load 4 from %stack.1)
    PseudoReturn undef $ra, debug-location !29 {
      $sp = ADDiu $sp, 32
    }

...<|MERGE_RESOLUTION|>--- conflicted
+++ resolved
@@ -168,13 +168,8 @@
     JAL @set_cond, csr_o32, implicit-def dead $ra, implicit $a0, implicit $a1, implicit-def $sp, debug-location !20 {
       renamable $a1 = LEA_ADDiu $sp, 20
     }
-<<<<<<< HEAD
     renamable $at = LW $sp, 20, implicit $ddc, debug-location !21 :: (dereferenceable load 4 from %ir.condition, !tbaa !23)
-    DBG_VALUE debug-use $at, debug-use $noreg, !13, !DIExpression(), debug-location !19
-=======
-    renamable $at = LW $sp, 20, debug-location !21 :: (dereferenceable load 4 from %ir.condition, !tbaa !23)
     DBG_VALUE $at, $noreg, !13, !DIExpression(), debug-location !19
->>>>>>> 30d4f344
     BEQ killed renamable $at, $zero, %bb.2, implicit-def $at, debug-location !27 {
       NOP debug-location !27
     }
