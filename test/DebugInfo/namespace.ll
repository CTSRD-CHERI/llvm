--- conflicted
+++ resolved
@@ -6,11 +6,7 @@
 ; CHECK: [[NS1:0x[0-9a-f]*]]:{{ *}}DW_TAG_namespace
 ; CHECK-NEXT: DW_AT_name{{.*}} = "A"
 ; CHECK-NEXT: DW_AT_decl_file{{.*}}([[F1:".*debug-info-namespace.cpp"]])
-<<<<<<< HEAD
-; CHECK-NEXT: DW_AT_decl_line{{.*}}(3)
-=======
 ; CHECK-NEXT: DW_AT_decl_line{{.*}}(5)
->>>>>>> 969bfdfe
 ; CHECK-NOT: NULL
 ; CHECK: [[NS2:0x[0-9a-f]*]]:{{ *}}DW_TAG_namespace
 ; CHECK-NEXT: DW_AT_name{{.*}} = "B"
@@ -62,11 +58,7 @@
 ; This is a bug, it should be in F2 but it inherits the file from its
 ; enclosing scope
 ; CHECK-NEXT: DW_AT_decl_file{{.*}}([[F1]])
-<<<<<<< HEAD
-; CHECK-NEXT: DW_AT_decl_line{{.*}}(8)
-=======
 ; CHECK-NEXT: DW_AT_decl_line{{.*}}(15)
->>>>>>> 969bfdfe
 ; CHECK-NEXT: DW_AT_import{{.*}}=> {[[NS2]]})
 ; CHECK: NULL
 ; CHECK-NOT: NULL
@@ -74,11 +66,7 @@
 ; CHECK: DW_TAG_imported_module
 ; Same bug as above, this should be F2, not F1
 ; CHECK-NEXT: DW_AT_decl_file{{.*}}([[F1]])
-<<<<<<< HEAD
-; CHECK-NEXT: DW_AT_decl_line{{.*}}(11)
-=======
 ; CHECK-NEXT: DW_AT_decl_line{{.*}}(18)
->>>>>>> 969bfdfe
 ; CHECK-NEXT: DW_AT_import{{.*}}=> {[[NS1]]})
 ; CHECK-NOT: NULL
 
@@ -90,47 +78,27 @@
 ; CHECK-NOT: NULL
 ; CHECK: DW_TAG_imported_module
 ; CHECK-NEXT: DW_AT_decl_file{{.*}}([[F2]])
-<<<<<<< HEAD
-; CHECK-NEXT: DW_AT_decl_line{{.*}}(18)
-=======
 ; CHECK-NEXT: DW_AT_decl_line{{.*}}(26)
->>>>>>> 969bfdfe
 ; CHECK-NEXT: DW_AT_import{{.*}}=> {[[NS1]]})
 ; CHECK-NOT: NULL
 ; CHECK: DW_TAG_imported_declaration
 ; CHECK-NEXT: DW_AT_decl_file{{.*}}([[F2]])
-<<<<<<< HEAD
-; CHECK-NEXT: DW_AT_decl_line{{.*}}(19)
-=======
 ; CHECK-NEXT: DW_AT_decl_line{{.*}}(27)
->>>>>>> 969bfdfe
 ; CHECK-NEXT: DW_AT_import{{.*}}=> {[[FOO]]})
 ; CHECK-NOT: NULL
 ; CHECK: DW_TAG_imported_declaration
 ; CHECK-NEXT: DW_AT_decl_file{{.*}}([[F2]])
-<<<<<<< HEAD
-; CHECK-NEXT: DW_AT_decl_line{{.*}}(20)
-=======
 ; CHECK-NEXT: DW_AT_decl_line{{.*}}(28)
->>>>>>> 969bfdfe
 ; CHECK-NEXT: DW_AT_import{{.*}}=> {[[BAR]]})
 ; CHECK-NOT: NULL
 ; CHECK: DW_TAG_imported_declaration
 ; CHECK-NEXT: DW_AT_decl_file{{.*}}([[F2]])
-<<<<<<< HEAD
-; CHECK-NEXT: DW_AT_decl_line{{.*}}(21)
-=======
 ; CHECK-NEXT: DW_AT_decl_line{{.*}}(29)
->>>>>>> 969bfdfe
 ; CHECK-NEXT: DW_AT_import{{.*}}=> {[[FUNC1]]})
 ; CHECK-NOT: NULL
 ; CHECK: DW_TAG_imported_declaration
 ; CHECK-NEXT: DW_AT_decl_file{{.*}}([[F2]])
-<<<<<<< HEAD
-; CHECK-NEXT: DW_AT_decl_line{{.*}}(22)
-=======
 ; CHECK-NEXT: DW_AT_decl_line{{.*}}(30)
->>>>>>> 969bfdfe
 ; CHECK-NEXT: DW_AT_import{{.*}}=> {[[I]]})
 ; CHECK-NOT: NULL
 ; CHECK: DW_TAG_imported_declaration
@@ -140,21 +108,13 @@
 ; CHECK-NOT: NULL
 ; CHECK: [[X:0x[0-9a-f]*]]:{{ *}}DW_TAG_imported_declaration
 ; CHECK-NEXT: DW_AT_decl_file{{.*}}([[F2]])
-<<<<<<< HEAD
-; CHECK-NEXT: DW_AT_decl_line{{.*}}(24)
-=======
 ; CHECK-NEXT: DW_AT_decl_line{{.*}}(32)
->>>>>>> 969bfdfe
 ; CHECK-NEXT: DW_AT_import{{.*}}=> {[[NS1]]})
 ; CHECK-NEXT: DW_AT_name{{.*}}"X"
 ; CHECK-NOT: NULL
 ; CHECK: DW_TAG_imported_declaration
 ; CHECK-NEXT: DW_AT_decl_file{{.*}}([[F2]])
-<<<<<<< HEAD
-; CHECK-NEXT: DW_AT_decl_line{{.*}}(25)
-=======
 ; CHECK-NEXT: DW_AT_decl_line{{.*}}(33)
->>>>>>> 969bfdfe
 ; CHECK-NEXT: DW_AT_import{{.*}}=> {[[X]]})
 ; CHECK-NEXT: DW_AT_name{{.*}}"Y"
 ; CHECK-NOT: NULL
@@ -179,13 +139,8 @@
 ; CHECK-NOT: NULL
 ; CHECK: DW_TAG_imported_module
 ; CHECK-NEXT: DW_AT_decl_file{{.*}}([[F2]])
-<<<<<<< HEAD
-; CHECK-NEXT: DW_AT_decl_line{{.*}}(15)
-; CHECK-NEXT: DW_AT_import{{.*}}=> {[[NS2]]})
-=======
 ; CHECK-NEXT: DW_AT_decl_line{{.*}}(23)
 ; CHECK-NEXT: DW_AT_import{{.*}}=>
->>>>>>> 969bfdfe
 ; CHECK: NULL
 ; CHECK: NULL
 ; CHECK: NULL
@@ -261,19 +216,12 @@
 entry:
   %.addr = alloca i32, align 4
   store i32 %0, i32* %.addr, align 4
-<<<<<<< HEAD
-  call void @llvm.dbg.declare(metadata !{i32* %.addr}, metadata !42, metadata !{metadata !"0x102"}), !dbg !43
-  ret void, !dbg !43
-=======
   call void @llvm.dbg.declare(metadata i32* %.addr, metadata !61, metadata !62), !dbg !63
   ret void, !dbg !64
->>>>>>> 969bfdfe
 }
 
 ; Function Attrs: nounwind readnone
 declare void @llvm.dbg.declare(metadata, metadata, metadata) #1
-<<<<<<< HEAD
-=======
 
 define internal void @__cxx_global_var_init() section "__TEXT,__StaticInit,regular,pure_instructions" {
 entry:
@@ -281,7 +229,6 @@
   store i32 %call, i32* @_ZN1A1B1iE, align 4, !dbg !65
   ret void, !dbg !65
 }
->>>>>>> 969bfdfe
 
 ; Function Attrs: nounwind ssp uwtable
 define i32 @_Z4funcb(i1 zeroext %b) #0 {
@@ -290,17 +237,10 @@
   %b.addr = alloca i8, align 1
   %frombool = zext i1 %b to i8
   store i8 %frombool, i8* %b.addr, align 1
-<<<<<<< HEAD
-  call void @llvm.dbg.declare(metadata !{i8* %b.addr}, metadata !44, metadata !{metadata !"0x102"}), !dbg !45
-  %0 = load i8* %b.addr, align 1, !dbg !46
-  %tobool = trunc i8 %0 to i1, !dbg !46
-  br i1 %tobool, label %if.then, label %if.end, !dbg !46
-=======
   call void @llvm.dbg.declare(metadata i8* %b.addr, metadata !66, metadata !62), !dbg !67
   %0 = load i8, i8* %b.addr, align 1, !dbg !68
   %tobool = trunc i8 %0 to i1, !dbg !68
   br i1 %tobool, label %if.then, label %if.end, !dbg !68
->>>>>>> 969bfdfe
 
 if.then:                                          ; preds = %entry
   %1 = load i32, i32* @_ZN1A1B1iE, align 4, !dbg !69
@@ -308,16 +248,6 @@
   br label %return, !dbg !69
 
 if.end:                                           ; preds = %entry
-<<<<<<< HEAD
-  call void @llvm.dbg.declare(metadata !{%"struct.A::B::bar"* %x}, metadata !48, metadata !{metadata !"0x102"}), !dbg !49
-  %2 = load i32* @_ZN1A1B1iE, align 4, !dbg !50
-  %3 = load i32* @_ZN1A1B1iE, align 4, !dbg !50
-  %add = add nsw i32 %2, %3, !dbg !50
-  %4 = load i32* @_ZN1A1B1iE, align 4, !dbg !50
-  %add1 = add nsw i32 %add, %4, !dbg !50
-  store i32 %add1, i32* %retval, !dbg !50
-  br label %return, !dbg !50
-=======
   %2 = load i32, i32* @_ZN1A1B1iE, align 4, !dbg !70
   %3 = load i32, i32* @_ZN1A1B1iE, align 4, !dbg !70
   %add = add nsw i32 %2, %3, !dbg !70
@@ -325,7 +255,6 @@
   %add1 = add nsw i32 %add, %4, !dbg !70
   store i32 %add1, i32* %retval, !dbg !70
   br label %return, !dbg !70
->>>>>>> 969bfdfe
 
 return:                                           ; preds = %if.end, %if.then
   %5 = load i32, i32* %retval, !dbg !71
@@ -359,61 +288,6 @@
 !llvm.module.flags = !{!57, !58}
 !llvm.ident = !{!59}
 
-<<<<<<< HEAD
-!0 = metadata !{metadata !"0x11\004\00clang version 3.4 \000\00\000\00\000", metadata !1, metadata !2, metadata !2, metadata !3, metadata !19, metadata !21} ; [ DW_TAG_compile_unit ] [/usr/local/google/home/blaikie/dev/llvm/build/clang/debug//usr/local/google/home/blaikie/dev/llvm/src/tools/clang/test/CodeGenCXX/debug-info-namespace.cpp] [DW_LANG_C_plus_plus]
-!1 = metadata !{metadata !"/usr/local/google/home/blaikie/dev/llvm/src/tools/clang/test/CodeGenCXX/debug-info-namespace.cpp", metadata !"/usr/local/google/home/blaikie/dev/llvm/build/clang/debug"}
-!2 = metadata !{}
-!3 = metadata !{metadata !4, metadata !10, metadata !14}
-!4 = metadata !{metadata !"0x2e\00f1\00f1\00_ZN1A1B2f1Ev\003\000\001\000\006\00256\000\003", metadata !5, metadata !6, metadata !8, null, void ()* @_ZN1A1B2f1Ev, null, null, metadata !2} ; [ DW_TAG_subprogram ] [line 3] [def] [f1]
-!5 = metadata !{metadata !"foo.cpp", metadata !"/usr/local/google/home/blaikie/dev/llvm/build/clang/debug"}
-!6 = metadata !{metadata !"0x39\00B\001", metadata !5, metadata !7} ; [ DW_TAG_namespace ] [B] [line 1]
-!7 = metadata !{metadata !"0x39\00A\003", metadata !1, null} ; [ DW_TAG_namespace ] [A] [line 3]
-!8 = metadata !{metadata !"0x15\00\000\000\000\000\000\000", i32 0, null, null, metadata !9, null, null, null} ; [ DW_TAG_subroutine_type ] [line 0, size 0, align 0, offset 0] [from ]
-!9 = metadata !{null}
-!10 = metadata !{metadata !"0x2e\00f1\00f1\00_ZN1A1B2f1Ei\004\000\001\000\006\00256\000\004", metadata !5, metadata !6, metadata !11, null, void (i32)* @_ZN1A1B2f1Ei, null, null, metadata !2} ; [ DW_TAG_subprogram ] [line 4] [def] [f1]
-!11 = metadata !{metadata !"0x15\00\000\000\000\000\000\000", i32 0, null, null, metadata !12, null, null, null} ; [ DW_TAG_subroutine_type ] [line 0, size 0, align 0, offset 0] [from ]
-!12 = metadata !{null, metadata !13}
-!13 = metadata !{metadata !"0x24\00int\000\0032\0032\000\000\005", null, null} ; [ DW_TAG_base_type ] [int] [line 0, size 32, align 32, offset 0, enc DW_ATE_signed]
-!14 = metadata !{metadata !"0x2e\00func\00func\00_Z4funcb\0013\000\001\000\006\00256\000\0013", metadata !5, metadata !15, metadata !16, null, i32 (i1)* @_Z4funcb, null, null, metadata !2} ; [ DW_TAG_subprogram ] [line 13] [def] [func]
-!15 = metadata !{metadata !"0x29", metadata !5}         ; [ DW_TAG_file_type ] [/usr/local/google/home/blaikie/dev/llvm/build/clang/debug/foo.cpp]
-!16 = metadata !{metadata !"0x15\00\000\000\000\000\000\000", i32 0, null, null, metadata !17, null, null, null} ; [ DW_TAG_subroutine_type ] [line 0, size 0, align 0, offset 0] [from ]
-!17 = metadata !{metadata !13, metadata !18}
-!18 = metadata !{metadata !"0x24\00bool\000\008\008\000\000\002", null, null} ; [ DW_TAG_base_type ] [bool] [line 0, size 8, align 8, offset 0, enc DW_ATE_boolean]
-!19 = metadata !{metadata !20}
-!20 = metadata !{metadata !"0x34\00i\00i\00_ZN1A1B1iE\002\000\001", metadata !6, metadata !15, metadata !13, i32* @_ZN1A1B1iE, null} ; [ DW_TAG_variable ] [i] [line 2] [def]
-!21 = metadata !{metadata !22, metadata !23, metadata !24, metadata !26, metadata !27, metadata !29, metadata !37, metadata !38, metadata !39, metadata !40}
-!22 = metadata !{metadata !"0x3a\008\00", metadata !7, metadata !6} ; [ DW_TAG_imported_module ]
-!23 = metadata !{metadata !"0x3a\0011\00", metadata !0, metadata !7} ; [ DW_TAG_imported_module ]
-!24 = metadata !{metadata !"0x3a\0015\00", metadata !25, metadata !6} ; [ DW_TAG_imported_module ]
-!25 = metadata !{metadata !"0xb\0014\000\000", metadata !5, metadata !14} ; [ DW_TAG_lexical_block ] [/usr/local/google/home/blaikie/dev/llvm/build/clang/debug/foo.cpp]
-!26 = metadata !{metadata !"0x3a\0018\00", metadata !14, metadata !7} ; [ DW_TAG_imported_module ]
-!27 = metadata !{metadata !"0x8\0019\00", metadata !14, metadata !28} ; [ DW_TAG_imported_declaration ]
-!28 = metadata !{metadata !"0x13\00foo\005\000\000\000\004\000", metadata !5, metadata !6, null, null, null, null, null} ; [ DW_TAG_structure_type ] [foo] [line 5, size 0, align 0, offset 0] [decl] [from ]
-!29 = metadata !{metadata !"0x8\0020\00", metadata !14, metadata !30} ; [ DW_TAG_imported_declaration ]
-!30 = metadata !{metadata !"0x13\00bar\006\008\008\000\000\000", metadata !5, metadata !6, null, metadata !31, null, null, null} ; [ DW_TAG_structure_type ] [bar] [line 6, size 8, align 8, offset 0] [def] [from ]
-!31 = metadata !{metadata !32}
-!32 = metadata !{metadata !"0x2e\00bar\00bar\00\006\000\000\000\006\00320\000\006", metadata !5, metadata !30, metadata !33, null, null, null, i32 0, metadata !36} ; [ DW_TAG_subprogram ] [line 6] [bar]
-!33 = metadata !{metadata !"0x15\00\000\000\000\000\000\000", i32 0, null, null, metadata !34, null, null, null} ; [ DW_TAG_subroutine_type ] [line 0, size 0, align 0, offset 0] [from ]
-!34 = metadata !{null, metadata !35}
-!35 = metadata !{metadata !"0xf\00\000\0064\0064\000\001088", i32 0, null, metadata !30} ; [ DW_TAG_pointer_type ] [line 0, size 64, align 64, offset 0] [artificial] [from bar]
-!36 = metadata !{i32 786468}
-!37 = metadata !{metadata !"0x8\0021\00", metadata !14, metadata !10} ; [ DW_TAG_imported_declaration ]
-!38 = metadata !{metadata !"0x8\0022\00", metadata !14, metadata !20} ; [ DW_TAG_imported_declaration ]
-!39 = metadata !{metadata !"0x8\0024\00X", metadata !14, metadata !7} ; [ DW_TAG_imported_declaration ]
-!40 = metadata !{metadata !"0x8\0025\00Y", metadata !14, metadata !39} ; [ DW_TAG_imported_declaration ]
-!41 = metadata !{i32 3, i32 0, metadata !4, null}
-!42 = metadata !{metadata !"0x101\00\0016777220\000", metadata !10, metadata !15, metadata !13} ; [ DW_TAG_arg_variable ] [line 4]
-!43 = metadata !{i32 4, i32 0, metadata !10, null}
-!44 = metadata !{metadata !"0x101\00b\0016777229\000", metadata !14, metadata !15, metadata !18} ; [ DW_TAG_arg_variable ] [b] [line 13]
-!45 = metadata !{i32 13, i32 0, metadata !14, null}
-!46 = metadata !{i32 14, i32 0, metadata !14, null}
-!47 = metadata !{i32 16, i32 0, metadata !25, null}
-!48 = metadata !{metadata !"0x100\00x\0023\000", metadata !14, metadata !15, metadata !30} ; [ DW_TAG_auto_variable ] [x] [line 23]
-!49 = metadata !{i32 23, i32 0, metadata !14, null}
-!50 = metadata !{i32 26, i32 0, metadata !14, null}
-!51 = metadata !{i32 27, i32 0, metadata !14, null}
-!52 = metadata !{i32 1, metadata !"Debug Info Version", i32 2}
-=======
 !0 = !MDCompileUnit(language: DW_LANG_C_plus_plus, producer: "clang version 3.6.0 ", isOptimized: false, emissionKind: 1, file: !1, enums: !2, retainedTypes: !3, subprograms: !9, globals: !30, imports: !33)
 !1 = !MDFile(filename: "debug-info-namespace.cpp", directory: "/tmp")
 !2 = !{}
@@ -489,5 +363,4 @@
 !72 = !MDLocation(line: 44, column: 15, scope: !25)
 !73 = !MDLocation(line: 47, column: 21, scope: !26)
 !74 = !MDLocation(line: 0, scope: !75)
-!75 = !MDLexicalBlockFile(discriminator: 0, file: !5, scope: !27)
->>>>>>> 969bfdfe
+!75 = !MDLexicalBlockFile(discriminator: 0, file: !5, scope: !27)