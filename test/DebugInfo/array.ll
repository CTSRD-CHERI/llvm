; RUN: %llc_dwarf -O0 < %s | FileCheck %s
; Do not emit AT_upper_bound for an unbounded array.
; radar 9241695
define i32 @main() nounwind ssp {
entry:
  %retval = alloca i32, align 4
  %a = alloca [0 x i32], align 4
  store i32 0, i32* %retval
<<<<<<< HEAD
  call void @llvm.dbg.declare(metadata !{[0 x i32]* %a}, metadata !6, metadata !{metadata !"0x102"}), !dbg !11
=======
  call void @llvm.dbg.declare(metadata [0 x i32]* %a, metadata !6, metadata !MDExpression()), !dbg !11
>>>>>>> 969bfdfe
  ret i32 0, !dbg !12
}

declare void @llvm.dbg.declare(metadata, metadata, metadata) nounwind readnone

!llvm.dbg.cu = !{!2}
!llvm.module.flags = !{!16}

<<<<<<< HEAD
!0 = metadata !{metadata !"0x2e\00main\00main\00\003\000\001\000\006\000\000\003", metadata !14, metadata !1, metadata !3, null, i32 ()* @main, null, null, null} ; [ DW_TAG_subprogram ] [line 3] [def] [main]
!1 = metadata !{metadata !"0x29", metadata !14} ; [ DW_TAG_file_type ]
!2 = metadata !{metadata !"0x11\0012\00clang version 3.0 (trunk 129138)\000\00\000\00\000", metadata !14, metadata !15, metadata !15, metadata !13, null,  null} ; [ DW_TAG_compile_unit ]
!3 = metadata !{metadata !"0x15\00\000\000\000\000\000\000", metadata !14, metadata !1, null, metadata !4, null, null, null} ; [ DW_TAG_subroutine_type ] [line 0, size 0, align 0, offset 0] [from ]
!4 = metadata !{metadata !5}
!5 = metadata !{metadata !"0x24\00int\000\0032\0032\000\000\005", null, metadata !2} ; [ DW_TAG_base_type ]
!6 = metadata !{metadata !"0x100\00a\004\000", metadata !7, metadata !1, metadata !8} ; [ DW_TAG_auto_variable ]
!7 = metadata !{metadata !"0xb\003\0012\000", metadata !14, metadata !0} ; [ DW_TAG_lexical_block ]
!8 = metadata !{metadata !"0x1\00\000\000\0032\000\000", metadata !14, metadata !2, metadata !5, metadata !9, i32 0, null, null, null} ; [ DW_TAG_array_type ] [line 0, size 0, align 32, offset 0] [from int]
!9 = metadata !{metadata !10}
=======
!0 = !MDSubprogram(name: "main", line: 3, isLocal: false, isDefinition: true, virtualIndex: 6, isOptimized: false, scopeLine: 3, file: !14, scope: !1, type: !3, function: i32 ()* @main)
!1 = !MDFile(filename: "array.c", directory: "/private/tmp")
!2 = !MDCompileUnit(language: DW_LANG_C99, producer: "clang version 3.0 (trunk 129138)", isOptimized: false, emissionKind: 0, file: !14, enums: !15, retainedTypes: !15, subprograms: !13, imports:  null)
!3 = !MDSubroutineType(types: !4)
!4 = !{!5}
!5 = !MDBasicType(tag: DW_TAG_base_type, name: "int", size: 32, align: 32, encoding: DW_ATE_signed)
!6 = !MDLocalVariable(tag: DW_TAG_auto_variable, name: "a", line: 4, scope: !7, file: !1, type: !8)
!7 = distinct !MDLexicalBlock(line: 3, column: 12, file: !14, scope: !0)
!8 = !MDCompositeType(tag: DW_TAG_array_type, align: 32, file: !14, scope: !2, baseType: !5, elements: !9)
!9 = !{!10}
;CHECK: section_info:
>>>>>>> 969bfdfe
;CHECK: DW_TAG_subrange_type
;CHECK-NEXT: DW_AT_type
;CHECK-NOT: DW_AT_lower_bound
;CHECK-NOT: DW_AT_upper_bound
;CHECK-NEXT: End Of Children Mark
<<<<<<< HEAD
!10 = metadata !{metadata !"0x21\000\00-1"}        ; [ DW_TAG_subrange_type ]
!11 = metadata !{i32 4, i32 7, metadata !7, null}
!12 = metadata !{i32 5, i32 3, metadata !7, null}
!13 = metadata !{metadata !0}
!14 = metadata !{metadata !"array.c", metadata !"/private/tmp"}
!15 = metadata !{i32 0}
!16 = metadata !{i32 1, metadata !"Debug Info Version", i32 2}
=======
!10 = !MDSubrange(count: -1)
!11 = !MDLocation(line: 4, column: 7, scope: !7)
!12 = !MDLocation(line: 5, column: 3, scope: !7)
!13 = !{!0}
!14 = !MDFile(filename: "array.c", directory: "/private/tmp")
!15 = !{i32 0}
!16 = !{i32 1, !"Debug Info Version", i32 3}
>>>>>>> 969bfdfe
<|MERGE_RESOLUTION|>--- conflicted
+++ resolved
@@ -6,11 +6,7 @@
   %retval = alloca i32, align 4
   %a = alloca [0 x i32], align 4
   store i32 0, i32* %retval
-<<<<<<< HEAD
-  call void @llvm.dbg.declare(metadata !{[0 x i32]* %a}, metadata !6, metadata !{metadata !"0x102"}), !dbg !11
-=======
   call void @llvm.dbg.declare(metadata [0 x i32]* %a, metadata !6, metadata !MDExpression()), !dbg !11
->>>>>>> 969bfdfe
   ret i32 0, !dbg !12
 }
 
@@ -19,18 +15,6 @@
 !llvm.dbg.cu = !{!2}
 !llvm.module.flags = !{!16}
 
-<<<<<<< HEAD
-!0 = metadata !{metadata !"0x2e\00main\00main\00\003\000\001\000\006\000\000\003", metadata !14, metadata !1, metadata !3, null, i32 ()* @main, null, null, null} ; [ DW_TAG_subprogram ] [line 3] [def] [main]
-!1 = metadata !{metadata !"0x29", metadata !14} ; [ DW_TAG_file_type ]
-!2 = metadata !{metadata !"0x11\0012\00clang version 3.0 (trunk 129138)\000\00\000\00\000", metadata !14, metadata !15, metadata !15, metadata !13, null,  null} ; [ DW_TAG_compile_unit ]
-!3 = metadata !{metadata !"0x15\00\000\000\000\000\000\000", metadata !14, metadata !1, null, metadata !4, null, null, null} ; [ DW_TAG_subroutine_type ] [line 0, size 0, align 0, offset 0] [from ]
-!4 = metadata !{metadata !5}
-!5 = metadata !{metadata !"0x24\00int\000\0032\0032\000\000\005", null, metadata !2} ; [ DW_TAG_base_type ]
-!6 = metadata !{metadata !"0x100\00a\004\000", metadata !7, metadata !1, metadata !8} ; [ DW_TAG_auto_variable ]
-!7 = metadata !{metadata !"0xb\003\0012\000", metadata !14, metadata !0} ; [ DW_TAG_lexical_block ]
-!8 = metadata !{metadata !"0x1\00\000\000\0032\000\000", metadata !14, metadata !2, metadata !5, metadata !9, i32 0, null, null, null} ; [ DW_TAG_array_type ] [line 0, size 0, align 32, offset 0] [from int]
-!9 = metadata !{metadata !10}
-=======
 !0 = !MDSubprogram(name: "main", line: 3, isLocal: false, isDefinition: true, virtualIndex: 6, isOptimized: false, scopeLine: 3, file: !14, scope: !1, type: !3, function: i32 ()* @main)
 !1 = !MDFile(filename: "array.c", directory: "/private/tmp")
 !2 = !MDCompileUnit(language: DW_LANG_C99, producer: "clang version 3.0 (trunk 129138)", isOptimized: false, emissionKind: 0, file: !14, enums: !15, retainedTypes: !15, subprograms: !13, imports:  null)
@@ -42,26 +26,15 @@
 !8 = !MDCompositeType(tag: DW_TAG_array_type, align: 32, file: !14, scope: !2, baseType: !5, elements: !9)
 !9 = !{!10}
 ;CHECK: section_info:
->>>>>>> 969bfdfe
 ;CHECK: DW_TAG_subrange_type
 ;CHECK-NEXT: DW_AT_type
 ;CHECK-NOT: DW_AT_lower_bound
 ;CHECK-NOT: DW_AT_upper_bound
 ;CHECK-NEXT: End Of Children Mark
-<<<<<<< HEAD
-!10 = metadata !{metadata !"0x21\000\00-1"}        ; [ DW_TAG_subrange_type ]
-!11 = metadata !{i32 4, i32 7, metadata !7, null}
-!12 = metadata !{i32 5, i32 3, metadata !7, null}
-!13 = metadata !{metadata !0}
-!14 = metadata !{metadata !"array.c", metadata !"/private/tmp"}
-!15 = metadata !{i32 0}
-!16 = metadata !{i32 1, metadata !"Debug Info Version", i32 2}
-=======
 !10 = !MDSubrange(count: -1)
 !11 = !MDLocation(line: 4, column: 7, scope: !7)
 !12 = !MDLocation(line: 5, column: 3, scope: !7)
 !13 = !{!0}
 !14 = !MDFile(filename: "array.c", directory: "/private/tmp")
 !15 = !{i32 0}
-!16 = !{i32 1, !"Debug Info Version", i32 3}
->>>>>>> 969bfdfe
+!16 = !{i32 1, !"Debug Info Version", i32 3}