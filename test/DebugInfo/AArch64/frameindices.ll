; RUN: llc -disable-fp-elim -O0 -filetype=obj < %s | llvm-dwarfdump - | FileCheck %s
; Test that a variable with multiple entries in the MMI table makes it into the
; debug info.
;
; CHECK: DW_TAG_inlined_subroutine
; CHECK:    "_Z3f111A"
; CHECK: DW_TAG_formal_parameter
; CHECK: DW_AT_location [DW_FORM_block1]    (<0x0c> 93 01 91 51 93 0f 93 01 91 4a 93 07 )
;  -- piece 0x00000001, fbreg -47, piece 0x0000000f, piece 0x00000001, fbreg -54, piece 0x00000007 ------^
; CHECK: DW_AT_abstract_origin {{.*}} "p1"
;
; long a;
; struct A {
;   bool x4;
;   void *x5;
;   bool x6;
; };
; int *b;
; struct B {
;   B(long);
;   ~B();
; };
; void f9(A);
; void f13(A p1) {
;   b = (int *)__builtin_operator_new(a);
;   f9(p1);
; }
; void f11(A p1) { f13(p1); }
; void f16() {
;   A c;
;   B d(a);
;   c.x6 = c.x4 = true;
;   f11(c);
; }
; ModuleID = 'test.cpp'
source_filename = "test/DebugInfo/AArch64/frameindices.ll"
target datalayout = "e-m:o-i64:64-i128:128-n32:64-S128"
target triple = "aarch64-apple-ios"

%struct.A = type { i8, i8*, i8 }
%struct.B = type { i8 }

@a = global i64 0, align 8, !dbg !0
@b = global i32* null, align 8, !dbg !4

define void @_Z3f131A(%struct.A* nocapture readonly %p1) !dbg !32 {
entry:
  %agg.tmp = alloca %struct.A, align 8
  tail call void @llvm.dbg.declare(metadata %struct.A* %p1, metadata !36, metadata !37), !dbg !38
  %0 = load i64, i64* @a, align 8, !dbg !39, !tbaa !40
  %call = tail call noalias i8* @_Znwm(i64 %0) #4, !dbg !44
  store i8* %call, i8** bitcast (i32** @b to i8**), align 8, !dbg !45, !tbaa !46
  %1 = getelementptr inbounds %struct.A, %struct.A* %agg.tmp, i64 0, i32 0, !dbg !48
  %2 = getelementptr inbounds %struct.A, %struct.A* %p1, i64 0, i32 0, !dbg !48
  call void @llvm.memcpy.p0i8.p0i8.i64(i8* %1, i8* %2, i64 24, i32 8, i1 false), !dbg !48, !tbaa.struct !49
  call void @_Z2f91A(%struct.A* %agg.tmp), !dbg !52
  ret void, !dbg !53
}

; Function Attrs: nounwind readnone
declare void @llvm.dbg.declare(metadata, metadata, metadata) #0

; Function Attrs: nobuiltin
declare noalias i8* @_Znwm(i64) #1

declare void @_Z2f91A(%struct.A*)

; Function Attrs: argmemonly nounwind
declare void @llvm.memcpy.p0i8.p0i8.i64(i8* nocapture writeonly, i8* nocapture readonly, i64, i32, i1) #2

define void @_Z3f111A(%struct.A* nocapture readonly %p1) !dbg !54 {
entry:
  %agg.tmp.i = alloca %struct.A, align 8
<<<<<<< HEAD
  tail call void @llvm.dbg.declare(metadata %struct.A* %p1, metadata !33, metadata !46), !dbg !63
  %0 = getelementptr inbounds %struct.A, %struct.A* %p1, i64 0, i32 0, !dbg !64
  %1 = getelementptr inbounds %struct.A, %struct.A* %agg.tmp.i, i64 0, i32 0, !dbg !65
  call void @llvm.lifetime.start.p0i8(i64 24, i8* %1), !dbg !65
  %2 = load i64, i64* @a, align 8, !dbg !67, !tbaa !49
  %call.i = tail call noalias i8* @_Znwm(i64 %2) #5, !dbg !68
  store i8* %call.i, i8** bitcast (i32** @b to i8**), align 8, !dbg !69, !tbaa !55
  call void @llvm.memcpy.p0i8.p0i8.i64(i8* %1, i8* %0, i64 24, i32 8, i1 false), !dbg !70
  call void @_Z2f91A(%struct.A* %agg.tmp.i), !dbg !71
  call void @llvm.lifetime.end.p0i8(i64 24, i8* %1), !dbg !72
  ret void, !dbg !73
=======
  tail call void @llvm.dbg.declare(metadata %struct.A* %p1, metadata !56, metadata !37), !dbg !57
  %0 = getelementptr inbounds %struct.A, %struct.A* %p1, i64 0, i32 0, !dbg !58
  %1 = getelementptr inbounds %struct.A, %struct.A* %agg.tmp.i, i64 0, i32 0, !dbg !59
  call void @llvm.lifetime.start(i64 24, i8* %1), !dbg !59
  %2 = load i64, i64* @a, align 8, !dbg !61, !tbaa !40
  %call.i = tail call noalias i8* @_Znwm(i64 %2) #4, !dbg !62
  store i8* %call.i, i8** bitcast (i32** @b to i8**), align 8, !dbg !63, !tbaa !46
  call void @llvm.memcpy.p0i8.p0i8.i64(i8* %1, i8* %0, i64 24, i32 8, i1 false), !dbg !64
  call void @_Z2f91A(%struct.A* %agg.tmp.i), !dbg !65
  call void @llvm.lifetime.end(i64 24, i8* %1), !dbg !66
  ret void, !dbg !67
>>>>>>> cd805324
}

define void @_Z3f16v() personality i8* bitcast (i32 (...)* @__gxx_personality_v0 to i8*) !dbg !68 {
entry:
  %agg.tmp.i.i = alloca %struct.A, align 8
  %d = alloca %struct.B, align 1
  %agg.tmp.sroa.2 = alloca [15 x i8], align 1
  %agg.tmp.sroa.4 = alloca [7 x i8], align 1
<<<<<<< HEAD
  tail call void @llvm.dbg.declare(metadata [15 x i8]* %agg.tmp.sroa.2, metadata !74, metadata !76), !dbg !77
  tail call void @llvm.dbg.declare(metadata [7 x i8]* %agg.tmp.sroa.4, metadata !74, metadata !78), !dbg !77
  tail call void @llvm.dbg.declare(metadata %struct.A* undef, metadata !38, metadata !79), !dbg !80
  %0 = load i64, i64* @a, align 8, !dbg !81, !tbaa !49
  tail call void @llvm.dbg.value(metadata %struct.B* %d, i64 0, metadata !39, metadata !79), !dbg !82
  %call = call %struct.B* @_ZN1BC1El(%struct.B* %d, i64 %0), !dbg !82
  call void @llvm.dbg.value(metadata i8 1, i64 0, metadata !38, metadata !83), !dbg !80
  call void @llvm.dbg.value(metadata i8 1, i64 0, metadata !38, metadata !84), !dbg !80
  call void @llvm.dbg.value(metadata i8 1, i64 0, metadata !74, metadata !83), !dbg !77
  call void @llvm.dbg.value(metadata i8 1, i64 0, metadata !74, metadata !84), !dbg !77
  call void @llvm.dbg.declare(metadata %struct.A* undef, metadata !74, metadata !46), !dbg !77
  %1 = getelementptr inbounds %struct.A, %struct.A* %agg.tmp.i.i, i64 0, i32 0, !dbg !85
  call void @llvm.lifetime.start.p0i8(i64 24, i8* %1), !dbg !85
  %2 = load i64, i64* @a, align 8, !dbg !87, !tbaa !49
  %call.i.i5 = invoke noalias i8* @_Znwm(i64 %2) #5
          to label %call.i.i.noexc unwind label %lpad, !dbg !88
=======
  tail call void @llvm.dbg.declare(metadata [15 x i8]* %agg.tmp.sroa.2, metadata !56, metadata !74), !dbg !75
  tail call void @llvm.dbg.declare(metadata [7 x i8]* %agg.tmp.sroa.4, metadata !56, metadata !77), !dbg !75
  tail call void @llvm.dbg.declare(metadata %struct.A* undef, metadata !72, metadata !37), !dbg !78
  %0 = load i64, i64* @a, align 8, !dbg !79, !tbaa !40
  tail call void @llvm.dbg.value(metadata %struct.B* %d, i64 0, metadata !73, metadata !37), !dbg !80
  %call = call %struct.B* @_ZN1BC1El(%struct.B* %d, i64 %0), !dbg !80
  call void @llvm.dbg.value(metadata i8 1, i64 0, metadata !72, metadata !81), !dbg !78
  call void @llvm.dbg.value(metadata i8 1, i64 0, metadata !72, metadata !82), !dbg !78
  call void @llvm.dbg.value(metadata i8 1, i64 0, metadata !56, metadata !81), !dbg !75
  call void @llvm.dbg.value(metadata i8 1, i64 0, metadata !56, metadata !82), !dbg !75
  call void @llvm.dbg.declare(metadata %struct.A* undef, metadata !56, metadata !37), !dbg !75
  %1 = getelementptr inbounds %struct.A, %struct.A* %agg.tmp.i.i, i64 0, i32 0, !dbg !83
  call void @llvm.lifetime.start(i64 24, i8* %1), !dbg !83
  %2 = load i64, i64* @a, align 8, !dbg !85, !tbaa !40
  %call.i.i5 = invoke noalias i8* @_Znwm(i64 %2) #4
          to label %call.i.i.noexc unwind label %lpad, !dbg !86
>>>>>>> cd805324

call.i.i.noexc:                                   ; preds = %entry
  %agg.tmp.sroa.4.17..sroa_idx = getelementptr inbounds [7 x i8], [7 x i8]* %agg.tmp.sroa.4, i64 0, i64 0, !dbg !87
  %agg.tmp.sroa.2.1..sroa_idx = getelementptr inbounds [15 x i8], [15 x i8]* %agg.tmp.sroa.2, i64 0, i64 0, !dbg !87
  store i8* %call.i.i5, i8** bitcast (i32** @b to i8**), align 8, !dbg !88, !tbaa !46
  store i8 1, i8* %1, align 8, !dbg !89
  %agg.tmp.sroa.2.0..sroa_raw_idx = getelementptr inbounds i8, i8* %1, i64 1, !dbg !89
  call void @llvm.memcpy.p0i8.p0i8.i64(i8* %agg.tmp.sroa.2.0..sroa_raw_idx, i8* %agg.tmp.sroa.2.1..sroa_idx, i64 15, i32 1, i1 false), !dbg !89
  %agg.tmp.sroa.3.0..sroa_idx = getelementptr inbounds %struct.A, %struct.A* %agg.tmp.i.i, i64 0, i32 2, !dbg !89
  store i8 1, i8* %agg.tmp.sroa.3.0..sroa_idx, align 8, !dbg !89
  %agg.tmp.sroa.4.0..sroa_raw_idx = getelementptr inbounds i8, i8* %1, i64 17, !dbg !89
  call void @llvm.memcpy.p0i8.p0i8.i64(i8* %agg.tmp.sroa.4.0..sroa_raw_idx, i8* %agg.tmp.sroa.4.17..sroa_idx, i64 7, i32 1, i1 false), !dbg !89
  invoke void @_Z2f91A(%struct.A* %agg.tmp.i.i)
          to label %invoke.cont unwind label %lpad, !dbg !90

invoke.cont:                                      ; preds = %call.i.i.noexc
<<<<<<< HEAD
  call void @llvm.lifetime.end.p0i8(i64 24, i8* %1), !dbg !93
  call void @llvm.dbg.value(metadata %struct.B* %d, i64 0, metadata !39, metadata !79), !dbg !82
  %call1 = call %struct.B* @_ZN1BD1Ev(%struct.B* %d) #3, !dbg !94
  ret void, !dbg !94
=======
  call void @llvm.lifetime.end(i64 24, i8* %1), !dbg !91
  call void @llvm.dbg.value(metadata %struct.B* %d, i64 0, metadata !73, metadata !37), !dbg !80
  %call1 = call %struct.B* @_ZN1BD1Ev(%struct.B* %d) #3, !dbg !92
  ret void, !dbg !92
>>>>>>> cd805324

lpad:                                             ; preds = %call.i.i.noexc, %entry
  %3 = landingpad { i8*, i32 }
          cleanup, !dbg !92
  call void @llvm.dbg.value(metadata %struct.B* %d, i64 0, metadata !73, metadata !37), !dbg !80
  %call2 = call %struct.B* @_ZN1BD1Ev(%struct.B* %d) #3, !dbg !92
  resume { i8*, i32 } %3, !dbg !92
}

declare %struct.B* @_ZN1BC1El(%struct.B*, i64)

declare i32 @__gxx_personality_v0(...)

; Function Attrs: nounwind
declare %struct.B* @_ZN1BD1Ev(%struct.B*) #3

; Function Attrs: nounwind readnone
declare void @llvm.dbg.value(metadata, i64, metadata, metadata) #0

<<<<<<< HEAD
; Function Attrs: nounwind
declare void @llvm.lifetime.start.p0i8(i64, i8* nocapture) #3

; Function Attrs: nounwind
declare void @llvm.lifetime.end.p0i8(i64, i8* nocapture) #3
=======
; Function Attrs: argmemonly nounwind
declare void @llvm.lifetime.start(i64, i8* nocapture) #2

; Function Attrs: argmemonly nounwind
declare void @llvm.lifetime.end(i64, i8* nocapture) #2
>>>>>>> cd805324

attributes #0 = { nounwind readnone }
attributes #1 = { nobuiltin }
attributes #2 = { argmemonly nounwind }
attributes #3 = { nounwind }
attributes #4 = { builtin }

!llvm.dbg.cu = !{!8}
!llvm.module.flags = !{!29, !30}
!llvm.ident = !{!31}

!0 = !DIGlobalVariableExpression(var: !1)
!1 = !DIGlobalVariable(name: "a", scope: null, file: !2, line: 1, type: !3, isLocal: false, isDefinition: true)
!2 = !DIFile(filename: "test.cpp", directory: "")
!3 = !DIBasicType(name: "long int", size: 64, align: 64, encoding: DW_ATE_signed)
!4 = !DIGlobalVariableExpression(var: !5)
!5 = !DIGlobalVariable(name: "b", scope: null, file: !2, line: 7, type: !6, isLocal: false, isDefinition: true)
!6 = !DIDerivedType(tag: DW_TAG_pointer_type, baseType: !7, size: 64, align: 64)
!7 = !DIBasicType(name: "int", size: 32, align: 32, encoding: DW_ATE_signed)
!8 = distinct !DICompileUnit(language: DW_LANG_C_plus_plus, file: !9, producer: "clang version 3.7.0 ", isOptimized: true, runtimeVersion: 0, emissionKind: FullDebug, enums: !10, retainedTypes: !11, globals: !28, imports: !10)
!9 = !DIFile(filename: "<stdin>", directory: "")
!10 = !{}
!11 = !{!12, !6, !19}
!12 = !DICompositeType(tag: DW_TAG_structure_type, name: "A", file: !2, line: 2, size: 192, align: 64, elements: !13, identifier: "_ZTS1A")
!13 = !{!14, !16, !18}
!14 = !DIDerivedType(tag: DW_TAG_member, name: "x4", scope: !12, file: !2, line: 3, baseType: !15, size: 8, align: 8)
!15 = !DIBasicType(name: "bool", size: 8, align: 8, encoding: DW_ATE_boolean)
!16 = !DIDerivedType(tag: DW_TAG_member, name: "x5", scope: !12, file: !2, line: 4, baseType: !17, size: 64, align: 64, offset: 64)
!17 = !DIDerivedType(tag: DW_TAG_pointer_type, baseType: null, size: 64, align: 64)
!18 = !DIDerivedType(tag: DW_TAG_member, name: "x6", scope: !12, file: !2, line: 5, baseType: !15, size: 8, align: 8, offset: 128)
!19 = !DICompositeType(tag: DW_TAG_structure_type, name: "B", file: !2, line: 8, size: 8, align: 8, elements: !20, identifier: "_ZTS1B")
!20 = !{!21, !25}
!21 = !DISubprogram(name: "B", scope: !19, file: !2, line: 9, type: !22, isLocal: false, isDefinition: false, scopeLine: 9, flags: DIFlagPrototyped, isOptimized: true)
!22 = !DISubroutineType(types: !23)
!23 = !{null, !24, !3}
!24 = !DIDerivedType(tag: DW_TAG_pointer_type, baseType: !19, size: 64, align: 64, flags: DIFlagArtificial | DIFlagObjectPointer)
!25 = !DISubprogram(name: "~B", scope: !19, file: !2, line: 10, type: !26, isLocal: false, isDefinition: false, scopeLine: 10, flags: DIFlagPrototyped, isOptimized: true)
!26 = !DISubroutineType(types: !27)
!27 = !{null, !24}
!28 = !{!0, !4}
!29 = !{i32 2, !"Dwarf Version", i32 2}
!30 = !{i32 2, !"Debug Info Version", i32 3}
!31 = !{!"clang version 3.7.0 "}
!32 = distinct !DISubprogram(name: "f13", linkageName: "_Z3f131A", scope: !2, file: !2, line: 13, type: !33, isLocal: false, isDefinition: true, scopeLine: 13, flags: DIFlagPrototyped, isOptimized: true, unit: !8, variables: !35)
!33 = !DISubroutineType(types: !34)
!34 = !{null, !12}
!35 = !{!36}
!36 = !DILocalVariable(name: "p1", arg: 1, scope: !32, file: !2, line: 13, type: !12)
!37 = !DIExpression(DW_OP_deref)
!38 = !DILocation(line: 13, column: 12, scope: !32)
!39 = !DILocation(line: 14, column: 37, scope: !32)
!40 = !{!41, !41, i64 0}
!41 = !{!"long", !42, i64 0}
!42 = !{!"omnipotent char", !43, i64 0}
!43 = !{!"Simple C/C++ TBAA"}
!44 = !DILocation(line: 14, column: 14, scope: !32)
!45 = !DILocation(line: 14, column: 5, scope: !32)
!46 = !{!47, !47, i64 0}
!47 = !{!"any pointer", !42, i64 0}
!48 = !DILocation(line: 15, column: 6, scope: !32)
!49 = !{i64 0, i64 1, !50, i64 8, i64 8, !46, i64 16, i64 1, !50}
!50 = !{!51, !51, i64 0}
!51 = !{!"bool", !42, i64 0}
!52 = !DILocation(line: 15, column: 3, scope: !32)
!53 = !DILocation(line: 16, column: 1, scope: !32)
!54 = distinct !DISubprogram(name: "f11", linkageName: "_Z3f111A", scope: !2, file: !2, line: 17, type: !33, isLocal: false, isDefinition: true, scopeLine: 17, flags: DIFlagPrototyped, isOptimized: true, unit: !8, variables: !55)
!55 = !{!56}
!56 = !DILocalVariable(name: "p1", arg: 1, scope: !54, file: !2, line: 17, type: !12)
!57 = !DILocation(line: 17, column: 12, scope: !54)
!58 = !DILocation(line: 17, column: 22, scope: !54)
!59 = !DILocation(line: 13, column: 12, scope: !32, inlinedAt: !60)
!60 = distinct !DILocation(line: 17, column: 18, scope: !54)
!61 = !DILocation(line: 14, column: 37, scope: !32, inlinedAt: !60)
!62 = !DILocation(line: 14, column: 14, scope: !32, inlinedAt: !60)
!63 = !DILocation(line: 14, column: 5, scope: !32, inlinedAt: !60)
!64 = !DILocation(line: 15, column: 6, scope: !32, inlinedAt: !60)
!65 = !DILocation(line: 15, column: 3, scope: !32, inlinedAt: !60)
!66 = !DILocation(line: 16, column: 1, scope: !32, inlinedAt: !60)
!67 = !DILocation(line: 17, column: 27, scope: !54)
!68 = distinct !DISubprogram(name: "f16", linkageName: "_Z3f16v", scope: !2, file: !2, line: 18, type: !69, isLocal: false, isDefinition: true, scopeLine: 18, flags: DIFlagPrototyped, isOptimized: true, unit: !8, variables: !71)
!69 = !DISubroutineType(types: !70)
!70 = !{null}
!71 = !{!72, !73}
!72 = !DILocalVariable(name: "c", scope: !68, file: !2, line: 19, type: !12)
!73 = !DILocalVariable(name: "d", scope: !68, file: !2, line: 20, type: !19)
!74 = !DIExpression(DW_OP_LLVM_fragment, 8, 120)
!75 = !DILocation(line: 17, column: 12, scope: !54, inlinedAt: !76)
!76 = distinct !DILocation(line: 22, column: 3, scope: !68)
!77 = !DIExpression(DW_OP_LLVM_fragment, 136, 56)
!78 = !DILocation(line: 19, column: 5, scope: !68)
!79 = !DILocation(line: 20, column: 7, scope: !68)
!80 = !DILocation(line: 20, column: 5, scope: !68)
!81 = !DIExpression(DW_OP_LLVM_fragment, 0, 8)
!82 = !DIExpression(DW_OP_LLVM_fragment, 128, 8)
!83 = !DILocation(line: 13, column: 12, scope: !32, inlinedAt: !84)
!84 = distinct !DILocation(line: 17, column: 18, scope: !54, inlinedAt: !76)
!85 = !DILocation(line: 14, column: 37, scope: !32, inlinedAt: !84)
!86 = !DILocation(line: 14, column: 14, scope: !32, inlinedAt: !84)
!87 = !DILocation(line: 22, column: 7, scope: !68)
!88 = !DILocation(line: 14, column: 5, scope: !32, inlinedAt: !84)
!89 = !DILocation(line: 15, column: 6, scope: !32, inlinedAt: !84)
!90 = !DILocation(line: 15, column: 3, scope: !32, inlinedAt: !84)
!91 = !DILocation(line: 16, column: 1, scope: !32, inlinedAt: !84)
!92 = !DILocation(line: 23, column: 1, scope: !68)
<|MERGE_RESOLUTION|>--- conflicted
+++ resolved
@@ -71,19 +71,6 @@
 define void @_Z3f111A(%struct.A* nocapture readonly %p1) !dbg !54 {
 entry:
   %agg.tmp.i = alloca %struct.A, align 8
-<<<<<<< HEAD
-  tail call void @llvm.dbg.declare(metadata %struct.A* %p1, metadata !33, metadata !46), !dbg !63
-  %0 = getelementptr inbounds %struct.A, %struct.A* %p1, i64 0, i32 0, !dbg !64
-  %1 = getelementptr inbounds %struct.A, %struct.A* %agg.tmp.i, i64 0, i32 0, !dbg !65
-  call void @llvm.lifetime.start.p0i8(i64 24, i8* %1), !dbg !65
-  %2 = load i64, i64* @a, align 8, !dbg !67, !tbaa !49
-  %call.i = tail call noalias i8* @_Znwm(i64 %2) #5, !dbg !68
-  store i8* %call.i, i8** bitcast (i32** @b to i8**), align 8, !dbg !69, !tbaa !55
-  call void @llvm.memcpy.p0i8.p0i8.i64(i8* %1, i8* %0, i64 24, i32 8, i1 false), !dbg !70
-  call void @_Z2f91A(%struct.A* %agg.tmp.i), !dbg !71
-  call void @llvm.lifetime.end.p0i8(i64 24, i8* %1), !dbg !72
-  ret void, !dbg !73
-=======
   tail call void @llvm.dbg.declare(metadata %struct.A* %p1, metadata !56, metadata !37), !dbg !57
   %0 = getelementptr inbounds %struct.A, %struct.A* %p1, i64 0, i32 0, !dbg !58
   %1 = getelementptr inbounds %struct.A, %struct.A* %agg.tmp.i, i64 0, i32 0, !dbg !59
@@ -95,7 +82,6 @@
   call void @_Z2f91A(%struct.A* %agg.tmp.i), !dbg !65
   call void @llvm.lifetime.end(i64 24, i8* %1), !dbg !66
   ret void, !dbg !67
->>>>>>> cd805324
 }
 
 define void @_Z3f16v() personality i8* bitcast (i32 (...)* @__gxx_personality_v0 to i8*) !dbg !68 {
@@ -104,24 +90,6 @@
   %d = alloca %struct.B, align 1
   %agg.tmp.sroa.2 = alloca [15 x i8], align 1
   %agg.tmp.sroa.4 = alloca [7 x i8], align 1
-<<<<<<< HEAD
-  tail call void @llvm.dbg.declare(metadata [15 x i8]* %agg.tmp.sroa.2, metadata !74, metadata !76), !dbg !77
-  tail call void @llvm.dbg.declare(metadata [7 x i8]* %agg.tmp.sroa.4, metadata !74, metadata !78), !dbg !77
-  tail call void @llvm.dbg.declare(metadata %struct.A* undef, metadata !38, metadata !79), !dbg !80
-  %0 = load i64, i64* @a, align 8, !dbg !81, !tbaa !49
-  tail call void @llvm.dbg.value(metadata %struct.B* %d, i64 0, metadata !39, metadata !79), !dbg !82
-  %call = call %struct.B* @_ZN1BC1El(%struct.B* %d, i64 %0), !dbg !82
-  call void @llvm.dbg.value(metadata i8 1, i64 0, metadata !38, metadata !83), !dbg !80
-  call void @llvm.dbg.value(metadata i8 1, i64 0, metadata !38, metadata !84), !dbg !80
-  call void @llvm.dbg.value(metadata i8 1, i64 0, metadata !74, metadata !83), !dbg !77
-  call void @llvm.dbg.value(metadata i8 1, i64 0, metadata !74, metadata !84), !dbg !77
-  call void @llvm.dbg.declare(metadata %struct.A* undef, metadata !74, metadata !46), !dbg !77
-  %1 = getelementptr inbounds %struct.A, %struct.A* %agg.tmp.i.i, i64 0, i32 0, !dbg !85
-  call void @llvm.lifetime.start.p0i8(i64 24, i8* %1), !dbg !85
-  %2 = load i64, i64* @a, align 8, !dbg !87, !tbaa !49
-  %call.i.i5 = invoke noalias i8* @_Znwm(i64 %2) #5
-          to label %call.i.i.noexc unwind label %lpad, !dbg !88
-=======
   tail call void @llvm.dbg.declare(metadata [15 x i8]* %agg.tmp.sroa.2, metadata !56, metadata !74), !dbg !75
   tail call void @llvm.dbg.declare(metadata [7 x i8]* %agg.tmp.sroa.4, metadata !56, metadata !77), !dbg !75
   tail call void @llvm.dbg.declare(metadata %struct.A* undef, metadata !72, metadata !37), !dbg !78
@@ -138,7 +106,6 @@
   %2 = load i64, i64* @a, align 8, !dbg !85, !tbaa !40
   %call.i.i5 = invoke noalias i8* @_Znwm(i64 %2) #4
           to label %call.i.i.noexc unwind label %lpad, !dbg !86
->>>>>>> cd805324
 
 call.i.i.noexc:                                   ; preds = %entry
   %agg.tmp.sroa.4.17..sroa_idx = getelementptr inbounds [7 x i8], [7 x i8]* %agg.tmp.sroa.4, i64 0, i64 0, !dbg !87
@@ -155,17 +122,10 @@
           to label %invoke.cont unwind label %lpad, !dbg !90
 
 invoke.cont:                                      ; preds = %call.i.i.noexc
-<<<<<<< HEAD
-  call void @llvm.lifetime.end.p0i8(i64 24, i8* %1), !dbg !93
-  call void @llvm.dbg.value(metadata %struct.B* %d, i64 0, metadata !39, metadata !79), !dbg !82
-  %call1 = call %struct.B* @_ZN1BD1Ev(%struct.B* %d) #3, !dbg !94
-  ret void, !dbg !94
-=======
   call void @llvm.lifetime.end(i64 24, i8* %1), !dbg !91
   call void @llvm.dbg.value(metadata %struct.B* %d, i64 0, metadata !73, metadata !37), !dbg !80
   %call1 = call %struct.B* @_ZN1BD1Ev(%struct.B* %d) #3, !dbg !92
   ret void, !dbg !92
->>>>>>> cd805324
 
 lpad:                                             ; preds = %call.i.i.noexc, %entry
   %3 = landingpad { i8*, i32 }
@@ -185,19 +145,11 @@
 ; Function Attrs: nounwind readnone
 declare void @llvm.dbg.value(metadata, i64, metadata, metadata) #0
 
-<<<<<<< HEAD
-; Function Attrs: nounwind
-declare void @llvm.lifetime.start.p0i8(i64, i8* nocapture) #3
-
-; Function Attrs: nounwind
-declare void @llvm.lifetime.end.p0i8(i64, i8* nocapture) #3
-=======
 ; Function Attrs: argmemonly nounwind
 declare void @llvm.lifetime.start(i64, i8* nocapture) #2
 
 ; Function Attrs: argmemonly nounwind
 declare void @llvm.lifetime.end(i64, i8* nocapture) #2
->>>>>>> cd805324
 
 attributes #0 = { nounwind readnone }
 attributes #1 = { nobuiltin }
