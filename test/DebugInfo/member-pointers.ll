--- conflicted
+++ resolved
@@ -23,23 +23,6 @@
 !llvm.dbg.cu = !{!0}
 !llvm.module.flags = !{!16}
 
-<<<<<<< HEAD
-!0 = metadata !{metadata !"0x11\004\00clang version 3.3 \000\00\000\00\000", metadata !15, metadata !1, metadata !1, metadata !1, metadata !3,  metadata !1} ; [ DW_TAG_compile_unit ] [/home/blaikie/Development/scratch/simple.cpp] [DW_LANG_C_plus_plus]
-!1 = metadata !{}
-!3 = metadata !{metadata !5, metadata !10}
-!5 = metadata !{metadata !"0x34\00x\00x\00\004\000\001", null, metadata !6, metadata !7, i64* @x, null} ; [ DW_TAG_variable ] [x] [line 4] [def]
-!6 = metadata !{metadata !"0x29", metadata !15} ; [ DW_TAG_file_type ]
-!7 = metadata !{metadata !"0x1f\00\000\000\000\000\000", null, null, metadata !8, metadata !9} ; [ DW_TAG_ptr_to_member_type ] [line 0, size 0, align 0, offset 0] [from int]
-!8 = metadata !{metadata !"0x24\00int\000\0032\0032\000\000\005", null, null} ; [ DW_TAG_base_type ] [int] [line 0, size 32, align 32, offset 0, enc DW_ATE_signed]
-!9 = metadata !{metadata !"0x13\00S\001\008\008\000\000\000", metadata !15, null, null, metadata !1, null, null, null} ; [ DW_TAG_structure_type ] [S] [line 1, size 8, align 8, offset 0] [def] [from ]
-!10 = metadata !{metadata !"0x34\00y\00y\00\005\000\001", null, metadata !6, metadata !11, { i64, i64 }* @y, null} ; [ DW_TAG_variable ] [y] [line 5] [def]
-!11 = metadata !{metadata !"0x1f\00\000\000\000\000\000", null, null, metadata !12, metadata !9} ; [ DW_TAG_ptr_to_member_type ] [line 0, size 0, align 0, offset 0] [from ]
-!12 = metadata !{metadata !"0x15\00\000\000\000\000\000\000", i32 0, null, null, metadata !13, null, null, null} ; [ DW_TAG_subroutine_type ] [line 0, size 0, align 0, offset 0] [from ]
-!13 = metadata !{null, metadata !14, metadata !8}
-!14 = metadata !{metadata !"0xf\00\000\0064\0064\000\001088", i32 0, null, metadata !9} ; [ DW_TAG_pointer_type ] [line 0, size 64, align 64, offset 0] [artificial] [from S]
-!15 = metadata !{metadata !"simple.cpp", metadata !"/home/blaikie/Development/scratch"}
-!16 = metadata !{i32 1, metadata !"Debug Info Version", i32 2}
-=======
 !0 = !MDCompileUnit(language: DW_LANG_C_plus_plus, producer: "clang version 3.3 ", isOptimized: false, emissionKind: 0, file: !15, enums: !1, retainedTypes: !1, subprograms: !1, globals: !3, imports:  !1)
 !1 = !{}
 !3 = !{!5, !10}
@@ -54,5 +37,4 @@
 !13 = !{null, !14, !8}
 !14 = !MDDerivedType(tag: DW_TAG_pointer_type, size: 64, align: 64, flags: DIFlagArtificial | DIFlagObjectPointer, baseType: !9)
 !15 = !MDFile(filename: "simple.cpp", directory: "/home/blaikie/Development/scratch")
-!16 = !{i32 1, !"Debug Info Version", i32 3}
->>>>>>> 969bfdfe
+!16 = !{i32 1, !"Debug Info Version", i32 3}