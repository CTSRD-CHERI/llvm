--- conflicted
+++ resolved
@@ -14,13 +14,8 @@
 
 define hidden i128 @__divti3(i128 %u, i128 %v) nounwind readnone {
 entry:
-<<<<<<< HEAD
-  tail call void @llvm.dbg.value(metadata !{i128 %u}, i64 0, metadata !14, metadata !{metadata !"0x102"}), !dbg !15
-  tail call void @llvm.dbg.value(metadata !16, i64 0, metadata !17, metadata !{metadata !"0x102"}), !dbg !21
-=======
   tail call void @llvm.dbg.value(metadata i128 %u, i64 0, metadata !14, metadata !MDExpression()), !dbg !15
   tail call void @llvm.dbg.value(metadata i64 0, i64 0, metadata !17, metadata !MDExpression()), !dbg !21
->>>>>>> 969bfdfe
   br i1 undef, label %bb2, label %bb4, !dbg !22
 
 bb2:                                              ; preds = %entry
@@ -45,41 +40,6 @@
 !llvm.dbg.cu = !{!2}
 !llvm.module.flags = !{!32}
 
-<<<<<<< HEAD
-!0 = metadata !{metadata !"0x2e\00__udivmodti4\00__udivmodti4\00\00879\001\001\000\006\00256\001\00879", metadata !29, metadata !1, metadata !3, null, null, null, null, null} ; [ DW_TAG_subprogram ]
-!1 = metadata !{metadata !"0x29", metadata !29} ; [ DW_TAG_file_type ]
-!2 = metadata !{metadata !"0x11\001\004.2.1 (Based on Apple Inc. build 5658) (LLVM build)\001\00\000\00\000", metadata !29, metadata !31, metadata !31, metadata !28, null,  null} ; [ DW_TAG_compile_unit ]
-!3 = metadata !{metadata !"0x15\00\000\000\000\000\000\000", metadata !29, metadata !1, null, metadata !4, null, null, null} ; [ DW_TAG_subroutine_type ] [line 0, size 0, align 0, offset 0] [from ]
-!4 = metadata !{metadata !5, metadata !5, metadata !5, metadata !8}
-!5 = metadata !{metadata !"0x16\00UTItype\00166\000\000\000\000", metadata !30, metadata !6, metadata !7} ; [ DW_TAG_typedef ]
-!6 = metadata !{metadata !"0x29", metadata !30} ; [ DW_TAG_file_type ]
-!7 = metadata !{metadata !"0x24\00\000\00128\00128\000\000\007", metadata !29, metadata !1} ; [ DW_TAG_base_type ]
-!8 = metadata !{metadata !"0xf\00\000\0064\0064\000\000", metadata !29, metadata !1, metadata !5} ; [ DW_TAG_pointer_type ]
-!9 = metadata !{metadata !"0x2e\00__divti3\00__divti3\00__divti3\001094\000\001\000\006\00256\001\001094", metadata !29, metadata !1, metadata !10, null, i128 (i128, i128)* @__divti3, null, null, null} ; [ DW_TAG_subprogram ]
-!10 = metadata !{metadata !"0x15\00\000\000\000\000\000\000", metadata !29, metadata !1, null, metadata !11, null, null, null} ; [ DW_TAG_subroutine_type ] [line 0, size 0, align 0, offset 0] [from ]
-!11 = metadata !{metadata !12, metadata !12, metadata !12}
-!12 = metadata !{metadata !"0x16\00TItype\00160\000\000\000\000", metadata !30, metadata !6, metadata !13} ; [ DW_TAG_typedef ]
-!13 = metadata !{metadata !"0x24\00\000\00128\00128\000\000\005", metadata !29, metadata !1} ; [ DW_TAG_base_type ]
-!14 = metadata !{metadata !"0x101\00u\001093\000", metadata !9, metadata !1, metadata !12} ; [ DW_TAG_arg_variable ]
-!15 = metadata !{i32 1093, i32 0, metadata !9, null}
-!16 = metadata !{i64 0}
-!17 = metadata !{metadata !"0x100\00c\001095\000", metadata !18, metadata !1, metadata !19} ; [ DW_TAG_auto_variable ]
-!18 = metadata !{metadata !"0xb\001094\000\0013", metadata !29, metadata !9} ; [ DW_TAG_lexical_block ]
-!19 = metadata !{metadata !"0x16\00word_type\00424\000\000\000\000", metadata !30, metadata !6, metadata !20} ; [ DW_TAG_typedef ]
-!20 = metadata !{metadata !"0x24\00long int\000\0064\0064\000\000\005", metadata !29, metadata !1} ; [ DW_TAG_base_type ]
-!21 = metadata !{i32 1095, i32 0, metadata !18, null}
-!22 = metadata !{i32 1103, i32 0, metadata !18, null}
-!23 = metadata !{i32 1104, i32 0, metadata !18, null}
-!24 = metadata !{i32 1003, i32 0, metadata !25, metadata !26}
-!25 = metadata !{metadata !"0xb\00879\000\000", metadata !29, metadata !0} ; [ DW_TAG_lexical_block ]
-!26 = metadata !{i32 1107, i32 0, metadata !18, null}
-!27 = metadata !{i32 1111, i32 0, metadata !18, null}
-!28 = metadata !{metadata !0, metadata !9}
-!29 = metadata !{metadata !"foobar.c", metadata !"/tmp"}
-!30 = metadata !{metadata !"foobar.h", metadata !"/tmp"}
-!31 = metadata !{i32 0}
-!32 = metadata !{i32 1, metadata !"Debug Info Version", i32 2}
-=======
 !0 = !MDSubprogram(name: "__udivmodti4", line: 879, isLocal: true, isDefinition: true, virtualIndex: 6, flags: DIFlagPrototyped, isOptimized: true, scopeLine: 879, file: !29, scope: !1, type: !3)
 !1 = !MDFile(filename: "foobar.c", directory: "/tmp")
 !2 = !MDCompileUnit(language: DW_LANG_C89, producer: "4.2.1 (Based on Apple Inc. build 5658) (LLVM build)", isOptimized: true, emissionKind: 0, file: !29, enums: !31, retainedTypes: !31, subprograms: !28, imports:  null)
@@ -112,5 +72,4 @@
 !29 = !MDFile(filename: "foobar.c", directory: "/tmp")
 !30 = !MDFile(filename: "foobar.h", directory: "/tmp")
 !31 = !{i32 0}
-!32 = !{i32 1, !"Debug Info Version", i32 3}
->>>>>>> 969bfdfe
+!32 = !{i32 1, !"Debug Info Version", i32 3}