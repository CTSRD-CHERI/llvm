--- conflicted
+++ resolved
@@ -23,17 +23,10 @@
   %this.addr = alloca %class.A*, align 8
   %i.addr = alloca i32, align 4
   store %class.A* %this, %class.A** %this.addr, align 8
-<<<<<<< HEAD
-  call void @llvm.dbg.declare(metadata !{%class.A** %this.addr}, metadata !67, metadata !{metadata !"0x102"}), !dbg !69
-  store i32 %i, i32* %i.addr, align 4
-  call void @llvm.dbg.declare(metadata !{i32* %i.addr}, metadata !70, metadata !{metadata !"0x102"}), !dbg !71
-  %this1 = load %class.A** %this.addr
-=======
   call void @llvm.dbg.declare(metadata %class.A** %this.addr, metadata !67, metadata !MDExpression()), !dbg !69
   store i32 %i, i32* %i.addr, align 4
   call void @llvm.dbg.declare(metadata i32* %i.addr, metadata !70, metadata !MDExpression()), !dbg !71
   %this1 = load %class.A*, %class.A** %this.addr
->>>>>>> 969bfdfe
   %0 = bitcast %class.A* %this1 to i8***, !dbg !72
   store i8** getelementptr inbounds ([4 x i8*], [4 x i8*]* @_ZTV1A, i64 0, i64 2), i8*** %0, !dbg !72
   %m_int = getelementptr inbounds %class.A, %class.A* %this1, i32 0, i32 1, !dbg !72
@@ -51,17 +44,10 @@
   %this.addr = alloca %class.A*, align 8
   %rhs.addr = alloca %class.A*, align 8
   store %class.A* %this, %class.A** %this.addr, align 8
-<<<<<<< HEAD
-  call void @llvm.dbg.declare(metadata !{%class.A** %this.addr}, metadata !74, metadata !{metadata !"0x102"}), !dbg !75
-  store %class.A* %rhs, %class.A** %rhs.addr, align 8
-  call void @llvm.dbg.declare(metadata !{%class.A** %rhs.addr}, metadata !76, metadata !{metadata !"0x102"}), !dbg !77
-  %this1 = load %class.A** %this.addr
-=======
   call void @llvm.dbg.declare(metadata %class.A** %this.addr, metadata !74, metadata !MDExpression()), !dbg !75
   store %class.A* %rhs, %class.A** %rhs.addr, align 8
   call void @llvm.dbg.declare(metadata %class.A** %rhs.addr, metadata !76, metadata !MDExpression()), !dbg !77
   %this1 = load %class.A*, %class.A** %this.addr
->>>>>>> 969bfdfe
   %0 = bitcast %class.A* %this1 to i8***, !dbg !78
   store i8** getelementptr inbounds ([4 x i8*], [4 x i8*]* @_ZTV1A, i64 0, i64 2), i8*** %0, !dbg !78
   %m_int = getelementptr inbounds %class.A, %class.A* %this1, i32 0, i32 1, !dbg !78
@@ -78,16 +64,6 @@
   %this.addr = alloca %class.A*, align 8
   %rhs.addr = alloca %class.A*, align 8
   store %class.A* %this, %class.A** %this.addr, align 8
-<<<<<<< HEAD
-  call void @llvm.dbg.declare(metadata !{%class.A** %this.addr}, metadata !80, metadata !{metadata !"0x102"}), !dbg !81
-  store %class.A* %rhs, %class.A** %rhs.addr, align 8
-  call void @llvm.dbg.declare(metadata !{%class.A** %rhs.addr}, metadata !82, metadata !{metadata !"0x102"}), !dbg !83
-  %this1 = load %class.A** %this.addr
-  %0 = load %class.A** %rhs.addr, align 8, !dbg !84
-  %m_int = getelementptr inbounds %class.A* %0, i32 0, i32 1, !dbg !84
-  %1 = load i32* %m_int, align 4, !dbg !84
-  %m_int2 = getelementptr inbounds %class.A* %this1, i32 0, i32 1, !dbg !84
-=======
   call void @llvm.dbg.declare(metadata %class.A** %this.addr, metadata !80, metadata !MDExpression()), !dbg !81
   store %class.A* %rhs, %class.A** %rhs.addr, align 8
   call void @llvm.dbg.declare(metadata %class.A** %rhs.addr, metadata !82, metadata !MDExpression()), !dbg !83
@@ -96,7 +72,6 @@
   %m_int = getelementptr inbounds %class.A, %class.A* %0, i32 0, i32 1, !dbg !84
   %1 = load i32, i32* %m_int, align 4, !dbg !84
   %m_int2 = getelementptr inbounds %class.A, %class.A* %this1, i32 0, i32 1, !dbg !84
->>>>>>> 969bfdfe
   store i32 %1, i32* %m_int2, align 4, !dbg !84
   ret %class.A* %this1, !dbg !85
 }
@@ -106,17 +81,10 @@
 entry:
   %this.addr = alloca %class.A*, align 8
   store %class.A* %this, %class.A** %this.addr, align 8
-<<<<<<< HEAD
-  call void @llvm.dbg.declare(metadata !{%class.A** %this.addr}, metadata !86, metadata !{metadata !"0x102"}), !dbg !87
-  %this1 = load %class.A** %this.addr
-  %m_int = getelementptr inbounds %class.A* %this1, i32 0, i32 1, !dbg !88
-  %0 = load i32* %m_int, align 4, !dbg !88
-=======
   call void @llvm.dbg.declare(metadata %class.A** %this.addr, metadata !86, metadata !MDExpression()), !dbg !87
   %this1 = load %class.A*, %class.A** %this.addr
   %m_int = getelementptr inbounds %class.A, %class.A* %this1, i32 0, i32 1, !dbg !88
   %0 = load i32, i32* %m_int, align 4, !dbg !88
->>>>>>> 969bfdfe
   ret i32 %0, !dbg !88
 }
 
@@ -127,17 +95,10 @@
   %nrvo = alloca i1
   %cleanup.dest.slot = alloca i32
   store %class.B* %this, %class.B** %this.addr, align 8
-<<<<<<< HEAD
-  call void @llvm.dbg.declare(metadata !{%class.B** %this.addr}, metadata !89, metadata !{metadata !"0x102"}), !dbg !91
-  %this1 = load %class.B** %this.addr
-  store i1 false, i1* %nrvo, !dbg !92
-  call void @llvm.dbg.declare(metadata !{%class.A* %agg.result}, metadata !93, metadata !{metadata !"0x102"}), !dbg !92
-=======
   call void @llvm.dbg.declare(metadata %class.B** %this.addr, metadata !89, metadata !MDExpression()), !dbg !91
   %this1 = load %class.B*, %class.B** %this.addr
   store i1 false, i1* %nrvo, !dbg !92
   call void @llvm.dbg.declare(metadata %class.A* %agg.result, metadata !93, metadata !MDExpression(DW_OP_deref)), !dbg !92
->>>>>>> 969bfdfe
   call void @_ZN1AC1Ei(%class.A* %agg.result, i32 12), !dbg !92
   store i1 true, i1* %nrvo, !dbg !94
   store i32 1, i32* %cleanup.dest.slot
@@ -157,13 +118,8 @@
 entry:
   %this.addr = alloca %class.A*, align 8
   store %class.A* %this, %class.A** %this.addr, align 8
-<<<<<<< HEAD
-  call void @llvm.dbg.declare(metadata !{%class.A** %this.addr}, metadata !101, metadata !{metadata !"0x102"}), !dbg !102
-  %this1 = load %class.A** %this.addr
-=======
   call void @llvm.dbg.declare(metadata %class.A** %this.addr, metadata !101, metadata !MDExpression()), !dbg !102
   %this1 = load %class.A*, %class.A** %this.addr
->>>>>>> 969bfdfe
   ret void, !dbg !103
 }
 
@@ -182,21 +138,12 @@
   %cleanup.dest.slot = alloca i32
   store i32 0, i32* %retval
   store i32 %argc, i32* %argc.addr, align 4
-<<<<<<< HEAD
-  call void @llvm.dbg.declare(metadata !{i32* %argc.addr}, metadata !104, metadata !{metadata !"0x102"}), !dbg !105
-  store i8** %argv, i8*** %argv.addr, align 8
-  call void @llvm.dbg.declare(metadata !{i8*** %argv.addr}, metadata !106, metadata !{metadata !"0x102"}), !dbg !105
-  call void @llvm.dbg.declare(metadata !{%class.B* %b}, metadata !107, metadata !{metadata !"0x102"}), !dbg !108
-  call void @_ZN1BC2Ev(%class.B* %b), !dbg !108
-  call void @llvm.dbg.declare(metadata !{i32* %return_val}, metadata !109, metadata !{metadata !"0x102"}), !dbg !110
-=======
   call void @llvm.dbg.declare(metadata i32* %argc.addr, metadata !104, metadata !MDExpression()), !dbg !105
   store i8** %argv, i8*** %argv.addr, align 8
   call void @llvm.dbg.declare(metadata i8*** %argv.addr, metadata !106, metadata !MDExpression()), !dbg !105
   call void @llvm.dbg.declare(metadata %class.B* %b, metadata !107, metadata !MDExpression()), !dbg !108
   call void @_ZN1BC2Ev(%class.B* %b), !dbg !108
   call void @llvm.dbg.declare(metadata i32* %return_val, metadata !109, metadata !MDExpression()), !dbg !110
->>>>>>> 969bfdfe
   call void @_ZN1B9AInstanceEv(%class.A* sret %temp.lvalue, %class.B* %b), !dbg !110
   %call = invoke i32 @_ZN1A7get_intEv(%class.A* %temp.lvalue)
           to label %invoke.cont unwind label %lpad, !dbg !110
@@ -204,11 +151,7 @@
 invoke.cont:                                      ; preds = %entry
   call void @_ZN1AD2Ev(%class.A* %temp.lvalue), !dbg !111
   store i32 %call, i32* %return_val, align 4, !dbg !111
-<<<<<<< HEAD
-  call void @llvm.dbg.declare(metadata !{%class.A* %a}, metadata !113, metadata !{metadata !"0x102"}), !dbg !114
-=======
   call void @llvm.dbg.declare(metadata %class.A* %a, metadata !113, metadata !MDExpression()), !dbg !114
->>>>>>> 969bfdfe
   call void @_ZN1B9AInstanceEv(%class.A* sret %a, %class.B* %b), !dbg !114
   %0 = load i32, i32* %return_val, align 4, !dbg !115
   store i32 %0, i32* %retval, !dbg !115
@@ -250,13 +193,8 @@
 entry:
   %this.addr = alloca %class.B*, align 8
   store %class.B* %this, %class.B** %this.addr, align 8
-<<<<<<< HEAD
-  call void @llvm.dbg.declare(metadata !{%class.B** %this.addr}, metadata !123, metadata !{metadata !"0x102"}), !dbg !124
-  %this1 = load %class.B** %this.addr
-=======
   call void @llvm.dbg.declare(metadata %class.B** %this.addr, metadata !123, metadata !MDExpression()), !dbg !124
   %this1 = load %class.B*, %class.B** %this.addr
->>>>>>> 969bfdfe
   ret void, !dbg !125
 }
 
@@ -280,13 +218,8 @@
   %exn.slot = alloca i8*
   %ehselector.slot = alloca i32
   store %class.A* %this, %class.A** %this.addr, align 8
-<<<<<<< HEAD
-  call void @llvm.dbg.declare(metadata !{%class.A** %this.addr}, metadata !126, metadata !{metadata !"0x102"}), !dbg !127
-  %this1 = load %class.A** %this.addr
-=======
   call void @llvm.dbg.declare(metadata %class.A** %this.addr, metadata !126, metadata !MDExpression()), !dbg !127
   %this1 = load %class.A*, %class.A** %this.addr
->>>>>>> 969bfdfe
   invoke void @_ZN1AD2Ev(%class.A* %this1)
           to label %invoke.cont unwind label %lpad, !dbg !128
 
@@ -330,136 +263,6 @@
 !llvm.module.flags = !{!64, !65}
 !llvm.ident = !{!66}
 
-<<<<<<< HEAD
-!0 = metadata !{metadata !"0x11\004\00clang version 3.5.0 (trunk 203283) (llvm/trunk 203307)\000\00\000\00sret.dwo\001", metadata !1, metadata !2, metadata !3, metadata !48, metadata !2, metadata !2} ; [ DW_TAG_compile_unit ] [/usr/local/google/home/echristo/tmp/sret.cpp] [DW_LANG_C_plus_plus]
-!1 = metadata !{metadata !"sret.cpp", metadata !"/usr/local/google/home/echristo/tmp"}
-!2 = metadata !{}
-!3 = metadata !{metadata !4, metadata !37}
-!4 = metadata !{metadata !"0x2\00A\001\00128\0064\000\000\000", metadata !1, null, null, metadata !5, metadata !"_ZTS1A", null, metadata !"_ZTS1A"} ; [ DW_TAG_class_type ] [A] [line 1, size 128, align 64, offset 0] [def] [from ]
-!5 = metadata !{metadata !6, metadata !13, metadata !14, metadata !19, metadata !25, metadata !29, metadata !33}
-!6 = metadata !{metadata !"0xd\00_vptr$A\000\0064\000\000\0064", metadata !1, metadata !7, metadata !8} ; [ DW_TAG_member ] [_vptr$A] [line 0, size 64, align 0, offset 0] [artificial] [from ]
-!7 = metadata !{metadata !"0x29", metadata !1}          ; [ DW_TAG_file_type ] [/usr/local/google/home/echristo/tmp/sret.cpp]
-!8 = metadata !{metadata !"0xf\00\000\0064\000\000\000", null, null, metadata !9} ; [ DW_TAG_pointer_type ] [line 0, size 64, align 0, offset 0] [from __vtbl_ptr_type]
-!9 = metadata !{metadata !"0xf\00__vtbl_ptr_type\000\0064\000\000\000", null, null, metadata !10} ; [ DW_TAG_pointer_type ] [__vtbl_ptr_type] [line 0, size 64, align 0, offset 0] [from ]
-!10 = metadata !{metadata !"0x15\00\000\000\000\000\000\000", i32 0, null, null, metadata !11, null, null, null} ; [ DW_TAG_subroutine_type ] [line 0, size 0, align 0, offset 0] [from ]
-!11 = metadata !{metadata !12}
-!12 = metadata !{metadata !"0x24\00int\000\0032\0032\000\000\005", null, null} ; [ DW_TAG_base_type ] [int] [line 0, size 32, align 32, offset 0, enc DW_ATE_signed]
-!13 = metadata !{metadata !"0xd\00m_int\0013\0032\0032\0064\002", metadata !1, metadata !"_ZTS1A", metadata !12} ; [ DW_TAG_member ] [m_int] [line 13, size 32, align 32, offset 64] [protected] [from int]
-!14 = metadata !{metadata !"0x2e\00A\00A\00\004\000\000\000\006\00256\000\004", metadata !1, metadata !"_ZTS1A", metadata !15, null, null, null, i32 0, null} ; [ DW_TAG_subprogram ] [line 4] [A]
-!15 = metadata !{metadata !"0x15\00\000\000\000\000\000\000", i32 0, null, null, metadata !16, null, null, null} ; [ DW_TAG_subroutine_type ] [line 0, size 0, align 0, offset 0] [from ]
-!16 = metadata !{null, metadata !17, metadata !12}
-!17 = metadata !{metadata !"0xf\00\000\0064\0064\000\001088", null, null, metadata !"_ZTS1A"} ; [ DW_TAG_pointer_type ] [line 0, size 64, align 64, offset 0] [artificial] [from _ZTS1A]
-!19 = metadata !{metadata !"0x2e\00A\00A\00\005\000\000\000\006\00256\000\005", metadata !1, metadata !"_ZTS1A", metadata !20, null, null, null, i32 0, null} ; [ DW_TAG_subprogram ] [line 5] [A]
-!20 = metadata !{metadata !"0x15\00\000\000\000\000\000\000", i32 0, null, null, metadata !21, null, null, null} ; [ DW_TAG_subroutine_type ] [line 0, size 0, align 0, offset 0] [from ]
-!21 = metadata !{null, metadata !17, metadata !22}
-!22 = metadata !{metadata !"0x10\00\000\000\000\000\000", null, null, metadata !23} ; [ DW_TAG_reference_type ] [line 0, size 0, align 0, offset 0] [from ]
-!23 = metadata !{metadata !"0x26\00\000\000\000\000\000", null, null, metadata !"_ZTS1A"} ; [ DW_TAG_const_type ] [line 0, size 0, align 0, offset 0] [from _ZTS1A]
-!25 = metadata !{metadata !"0x2e\00operator=\00operator=\00_ZN1AaSERKS_\007\000\000\000\006\00256\000\007", metadata !1, metadata !"_ZTS1A", metadata !26, null, null, null, i32 0, null} ; [ DW_TAG_subprogram ] [line 7] [operator=]
-!26 = metadata !{metadata !"0x15\00\000\000\000\000\000\000", i32 0, null, null, metadata !27, null, null, null} ; [ DW_TAG_subroutine_type ] [line 0, size 0, align 0, offset 0] [from ]
-!27 = metadata !{metadata !22, metadata !17, metadata !22}
-!29 = metadata !{metadata !"0x2e\00~A\00~A\00\008\000\000\001\006\00256\000\008", metadata !1, metadata !"_ZTS1A", metadata !30, metadata !"_ZTS1A", null, null, i32 0, null} ; [ DW_TAG_subprogram ] [line 8] [~A]
-!30 = metadata !{metadata !"0x15\00\000\000\000\000\000\000", i32 0, null, null, metadata !31, null, null, null} ; [ DW_TAG_subroutine_type ] [line 0, size 0, align 0, offset 0] [from ]
-!31 = metadata !{null, metadata !17}
-!33 = metadata !{metadata !"0x2e\00get_int\00get_int\00_ZN1A7get_intEv\0010\000\000\000\006\00256\000\0010", metadata !1, metadata !"_ZTS1A", metadata !34, null, null, null, i32 0, null} ; [ DW_TAG_subprogram ] [line 10] [get_int]
-!34 = metadata !{metadata !"0x15\00\000\000\000\000\000\000", i32 0, null, null, metadata !35, null, null, null} ; [ DW_TAG_subroutine_type ] [line 0, size 0, align 0, offset 0] [from ]
-!35 = metadata !{metadata !12, metadata !17}
-!37 = metadata !{metadata !"0x2\00B\0038\008\008\000\000\000", metadata !1, null, null, metadata !38, null, null, metadata !"_ZTS1B"} ; [ DW_TAG_class_type ] [B] [line 38, size 8, align 8, offset 0] [def] [from ]
-!38 = metadata !{metadata !39, metadata !44}
-!39 = metadata !{metadata !"0x2e\00B\00B\00\0041\000\000\000\006\00256\000\0041", metadata !1, metadata !"_ZTS1B", metadata !40, null, null, null, i32 0, null} ; [ DW_TAG_subprogram ] [line 41] [B]
-!40 = metadata !{metadata !"0x15\00\000\000\000\000\000\000", i32 0, null, null, metadata !41, null, null, null} ; [ DW_TAG_subroutine_type ] [line 0, size 0, align 0, offset 0] [from ]
-!41 = metadata !{null, metadata !42}
-!42 = metadata !{metadata !"0xf\00\000\0064\0064\000\001088", null, null, metadata !"_ZTS1B"} ; [ DW_TAG_pointer_type ] [line 0, size 64, align 64, offset 0] [artificial] [from _ZTS1B]
-!44 = metadata !{metadata !"0x2e\00AInstance\00AInstance\00_ZN1B9AInstanceEv\0043\000\000\000\006\00256\000\0043", metadata !1, metadata !"_ZTS1B", metadata !45, null, null, null, i32 0, null} ; [ DW_TAG_subprogram ] [line 43] [AInstance]
-!45 = metadata !{metadata !"0x15\00\000\000\000\000\000\000", i32 0, null, null, metadata !46, null, null, null} ; [ DW_TAG_subroutine_type ] [line 0, size 0, align 0, offset 0] [from ]
-!46 = metadata !{metadata !4, metadata !42}
-!48 = metadata !{metadata !49, metadata !50, metadata !51, metadata !52, metadata !53, metadata !54, metadata !61, metadata !62, metadata !63}
-!49 = metadata !{metadata !"0x2e\00A\00A\00_ZN1AC2Ei\0016\000\001\000\006\00256\000\0018", metadata !1, metadata !"_ZTS1A", metadata !15, null, void (%class.A*, i32)* @_ZN1AC2Ei, null, metadata !14, metadata !2} ; [ DW_TAG_subprogram ] [line 16] [def] [scope 18] [A]
-!50 = metadata !{metadata !"0x2e\00A\00A\00_ZN1AC2ERKS_\0021\000\001\000\006\00256\000\0023", metadata !1, metadata !"_ZTS1A", metadata !20, null, void (%class.A*, %class.A*)* @_ZN1AC2ERKS_, null, metadata !19, metadata !2} ; [ DW_TAG_subprogram ] [line 21] [def] [scope 23] [A]
-!51 = metadata !{metadata !"0x2e\00operator=\00operator=\00_ZN1AaSERKS_\0027\000\001\000\006\00256\000\0028", metadata !1, metadata !"_ZTS1A", metadata !26, null, %class.A* (%class.A*, %class.A*)* @_ZN1AaSERKS_, null, metadata !25, metadata !2} ; [ DW_TAG_subprogram ] [line 27] [def] [scope 28] [operator=]
-!52 = metadata !{metadata !"0x2e\00get_int\00get_int\00_ZN1A7get_intEv\0033\000\001\000\006\00256\000\0034", metadata !1, metadata !"_ZTS1A", metadata !34, null, i32 (%class.A*)* @_ZN1A7get_intEv, null, metadata !33, metadata !2} ; [ DW_TAG_subprogram ] [line 33] [def] [scope 34] [get_int]
-!53 = metadata !{metadata !"0x2e\00AInstance\00AInstance\00_ZN1B9AInstanceEv\0047\000\001\000\006\00256\000\0048", metadata !1, metadata !"_ZTS1B", metadata !45, null, void (%class.A*, %class.B*)* @_ZN1B9AInstanceEv, null, metadata !44, metadata !2} ; [ DW_TAG_subprogram ] [line 47] [def] [scope 48] [AInstance]
-!54 = metadata !{metadata !"0x2e\00main\00main\00\0053\000\001\000\006\00256\000\0054", metadata !1, metadata !7, metadata !55, null, i32 (i32, i8**)* @main, null, null, metadata !2} ; [ DW_TAG_subprogram ] [line 53] [def] [scope 54] [main]
-!55 = metadata !{metadata !"0x15\00\000\000\000\000\000\000", i32 0, null, null, metadata !56, null, null, null} ; [ DW_TAG_subroutine_type ] [line 0, size 0, align 0, offset 0] [from ]
-!56 = metadata !{metadata !12, metadata !12, metadata !57}
-!57 = metadata !{metadata !"0xf\00\000\0064\0064\000\000", null, null, metadata !58} ; [ DW_TAG_pointer_type ] [line 0, size 64, align 64, offset 0] [from ]
-!58 = metadata !{metadata !"0xf\00\000\0064\0064\000\000", null, null, metadata !59} ; [ DW_TAG_pointer_type ] [line 0, size 64, align 64, offset 0] [from ]
-!59 = metadata !{metadata !"0x26\00\000\000\000\000\000", null, null, metadata !60} ; [ DW_TAG_const_type ] [line 0, size 0, align 0, offset 0] [from char]
-!60 = metadata !{metadata !"0x24\00char\000\008\008\000\000\006", null, null} ; [ DW_TAG_base_type ] [char] [line 0, size 8, align 8, offset 0, enc DW_ATE_signed_char]
-!61 = metadata !{metadata !"0x2e\00~A\00~A\00_ZN1AD0Ev\008\000\001\000\006\00256\000\008", metadata !1, metadata !"_ZTS1A", metadata !30, null, void (%class.A*)* @_ZN1AD0Ev, null, metadata !29, metadata !2} ; [ DW_TAG_subprogram ] [line 8] [def] [~A]
-!62 = metadata !{metadata !"0x2e\00B\00B\00_ZN1BC2Ev\0041\000\001\000\006\00256\000\0041", metadata !1, metadata !"_ZTS1B", metadata !40, null, void (%class.B*)* @_ZN1BC2Ev, null, metadata !39, metadata !2} ; [ DW_TAG_subprogram ] [line 41] [def] [B]
-!63 = metadata !{metadata !"0x2e\00~A\00~A\00_ZN1AD2Ev\008\000\001\000\006\00256\000\008", metadata !1, metadata !"_ZTS1A", metadata !30, null, void (%class.A*)* @_ZN1AD2Ev, null, metadata !29, metadata !2} ; [ DW_TAG_subprogram ] [line 8] [def] [~A]
-!64 = metadata !{i32 2, metadata !"Dwarf Version", i32 4}
-!65 = metadata !{i32 1, metadata !"Debug Info Version", i32 2}
-!66 = metadata !{metadata !"clang version 3.5.0 (trunk 203283) (llvm/trunk 203307)"}
-!67 = metadata !{metadata !"0x101\00this\0016777216\001088", metadata !49, null, metadata !68} ; [ DW_TAG_arg_variable ] [this] [line 0]
-!68 = metadata !{metadata !"0xf\00\000\0064\0064\000\000", null, null, metadata !"_ZTS1A"} ; [ DW_TAG_pointer_type ] [line 0, size 64, align 64, offset 0] [from _ZTS1A]
-!69 = metadata !{i32 0, i32 0, metadata !49, null}
-!70 = metadata !{metadata !"0x101\00i\0033554448\000", metadata !49, metadata !7, metadata !12} ; [ DW_TAG_arg_variable ] [i] [line 16]
-!71 = metadata !{i32 16, i32 0, metadata !49, null}
-!72 = metadata !{i32 18, i32 0, metadata !49, null}
-!73 = metadata !{i32 19, i32 0, metadata !49, null}
-!74 = metadata !{metadata !"0x101\00this\0016777216\001088", metadata !50, null, metadata !68} ; [ DW_TAG_arg_variable ] [this] [line 0]
-!75 = metadata !{i32 0, i32 0, metadata !50, null}
-!76 = metadata !{metadata !"0x101\00rhs\0033554453\000", metadata !50, metadata !7, metadata !22} ; [ DW_TAG_arg_variable ] [rhs] [line 21]
-!77 = metadata !{i32 21, i32 0, metadata !50, null}
-!78 = metadata !{i32 23, i32 0, metadata !50, null}
-!79 = metadata !{i32 24, i32 0, metadata !50, null}
-!80 = metadata !{metadata !"0x101\00this\0016777216\001088", metadata !51, null, metadata !68} ; [ DW_TAG_arg_variable ] [this] [line 0]
-!81 = metadata !{i32 0, i32 0, metadata !51, null}
-!82 = metadata !{metadata !"0x101\00rhs\0033554459\000", metadata !51, metadata !7, metadata !22} ; [ DW_TAG_arg_variable ] [rhs] [line 27]
-!83 = metadata !{i32 27, i32 0, metadata !51, null}
-!84 = metadata !{i32 29, i32 0, metadata !51, null}
-!85 = metadata !{i32 30, i32 0, metadata !51, null}
-!86 = metadata !{metadata !"0x101\00this\0016777216\001088", metadata !52, null, metadata !68} ; [ DW_TAG_arg_variable ] [this] [line 0]
-!87 = metadata !{i32 0, i32 0, metadata !52, null}
-!88 = metadata !{i32 35, i32 0, metadata !52, null}
-!89 = metadata !{metadata !"0x101\00this\0016777216\001088", metadata !53, null, metadata !90} ; [ DW_TAG_arg_variable ] [this] [line 0]
-!90 = metadata !{metadata !"0xf\00\000\0064\0064\000\000", null, null, metadata !"_ZTS1B"} ; [ DW_TAG_pointer_type ] [line 0, size 64, align 64, offset 0] [from _ZTS1B]
-!91 = metadata !{i32 0, i32 0, metadata !53, null}
-!92 = metadata !{i32 49, i32 0, metadata !53, null}
-!93 = metadata !{metadata !"0x100\00a\0049\008192", metadata !53, metadata !7, metadata !4} ; [ DW_TAG_auto_variable ] [a] [line 49]
-!94 = metadata !{i32 50, i32 0, metadata !53, null}
-!95 = metadata !{i32 51, i32 0, metadata !53, null}
-!96 = metadata !{i32 51, i32 0, metadata !97, null}
-!97 = metadata !{metadata !"0xb\0051\000\002", metadata !1, metadata !53} ; [ DW_TAG_lexical_block ] [/usr/local/google/home/echristo/tmp/sret.cpp]
-!98 = metadata !{i32 51, i32 0, metadata !99, null}
-!99 = metadata !{metadata !"0xb\0051\000\003", metadata !1, metadata !100} ; [ DW_TAG_lexical_block ] [/usr/local/google/home/echristo/tmp/sret.cpp]
-!100 = metadata !{metadata !"0xb\0051\000\001", metadata !1, metadata !53} ; [ DW_TAG_lexical_block ] [/usr/local/google/home/echristo/tmp/sret.cpp]
-!101 = metadata !{metadata !"0x101\00this\0016777216\001088", metadata !63, null, metadata !68} ; [ DW_TAG_arg_variable ] [this] [line 0]
-!102 = metadata !{i32 0, i32 0, metadata !63, null}
-!103 = metadata !{i32 8, i32 0, metadata !63, null}
-!104 = metadata !{metadata !"0x101\00argc\0016777269\000", metadata !54, metadata !7, metadata !12} ; [ DW_TAG_arg_variable ] [argc] [line 53]
-!105 = metadata !{i32 53, i32 0, metadata !54, null}
-!106 = metadata !{metadata !"0x101\00argv\0033554485\000", metadata !54, metadata !7, metadata !57} ; [ DW_TAG_arg_variable ] [argv] [line 53]
-!107 = metadata !{metadata !"0x100\00b\0055\000", metadata !54, metadata !7, metadata !37} ; [ DW_TAG_auto_variable ] [b] [line 55]
-!108 = metadata !{i32 55, i32 0, metadata !54, null}
-!109 = metadata !{metadata !"0x100\00return_val\0056\000", metadata !54, metadata !7, metadata !12} ; [ DW_TAG_auto_variable ] [return_val] [line 56]
-!110 = metadata !{i32 56, i32 0, metadata !54, null}
-!111 = metadata !{i32 56, i32 0, metadata !112, null}
-!112 = metadata !{metadata !"0xb\0056\000\001", metadata !1, metadata !54} ; [ DW_TAG_lexical_block ] [/usr/local/google/home/echristo/tmp/sret.cpp]
-!113 = metadata !{metadata !"0x100\00a\0058\000", metadata !54, metadata !7, metadata !4} ; [ DW_TAG_auto_variable ] [a] [line 58]
-!114 = metadata !{i32 58, i32 0, metadata !54, null}
-!115 = metadata !{i32 59, i32 0, metadata !54, null}
-!116 = metadata !{i32 60, i32 0, metadata !54, null}
-!117 = metadata !{i32 60, i32 0, metadata !118, null}
-!118 = metadata !{metadata !"0xb\0060\000\001", metadata !1, metadata !54} ; [ DW_TAG_lexical_block ] [/usr/local/google/home/echristo/tmp/sret.cpp]
-!119 = metadata !{i32 60, i32 0, metadata !120, null}
-!120 = metadata !{metadata !"0xb\0060\000\003", metadata !1, metadata !54} ; [ DW_TAG_lexical_block ] [/usr/local/google/home/echristo/tmp/sret.cpp]
-!121 = metadata !{i32 60, i32 0, metadata !122, null}
-!122 = metadata !{metadata !"0xb\0060\000\002", metadata !1, metadata !54} ; [ DW_TAG_lexical_block ] [/usr/local/google/home/echristo/tmp/sret.cpp]
-!123 = metadata !{metadata !"0x101\00this\0016777216\001088", metadata !62, null, metadata !90} ; [ DW_TAG_arg_variable ] [this] [line 0]
-!124 = metadata !{i32 0, i32 0, metadata !62, null}
-!125 = metadata !{i32 41, i32 0, metadata !62, null}
-!126 = metadata !{metadata !"0x101\00this\0016777216\001088", metadata !61, null, metadata !68} ; [ DW_TAG_arg_variable ] [this] [line 0]
-!127 = metadata !{i32 0, i32 0, metadata !61, null}
-!128 = metadata !{i32 8, i32 0, metadata !61, null}
-!129 = metadata !{i32 8, i32 0, metadata !130, null}
-!130 = metadata !{metadata !"0xb\008\000\001", metadata !1, metadata !61} ; [ DW_TAG_lexical_block ] [/usr/local/google/home/echristo/tmp/sret.cpp]
-!131 = metadata !{i32 8, i32 0, metadata !132, null}
-!132 = metadata !{metadata !"0xb\008\000\002", metadata !1, metadata !61} ; [ DW_TAG_lexical_block ] [/usr/local/google/home/echristo/tmp/sret.cpp]
-!133 = metadata !{i32 8, i32 0, metadata !134, null}
-!134 = metadata !{metadata !"0xb\008\000\003", metadata !1, metadata !61} ; [ DW_TAG_lexical_block ] [/usr/local/google/home/echristo/tmp/sret.cpp]
-=======
 !0 = !MDCompileUnit(language: DW_LANG_C_plus_plus, producer: "clang version 3.5.0 (trunk 203283) (llvm/trunk 203307)", isOptimized: false, splitDebugFilename: "sret.dwo", emissionKind: 1, file: !1, enums: !2, retainedTypes: !3, subprograms: !48, globals: !2, imports: !2)
 !1 = !MDFile(filename: "sret.cpp", directory: "/usr/local/google/home/echristo/tmp")
 !2 = !{}
@@ -587,5 +390,4 @@
 !131 = !MDLocation(line: 8, scope: !132)
 !132 = distinct !MDLexicalBlock(line: 8, column: 0, file: !1, scope: !61)
 !133 = !MDLocation(line: 8, scope: !134)
-!134 = distinct !MDLexicalBlock(line: 8, column: 0, file: !1, scope: !61)
->>>>>>> 969bfdfe
+!134 = distinct !MDLexicalBlock(line: 8, column: 0, file: !1, scope: !61)