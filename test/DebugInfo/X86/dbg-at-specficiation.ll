; RUN: llc  < %s | FileCheck %s
; Radar 10147769
; Do not unnecessarily use AT_specification DIE.
; CHECK-NOT: AT_specification

@a = common global [10 x i32] zeroinitializer, align 16

!llvm.dbg.cu = !{!0}
!llvm.module.flags = !{!12}

<<<<<<< HEAD
!0 = metadata !{metadata !"0x11\0012\00clang version 3.0 (trunk 140253)\001\00\000\00\000", metadata !11, metadata !2, metadata !2, metadata !2, metadata !3, null} ; [ DW_TAG_compile_unit ]
!2 = metadata !{}
!3 = metadata !{metadata !5}
!5 = metadata !{metadata !"0x34\00a\00a\00\001\000\001", null, metadata !6, metadata !7, [10 x i32]* @a, null} ; [ DW_TAG_variable ]
!6 = metadata !{metadata !"0x29", metadata !11} ; [ DW_TAG_file_type ]
!7 = metadata !{metadata !"0x1\00\000\00320\0032\000\000", null, null, metadata !8, metadata !9, i32 0, null, null, null} ; [ DW_TAG_array_type ] [line 0, size 320, align 32, offset 0] [from int]
!8 = metadata !{metadata !"0x24\00int\000\0032\0032\000\000\005", null, null} ; [ DW_TAG_base_type ]
!9 = metadata !{metadata !10}
!10 = metadata !{metadata !"0x21\000\0010"}        ; [ DW_TAG_subrange_type ]
!11 = metadata !{metadata !"x.c", metadata !"/private/tmp"}
!12 = metadata !{i32 1, metadata !"Debug Info Version", i32 2}
=======
!0 = !MDCompileUnit(language: DW_LANG_C99, producer: "clang version 3.0 (trunk 140253)", isOptimized: true, emissionKind: 0, file: !11, enums: !2, retainedTypes: !2, subprograms: !2, globals: !3)
!2 = !{}
!3 = !{!5}
!5 = !MDGlobalVariable(name: "a", line: 1, isLocal: false, isDefinition: true, scope: null, file: !6, type: !7, variable: [10 x i32]* @a)
!6 = !MDFile(filename: "x.c", directory: "/private/tmp")
!7 = !MDCompositeType(tag: DW_TAG_array_type, size: 320, align: 32, baseType: !8, elements: !9)
!8 = !MDBasicType(tag: DW_TAG_base_type, name: "int", size: 32, align: 32, encoding: DW_ATE_signed)
!9 = !{!10}
!10 = !MDSubrange(count: 10)
!11 = !MDFile(filename: "x.c", directory: "/private/tmp")
!12 = !{i32 1, !"Debug Info Version", i32 3}
>>>>>>> 969bfdfe
<|MERGE_RESOLUTION|>--- conflicted
+++ resolved
@@ -8,19 +8,6 @@
 !llvm.dbg.cu = !{!0}
 !llvm.module.flags = !{!12}
 
-<<<<<<< HEAD
-!0 = metadata !{metadata !"0x11\0012\00clang version 3.0 (trunk 140253)\001\00\000\00\000", metadata !11, metadata !2, metadata !2, metadata !2, metadata !3, null} ; [ DW_TAG_compile_unit ]
-!2 = metadata !{}
-!3 = metadata !{metadata !5}
-!5 = metadata !{metadata !"0x34\00a\00a\00\001\000\001", null, metadata !6, metadata !7, [10 x i32]* @a, null} ; [ DW_TAG_variable ]
-!6 = metadata !{metadata !"0x29", metadata !11} ; [ DW_TAG_file_type ]
-!7 = metadata !{metadata !"0x1\00\000\00320\0032\000\000", null, null, metadata !8, metadata !9, i32 0, null, null, null} ; [ DW_TAG_array_type ] [line 0, size 320, align 32, offset 0] [from int]
-!8 = metadata !{metadata !"0x24\00int\000\0032\0032\000\000\005", null, null} ; [ DW_TAG_base_type ]
-!9 = metadata !{metadata !10}
-!10 = metadata !{metadata !"0x21\000\0010"}        ; [ DW_TAG_subrange_type ]
-!11 = metadata !{metadata !"x.c", metadata !"/private/tmp"}
-!12 = metadata !{i32 1, metadata !"Debug Info Version", i32 2}
-=======
 !0 = !MDCompileUnit(language: DW_LANG_C99, producer: "clang version 3.0 (trunk 140253)", isOptimized: true, emissionKind: 0, file: !11, enums: !2, retainedTypes: !2, subprograms: !2, globals: !3)
 !2 = !{}
 !3 = !{!5}
@@ -31,5 +18,4 @@
 !9 = !{!10}
 !10 = !MDSubrange(count: 10)
 !11 = !MDFile(filename: "x.c", directory: "/private/tmp")
-!12 = !{i32 1, !"Debug Info Version", i32 3}
->>>>>>> 969bfdfe
+!12 = !{i32 1, !"Debug Info Version", i32 3}