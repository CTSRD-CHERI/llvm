--- conflicted
+++ resolved
@@ -58,13 +58,8 @@
 for.body:                                         ; preds = %for.body, %entry
   %iter.02 = phi i32 [ 0, %entry ], [ %inc, %for.body ]
   call void @llvm.lifetime.start(i64 4, i8* %0), !dbg !26
-<<<<<<< HEAD
-  call void @llvm.dbg.value(metadata !{%struct.string* %str2.i}, i64 0, metadata !16, metadata !{metadata !"0x102"}) #3, !dbg !26
-  call void @llvm.dbg.value(metadata !{%struct.string* %str2.i}, i64 0, metadata !27, metadata !{metadata !"0x102"}) #3, !dbg !29
-=======
   call void @llvm.dbg.value(metadata %struct.string* %str2.i, i64 0, metadata !16, metadata !MDExpression()) #3, !dbg !26
   call void @llvm.dbg.value(metadata %struct.string* %str2.i, i64 0, metadata !27, metadata !MDExpression()) #3, !dbg !29
->>>>>>> 969bfdfe
   call void @_Z4sinkPKv(i8* undef) #3, !dbg !29
   call void @_Z4sinkPKv(i8* %0) #3, !dbg !30
   call void @llvm.lifetime.end(i64 4, i8* %0), !dbg !31
@@ -102,48 +97,6 @@
 !llvm.module.flags = !{!23, !24}
 !llvm.ident = !{!25}
 
-<<<<<<< HEAD
-!0 = metadata !{metadata !"0x11\004\00clang version 3.5.0 \001\00\000\00\001", metadata !1, metadata !2, metadata !3, metadata !10, metadata !2, metadata !2} ; [ DW_TAG_compile_unit ] [/tmp/dbginfo/<stdin>] [DW_LANG_C_plus_plus]
-!1 = metadata !{metadata !"<stdin>", metadata !"/tmp/dbginfo"}
-!2 = metadata !{}
-!3 = metadata !{metadata !4}
-!4 = metadata !{metadata !"0x13\00string\007\0032\0032\000\000\000", metadata !5, null, null, metadata !6, null, null, metadata !"_ZTS6string"} ; [ DW_TAG_structure_type ] [string] [line 7, size 32, align 32, offset 0] [def] [from ]
-!5 = metadata !{metadata !"repro.cpp", metadata !"/tmp/dbginfo"}
-!6 = metadata !{metadata !7}
-!7 = metadata !{metadata !"0xd\00mem\008\0032\0032\000\000", metadata !5, metadata !"_ZTS6string", metadata !8} ; [ DW_TAG_member ] [mem] [line 8, size 32, align 32, offset 0] [from ]
-!8 = metadata !{metadata !"0xf\00\000\0032\0032\000\000", null, null, metadata !9} ; [ DW_TAG_pointer_type ] [line 0, size 32, align 32, offset 0] [from unsigned int]
-!9 = metadata !{metadata !"0x24\00unsigned int\000\0032\0032\000\000\007", null, null} ; [ DW_TAG_base_type ] [unsigned int] [line 0, size 32, align 32, offset 0, enc DW_ATE_unsigned]
-!10 = metadata !{metadata !11, metadata !17}
-!11 = metadata !{metadata !"0x2e\00f\00f\00_Z1fv\0014\000\001\000\006\00256\001\0014", metadata !5, metadata !12, metadata !13, null, null, null, null, metadata !15} ; [ DW_TAG_subprogram ] [line 14] [def] [f]
-!12 = metadata !{metadata !"0x29", metadata !5}         ; [ DW_TAG_file_type ] [/tmp/dbginfo/repro.cpp]
-!13 = metadata !{metadata !"0x15\00\000\000\000\000\000\000", i32 0, null, null, metadata !14, null, null, null} ; [ DW_TAG_subroutine_type ] [line 0, size 0, align 0, offset 0] [from ]
-!14 = metadata !{null}
-!15 = metadata !{metadata !16}
-!16 = metadata !{metadata !"0x100\00str2\0015\000", metadata !11, metadata !12, metadata !"_ZTS6string"} ; [ DW_TAG_auto_variable ] [str2] [line 15]
-!17 = metadata !{metadata !"0x2e\00s2\00s2\00_Z2s2P6string\0013\000\001\000\006\00256\001\0013", metadata !5, metadata !12, metadata !18, null, null, null, null, metadata !21} ; [ DW_TAG_subprogram ] [line 13] [def] [s2]
-!18 = metadata !{metadata !"0x15\00\000\000\000\000\000\000", i32 0, null, null, metadata !19, null, null, null} ; [ DW_TAG_subroutine_type ] [line 0, size 0, align 0, offset 0] [from ]
-!19 = metadata !{null, metadata !20}
-!20 = metadata !{metadata !"0xf\00\000\0032\0032\000\000", null, null, metadata !"_ZTS6string"} ; [ DW_TAG_pointer_type ] [line 0, size 32, align 32, offset 0] [from _ZTS6string]
-!21 = metadata !{metadata !22}
-!22 = metadata !{metadata !"0x101\00lhs\0016777229\000", metadata !17, metadata !12, metadata !20} ; [ DW_TAG_arg_variable ] [lhs] [line 13]
-!23 = metadata !{i32 2, metadata !"Dwarf Version", i32 4}
-!24 = metadata !{i32 2, metadata !"Debug Info Version", i32 2}
-!25 = metadata !{metadata !"clang version 3.5.0 "}
-!26 = metadata !{i32 15, i32 0, metadata !11, null}
-!27 = metadata !{metadata !"0x101\00lhs\0016777229\000", metadata !17, metadata !12, metadata !20, metadata !28} ; [ DW_TAG_arg_variable ] [lhs] [line 13]
-!28 = metadata !{i32 16, i32 0, metadata !11, null}
-!29 = metadata !{i32 13, i32 0, metadata !17, metadata !28}
-!30 = metadata !{i32 17, i32 0, metadata !11, null}
-!31 = metadata !{i32 18, i32 0, metadata !11, null}
-!32 = metadata !{metadata !33, metadata !34, i64 0}
-!33 = metadata !{metadata !"_ZTS6string", metadata !34, i64 0}
-!34 = metadata !{metadata !"any pointer", metadata !35, i64 0}
-!35 = metadata !{metadata !"omnipotent char", metadata !36, i64 0}
-!36 = metadata !{metadata !"Simple C/C++ TBAA"}
-!37 = metadata !{metadata !38, metadata !38, i64 0}
-!38 = metadata !{metadata !"bool", metadata !35, i64 0}
-!39 = metadata !{i8 0, i8 2}
-=======
 !0 = !MDCompileUnit(language: DW_LANG_C_plus_plus, producer: "clang version 3.5.0 ", isOptimized: true, emissionKind: 1, file: !1, enums: !2, retainedTypes: !3, subprograms: !10, globals: !2, imports: !2)
 !1 = !MDFile(filename: "<stdin>", directory: "/tmp/dbginfo")
 !2 = !{}
@@ -183,5 +136,4 @@
 !36 = !{!"Simple C/C++ TBAA"}
 !37 = !{!38, !38, i64 0}
 !38 = !{!"bool", !35, i64 0}
-!39 = !{i8 0, i8 2}
->>>>>>> 969bfdfe
+!39 = !{i8 0, i8 2}