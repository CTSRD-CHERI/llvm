; REQUIRES: object-emission

; RUN: llc -mtriple=i386-linux-gnu -filetype=obj -relocation-model=pic %s -o /dev/null

; Derived from the test case in PR20367, there's nothing really positive to
; test here (hence no FileCheck, etc). All that was wrong is that the debug info
; intrinsics (introduced by inlining) in 'f1' were causing codegen to crash, but
; since 'f1' is a nodebug function, there's no positive outcome to confirm, just
; that debug info doesn't get in the way/cause a crash.

; The test case isn't particularly well reduced/tidy, but as simple as I could
; get the C++ source. I assume the complexity is mostly just about producing a
; certain amount of register pressure, so it might be able to be simplified/made
; more uniform.

; Generated from:
; $ clang-tot -cc1 -triple i386 -emit-obj -g -O3 repro.cpp
; void sink(const void *);
; int source();
; void f3(int);
; 
; extern bool b;
; 
; struct string {
;   unsigned *mem;
; };
; 
; extern string &str;
; 
; inline __attribute__((always_inline)) void s2(string *lhs) { sink(lhs->mem); }
; inline __attribute__((always_inline)) void f() {
;   string str2;
;   s2(&str2);
;   sink(&str2);
; }
; void __attribute__((nodebug)) f1() {
;   for (int iter = 0; iter != 2; ++iter) {
;     f();
;     sink(str.mem);
;     if (b) return;
;   }
; }

%struct.string = type { i32* }

@str = external constant %struct.string*
@b = external global i8

; Function Attrs: nounwind
define void @_Z2f1v() #0 {
entry:
  %str2.i = alloca %struct.string, align 4
  %0 = bitcast %struct.string* %str2.i to i8*, !dbg !26
  %1 = load %struct.string*, %struct.string** @str, align 4
  %mem = getelementptr inbounds %struct.string, %struct.string* %1, i32 0, i32 0
  br label %for.body

for.body:                                         ; preds = %for.body, %entry
  %iter.02 = phi i32 [ 0, %entry ], [ %inc, %for.body ]
<<<<<<< HEAD
  call void @llvm.lifetime.start.p0i8(i64 4, i8* %0), !dbg !26
  call void @llvm.dbg.value(metadata %struct.string* %str2.i, i64 0, metadata !16, metadata !DIExpression()) #3, !dbg !26
  call void @llvm.dbg.value(metadata %struct.string* %str2.i, i64 0, metadata !27, metadata !DIExpression()) #3, !dbg !29
=======
  call void @llvm.lifetime.start(i64 4, i8* %0), !dbg !26
  call void @llvm.dbg.value(metadata %struct.string* %str2.i, i64 0, metadata !16, metadata !DIExpression(DW_OP_deref)) #3, !dbg !26
  call void @llvm.dbg.value(metadata %struct.string* %str2.i, i64 0, metadata !27, metadata !DIExpression(DW_OP_deref)) #3, !dbg !29
>>>>>>> 6ea9891f
  call void @_Z4sinkPKv(i8* undef) #3, !dbg !29
  call void @_Z4sinkPKv(i8* %0) #3, !dbg !30
  call void @llvm.lifetime.end.p0i8(i64 4, i8* %0), !dbg !31
  %2 = load i32*, i32** %mem, align 4, !tbaa !32
  %3 = bitcast i32* %2 to i8*
  call void @_Z4sinkPKv(i8* %3) #3
  %4 = load i8, i8* @b, align 1, !tbaa !37, !range !39
  %tobool = icmp ne i8 %4, 0
  %inc = add nsw i32 %iter.02, 1
  %cmp = icmp eq i32 %inc, 2
  %or.cond = or i1 %tobool, %cmp
  br i1 %or.cond, label %for.end, label %for.body

for.end:                                          ; preds = %for.body
  ret void
}

declare void @_Z4sinkPKv(i8*) #1

; Function Attrs: nounwind readnone
declare void @llvm.dbg.value(metadata, i64, metadata, metadata) #2

; Function Attrs: nounwind
declare void @llvm.lifetime.start.p0i8(i64, i8* nocapture) #3

; Function Attrs: nounwind
declare void @llvm.lifetime.end.p0i8(i64, i8* nocapture) #3

attributes #0 = { nounwind "less-precise-fpmad"="false" "no-frame-pointer-elim"="false" "no-infs-fp-math"="false" "no-nans-fp-math"="false" "no-realign-stack" "stack-protector-buffer-size"="8" "unsafe-fp-math"="false" "use-soft-float"="false" }
attributes #1 = { "less-precise-fpmad"="false" "no-frame-pointer-elim"="false" "no-infs-fp-math"="false" "no-nans-fp-math"="false" "no-realign-stack" "stack-protector-buffer-size"="8" "unsafe-fp-math"="false" "use-soft-float"="false" }
attributes #2 = { nounwind readnone }
attributes #3 = { nounwind }

!llvm.dbg.cu = !{!0}
!llvm.module.flags = !{!23, !24}
!llvm.ident = !{!25}

!0 = distinct !DICompileUnit(language: DW_LANG_C_plus_plus, producer: "clang version 3.5.0 ", isOptimized: true, emissionKind: FullDebug, file: !1, enums: !2, retainedTypes: !3, globals: !2, imports: !2)
!1 = !DIFile(filename: "<stdin>", directory: "/tmp/dbginfo")
!2 = !{}
!3 = !{!4}
!4 = !DICompositeType(tag: DW_TAG_structure_type, name: "string", line: 7, size: 32, align: 32, file: !5, elements: !6, identifier: "_ZTS6string")
!5 = !DIFile(filename: "repro.cpp", directory: "/tmp/dbginfo")
!6 = !{!7}
!7 = !DIDerivedType(tag: DW_TAG_member, name: "mem", line: 8, size: 32, align: 32, file: !5, scope: !4, baseType: !8)
!8 = !DIDerivedType(tag: DW_TAG_pointer_type, size: 32, align: 32, baseType: !9)
!9 = !DIBasicType(tag: DW_TAG_base_type, name: "unsigned int", size: 32, align: 32, encoding: DW_ATE_unsigned)
!11 = distinct !DISubprogram(name: "f", linkageName: "_Z1fv", line: 14, isLocal: false, isDefinition: true, virtualIndex: 6, flags: DIFlagPrototyped, isOptimized: true, unit: !0, scopeLine: 14, file: !5, scope: !12, type: !13, variables: !15)
!12 = !DIFile(filename: "repro.cpp", directory: "/tmp/dbginfo")
!13 = !DISubroutineType(types: !14)
!14 = !{null}
!15 = !{!16}
!16 = !DILocalVariable(name: "str2", line: 15, scope: !11, file: !12, type: !4)
!17 = distinct !DISubprogram(name: "s2", linkageName: "_Z2s2P6string", line: 13, isLocal: false, isDefinition: true, virtualIndex: 6, flags: DIFlagPrototyped, isOptimized: true, unit: !0, scopeLine: 13, file: !5, scope: !12, type: !18, variables: !21)
!18 = !DISubroutineType(types: !19)
!19 = !{null, !20}
!20 = !DIDerivedType(tag: DW_TAG_pointer_type, size: 32, align: 32, baseType: !4)
!21 = !{!22}
!22 = !DILocalVariable(name: "lhs", line: 13, arg: 1, scope: !17, file: !12, type: !20)
!23 = !{i32 2, !"Dwarf Version", i32 4}
!24 = !{i32 2, !"Debug Info Version", i32 3}
!25 = !{!"clang version 3.5.0 "}
!26 = !DILocation(line: 15, scope: !11)
!27 = !DILocalVariable(name: "lhs", line: 13, arg: 1, scope: !17, file: !12, type: !20)
!28 = !DILocation(line: 16, scope: !11)
!29 = !DILocation(line: 13, scope: !17, inlinedAt: !28)
!30 = !DILocation(line: 17, scope: !11)
!31 = !DILocation(line: 18, scope: !11)
!32 = !{!33, !34, i64 0}
!33 = !{!4, !34, i64 0}
!34 = !{!"any pointer", !35, i64 0}
!35 = !{!"omnipotent char", !36, i64 0}
!36 = !{!"Simple C/C++ TBAA"}
!37 = !{!38, !38, i64 0}
!38 = !{!"bool", !35, i64 0}
!39 = !{i8 0, i8 2}<|MERGE_RESOLUTION|>--- conflicted
+++ resolved
@@ -57,15 +57,9 @@
 
 for.body:                                         ; preds = %for.body, %entry
   %iter.02 = phi i32 [ 0, %entry ], [ %inc, %for.body ]
-<<<<<<< HEAD
   call void @llvm.lifetime.start.p0i8(i64 4, i8* %0), !dbg !26
-  call void @llvm.dbg.value(metadata %struct.string* %str2.i, i64 0, metadata !16, metadata !DIExpression()) #3, !dbg !26
-  call void @llvm.dbg.value(metadata %struct.string* %str2.i, i64 0, metadata !27, metadata !DIExpression()) #3, !dbg !29
-=======
-  call void @llvm.lifetime.start(i64 4, i8* %0), !dbg !26
   call void @llvm.dbg.value(metadata %struct.string* %str2.i, i64 0, metadata !16, metadata !DIExpression(DW_OP_deref)) #3, !dbg !26
   call void @llvm.dbg.value(metadata %struct.string* %str2.i, i64 0, metadata !27, metadata !DIExpression(DW_OP_deref)) #3, !dbg !29
->>>>>>> 6ea9891f
   call void @_Z4sinkPKv(i8* undef) #3, !dbg !29
   call void @_Z4sinkPKv(i8* %0) #3, !dbg !30
   call void @llvm.lifetime.end.p0i8(i64 4, i8* %0), !dbg !31
