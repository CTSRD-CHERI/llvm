; RUN: llc -mtriple=x86_64-apple-macosx10.7 %s -o %t -filetype=obj
; RUN: llvm-dwarfdump -debug-dump=info %t | FileCheck %s

; CHECK: ptr
; CHECK-NOT: AT_bit_size

%struct.crass = type { i8* }

@crass = common global %struct.crass zeroinitializer, align 8

!llvm.dbg.cu = !{!0}
!llvm.module.flags = !{!14}

<<<<<<< HEAD
!0 = metadata !{metadata !"0x11\0012\00clang version 3.1 (trunk 147882)\000\00\000\00\000", metadata !13, metadata !1, metadata !1, metadata !1, metadata !3,  metadata !1} ; [ DW_TAG_compile_unit ]
!1 = metadata !{}
!3 = metadata !{metadata !5}
!5 = metadata !{metadata !"0x34\00crass\00crass\00\001\000\001", null, metadata !6, metadata !7, %struct.crass* @crass, null} ; [ DW_TAG_variable ]
!6 = metadata !{metadata !"0x29", metadata !13} ; [ DW_TAG_file_type ]
!7 = metadata !{metadata !"0x13\00crass\001\0064\0064\000\000\000", metadata !13, null, null, metadata !8, null, null, null} ; [ DW_TAG_structure_type ] [crass] [line 1, size 64, align 64, offset 0] [def] [from ]
!8 = metadata !{metadata !9}
!9 = metadata !{metadata !"0xd\00ptr\001\0064\0064\000\000", metadata !13, metadata !7, metadata !10} ; [ DW_TAG_member ]
!10 = metadata !{metadata !"0x26\00\000\000\000\000\000", null, null, metadata !11} ; [ DW_TAG_const_type ]
!11 = metadata !{metadata !"0xf\00\000\0064\0064\000\000", null, null, metadata !12} ; [ DW_TAG_pointer_type ]
!12 = metadata !{metadata !"0x24\00char\000\008\008\000\000\006", null, null} ; [ DW_TAG_base_type ]
!13 = metadata !{metadata !"foo.c", metadata !"/Users/echristo/tmp"}
!14 = metadata !{i32 1, metadata !"Debug Info Version", i32 2}
=======
!0 = !MDCompileUnit(language: DW_LANG_C99, producer: "clang version 3.1 (trunk 147882)", isOptimized: false, emissionKind: 0, file: !13, enums: !1, retainedTypes: !1, subprograms: !1, globals: !3, imports:  !1)
!1 = !{}
!3 = !{!5}
!5 = !MDGlobalVariable(name: "crass", line: 1, isLocal: false, isDefinition: true, scope: null, file: !6, type: !7, variable: %struct.crass* @crass)
!6 = !MDFile(filename: "foo.c", directory: "/Users/echristo/tmp")
!7 = !MDCompositeType(tag: DW_TAG_structure_type, name: "crass", line: 1, size: 64, align: 64, file: !13, elements: !8)
!8 = !{!9}
!9 = !MDDerivedType(tag: DW_TAG_member, name: "ptr", line: 1, size: 64, align: 64, file: !13, scope: !7, baseType: !10)
!10 = !MDDerivedType(tag: DW_TAG_const_type, baseType: !11)
!11 = !MDDerivedType(tag: DW_TAG_pointer_type, size: 64, align: 64, baseType: !12)
!12 = !MDBasicType(tag: DW_TAG_base_type, name: "char", size: 8, align: 8, encoding: DW_ATE_signed_char)
!13 = !MDFile(filename: "foo.c", directory: "/Users/echristo/tmp")
!14 = !{i32 1, !"Debug Info Version", i32 3}
>>>>>>> 969bfdfe
<|MERGE_RESOLUTION|>--- conflicted
+++ resolved
@@ -11,21 +11,6 @@
 !llvm.dbg.cu = !{!0}
 !llvm.module.flags = !{!14}
 
-<<<<<<< HEAD
-!0 = metadata !{metadata !"0x11\0012\00clang version 3.1 (trunk 147882)\000\00\000\00\000", metadata !13, metadata !1, metadata !1, metadata !1, metadata !3,  metadata !1} ; [ DW_TAG_compile_unit ]
-!1 = metadata !{}
-!3 = metadata !{metadata !5}
-!5 = metadata !{metadata !"0x34\00crass\00crass\00\001\000\001", null, metadata !6, metadata !7, %struct.crass* @crass, null} ; [ DW_TAG_variable ]
-!6 = metadata !{metadata !"0x29", metadata !13} ; [ DW_TAG_file_type ]
-!7 = metadata !{metadata !"0x13\00crass\001\0064\0064\000\000\000", metadata !13, null, null, metadata !8, null, null, null} ; [ DW_TAG_structure_type ] [crass] [line 1, size 64, align 64, offset 0] [def] [from ]
-!8 = metadata !{metadata !9}
-!9 = metadata !{metadata !"0xd\00ptr\001\0064\0064\000\000", metadata !13, metadata !7, metadata !10} ; [ DW_TAG_member ]
-!10 = metadata !{metadata !"0x26\00\000\000\000\000\000", null, null, metadata !11} ; [ DW_TAG_const_type ]
-!11 = metadata !{metadata !"0xf\00\000\0064\0064\000\000", null, null, metadata !12} ; [ DW_TAG_pointer_type ]
-!12 = metadata !{metadata !"0x24\00char\000\008\008\000\000\006", null, null} ; [ DW_TAG_base_type ]
-!13 = metadata !{metadata !"foo.c", metadata !"/Users/echristo/tmp"}
-!14 = metadata !{i32 1, metadata !"Debug Info Version", i32 2}
-=======
 !0 = !MDCompileUnit(language: DW_LANG_C99, producer: "clang version 3.1 (trunk 147882)", isOptimized: false, emissionKind: 0, file: !13, enums: !1, retainedTypes: !1, subprograms: !1, globals: !3, imports:  !1)
 !1 = !{}
 !3 = !{!5}
@@ -38,5 +23,4 @@
 !11 = !MDDerivedType(tag: DW_TAG_pointer_type, size: 64, align: 64, baseType: !12)
 !12 = !MDBasicType(tag: DW_TAG_base_type, name: "char", size: 8, align: 8, encoding: DW_ATE_signed_char)
 !13 = !MDFile(filename: "foo.c", directory: "/Users/echristo/tmp")
-!14 = !{i32 1, !"Debug Info Version", i32 3}
->>>>>>> 969bfdfe
+!14 = !{i32 1, !"Debug Info Version", i32 3}