--- conflicted
+++ resolved
@@ -60,13 +60,8 @@
 entry:
   %a.addr = alloca i32, align 4
   store i32 %a, i32* %a.addr, align 4
-<<<<<<< HEAD
-  call void @llvm.dbg.declare(metadata !{i32* %a.addr}, metadata !15, metadata !{metadata !"0x102"}), !dbg !16
-  %0 = load i32* %a.addr, align 4, !dbg !17
-=======
   call void @llvm.dbg.declare(metadata i32* %a.addr, metadata !15, metadata !MDExpression()), !dbg !16
   %0 = load i32, i32* %a.addr, align 4, !dbg !17
->>>>>>> 969bfdfe
   %call = call i32 @fn(i32 %0), !dbg !17
   ret i32 %call, !dbg !17
 }
@@ -77,43 +72,13 @@
 entry:
   %a.addr = alloca i32, align 4
   store i32 %a, i32* %a.addr, align 4
-<<<<<<< HEAD
-  call void @llvm.dbg.declare(metadata !{i32* %a.addr}, metadata !19, metadata !{metadata !"0x102"}), !dbg !20
-  %0 = load i32* %a.addr, align 4, !dbg !21
-=======
   call void @llvm.dbg.declare(metadata i32* %a.addr, metadata !19, metadata !MDExpression()), !dbg !20
   %0 = load i32, i32* %a.addr, align 4, !dbg !21
->>>>>>> 969bfdfe
   ret i32 %0, !dbg !21
 }
 
 !llvm.dbg.cu = !{!0, !10}
 !llvm.module.flags = !{!25}
-<<<<<<< HEAD
-!0 = metadata !{metadata !"0x11\0012\00clang version 3.3\000\00\000\00\001", metadata !23, metadata !1, metadata !1, metadata !3, metadata !1,  metadata !1} ; [ DW_TAG_compile_unit ]
-!1 = metadata !{}
-!3 = metadata !{metadata !5}
-!5 = metadata !{metadata !"0x2e\00test\00test\00\002\000\001\000\006\00256\000\003", metadata !23, metadata !6, metadata !7, null, i32 (i32)* @test, null, null, metadata !1} ; [ DW_TAG_subprogram ] [line 2] [def] [scope 3] [test]
-!6 = metadata !{metadata !"0x29", metadata !23} ; [ DW_TAG_file_type ]
-!7 = metadata !{metadata !"0x15\00\000\000\000\000\000\000", i32 0, null, null, metadata !8, null, null, null} ; [ DW_TAG_subroutine_type ] [line 0, size 0, align 0, offset 0] [from ]
-!8 = metadata !{metadata !9, metadata !9}
-!9 = metadata !{metadata !"0x24\00int\000\0032\0032\000\000\005", null, null} ; [ DW_TAG_base_type ] [int] [line 0, size 32, align 32, offset 0, enc DW_ATE_signed]
-!10 = metadata !{metadata !"0x11\0012\00clang version 3.3 (trunk 172862)\000\00\000\00\001", metadata !24, metadata !1, metadata !1, metadata !11, metadata !1,  metadata !1} ; [ DW_TAG_compile_unit ]
-!11 = metadata !{metadata !13}
-!13 = metadata !{metadata !"0x2e\00fn\00fn\00\001\000\001\000\006\00256\000\001", metadata !24, metadata !14, metadata !7, null, i32 (i32)* @fn, null, null, metadata !1} ; [ DW_TAG_subprogram ] [line 1] [def] [fn]
-!14 = metadata !{metadata !"0x29", metadata !24} ; [ DW_TAG_file_type ]
-!15 = metadata !{metadata !"0x101\00a\0016777218\000", metadata !5, metadata !6, metadata !9} ; [ DW_TAG_arg_variable ] [a] [line 2]
-!16 = metadata !{i32 2, i32 0, metadata !5, null}
-!17 = metadata !{i32 4, i32 0, metadata !18, null}
-!18 = metadata !{metadata !"0xb\003\000\000", metadata !23, metadata !5} ; [ DW_TAG_lexical_block ]
-!19 = metadata !{metadata !"0x101\00a\0016777217\000", metadata !13, metadata !14, metadata !9} ; [ DW_TAG_arg_variable ] [a] [line 1]
-!20 = metadata !{i32 1, i32 0, metadata !13, null}
-!21 = metadata !{i32 2, i32 0, metadata !22, null}
-!22 = metadata !{metadata !"0xb\001\000\000", metadata !24, metadata !13} ; [ DW_TAG_lexical_block ]
-!23 = metadata !{metadata !"simple.c", metadata !"/private/tmp"}
-!24 = metadata !{metadata !"simple2.c", metadata !"/private/tmp"}
-!25 = metadata !{i32 1, metadata !"Debug Info Version", i32 2}
-=======
 !0 = !MDCompileUnit(language: DW_LANG_C99, producer: "clang version 3.3", isOptimized: false, emissionKind: 1, file: !23, enums: !1, retainedTypes: !1, subprograms: !3, globals: !1, imports:  !1)
 !1 = !{}
 !3 = !{!5}
@@ -136,5 +101,4 @@
 !22 = distinct !MDLexicalBlock(line: 1, column: 0, file: !24, scope: !13)
 !23 = !MDFile(filename: "simple.c", directory: "/private/tmp")
 !24 = !MDFile(filename: "simple2.c", directory: "/private/tmp")
-!25 = !{i32 1, !"Debug Info Version", i32 3}
->>>>>>> 969bfdfe
+!25 = !{i32 1, !"Debug Info Version", i32 3}