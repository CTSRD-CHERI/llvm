; RUN: llc -filetype=obj -O0 < %s
; Test that we handle DBG_VALUEs in a register without crashing.
;
; Generated from clang with -fsanitize=address:
; struct A {
;   A();
;   A(const A&);
; };
;
; A func(int) {
;   A a;
;   return a;
; }

target datalayout = "e-p:64:64:64-i1:8:8-i8:8:8-i16:16:16-i32:32:32-i64:64:64-f32:32:32-f64:64:64-v64:64:64-v128:128:128-a0:0:64-s0:64:64-f80:128:128-n8:16:32:64-S128"
target triple = "x86_64-unknown-linux-gnu"

%struct.A = type { i8 }

@__asan_mapping_offset = linkonce_odr constant i64 2147450880
@__asan_mapping_scale = linkonce_odr constant i64 3
@llvm.global_ctors = appending global [1 x { i32, void ()* }] [{ i32, void ()* } { i32 1, void ()* @asan.module_ctor }]
@__asan_gen_ = private unnamed_addr constant [16 x i8] c"1 32 4 5 .addr \00", align 1

; Function Attrs: sanitize_address uwtable
define void @_Z4funci(%struct.A* noalias sret %agg.result, i32) #0 "stack-protector-buffer-size"="1" {
entry:
  %MyAlloca = alloca [96 x i8], align 32
  %1 = ptrtoint [96 x i8]* %MyAlloca to i64
  %2 = add i64 %1, 32
  %3 = inttoptr i64 %2 to i32*
  %4 = inttoptr i64 %1 to i64*
  store i64 1102416563, i64* %4
  %5 = add i64 %1, 8
  %6 = inttoptr i64 %5 to i64*
  store i64 ptrtoint ([16 x i8]* @__asan_gen_ to i64), i64* %6
  %7 = add i64 %1, 16
  %8 = inttoptr i64 %7 to i64*
  store i64 ptrtoint (void (%struct.A*, i32)* @_Z4funci to i64), i64* %8
  %9 = lshr i64 %1, 3
  %10 = add i64 %9, 2147450880
  %11 = inttoptr i64 %10 to i32*
  store i32 -235802127, i32* %11
  %12 = add i64 %10, 4
  %13 = inttoptr i64 %12 to i32*
  store i32 -185273340, i32* %13
  %14 = add i64 %10, 8
  %15 = inttoptr i64 %14 to i32*
  store i32 -202116109, i32* %15
  %16 = ptrtoint i32* %3 to i64
  %17 = lshr i64 %16, 3
  %18 = add i64 %17, 2147450880
  %19 = inttoptr i64 %18 to i8*
  %20 = load i8, i8* %19
  %21 = icmp ne i8 %20, 0
<<<<<<< HEAD
  call void @llvm.dbg.declare(metadata !{i32* %3}, metadata !23, metadata !28)
=======
  call void @llvm.dbg.declare(metadata i32* %3, metadata !23, metadata !28)
>>>>>>> 969bfdfe
  br i1 %21, label %22, label %28

; <label>:22                                      ; preds = %entry
  %23 = and i64 %16, 7
  %24 = add i64 %23, 3
  %25 = trunc i64 %24 to i8
  %26 = icmp sge i8 %25, %20
  br i1 %26, label %27, label %28

; <label>:27                                      ; preds = %22
  call void @__asan_report_store4(i64 %16)
  call void asm sideeffect "", ""()
  unreachable

; <label>:28                                      ; preds = %22, %entry
  store i32 %0, i32* %3, align 4
<<<<<<< HEAD
  call void @llvm.dbg.declare(metadata !{%struct.A* %agg.result}, metadata !24, metadata !{metadata !"0x102"}), !dbg !25
=======
  call void @llvm.dbg.declare(metadata %struct.A* %agg.result, metadata !24, metadata !MDExpression(DW_OP_deref)), !dbg !25
>>>>>>> 969bfdfe
  call void @_ZN1AC1Ev(%struct.A* %agg.result), !dbg !25
  store i64 1172321806, i64* %4, !dbg !26
  %29 = inttoptr i64 %10 to i32*, !dbg !26
  store i32 0, i32* %29, !dbg !26
  %30 = add i64 %10, 4, !dbg !26
  %31 = inttoptr i64 %30 to i32*, !dbg !26
  store i32 0, i32* %31, !dbg !26
  %32 = add i64 %10, 8, !dbg !26
  %33 = inttoptr i64 %32 to i32*, !dbg !26
  store i32 0, i32* %33, !dbg !26
  ret void, !dbg !26
}

; Function Attrs: nounwind readnone
declare void @llvm.dbg.declare(metadata, metadata, metadata) #1

declare void @_ZN1AC1Ev(%struct.A*) #2

define internal void @asan.module_ctor()  "stack-protector-buffer-size"="1" {
  call void @__asan_init_v3()
  %1 = load volatile i64, i64* @__asan_mapping_offset
  %2 = load volatile i64, i64* @__asan_mapping_scale
  ret void
}

declare void @__asan_init_v3()

declare void @__asan_report_load1(i64)

declare void @__asan_report_load2(i64)

declare void @__asan_report_load4(i64)

declare void @__asan_report_load8(i64)

declare void @__asan_report_load16(i64)

declare void @__asan_report_store1(i64)

declare void @__asan_report_store2(i64)

declare void @__asan_report_store4(i64)

declare void @__asan_report_store8(i64)

declare void @__asan_report_store16(i64)

declare void @__asan_report_load_n(i64, i64)

declare void @__asan_report_store_n(i64, i64)

declare void @__asan_handle_no_return()

declare i64 @__asan_stack_malloc(i64, i64)

declare void @__asan_stack_free(i64, i64, i64)

declare void @__asan_poison_stack_memory(i64, i64)

declare void @__asan_unpoison_stack_memory(i64, i64)

declare void @__asan_before_dynamic_init(i64)

declare void @__asan_after_dynamic_init()

declare void @__asan_register_globals(i64, i64)

declare void @__asan_unregister_globals(i64, i64)

attributes #0 = { sanitize_address uwtable "less-precise-fpmad"="false" "no-frame-pointer-elim"="true" "no-frame-pointer-elim-non-leaf"="true" "no-infs-fp-math"="false" "no-nans-fp-math"="false" "ssp-buffer-size"="8" "unsafe-fp-math"="false" "use-soft-float"="false" }
attributes #1 = { nounwind readnone }
attributes #2 = { "less-precise-fpmad"="false" "no-frame-pointer-elim"="true" "no-frame-pointer-elim-non-leaf"="true" "no-infs-fp-math"="false" "no-nans-fp-math"="false" "ssp-buffer-size"="8" "unsafe-fp-math"="false" "use-soft-float"="false" }

!llvm.dbg.cu = !{!0}
!llvm.module.flags = !{!22, !27}

<<<<<<< HEAD
!0 = metadata !{metadata !"0x11\004\00clang version 3.4 \000\00\000\00\001", metadata !1, metadata !2, metadata !2, metadata !3, metadata !2, metadata !2} ; [ DW_TAG_compile_unit ] [/tmp/crash.cpp] [DW_LANG_C_plus_plus]
!1 = metadata !{metadata !"crash.cpp", metadata !"/tmp"}
!2 = metadata !{}
!3 = metadata !{metadata !4}
!4 = metadata !{metadata !"0x2e\00func\00func\00_Z4funci\006\000\001\000\006\00256\000\006", metadata !1, metadata !5, metadata !6, null, void (%struct.A*, i32)* @_Z4funci, null, null, metadata !2} ; [ DW_TAG_subprogram ] [line 6] [def] [func]
!5 = metadata !{metadata !"0x29", metadata !1}          ; [ DW_TAG_file_type ] [/tmp/crash.cpp]
!6 = metadata !{metadata !"0x15\00\000\000\000\000\000\000", i32 0, null, null, metadata !7, null, null, null} ; [ DW_TAG_subroutine_type ] [line 0, size 0, align 0, offset 0] [from ]
!7 = metadata !{metadata !8, metadata !21}
!8 = metadata !{metadata !"0x13\00A\001\008\008\000\000\000", metadata !1, null, null, metadata !9, null, null, null} ; [ DW_TAG_structure_type ] [A] [line 1, size 8, align 8, offset 0] [def] [from ]
!9 = metadata !{metadata !10, metadata !15}
!10 = metadata !{metadata !"0x2e\00A\00A\00\002\000\000\000\006\00256\000\002", metadata !1, metadata !8, metadata !11, null, null, null, i32 0, metadata !14} ; [ DW_TAG_subprogram ] [line 2] [A]
!11 = metadata !{metadata !"0x15\00\000\000\000\000\000\000", i32 0, null, null, metadata !12, null, null, null} ; [ DW_TAG_subroutine_type ] [line 0, size 0, align 0, offset 0] [from ]
!12 = metadata !{null, metadata !13}
!13 = metadata !{metadata !"0xf\00\000\0064\0064\000\001088", i32 0, null, metadata !8} ; [ DW_TAG_pointer_type ] [line 0, size 64, align 64, offset 0] [artificial] [from A]
!14 = metadata !{i32 786468}
!15 = metadata !{metadata !"0x2e\00A\00A\00\003\000\000\000\006\00256\000\003", metadata !1, metadata !8, metadata !16, null, null, null, i32 0, metadata !20} ; [ DW_TAG_subprogram ] [line 3] [A]
!16 = metadata !{metadata !"0x15\00\000\000\000\000\000\000", i32 0, null, null, metadata !17, null, null, null} ; [ DW_TAG_subroutine_type ] [line 0, size 0, align 0, offset 0] [from ]
!17 = metadata !{null, metadata !13, metadata !18}
!18 = metadata !{metadata !"0x10\00\000\000\000\000\000", null, null, metadata !19} ; [ DW_TAG_reference_type ] [line 0, size 0, align 0, offset 0] [from ]
!19 = metadata !{metadata !"0x26\00\000\000\000\000\000", null, null, metadata !8} ; [ DW_TAG_const_type ] [line 0, size 0, align 0, offset 0] [from A]
!20 = metadata !{i32 786468}
!21 = metadata !{metadata !"0x24\00int\000\0032\0032\000\000\005", null, null} ; [ DW_TAG_base_type ] [int] [line 0, size 32, align 32, offset 0, enc DW_ATE_signed]
!22 = metadata !{i32 2, metadata !"Dwarf Version", i32 3}
!23 = metadata !{metadata !"0x101\00\0016777222\000", metadata !4, metadata !5, metadata !21} ; [ DW_TAG_arg_variable ] [line 6]
!24 = metadata !{metadata !"0x100\00a\007\008192", metadata !4, metadata !5, metadata !8} ; [ DW_TAG_auto_variable ] [a] [line 7]
!25 = metadata !{i32 7, i32 0, metadata !4, null}
!26 = metadata !{i32 8, i32 0, metadata !4, null}
!27 = metadata !{i32 1, metadata !"Debug Info Version", i32 2}
!28 = metadata !{metadata !"0x102\006"} ; [ DW_TAG_expression ] [DW_OP_deref]
=======
!0 = !MDCompileUnit(language: DW_LANG_C_plus_plus, producer: "clang version 3.4 ", isOptimized: false, emissionKind: 1, file: !1, enums: !2, retainedTypes: !2, subprograms: !3, globals: !2, imports: !2)
!1 = !MDFile(filename: "crash.cpp", directory: "/tmp")
!2 = !{}
!3 = !{!4}
!4 = !MDSubprogram(name: "func", linkageName: "_Z4funci", line: 6, isLocal: false, isDefinition: true, virtualIndex: 6, flags: DIFlagPrototyped, isOptimized: false, scopeLine: 6, file: !1, scope: !5, type: !6, function: void (%struct.A*, i32)* @_Z4funci, variables: !2)
!5 = !MDFile(filename: "crash.cpp", directory: "/tmp")
!6 = !MDSubroutineType(types: !7)
!7 = !{!8, !21}
!8 = !MDCompositeType(tag: DW_TAG_structure_type, name: "A", line: 1, size: 8, align: 8, file: !1, elements: !9)
!9 = !{!10, !15}
!10 = !MDSubprogram(name: "A", line: 2, isLocal: false, isDefinition: false, virtualIndex: 6, flags: DIFlagPrototyped, isOptimized: false, scopeLine: 2, file: !1, scope: !8, type: !11, variables: !14)
!11 = !MDSubroutineType(types: !12)
!12 = !{null, !13}
!13 = !MDDerivedType(tag: DW_TAG_pointer_type, size: 64, align: 64, flags: DIFlagArtificial | DIFlagObjectPointer, baseType: !8)
!14 = !{i32 786468}
!15 = !MDSubprogram(name: "A", line: 3, isLocal: false, isDefinition: false, virtualIndex: 6, flags: DIFlagPrototyped, isOptimized: false, scopeLine: 3, file: !1, scope: !8, type: !16, variables: !20)
!16 = !MDSubroutineType(types: !17)
!17 = !{null, !13, !18}
!18 = !MDDerivedType(tag: DW_TAG_reference_type, baseType: !19)
!19 = !MDDerivedType(tag: DW_TAG_const_type, baseType: !8)
!20 = !{i32 786468}
!21 = !MDBasicType(tag: DW_TAG_base_type, name: "int", size: 32, align: 32, encoding: DW_ATE_signed)
!22 = !{i32 2, !"Dwarf Version", i32 3}
!23 = !MDLocalVariable(tag: DW_TAG_arg_variable, name: "", line: 6, arg: 1, scope: !4, file: !5, type: !21)
!24 = !MDLocalVariable(tag: DW_TAG_auto_variable, name: "a", line: 7, scope: !4, file: !5, type: !8)
!25 = !MDLocation(line: 7, scope: !4)
!26 = !MDLocation(line: 8, scope: !4)
!27 = !{i32 1, !"Debug Info Version", i32 3}
!28 = !MDExpression(DW_OP_deref)
>>>>>>> 969bfdfe
<|MERGE_RESOLUTION|>--- conflicted
+++ resolved
@@ -53,11 +53,7 @@
   %19 = inttoptr i64 %18 to i8*
   %20 = load i8, i8* %19
   %21 = icmp ne i8 %20, 0
-<<<<<<< HEAD
-  call void @llvm.dbg.declare(metadata !{i32* %3}, metadata !23, metadata !28)
-=======
   call void @llvm.dbg.declare(metadata i32* %3, metadata !23, metadata !28)
->>>>>>> 969bfdfe
   br i1 %21, label %22, label %28
 
 ; <label>:22                                      ; preds = %entry
@@ -74,11 +70,7 @@
 
 ; <label>:28                                      ; preds = %22, %entry
   store i32 %0, i32* %3, align 4
-<<<<<<< HEAD
-  call void @llvm.dbg.declare(metadata !{%struct.A* %agg.result}, metadata !24, metadata !{metadata !"0x102"}), !dbg !25
-=======
   call void @llvm.dbg.declare(metadata %struct.A* %agg.result, metadata !24, metadata !MDExpression(DW_OP_deref)), !dbg !25
->>>>>>> 969bfdfe
   call void @_ZN1AC1Ev(%struct.A* %agg.result), !dbg !25
   store i64 1172321806, i64* %4, !dbg !26
   %29 = inttoptr i64 %10 to i32*, !dbg !26
@@ -155,37 +147,6 @@
 !llvm.dbg.cu = !{!0}
 !llvm.module.flags = !{!22, !27}
 
-<<<<<<< HEAD
-!0 = metadata !{metadata !"0x11\004\00clang version 3.4 \000\00\000\00\001", metadata !1, metadata !2, metadata !2, metadata !3, metadata !2, metadata !2} ; [ DW_TAG_compile_unit ] [/tmp/crash.cpp] [DW_LANG_C_plus_plus]
-!1 = metadata !{metadata !"crash.cpp", metadata !"/tmp"}
-!2 = metadata !{}
-!3 = metadata !{metadata !4}
-!4 = metadata !{metadata !"0x2e\00func\00func\00_Z4funci\006\000\001\000\006\00256\000\006", metadata !1, metadata !5, metadata !6, null, void (%struct.A*, i32)* @_Z4funci, null, null, metadata !2} ; [ DW_TAG_subprogram ] [line 6] [def] [func]
-!5 = metadata !{metadata !"0x29", metadata !1}          ; [ DW_TAG_file_type ] [/tmp/crash.cpp]
-!6 = metadata !{metadata !"0x15\00\000\000\000\000\000\000", i32 0, null, null, metadata !7, null, null, null} ; [ DW_TAG_subroutine_type ] [line 0, size 0, align 0, offset 0] [from ]
-!7 = metadata !{metadata !8, metadata !21}
-!8 = metadata !{metadata !"0x13\00A\001\008\008\000\000\000", metadata !1, null, null, metadata !9, null, null, null} ; [ DW_TAG_structure_type ] [A] [line 1, size 8, align 8, offset 0] [def] [from ]
-!9 = metadata !{metadata !10, metadata !15}
-!10 = metadata !{metadata !"0x2e\00A\00A\00\002\000\000\000\006\00256\000\002", metadata !1, metadata !8, metadata !11, null, null, null, i32 0, metadata !14} ; [ DW_TAG_subprogram ] [line 2] [A]
-!11 = metadata !{metadata !"0x15\00\000\000\000\000\000\000", i32 0, null, null, metadata !12, null, null, null} ; [ DW_TAG_subroutine_type ] [line 0, size 0, align 0, offset 0] [from ]
-!12 = metadata !{null, metadata !13}
-!13 = metadata !{metadata !"0xf\00\000\0064\0064\000\001088", i32 0, null, metadata !8} ; [ DW_TAG_pointer_type ] [line 0, size 64, align 64, offset 0] [artificial] [from A]
-!14 = metadata !{i32 786468}
-!15 = metadata !{metadata !"0x2e\00A\00A\00\003\000\000\000\006\00256\000\003", metadata !1, metadata !8, metadata !16, null, null, null, i32 0, metadata !20} ; [ DW_TAG_subprogram ] [line 3] [A]
-!16 = metadata !{metadata !"0x15\00\000\000\000\000\000\000", i32 0, null, null, metadata !17, null, null, null} ; [ DW_TAG_subroutine_type ] [line 0, size 0, align 0, offset 0] [from ]
-!17 = metadata !{null, metadata !13, metadata !18}
-!18 = metadata !{metadata !"0x10\00\000\000\000\000\000", null, null, metadata !19} ; [ DW_TAG_reference_type ] [line 0, size 0, align 0, offset 0] [from ]
-!19 = metadata !{metadata !"0x26\00\000\000\000\000\000", null, null, metadata !8} ; [ DW_TAG_const_type ] [line 0, size 0, align 0, offset 0] [from A]
-!20 = metadata !{i32 786468}
-!21 = metadata !{metadata !"0x24\00int\000\0032\0032\000\000\005", null, null} ; [ DW_TAG_base_type ] [int] [line 0, size 32, align 32, offset 0, enc DW_ATE_signed]
-!22 = metadata !{i32 2, metadata !"Dwarf Version", i32 3}
-!23 = metadata !{metadata !"0x101\00\0016777222\000", metadata !4, metadata !5, metadata !21} ; [ DW_TAG_arg_variable ] [line 6]
-!24 = metadata !{metadata !"0x100\00a\007\008192", metadata !4, metadata !5, metadata !8} ; [ DW_TAG_auto_variable ] [a] [line 7]
-!25 = metadata !{i32 7, i32 0, metadata !4, null}
-!26 = metadata !{i32 8, i32 0, metadata !4, null}
-!27 = metadata !{i32 1, metadata !"Debug Info Version", i32 2}
-!28 = metadata !{metadata !"0x102\006"} ; [ DW_TAG_expression ] [DW_OP_deref]
-=======
 !0 = !MDCompileUnit(language: DW_LANG_C_plus_plus, producer: "clang version 3.4 ", isOptimized: false, emissionKind: 1, file: !1, enums: !2, retainedTypes: !2, subprograms: !3, globals: !2, imports: !2)
 !1 = !MDFile(filename: "crash.cpp", directory: "/tmp")
 !2 = !{}
@@ -214,5 +175,4 @@
 !25 = !MDLocation(line: 7, scope: !4)
 !26 = !MDLocation(line: 8, scope: !4)
 !27 = !{i32 1, !"Debug Info Version", i32 3}
-!28 = !MDExpression(DW_OP_deref)
->>>>>>> 969bfdfe
+!28 = !MDExpression(DW_OP_deref)