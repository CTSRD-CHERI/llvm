; RUN: llc -O0 -mtriple=x86_64-apple-darwin < %s -filetype=obj \
; RUN:     | llvm-dwarfdump -debug-dump=info - \
; RUN:     | FileCheck %s -check-prefix=CHECK -check-prefix=DWARF4
; RUN: llc -O0 -mtriple=x86_64-apple-darwin < %s -filetype=obj -dwarf-version=3 \
; RUN:     | llvm-dwarfdump -debug-dump=info - \
; RUN:     | FileCheck %s -check-prefix=CHECK -check-prefix=DWARF3

; FIXME: The location here needs to be fixed, but llvm-dwarfdump doesn't handle
; DW_AT_location lists yet.
; DWARF4: DW_AT_location [DW_FORM_sec_offset]                      (0x00000000)

; FIXME: The location here needs to be fixed, but llvm-dwarfdump doesn't handle
; DW_AT_location lists yet.
; DWARF3: DW_AT_location [DW_FORM_data4]                      (0x00000000)

; CHECK-NOT: DW_TAG
; CHECK: DW_AT_name [DW_FORM_strp]  ( .debug_str[0x00000067] = "vla")

; Unfortunately llvm-dwarfdump can't unparse a list of DW_AT_locations
; right now, so we check the asm output:
; RUN: llc -O0 -mtriple=x86_64-apple-darwin %s -o - -filetype=asm | FileCheck %s -check-prefix=ASM-CHECK
; vla should have a register-indirect address at one point.
; ASM-CHECK: DEBUG_VALUE: vla <- RCX
; ASM-CHECK: DW_OP_breg2

; RUN: llvm-as %s -o - | llvm-dis - | FileCheck %s --check-prefix=PRETTY-PRINT
; PRETTY-PRINT: MDExpression(DW_OP_deref, DW_OP_deref)

define void @testVLAwithSize(i32 %s) nounwind uwtable ssp {
entry:
  %s.addr = alloca i32, align 4
  %saved_stack = alloca i8*
  %i = alloca i32, align 4
  store i32 %s, i32* %s.addr, align 4
<<<<<<< HEAD
  call void @llvm.dbg.declare(metadata !{i32* %s.addr}, metadata !10, metadata !{metadata !"0x102"}), !dbg !11
  %0 = load i32* %s.addr, align 4, !dbg !12
=======
  call void @llvm.dbg.declare(metadata i32* %s.addr, metadata !10, metadata !MDExpression()), !dbg !11
  %0 = load i32, i32* %s.addr, align 4, !dbg !12
>>>>>>> 969bfdfe
  %1 = zext i32 %0 to i64, !dbg !12
  %2 = call i8* @llvm.stacksave(), !dbg !12
  store i8* %2, i8** %saved_stack, !dbg !12
  %vla = alloca i32, i64 %1, align 16, !dbg !12
<<<<<<< HEAD
  call void @llvm.dbg.declare(metadata !{i32* %vla}, metadata !14, metadata !30), !dbg !18
  call void @llvm.dbg.declare(metadata !{i32* %i}, metadata !19, metadata !{metadata !"0x102"}), !dbg !20
=======
  call void @llvm.dbg.declare(metadata i32* %vla, metadata !14, metadata !30), !dbg !18
  call void @llvm.dbg.declare(metadata i32* %i, metadata !19, metadata !MDExpression()), !dbg !20
>>>>>>> 969bfdfe
  store i32 0, i32* %i, align 4, !dbg !21
  br label %for.cond, !dbg !21

for.cond:                                         ; preds = %for.inc, %entry
  %3 = load i32, i32* %i, align 4, !dbg !21
  %4 = load i32, i32* %s.addr, align 4, !dbg !21
  %cmp = icmp slt i32 %3, %4, !dbg !21
  br i1 %cmp, label %for.body, label %for.end, !dbg !21

for.body:                                         ; preds = %for.cond
  %5 = load i32, i32* %i, align 4, !dbg !23
  %6 = load i32, i32* %i, align 4, !dbg !23
  %mul = mul nsw i32 %5, %6, !dbg !23
  %7 = load i32, i32* %i, align 4, !dbg !23
  %idxprom = sext i32 %7 to i64, !dbg !23
  %arrayidx = getelementptr inbounds i32, i32* %vla, i64 %idxprom, !dbg !23
  store i32 %mul, i32* %arrayidx, align 4, !dbg !23
  br label %for.inc, !dbg !25

for.inc:                                          ; preds = %for.body
  %8 = load i32, i32* %i, align 4, !dbg !26
  %inc = add nsw i32 %8, 1, !dbg !26
  store i32 %inc, i32* %i, align 4, !dbg !26
  br label %for.cond, !dbg !26

for.end:                                          ; preds = %for.cond
  %9 = load i8*, i8** %saved_stack, !dbg !27
  call void @llvm.stackrestore(i8* %9), !dbg !27
  ret void, !dbg !27
}

declare void @llvm.dbg.declare(metadata, metadata, metadata) nounwind readnone

declare i8* @llvm.stacksave() nounwind

declare void @llvm.stackrestore(i8*) nounwind

!llvm.dbg.cu = !{!0}
!llvm.module.flags = !{!29}

<<<<<<< HEAD
!0 = metadata !{metadata !"0x11\0012\00clang version 3.2 (trunk 156005) (llvm/trunk 156000)\000\00\000\00\001", metadata !28, metadata !1, metadata !1, metadata !3, metadata !1,  metadata !1} ; [ DW_TAG_compile_unit ]
!1 = metadata !{}
!3 = metadata !{metadata !5}
!5 = metadata !{metadata !"0x2e\00testVLAwithSize\00testVLAwithSize\00\001\000\001\000\006\00256\000\002", metadata !28, metadata !6, metadata !7, null, void (i32)* @testVLAwithSize, null, null, metadata !1} ; [ DW_TAG_subprogram ]
!6 = metadata !{metadata !"0x29", metadata !28} ; [ DW_TAG_file_type ]
!7 = metadata !{metadata !"0x15\00\000\000\000\000\000\000", i32 0, null, null, metadata !8, null, null, null} ; [ DW_TAG_subroutine_type ] [line 0, size 0, align 0, offset 0] [from ]
!8 = metadata !{null, metadata !9}
!9 = metadata !{metadata !"0x24\00int\000\0032\0032\000\000\005", null, null} ; [ DW_TAG_base_type ]
!10 = metadata !{metadata !"0x101\00s\0016777217\000", metadata !5, metadata !6, metadata !9} ; [ DW_TAG_arg_variable ]
!11 = metadata !{i32 1, i32 26, metadata !5, null}
!12 = metadata !{i32 3, i32 13, metadata !13, null}
!13 = metadata !{metadata !"0xb\002\001\000", metadata !28, metadata !5} ; [ DW_TAG_lexical_block ]
!14 = metadata !{metadata !"0x100\00vla\003\008192", metadata !13, metadata !6, metadata !15} ; [ DW_TAG_auto_variable ]
!15 = metadata !{metadata !"0x1\00\000\000\0032\000\000", null, null, metadata !9, metadata !16, i32 0, null, null, null} ; [ DW_TAG_array_type ] [line 0, size 0, align 32, offset 0] [from int]
!16 = metadata !{metadata !17}
!17 = metadata !{metadata !"0x21\000\00-1"}        ; [ DW_TAG_subrange_type ]
!18 = metadata !{i32 3, i32 7, metadata !13, null}
!19 = metadata !{metadata !"0x100\00i\004\000", metadata !13, metadata !6, metadata !9} ; [ DW_TAG_auto_variable ]
!20 = metadata !{i32 4, i32 7, metadata !13, null}
!21 = metadata !{i32 5, i32 8, metadata !22, null}
!22 = metadata !{metadata !"0xb\005\003\001", metadata !28, metadata !13} ; [ DW_TAG_lexical_block ]
!23 = metadata !{i32 6, i32 5, metadata !24, null}
!24 = metadata !{metadata !"0xb\005\0027\002", metadata !28, metadata !22} ; [ DW_TAG_lexical_block ]
!25 = metadata !{i32 7, i32 3, metadata !24, null}
!26 = metadata !{i32 5, i32 22, metadata !22, null}
!27 = metadata !{i32 8, i32 1, metadata !13, null}
!28 = metadata !{metadata !"bar.c", metadata !"/Users/echristo/tmp"}
!29 = metadata !{i32 1, metadata !"Debug Info Version", i32 2}
!30 = metadata !{metadata !"0x102\006"} ; [ DW_TAG_expression ] [DW_OP_deref]
=======
!0 = !MDCompileUnit(language: DW_LANG_C99, producer: "clang version 3.2 (trunk 156005) (llvm/trunk 156000)", isOptimized: false, emissionKind: 1, file: !28, enums: !1, retainedTypes: !1, subprograms: !3, globals: !1, imports:  !1)
!1 = !{}
!3 = !{!5}
!5 = !MDSubprogram(name: "testVLAwithSize", line: 1, isLocal: false, isDefinition: true, virtualIndex: 6, flags: DIFlagPrototyped, isOptimized: false, scopeLine: 2, file: !28, scope: !6, type: !7, function: void (i32)* @testVLAwithSize, variables: !1)
!6 = !MDFile(filename: "bar.c", directory: "/Users/echristo/tmp")
!7 = !MDSubroutineType(types: !8)
!8 = !{null, !9}
!9 = !MDBasicType(tag: DW_TAG_base_type, name: "int", size: 32, align: 32, encoding: DW_ATE_signed)
!10 = !MDLocalVariable(tag: DW_TAG_arg_variable, name: "s", line: 1, arg: 1, scope: !5, file: !6, type: !9)
!11 = !MDLocation(line: 1, column: 26, scope: !5)
!12 = !MDLocation(line: 3, column: 13, scope: !13)
!13 = distinct !MDLexicalBlock(line: 2, column: 1, file: !28, scope: !5)
!14 = !MDLocalVariable(tag: DW_TAG_auto_variable, name: "vla", line: 3, scope: !13, file: !6, type: !15)
!15 = !MDCompositeType(tag: DW_TAG_array_type, align: 32, baseType: !9, elements: !16)
!16 = !{!17}
!17 = !MDSubrange(count: -1)
!18 = !MDLocation(line: 3, column: 7, scope: !13)
!19 = !MDLocalVariable(tag: DW_TAG_auto_variable, name: "i", line: 4, scope: !13, file: !6, type: !9)
!20 = !MDLocation(line: 4, column: 7, scope: !13)
!21 = !MDLocation(line: 5, column: 8, scope: !22)
!22 = distinct !MDLexicalBlock(line: 5, column: 3, file: !28, scope: !13)
!23 = !MDLocation(line: 6, column: 5, scope: !24)
!24 = distinct !MDLexicalBlock(line: 5, column: 27, file: !28, scope: !22)
!25 = !MDLocation(line: 7, column: 3, scope: !24)
!26 = !MDLocation(line: 5, column: 22, scope: !22)
!27 = !MDLocation(line: 8, column: 1, scope: !13)
!28 = !MDFile(filename: "bar.c", directory: "/Users/echristo/tmp")
!29 = !{i32 1, !"Debug Info Version", i32 3}
!30 = !MDExpression(DW_OP_deref, DW_OP_deref)
>>>>>>> 969bfdfe
<|MERGE_RESOLUTION|>--- conflicted
+++ resolved
@@ -32,24 +32,14 @@
   %saved_stack = alloca i8*
   %i = alloca i32, align 4
   store i32 %s, i32* %s.addr, align 4
-<<<<<<< HEAD
-  call void @llvm.dbg.declare(metadata !{i32* %s.addr}, metadata !10, metadata !{metadata !"0x102"}), !dbg !11
-  %0 = load i32* %s.addr, align 4, !dbg !12
-=======
   call void @llvm.dbg.declare(metadata i32* %s.addr, metadata !10, metadata !MDExpression()), !dbg !11
   %0 = load i32, i32* %s.addr, align 4, !dbg !12
->>>>>>> 969bfdfe
   %1 = zext i32 %0 to i64, !dbg !12
   %2 = call i8* @llvm.stacksave(), !dbg !12
   store i8* %2, i8** %saved_stack, !dbg !12
   %vla = alloca i32, i64 %1, align 16, !dbg !12
-<<<<<<< HEAD
-  call void @llvm.dbg.declare(metadata !{i32* %vla}, metadata !14, metadata !30), !dbg !18
-  call void @llvm.dbg.declare(metadata !{i32* %i}, metadata !19, metadata !{metadata !"0x102"}), !dbg !20
-=======
   call void @llvm.dbg.declare(metadata i32* %vla, metadata !14, metadata !30), !dbg !18
   call void @llvm.dbg.declare(metadata i32* %i, metadata !19, metadata !MDExpression()), !dbg !20
->>>>>>> 969bfdfe
   store i32 0, i32* %i, align 4, !dbg !21
   br label %for.cond, !dbg !21
 
@@ -90,37 +80,6 @@
 !llvm.dbg.cu = !{!0}
 !llvm.module.flags = !{!29}
 
-<<<<<<< HEAD
-!0 = metadata !{metadata !"0x11\0012\00clang version 3.2 (trunk 156005) (llvm/trunk 156000)\000\00\000\00\001", metadata !28, metadata !1, metadata !1, metadata !3, metadata !1,  metadata !1} ; [ DW_TAG_compile_unit ]
-!1 = metadata !{}
-!3 = metadata !{metadata !5}
-!5 = metadata !{metadata !"0x2e\00testVLAwithSize\00testVLAwithSize\00\001\000\001\000\006\00256\000\002", metadata !28, metadata !6, metadata !7, null, void (i32)* @testVLAwithSize, null, null, metadata !1} ; [ DW_TAG_subprogram ]
-!6 = metadata !{metadata !"0x29", metadata !28} ; [ DW_TAG_file_type ]
-!7 = metadata !{metadata !"0x15\00\000\000\000\000\000\000", i32 0, null, null, metadata !8, null, null, null} ; [ DW_TAG_subroutine_type ] [line 0, size 0, align 0, offset 0] [from ]
-!8 = metadata !{null, metadata !9}
-!9 = metadata !{metadata !"0x24\00int\000\0032\0032\000\000\005", null, null} ; [ DW_TAG_base_type ]
-!10 = metadata !{metadata !"0x101\00s\0016777217\000", metadata !5, metadata !6, metadata !9} ; [ DW_TAG_arg_variable ]
-!11 = metadata !{i32 1, i32 26, metadata !5, null}
-!12 = metadata !{i32 3, i32 13, metadata !13, null}
-!13 = metadata !{metadata !"0xb\002\001\000", metadata !28, metadata !5} ; [ DW_TAG_lexical_block ]
-!14 = metadata !{metadata !"0x100\00vla\003\008192", metadata !13, metadata !6, metadata !15} ; [ DW_TAG_auto_variable ]
-!15 = metadata !{metadata !"0x1\00\000\000\0032\000\000", null, null, metadata !9, metadata !16, i32 0, null, null, null} ; [ DW_TAG_array_type ] [line 0, size 0, align 32, offset 0] [from int]
-!16 = metadata !{metadata !17}
-!17 = metadata !{metadata !"0x21\000\00-1"}        ; [ DW_TAG_subrange_type ]
-!18 = metadata !{i32 3, i32 7, metadata !13, null}
-!19 = metadata !{metadata !"0x100\00i\004\000", metadata !13, metadata !6, metadata !9} ; [ DW_TAG_auto_variable ]
-!20 = metadata !{i32 4, i32 7, metadata !13, null}
-!21 = metadata !{i32 5, i32 8, metadata !22, null}
-!22 = metadata !{metadata !"0xb\005\003\001", metadata !28, metadata !13} ; [ DW_TAG_lexical_block ]
-!23 = metadata !{i32 6, i32 5, metadata !24, null}
-!24 = metadata !{metadata !"0xb\005\0027\002", metadata !28, metadata !22} ; [ DW_TAG_lexical_block ]
-!25 = metadata !{i32 7, i32 3, metadata !24, null}
-!26 = metadata !{i32 5, i32 22, metadata !22, null}
-!27 = metadata !{i32 8, i32 1, metadata !13, null}
-!28 = metadata !{metadata !"bar.c", metadata !"/Users/echristo/tmp"}
-!29 = metadata !{i32 1, metadata !"Debug Info Version", i32 2}
-!30 = metadata !{metadata !"0x102\006"} ; [ DW_TAG_expression ] [DW_OP_deref]
-=======
 !0 = !MDCompileUnit(language: DW_LANG_C99, producer: "clang version 3.2 (trunk 156005) (llvm/trunk 156000)", isOptimized: false, emissionKind: 1, file: !28, enums: !1, retainedTypes: !1, subprograms: !3, globals: !1, imports:  !1)
 !1 = !{}
 !3 = !{!5}
@@ -149,5 +108,4 @@
 !27 = !MDLocation(line: 8, column: 1, scope: !13)
 !28 = !MDFile(filename: "bar.c", directory: "/Users/echristo/tmp")
 !29 = !{i32 1, !"Debug Info Version", i32 3}
-!30 = !MDExpression(DW_OP_deref, DW_OP_deref)
->>>>>>> 969bfdfe
+!30 = !MDExpression(DW_OP_deref, DW_OP_deref)