; RUN: llc -enable-dwarf-directory -mtriple x86_64-apple-darwin10.0.0  < %s | FileCheck %s

; Radar 8884898
; CHECK: file	1 "simple.c"

declare i32 @printf(i8*, ...) nounwind

define i32 @main() nounwind {
  ret i32 0
}

!llvm.dbg.cu = !{!2}
!llvm.module.flags = !{!12}

<<<<<<< HEAD
!1 = metadata !{metadata !"0x29", metadata !10} ; [ DW_TAG_file_type ]
!2 = metadata !{metadata !"0x11\001\00LLVM build 00\001\00\000\00\000", metadata !10, metadata !11, metadata !11, metadata !9, null, null} ; [ DW_TAG_compile_unit ]
!5 = metadata !{metadata !"0x24\00int\000\0032\0032\000\000\005", metadata !10, metadata !1} ; [ DW_TAG_base_type ]
!6 = metadata !{metadata !"0x2e\00main\00main\00main\009\000\001\000\006\00256\000\000", metadata !10, metadata !1, metadata !7, null, i32 ()* @main, null, null, null} ; [ DW_TAG_subprogram ]
!7 = metadata !{metadata !"0x15\00\000\000\000\000\000\000", metadata !10, metadata !1, null, metadata !8, null, null, null} ; [ DW_TAG_subroutine_type ] [line 0, size 0, align 0, offset 0] [from ]
!8 = metadata !{metadata !5}
!9 = metadata !{metadata !6}
!10 = metadata !{metadata !"simple.c", metadata !"/Users/manav/one/two"}
!11 = metadata !{i32 0}
!12 = metadata !{i32 1, metadata !"Debug Info Version", i32 2}
=======
!1 = !MDFile(filename: "simple.c", directory: "/Users/manav/one/two")
!2 = !MDCompileUnit(language: DW_LANG_C89, producer: "LLVM build 00", isOptimized: true, emissionKind: 0, file: !10, enums: !11, retainedTypes: !11, subprograms: !9)
!5 = !MDBasicType(tag: DW_TAG_base_type, name: "int", size: 32, align: 32, encoding: DW_ATE_signed)
!6 = !MDSubprogram(name: "main", linkageName: "main", line: 9, isLocal: false, isDefinition: true, virtualIndex: 6, flags: DIFlagPrototyped, isOptimized: false, file: !10, scope: !1, type: !7, function: i32 ()* @main)
!7 = !MDSubroutineType(types: !8)
!8 = !{!5}
!9 = !{!6}
!10 = !MDFile(filename: "simple.c", directory: "/Users/manav/one/two")
!11 = !{i32 0}
!12 = !{i32 1, !"Debug Info Version", i32 3}
>>>>>>> 969bfdfe
<|MERGE_RESOLUTION|>--- conflicted
+++ resolved
@@ -12,18 +12,6 @@
 !llvm.dbg.cu = !{!2}
 !llvm.module.flags = !{!12}
 
-<<<<<<< HEAD
-!1 = metadata !{metadata !"0x29", metadata !10} ; [ DW_TAG_file_type ]
-!2 = metadata !{metadata !"0x11\001\00LLVM build 00\001\00\000\00\000", metadata !10, metadata !11, metadata !11, metadata !9, null, null} ; [ DW_TAG_compile_unit ]
-!5 = metadata !{metadata !"0x24\00int\000\0032\0032\000\000\005", metadata !10, metadata !1} ; [ DW_TAG_base_type ]
-!6 = metadata !{metadata !"0x2e\00main\00main\00main\009\000\001\000\006\00256\000\000", metadata !10, metadata !1, metadata !7, null, i32 ()* @main, null, null, null} ; [ DW_TAG_subprogram ]
-!7 = metadata !{metadata !"0x15\00\000\000\000\000\000\000", metadata !10, metadata !1, null, metadata !8, null, null, null} ; [ DW_TAG_subroutine_type ] [line 0, size 0, align 0, offset 0] [from ]
-!8 = metadata !{metadata !5}
-!9 = metadata !{metadata !6}
-!10 = metadata !{metadata !"simple.c", metadata !"/Users/manav/one/two"}
-!11 = metadata !{i32 0}
-!12 = metadata !{i32 1, metadata !"Debug Info Version", i32 2}
-=======
 !1 = !MDFile(filename: "simple.c", directory: "/Users/manav/one/two")
 !2 = !MDCompileUnit(language: DW_LANG_C89, producer: "LLVM build 00", isOptimized: true, emissionKind: 0, file: !10, enums: !11, retainedTypes: !11, subprograms: !9)
 !5 = !MDBasicType(tag: DW_TAG_base_type, name: "int", size: 32, align: 32, encoding: DW_ATE_signed)
@@ -33,5 +21,4 @@
 !9 = !{!6}
 !10 = !MDFile(filename: "simple.c", directory: "/Users/manav/one/two")
 !11 = !{i32 0}
-!12 = !{i32 1, !"Debug Info Version", i32 3}
->>>>>>> 969bfdfe
+!12 = !{i32 1, !"Debug Info Version", i32 3}