; RUN: llc -generate-arange-section < %s | FileCheck %s


; -- header --
; CHECK: .short 2 # DWARF Arange version number
; CHECK-NEXT: .long .Lcu_begin0
; CHECK-NEXT: .byte 8 # Address Size (in bytes)
; CHECK-NEXT: .byte 0 # Segment Size (in bytes)
; -- alignment --
; CHECK-NEXT: .zero 4,255

; <data section> - it should have made one span covering all vars in this CU.
; CHECK-NEXT: .quad some_data
; CHECK-NEXT: .quad .Lsec_end0-some_data

; <other sections> - it should have made one span covering all vars in this CU.
; CHECK-NEXT: .quad some_other
; CHECK-NEXT: .quad .Lsec_end1-some_other

; <common symbols> - it should have made one span for each symbol.
; CHECK-NEXT: .quad some_bss
; CHECK-NEXT: .quad 4

<<<<<<< HEAD
; <data section> - it should have made one span covering all vars in this CU.
; CHECK-NEXT: .quad some_data
; CHECK-NEXT: .quad .Ldebug_end1-some_data

; <text section> - it should have made one span covering all functions in this CU.
; CHECK-NEXT: .quad .Lfunc_begin0
; CHECK-NEXT: .quad .Ldebug_end2-.Lfunc_begin0

; <other sections> - it should have made one span covering all vars in this CU.
; CHECK-NEXT: .quad some_other
; CHECK-NEXT: .quad .Ldebug_end3-some_other
=======
; <text section> - it should have made one span covering all functions in this CU.
; CHECK-NEXT: .quad .Lfunc_begin0
; CHECK-NEXT: .quad .Lsec_end2-.Lfunc_begin0
>>>>>>> 969bfdfe

; -- finish --
; CHECK-NEXT: # ARange terminator



; -- source code --
; Generated from: "clang -c -g -emit-llvm"
;
; int some_data = 4;
; int some_bss;
; int some_other __attribute__ ((section ("strange+section"))) = 5;
; 
; void some_code()
; {
;    some_bss += some_data + some_other;
; }

target triple = "x86_64-unknown-linux-gnu"

@some_data = global i32 4, align 4
@some_other = global i32 5, section "strange+section", align 4
@some_bss = common global i32 0, align 4

define void @some_code() {
entry:
  %0 = load i32, i32* @some_data, align 4, !dbg !14
  %1 = load i32, i32* @some_other, align 4, !dbg !14
  %add = add nsw i32 %0, %1, !dbg !14
  %2 = load i32, i32* @some_bss, align 4, !dbg !14
  %add1 = add nsw i32 %2, %add, !dbg !14
  store i32 %add1, i32* @some_bss, align 4, !dbg !14
  ret void, !dbg !15
}

!llvm.dbg.cu = !{!0}
!llvm.module.flags = !{!13, !16}

<<<<<<< HEAD
!0 = metadata !{metadata !"0x11\0012\00clang version 3.4 \000\00\000\00\000", metadata !1, metadata !2, metadata !2, metadata !3, metadata !8, metadata !2} ; [ DW_TAG_compile_unit ] [/home/kayamon/test.c] [DW_LANG_C99]
!1 = metadata !{metadata !"test.c", metadata !"/home/kayamon"}
!2 = metadata !{}
!3 = metadata !{metadata !4}
!4 = metadata !{metadata !"0x2e\00some_code\00some_code\00\005\000\001\000\006\000\000\006", metadata !1, metadata !5, metadata !6, null, void ()* @some_code, null, null, metadata !2} ; [ DW_TAG_subprogram ] [line 5] [def] [scope 6] [some_code]
!5 = metadata !{metadata !"0x29", metadata !1}          ; [ DW_TAG_file_type ] [/home/kayamon/test.c]
!6 = metadata !{metadata !"0x15\00\000\000\000\000\000\000", i32 0, null, null, metadata !7, null, null, null} ; [ DW_TAG_subroutine_type ] [line 0, size 0, align 0, offset 0] [from ]
!7 = metadata !{null}
!8 = metadata !{metadata !9, metadata !11, metadata !12}
!9 = metadata !{metadata !"0x34\00some_data\00some_data\00\001\000\001", null, metadata !5, metadata !10, i32* @some_data, null} ; [ DW_TAG_variable ] [some_data] [line 1] [def]
!10 = metadata !{metadata !"0x24\00int\000\0032\0032\000\000\005", null, null} ; [ DW_TAG_base_type ] [int] [line 0, size 32, align 32, offset 0, enc DW_ATE_signed]
!11 = metadata !{metadata !"0x34\00some_other\00some_other\00\003\000\001", null, metadata !5, metadata !10, i32* @some_other, null} ; [ DW_TAG_variable ] [some_other] [line 3] [def]
!12 = metadata !{metadata !"0x34\00some_bss\00some_bss\00\002\000\001", null, metadata !5, metadata !10, i32* @some_bss, null} ; [ DW_TAG_variable ] [some_bss] [line 2] [def]
!13 = metadata !{i32 2, metadata !"Dwarf Version", i32 4}
!14 = metadata !{i32 7, i32 0, metadata !4, null}
!15 = metadata !{i32 8, i32 0, metadata !4, null}
!16 = metadata !{i32 1, metadata !"Debug Info Version", i32 2}
=======
!0 = !MDCompileUnit(language: DW_LANG_C99, producer: "clang version 3.4 ", isOptimized: false, emissionKind: 0, file: !1, enums: !2, retainedTypes: !2, subprograms: !3, globals: !8, imports: !2)
!1 = !MDFile(filename: "test.c", directory: "/home/kayamon")
!2 = !{}
!3 = !{!4}
!4 = !MDSubprogram(name: "some_code", line: 5, isLocal: false, isDefinition: true, virtualIndex: 6, isOptimized: false, scopeLine: 6, file: !1, scope: !5, type: !6, function: void ()* @some_code, variables: !2)
!5 = !MDFile(filename: "test.c", directory: "/home/kayamon")
!6 = !MDSubroutineType(types: !7)
!7 = !{null}
!8 = !{!9, !11, !12}
!9 = !MDGlobalVariable(name: "some_data", line: 1, isLocal: false, isDefinition: true, scope: null, file: !5, type: !10, variable: i32* @some_data)
!10 = !MDBasicType(tag: DW_TAG_base_type, name: "int", size: 32, align: 32, encoding: DW_ATE_signed)
!11 = !MDGlobalVariable(name: "some_other", line: 3, isLocal: false, isDefinition: true, scope: null, file: !5, type: !10, variable: i32* @some_other)
!12 = !MDGlobalVariable(name: "some_bss", line: 2, isLocal: false, isDefinition: true, scope: null, file: !5, type: !10, variable: i32* @some_bss)
!13 = !{i32 2, !"Dwarf Version", i32 4}
!14 = !MDLocation(line: 7, scope: !4)
!15 = !MDLocation(line: 8, scope: !4)
!16 = !{i32 1, !"Debug Info Version", i32 3}
>>>>>>> 969bfdfe
<|MERGE_RESOLUTION|>--- conflicted
+++ resolved
@@ -21,23 +21,9 @@
 ; CHECK-NEXT: .quad some_bss
 ; CHECK-NEXT: .quad 4
 
-<<<<<<< HEAD
-; <data section> - it should have made one span covering all vars in this CU.
-; CHECK-NEXT: .quad some_data
-; CHECK-NEXT: .quad .Ldebug_end1-some_data
-
-; <text section> - it should have made one span covering all functions in this CU.
-; CHECK-NEXT: .quad .Lfunc_begin0
-; CHECK-NEXT: .quad .Ldebug_end2-.Lfunc_begin0
-
-; <other sections> - it should have made one span covering all vars in this CU.
-; CHECK-NEXT: .quad some_other
-; CHECK-NEXT: .quad .Ldebug_end3-some_other
-=======
 ; <text section> - it should have made one span covering all functions in this CU.
 ; CHECK-NEXT: .quad .Lfunc_begin0
 ; CHECK-NEXT: .quad .Lsec_end2-.Lfunc_begin0
->>>>>>> 969bfdfe
 
 ; -- finish --
 ; CHECK-NEXT: # ARange terminator
@@ -76,25 +62,6 @@
 !llvm.dbg.cu = !{!0}
 !llvm.module.flags = !{!13, !16}
 
-<<<<<<< HEAD
-!0 = metadata !{metadata !"0x11\0012\00clang version 3.4 \000\00\000\00\000", metadata !1, metadata !2, metadata !2, metadata !3, metadata !8, metadata !2} ; [ DW_TAG_compile_unit ] [/home/kayamon/test.c] [DW_LANG_C99]
-!1 = metadata !{metadata !"test.c", metadata !"/home/kayamon"}
-!2 = metadata !{}
-!3 = metadata !{metadata !4}
-!4 = metadata !{metadata !"0x2e\00some_code\00some_code\00\005\000\001\000\006\000\000\006", metadata !1, metadata !5, metadata !6, null, void ()* @some_code, null, null, metadata !2} ; [ DW_TAG_subprogram ] [line 5] [def] [scope 6] [some_code]
-!5 = metadata !{metadata !"0x29", metadata !1}          ; [ DW_TAG_file_type ] [/home/kayamon/test.c]
-!6 = metadata !{metadata !"0x15\00\000\000\000\000\000\000", i32 0, null, null, metadata !7, null, null, null} ; [ DW_TAG_subroutine_type ] [line 0, size 0, align 0, offset 0] [from ]
-!7 = metadata !{null}
-!8 = metadata !{metadata !9, metadata !11, metadata !12}
-!9 = metadata !{metadata !"0x34\00some_data\00some_data\00\001\000\001", null, metadata !5, metadata !10, i32* @some_data, null} ; [ DW_TAG_variable ] [some_data] [line 1] [def]
-!10 = metadata !{metadata !"0x24\00int\000\0032\0032\000\000\005", null, null} ; [ DW_TAG_base_type ] [int] [line 0, size 32, align 32, offset 0, enc DW_ATE_signed]
-!11 = metadata !{metadata !"0x34\00some_other\00some_other\00\003\000\001", null, metadata !5, metadata !10, i32* @some_other, null} ; [ DW_TAG_variable ] [some_other] [line 3] [def]
-!12 = metadata !{metadata !"0x34\00some_bss\00some_bss\00\002\000\001", null, metadata !5, metadata !10, i32* @some_bss, null} ; [ DW_TAG_variable ] [some_bss] [line 2] [def]
-!13 = metadata !{i32 2, metadata !"Dwarf Version", i32 4}
-!14 = metadata !{i32 7, i32 0, metadata !4, null}
-!15 = metadata !{i32 8, i32 0, metadata !4, null}
-!16 = metadata !{i32 1, metadata !"Debug Info Version", i32 2}
-=======
 !0 = !MDCompileUnit(language: DW_LANG_C99, producer: "clang version 3.4 ", isOptimized: false, emissionKind: 0, file: !1, enums: !2, retainedTypes: !2, subprograms: !3, globals: !8, imports: !2)
 !1 = !MDFile(filename: "test.c", directory: "/home/kayamon")
 !2 = !{}
@@ -111,5 +78,4 @@
 !13 = !{i32 2, !"Dwarf Version", i32 4}
 !14 = !MDLocation(line: 7, scope: !4)
 !15 = !MDLocation(line: 8, scope: !4)
-!16 = !{i32 1, !"Debug Info Version", i32 3}
->>>>>>> 969bfdfe
+!16 = !{i32 1, !"Debug Info Version", i32 3}