; RUN: llc -mtriple=x86_64-unknown-linux-gnu %s -o %t -filetype=obj
; RUN: llvm-dwarfdump -debug-dump=info %t | FileCheck %s
; RUN: llvm-as < %s | llvm-dis | FileCheck --check-prefix=CHECK-DIS %s

; CHECK: 0x0000000b: DW_TAG_compile_unit
; CHECK:               DW_AT_name [DW_FORM_strp] ( .debug_str[0x00000035] = "foo.cpp")
; CHECK: 0x{{[0-9a-f]+}}:   DW_TAG_class_type
; CHECK:                 DW_AT_name [DW_FORM_strp]       ( .debug_str[0x{{[0-9a-f]+}}] = "D")
; CHECK: 0x{{[0-9a-f]+}}:     DW_TAG_member
; CHECK:                   DW_AT_name [DW_FORM_strp]     ( .debug_str[0x{{[0-9a-f]+}}] = "c1")
; CHECK: DW_TAG_subprogram
; CHECK-NEXT: DW_AT_name [DW_FORM_strp]     ( .debug_str[0x{{[0-9a-f]+}}] = "D")
; CHECK: DW_TAG_formal_parameter
; CHECK: DW_AT_artificial [DW_FORM_flag_present]       (true)

; CHECK-DIS: DIFlagArtificial

%class.D = type { i32, i32, i32, i32 }

@_ZN1DC1Ev = alias void (%class.D*)* @_ZN1DC2Ev
@_ZN1DC1ERKS_ = alias void (%class.D*, %class.D*)* @_ZN1DC2ERKS_

define void @_ZN1DC2Ev(%class.D* nocapture %this) unnamed_addr nounwind uwtable align 2 {
entry:
<<<<<<< HEAD
  tail call void @llvm.dbg.value(metadata !{%class.D* %this}, i64 0, metadata !29, metadata !{metadata !"0x102"}), !dbg !36
  %c1 = getelementptr inbounds %class.D* %this, i64 0, i32 0, !dbg !37
=======
  tail call void @llvm.dbg.value(metadata %class.D* %this, i64 0, metadata !29, metadata !MDExpression()), !dbg !36
  %c1 = getelementptr inbounds %class.D, %class.D* %this, i64 0, i32 0, !dbg !37
>>>>>>> 969bfdfe
  store i32 1, i32* %c1, align 4, !dbg !37
  %c2 = getelementptr inbounds %class.D, %class.D* %this, i64 0, i32 1, !dbg !42
  store i32 2, i32* %c2, align 4, !dbg !42
  %c3 = getelementptr inbounds %class.D, %class.D* %this, i64 0, i32 2, !dbg !43
  store i32 3, i32* %c3, align 4, !dbg !43
  %c4 = getelementptr inbounds %class.D, %class.D* %this, i64 0, i32 3, !dbg !44
  store i32 4, i32* %c4, align 4, !dbg !44
  ret void, !dbg !45
}

define void @_ZN1DC2ERKS_(%class.D* nocapture %this, %class.D* nocapture %d) unnamed_addr nounwind uwtable align 2 {
entry:
<<<<<<< HEAD
  tail call void @llvm.dbg.value(metadata !{%class.D* %this}, i64 0, metadata !34, metadata !{metadata !"0x102"}), !dbg !46
  tail call void @llvm.dbg.value(metadata !{%class.D* %d}, i64 0, metadata !35, metadata !{metadata !"0x102"}), !dbg !46
  %c1 = getelementptr inbounds %class.D* %d, i64 0, i32 0, !dbg !47
  %0 = load i32* %c1, align 4, !dbg !47
  %c12 = getelementptr inbounds %class.D* %this, i64 0, i32 0, !dbg !47
=======
  tail call void @llvm.dbg.value(metadata %class.D* %this, i64 0, metadata !34, metadata !MDExpression()), !dbg !46
  tail call void @llvm.dbg.value(metadata %class.D* %d, i64 0, metadata !35, metadata !MDExpression()), !dbg !46
  %c1 = getelementptr inbounds %class.D, %class.D* %d, i64 0, i32 0, !dbg !47
  %0 = load i32, i32* %c1, align 4, !dbg !47
  %c12 = getelementptr inbounds %class.D, %class.D* %this, i64 0, i32 0, !dbg !47
>>>>>>> 969bfdfe
  store i32 %0, i32* %c12, align 4, !dbg !47
  %c2 = getelementptr inbounds %class.D, %class.D* %d, i64 0, i32 1, !dbg !49
  %1 = load i32, i32* %c2, align 4, !dbg !49
  %c23 = getelementptr inbounds %class.D, %class.D* %this, i64 0, i32 1, !dbg !49
  store i32 %1, i32* %c23, align 4, !dbg !49
  %c3 = getelementptr inbounds %class.D, %class.D* %d, i64 0, i32 2, !dbg !50
  %2 = load i32, i32* %c3, align 4, !dbg !50
  %c34 = getelementptr inbounds %class.D, %class.D* %this, i64 0, i32 2, !dbg !50
  store i32 %2, i32* %c34, align 4, !dbg !50
  %c4 = getelementptr inbounds %class.D, %class.D* %d, i64 0, i32 3, !dbg !51
  %3 = load i32, i32* %c4, align 4, !dbg !51
  %c45 = getelementptr inbounds %class.D, %class.D* %this, i64 0, i32 3, !dbg !51
  store i32 %3, i32* %c45, align 4, !dbg !51
  ret void, !dbg !52
}

declare void @llvm.dbg.value(metadata, i64, metadata, metadata) nounwind readnone

!llvm.dbg.cu = !{!0}
!llvm.module.flags = !{!54}

<<<<<<< HEAD
!0 = metadata !{metadata !"0x11\004\00clang version 3.2 (trunk 167506) (llvm/trunk 167505)\001\00\000\00\000", metadata !53, metadata !1, metadata !1, metadata !3, metadata !1,  metadata !1} ; [ DW_TAG_compile_unit ] [/usr/local/google/home/echristo/foo.cpp] [DW_LANG_C_plus_plus]
!1 = metadata !{}
!3 = metadata !{metadata !5, metadata !31}
!5 = metadata !{metadata !"0x2e\00D\00D\00_ZN1DC2Ev\0012\000\001\000\006\00256\001\0012", metadata !6, null, metadata !7, null, void (%class.D*)* @_ZN1DC2Ev, null, metadata !17, metadata !27} ; [ DW_TAG_subprogram ] [line 12] [def] [D]
!6 = metadata !{metadata !"0x29", metadata !53} ; [ DW_TAG_file_type ]
!7 = metadata !{metadata !"0x15\00\000\000\000\000\000\000", i32 0, null, null, metadata !8, null, null, null} ; [ DW_TAG_subroutine_type ] [line 0, size 0, align 0, offset 0] [from ]
!8 = metadata !{null, metadata !9}
!9 = metadata !{metadata !"0xf\00\000\0064\0064\000\001088", i32 0, null, metadata !10} ; [ DW_TAG_pointer_type ] [line 0, size 64, align 64, offset 0] [from D]
!10 = metadata !{metadata !"0x2\00D\001\00128\0032\000\000\000", metadata !53, null, null, metadata !11, null, null, null} ; [ DW_TAG_class_type ] [D] [line 1, size 128, align 32, offset 0] [def] [from ]
!11 = metadata !{metadata !12, metadata !14, metadata !15, metadata !16, metadata !17, metadata !20}
!12 = metadata !{metadata !"0xd\00c1\006\0032\0032\000\001", metadata !53, metadata !10, metadata !13} ; [ DW_TAG_member ] [c1] [line 6, size 32, align 32, offset 0] [private] [from int]
!13 = metadata !{metadata !"0x24\00int\000\0032\0032\000\000\005", null, null} ; [ DW_TAG_base_type ] [int] [line 0, size 32, align 32, offset 0, enc DW_ATE_signed]
!14 = metadata !{metadata !"0xd\00c2\007\0032\0032\0032\001", metadata !53, metadata !10, metadata !13} ; [ DW_TAG_member ] [c2] [line 7, size 32, align 32, offset 32] [private] [from int]
!15 = metadata !{metadata !"0xd\00c3\008\0032\0032\0064\001", metadata !53, metadata !10, metadata !13} ; [ DW_TAG_member ] [c3] [line 8, size 32, align 32, offset 64] [private] [from int]
!16 = metadata !{metadata !"0xd\00c4\009\0032\0032\0096\001", metadata !53, metadata !10, metadata !13} ; [ DW_TAG_member ] [c4] [line 9, size 32, align 32, offset 96] [private] [from int]
!17 = metadata !{metadata !"0x2e\00D\00D\00\003\000\000\000\006\00256\001\003", metadata !6, metadata !10, metadata !7, null, null, null, i32 0, metadata !18} ; [ DW_TAG_subprogram ] [line 3] [D]
!18 = metadata !{metadata !19}
!19 = metadata !{metadata !"0x24"}                      ; [ DW_TAG_base_type ] [line 0, size 0, align 0, offset 0]
!20 = metadata !{metadata !"0x2e\00D\00D\00\004\000\000\000\006\00256\001\004", metadata !6, metadata !10, metadata !21, null, null, null, i32 0, metadata !25} ; [ DW_TAG_subprogram ] [line 4] [D]
!21 = metadata !{metadata !"0x15\00\000\000\000\000\000\000", i32 0, null, null, metadata !22, null, null, null} ; [ DW_TAG_subroutine_type ] [line 0, size 0, align 0, offset 0] [from ]
!22 = metadata !{null, metadata !9, metadata !23}
!23 = metadata !{metadata !"0x10\00\000\000\000\000\000", null, null, metadata !24} ; [ DW_TAG_reference_type ] [line 0, size 0, align 0, offset 0] [from ]
!24 = metadata !{metadata !"0x26\00\000\000\000\000\000", null, null, metadata !10} ; [ DW_TAG_const_type ] [line 0, size 0, align 0, offset 0] [from D]
!25 = metadata !{metadata !26}
!26 = metadata !{metadata !"0x24"}                      ; [ DW_TAG_base_type ] [line 0, size 0, align 0, offset 0]
!27 = metadata !{metadata !29}
!29 = metadata !{metadata !"0x101\00this\0016777228\001088", metadata !5, metadata !6, metadata !30} ; [ DW_TAG_arg_variable ] [this] [line 12]
!30 = metadata !{metadata !"0xf\00\000\0064\0064\000\000", null, null, metadata !10} ; [ DW_TAG_pointer_type ] [line 0, size 64, align 64, offset 0] [from D]
!31 = metadata !{metadata !"0x2e\00D\00D\00_ZN1DC2ERKS_\0019\000\001\000\006\00256\001\0019", metadata !6, null, metadata !21, null, void (%class.D*, %class.D*)* @_ZN1DC2ERKS_, null, metadata !20, metadata !32} ; [ DW_TAG_subprogram ] [line 19] [def] [D]
!32 = metadata !{metadata !34, metadata !35}
!34 = metadata !{metadata !"0x101\00this\0016777235\001088", metadata !31, metadata !6, metadata !30} ; [ DW_TAG_arg_variable ] [this] [line 19]
!35 = metadata !{metadata !"0x101\00d\0033554451\000", metadata !31, metadata !6, metadata !23} ; [ DW_TAG_arg_variable ] [d] [line 19]
!36 = metadata !{i32 12, i32 0, metadata !5, null}
!37 = metadata !{i32 13, i32 0, metadata !38, null}
!38 = metadata !{metadata !"0xb\0012\000\000", metadata !6, metadata !5} ; [ DW_TAG_lexical_block ] [/usr/local/google/home/echristo/foo.cpp]
!42 = metadata !{i32 14, i32 0, metadata !38, null}
!43 = metadata !{i32 15, i32 0, metadata !38, null}
!44 = metadata !{i32 16, i32 0, metadata !38, null}
!45 = metadata !{i32 17, i32 0, metadata !38, null}
!46 = metadata !{i32 19, i32 0, metadata !31, null}
!47 = metadata !{i32 20, i32 0, metadata !48, null}
!48 = metadata !{metadata !"0xb\0019\000\001", metadata !6, metadata !31} ; [ DW_TAG_lexical_block ] [/usr/local/google/home/echristo/foo.cpp]
!49 = metadata !{i32 21, i32 0, metadata !48, null}
!50 = metadata !{i32 22, i32 0, metadata !48, null}
!51 = metadata !{i32 23, i32 0, metadata !48, null}
!52 = metadata !{i32 24, i32 0, metadata !48, null}
!53 = metadata !{metadata !"foo.cpp", metadata !"/usr/local/google/home/echristo"}
!54 = metadata !{i32 1, metadata !"Debug Info Version", i32 2}
=======
!0 = !MDCompileUnit(language: DW_LANG_C_plus_plus, producer: "clang version 3.2 (trunk 167506) (llvm/trunk 167505)", isOptimized: true, emissionKind: 0, file: !53, enums: !1, retainedTypes: !1, subprograms: !3, globals: !1, imports:  !1)
!1 = !{}
!3 = !{!5, !31}
!5 = !MDSubprogram(name: "D", linkageName: "_ZN1DC2Ev", line: 12, isLocal: false, isDefinition: true, virtualIndex: 6, flags: DIFlagPrototyped, isOptimized: true, scopeLine: 12, file: !6, scope: null, type: !7, function: void (%class.D*)* @_ZN1DC2Ev, declaration: !17, variables: !27)
!6 = !MDFile(filename: "foo.cpp", directory: "/usr/local/google/home/echristo")
!7 = !MDSubroutineType(types: !8)
!8 = !{null, !9}
!9 = !MDDerivedType(tag: DW_TAG_pointer_type, size: 64, align: 64, flags: DIFlagArtificial | DIFlagObjectPointer, baseType: !10)
!10 = !MDCompositeType(tag: DW_TAG_class_type, name: "D", line: 1, size: 128, align: 32, file: !53, elements: !11)
!11 = !{!12, !14, !15, !16, !17, !20}
!12 = !MDDerivedType(tag: DW_TAG_member, name: "c1", line: 6, size: 32, align: 32, flags: DIFlagPrivate, file: !53, scope: !10, baseType: !13)
!13 = !MDBasicType(tag: DW_TAG_base_type, name: "int", size: 32, align: 32, encoding: DW_ATE_signed)
!14 = !MDDerivedType(tag: DW_TAG_member, name: "c2", line: 7, size: 32, align: 32, offset: 32, flags: DIFlagPrivate, file: !53, scope: !10, baseType: !13)
!15 = !MDDerivedType(tag: DW_TAG_member, name: "c3", line: 8, size: 32, align: 32, offset: 64, flags: DIFlagPrivate, file: !53, scope: !10, baseType: !13)
!16 = !MDDerivedType(tag: DW_TAG_member, name: "c4", line: 9, size: 32, align: 32, offset: 96, flags: DIFlagPrivate, file: !53, scope: !10, baseType: !13)
!17 = !MDSubprogram(name: "D", line: 3, isLocal: false, isDefinition: false, virtualIndex: 6, flags: DIFlagPrototyped, isOptimized: true, scopeLine: 3, file: !6, scope: !10, type: !7, variables: !18)
!18 = !{!19}
!19 = !{} ; previously: invalid DW_TAG_base_type
!20 = !MDSubprogram(name: "D", line: 4, isLocal: false, isDefinition: false, virtualIndex: 6, flags: DIFlagPrototyped, isOptimized: true, scopeLine: 4, file: !6, scope: !10, type: !21, variables: !25)
!21 = !MDSubroutineType(types: !22)
!22 = !{null, !9, !23}
!23 = !MDDerivedType(tag: DW_TAG_reference_type, baseType: !24)
!24 = !MDDerivedType(tag: DW_TAG_const_type, baseType: !10)
!25 = !{!26}
!26 = !{} ; previously: invalid DW_TAG_base_type
!27 = !{!29}
!29 = !MDLocalVariable(tag: DW_TAG_arg_variable, name: "this", line: 12, arg: 1, flags: DIFlagArtificial | DIFlagObjectPointer, scope: !5, file: !6, type: !30)
!30 = !MDDerivedType(tag: DW_TAG_pointer_type, size: 64, align: 64, baseType: !10)
!31 = !MDSubprogram(name: "D", linkageName: "_ZN1DC2ERKS_", line: 19, isLocal: false, isDefinition: true, virtualIndex: 6, flags: DIFlagPrototyped, isOptimized: true, scopeLine: 19, file: !6, scope: null, type: !21, function: void (%class.D*, %class.D*)* @_ZN1DC2ERKS_, declaration: !20, variables: !32)
!32 = !{!34, !35}
!34 = !MDLocalVariable(tag: DW_TAG_arg_variable, name: "this", line: 19, arg: 1, flags: DIFlagArtificial | DIFlagObjectPointer, scope: !31, file: !6, type: !30)
!35 = !MDLocalVariable(tag: DW_TAG_arg_variable, name: "d", line: 19, arg: 2, scope: !31, file: !6, type: !23)
!36 = !MDLocation(line: 12, scope: !5)
!37 = !MDLocation(line: 13, scope: !38)
!38 = distinct !MDLexicalBlock(line: 12, column: 0, file: !6, scope: !5)
!42 = !MDLocation(line: 14, scope: !38)
!43 = !MDLocation(line: 15, scope: !38)
!44 = !MDLocation(line: 16, scope: !38)
!45 = !MDLocation(line: 17, scope: !38)
!46 = !MDLocation(line: 19, scope: !31)
!47 = !MDLocation(line: 20, scope: !48)
!48 = distinct !MDLexicalBlock(line: 19, column: 0, file: !6, scope: !31)
!49 = !MDLocation(line: 21, scope: !48)
!50 = !MDLocation(line: 22, scope: !48)
!51 = !MDLocation(line: 23, scope: !48)
!52 = !MDLocation(line: 24, scope: !48)
!53 = !MDFile(filename: "foo.cpp", directory: "/usr/local/google/home/echristo")
!54 = !{i32 1, !"Debug Info Version", i32 3}
>>>>>>> 969bfdfe
<|MERGE_RESOLUTION|>--- conflicted
+++ resolved
@@ -22,13 +22,8 @@
 
 define void @_ZN1DC2Ev(%class.D* nocapture %this) unnamed_addr nounwind uwtable align 2 {
 entry:
-<<<<<<< HEAD
-  tail call void @llvm.dbg.value(metadata !{%class.D* %this}, i64 0, metadata !29, metadata !{metadata !"0x102"}), !dbg !36
-  %c1 = getelementptr inbounds %class.D* %this, i64 0, i32 0, !dbg !37
-=======
   tail call void @llvm.dbg.value(metadata %class.D* %this, i64 0, metadata !29, metadata !MDExpression()), !dbg !36
   %c1 = getelementptr inbounds %class.D, %class.D* %this, i64 0, i32 0, !dbg !37
->>>>>>> 969bfdfe
   store i32 1, i32* %c1, align 4, !dbg !37
   %c2 = getelementptr inbounds %class.D, %class.D* %this, i64 0, i32 1, !dbg !42
   store i32 2, i32* %c2, align 4, !dbg !42
@@ -41,19 +36,11 @@
 
 define void @_ZN1DC2ERKS_(%class.D* nocapture %this, %class.D* nocapture %d) unnamed_addr nounwind uwtable align 2 {
 entry:
-<<<<<<< HEAD
-  tail call void @llvm.dbg.value(metadata !{%class.D* %this}, i64 0, metadata !34, metadata !{metadata !"0x102"}), !dbg !46
-  tail call void @llvm.dbg.value(metadata !{%class.D* %d}, i64 0, metadata !35, metadata !{metadata !"0x102"}), !dbg !46
-  %c1 = getelementptr inbounds %class.D* %d, i64 0, i32 0, !dbg !47
-  %0 = load i32* %c1, align 4, !dbg !47
-  %c12 = getelementptr inbounds %class.D* %this, i64 0, i32 0, !dbg !47
-=======
   tail call void @llvm.dbg.value(metadata %class.D* %this, i64 0, metadata !34, metadata !MDExpression()), !dbg !46
   tail call void @llvm.dbg.value(metadata %class.D* %d, i64 0, metadata !35, metadata !MDExpression()), !dbg !46
   %c1 = getelementptr inbounds %class.D, %class.D* %d, i64 0, i32 0, !dbg !47
   %0 = load i32, i32* %c1, align 4, !dbg !47
   %c12 = getelementptr inbounds %class.D, %class.D* %this, i64 0, i32 0, !dbg !47
->>>>>>> 969bfdfe
   store i32 %0, i32* %c12, align 4, !dbg !47
   %c2 = getelementptr inbounds %class.D, %class.D* %d, i64 0, i32 1, !dbg !49
   %1 = load i32, i32* %c2, align 4, !dbg !49
@@ -75,56 +62,6 @@
 !llvm.dbg.cu = !{!0}
 !llvm.module.flags = !{!54}
 
-<<<<<<< HEAD
-!0 = metadata !{metadata !"0x11\004\00clang version 3.2 (trunk 167506) (llvm/trunk 167505)\001\00\000\00\000", metadata !53, metadata !1, metadata !1, metadata !3, metadata !1,  metadata !1} ; [ DW_TAG_compile_unit ] [/usr/local/google/home/echristo/foo.cpp] [DW_LANG_C_plus_plus]
-!1 = metadata !{}
-!3 = metadata !{metadata !5, metadata !31}
-!5 = metadata !{metadata !"0x2e\00D\00D\00_ZN1DC2Ev\0012\000\001\000\006\00256\001\0012", metadata !6, null, metadata !7, null, void (%class.D*)* @_ZN1DC2Ev, null, metadata !17, metadata !27} ; [ DW_TAG_subprogram ] [line 12] [def] [D]
-!6 = metadata !{metadata !"0x29", metadata !53} ; [ DW_TAG_file_type ]
-!7 = metadata !{metadata !"0x15\00\000\000\000\000\000\000", i32 0, null, null, metadata !8, null, null, null} ; [ DW_TAG_subroutine_type ] [line 0, size 0, align 0, offset 0] [from ]
-!8 = metadata !{null, metadata !9}
-!9 = metadata !{metadata !"0xf\00\000\0064\0064\000\001088", i32 0, null, metadata !10} ; [ DW_TAG_pointer_type ] [line 0, size 64, align 64, offset 0] [from D]
-!10 = metadata !{metadata !"0x2\00D\001\00128\0032\000\000\000", metadata !53, null, null, metadata !11, null, null, null} ; [ DW_TAG_class_type ] [D] [line 1, size 128, align 32, offset 0] [def] [from ]
-!11 = metadata !{metadata !12, metadata !14, metadata !15, metadata !16, metadata !17, metadata !20}
-!12 = metadata !{metadata !"0xd\00c1\006\0032\0032\000\001", metadata !53, metadata !10, metadata !13} ; [ DW_TAG_member ] [c1] [line 6, size 32, align 32, offset 0] [private] [from int]
-!13 = metadata !{metadata !"0x24\00int\000\0032\0032\000\000\005", null, null} ; [ DW_TAG_base_type ] [int] [line 0, size 32, align 32, offset 0, enc DW_ATE_signed]
-!14 = metadata !{metadata !"0xd\00c2\007\0032\0032\0032\001", metadata !53, metadata !10, metadata !13} ; [ DW_TAG_member ] [c2] [line 7, size 32, align 32, offset 32] [private] [from int]
-!15 = metadata !{metadata !"0xd\00c3\008\0032\0032\0064\001", metadata !53, metadata !10, metadata !13} ; [ DW_TAG_member ] [c3] [line 8, size 32, align 32, offset 64] [private] [from int]
-!16 = metadata !{metadata !"0xd\00c4\009\0032\0032\0096\001", metadata !53, metadata !10, metadata !13} ; [ DW_TAG_member ] [c4] [line 9, size 32, align 32, offset 96] [private] [from int]
-!17 = metadata !{metadata !"0x2e\00D\00D\00\003\000\000\000\006\00256\001\003", metadata !6, metadata !10, metadata !7, null, null, null, i32 0, metadata !18} ; [ DW_TAG_subprogram ] [line 3] [D]
-!18 = metadata !{metadata !19}
-!19 = metadata !{metadata !"0x24"}                      ; [ DW_TAG_base_type ] [line 0, size 0, align 0, offset 0]
-!20 = metadata !{metadata !"0x2e\00D\00D\00\004\000\000\000\006\00256\001\004", metadata !6, metadata !10, metadata !21, null, null, null, i32 0, metadata !25} ; [ DW_TAG_subprogram ] [line 4] [D]
-!21 = metadata !{metadata !"0x15\00\000\000\000\000\000\000", i32 0, null, null, metadata !22, null, null, null} ; [ DW_TAG_subroutine_type ] [line 0, size 0, align 0, offset 0] [from ]
-!22 = metadata !{null, metadata !9, metadata !23}
-!23 = metadata !{metadata !"0x10\00\000\000\000\000\000", null, null, metadata !24} ; [ DW_TAG_reference_type ] [line 0, size 0, align 0, offset 0] [from ]
-!24 = metadata !{metadata !"0x26\00\000\000\000\000\000", null, null, metadata !10} ; [ DW_TAG_const_type ] [line 0, size 0, align 0, offset 0] [from D]
-!25 = metadata !{metadata !26}
-!26 = metadata !{metadata !"0x24"}                      ; [ DW_TAG_base_type ] [line 0, size 0, align 0, offset 0]
-!27 = metadata !{metadata !29}
-!29 = metadata !{metadata !"0x101\00this\0016777228\001088", metadata !5, metadata !6, metadata !30} ; [ DW_TAG_arg_variable ] [this] [line 12]
-!30 = metadata !{metadata !"0xf\00\000\0064\0064\000\000", null, null, metadata !10} ; [ DW_TAG_pointer_type ] [line 0, size 64, align 64, offset 0] [from D]
-!31 = metadata !{metadata !"0x2e\00D\00D\00_ZN1DC2ERKS_\0019\000\001\000\006\00256\001\0019", metadata !6, null, metadata !21, null, void (%class.D*, %class.D*)* @_ZN1DC2ERKS_, null, metadata !20, metadata !32} ; [ DW_TAG_subprogram ] [line 19] [def] [D]
-!32 = metadata !{metadata !34, metadata !35}
-!34 = metadata !{metadata !"0x101\00this\0016777235\001088", metadata !31, metadata !6, metadata !30} ; [ DW_TAG_arg_variable ] [this] [line 19]
-!35 = metadata !{metadata !"0x101\00d\0033554451\000", metadata !31, metadata !6, metadata !23} ; [ DW_TAG_arg_variable ] [d] [line 19]
-!36 = metadata !{i32 12, i32 0, metadata !5, null}
-!37 = metadata !{i32 13, i32 0, metadata !38, null}
-!38 = metadata !{metadata !"0xb\0012\000\000", metadata !6, metadata !5} ; [ DW_TAG_lexical_block ] [/usr/local/google/home/echristo/foo.cpp]
-!42 = metadata !{i32 14, i32 0, metadata !38, null}
-!43 = metadata !{i32 15, i32 0, metadata !38, null}
-!44 = metadata !{i32 16, i32 0, metadata !38, null}
-!45 = metadata !{i32 17, i32 0, metadata !38, null}
-!46 = metadata !{i32 19, i32 0, metadata !31, null}
-!47 = metadata !{i32 20, i32 0, metadata !48, null}
-!48 = metadata !{metadata !"0xb\0019\000\001", metadata !6, metadata !31} ; [ DW_TAG_lexical_block ] [/usr/local/google/home/echristo/foo.cpp]
-!49 = metadata !{i32 21, i32 0, metadata !48, null}
-!50 = metadata !{i32 22, i32 0, metadata !48, null}
-!51 = metadata !{i32 23, i32 0, metadata !48, null}
-!52 = metadata !{i32 24, i32 0, metadata !48, null}
-!53 = metadata !{metadata !"foo.cpp", metadata !"/usr/local/google/home/echristo"}
-!54 = metadata !{i32 1, metadata !"Debug Info Version", i32 2}
-=======
 !0 = !MDCompileUnit(language: DW_LANG_C_plus_plus, producer: "clang version 3.2 (trunk 167506) (llvm/trunk 167505)", isOptimized: true, emissionKind: 0, file: !53, enums: !1, retainedTypes: !1, subprograms: !3, globals: !1, imports:  !1)
 !1 = !{}
 !3 = !{!5, !31}
@@ -172,5 +109,4 @@
 !51 = !MDLocation(line: 23, scope: !48)
 !52 = !MDLocation(line: 24, scope: !48)
 !53 = !MDFile(filename: "foo.cpp", directory: "/usr/local/google/home/echristo")
-!54 = !{i32 1, !"Debug Info Version", i32 3}
->>>>>>> 969bfdfe
+!54 = !{i32 1, !"Debug Info Version", i32 3}