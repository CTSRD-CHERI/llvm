; RUN: llc -mtriple=x86_64-apple-darwin -filetype=obj %s -o %t
; RUN: llvm-dwarfdump -debug-dump=line %t | FileCheck %s

; Check that the line table starts at 7, not 4, but that the first
; statement isn't until line 8.

; CHECK-NOT: 0x0000000000000000      7      0      1   0  0  is_stmt
; CHECK: 0x0000000000000000      7      0      1   0
; CHECK: 0x0000000000000004      8     18      1   0  0  is_stmt prologue_end

define i32 @callee(i32 %x) nounwind uwtable ssp {
entry:
  %x.addr = alloca i32, align 4
  %y = alloca i32, align 4
  store i32 %x, i32* %x.addr, align 4
<<<<<<< HEAD
  call void @llvm.dbg.declare(metadata !{i32* %x.addr}, metadata !12, metadata !{metadata !"0x102"}), !dbg !13
  call void @llvm.dbg.declare(metadata !{i32* %y}, metadata !14, metadata !{metadata !"0x102"}), !dbg !16
  %0 = load i32* %x.addr, align 4, !dbg !17
  %1 = load i32* %x.addr, align 4, !dbg !17
=======
  call void @llvm.dbg.declare(metadata i32* %x.addr, metadata !12, metadata !MDExpression()), !dbg !13
  call void @llvm.dbg.declare(metadata i32* %y, metadata !14, metadata !MDExpression()), !dbg !16
  %0 = load i32, i32* %x.addr, align 4, !dbg !17
  %1 = load i32, i32* %x.addr, align 4, !dbg !17
>>>>>>> 969bfdfe
  %mul = mul nsw i32 %0, %1, !dbg !17
  store i32 %mul, i32* %y, align 4, !dbg !17
  %2 = load i32, i32* %y, align 4, !dbg !18
  %sub = sub nsw i32 %2, 2, !dbg !18
  ret i32 %sub, !dbg !18
}

declare void @llvm.dbg.declare(metadata, metadata, metadata) nounwind readnone

!llvm.dbg.cu = !{!0}
!llvm.module.flags = !{!20}

<<<<<<< HEAD
!0 = metadata !{metadata !"0x11\0012\00clang version 3.1 (trunk 153921) (llvm/trunk 153916)\000\00\000\00\000", metadata !19, metadata !1, metadata !1, metadata !3, metadata !1,  metadata !1} ; [ DW_TAG_compile_unit ]
!1 = metadata !{}
!3 = metadata !{metadata !5}
!5 = metadata !{metadata !"0x2e\00callee\00callee\00\004\000\001\000\006\000\000\007", metadata !19, metadata !6, metadata !7, null, i32 (i32)* @callee, null, null, null} ; [ DW_TAG_subprogram ]
!6 = metadata !{metadata !"0x29", metadata !19} ; [ DW_TAG_file_type ]
!7 = metadata !{metadata !"0x15\00\000\000\000\000\000\000", i32 0, null, null, metadata !8, null, null, null} ; [ DW_TAG_subroutine_type ] [line 0, size 0, align 0, offset 0] [from ]
!8 = metadata !{metadata !9, metadata !9}
!9 = metadata !{metadata !"0x24\00int\000\0032\0032\000\000\005", null, null} ; [ DW_TAG_base_type ]
!12 = metadata !{metadata !"0x101\00x\0016777221\000", metadata !5, metadata !6, metadata !9} ; [ DW_TAG_arg_variable ]
!13 = metadata !{i32 5, i32 5, metadata !5, null}
!14 = metadata !{metadata !"0x100\00y\008\000", metadata !15, metadata !6, metadata !9} ; [ DW_TAG_auto_variable ]
!15 = metadata !{metadata !"0xb\007\001\000", metadata !19, metadata !5} ; [ DW_TAG_lexical_block ]
!16 = metadata !{i32 8, i32 9, metadata !15, null}
!17 = metadata !{i32 8, i32 18, metadata !15, null}
!18 = metadata !{i32 9, i32 5, metadata !15, null}
!19 = metadata !{metadata !"ending-run.c", metadata !"/Users/echristo/tmp"}
!20 = metadata !{i32 1, metadata !"Debug Info Version", i32 2}
=======
!0 = !MDCompileUnit(language: DW_LANG_C99, producer: "clang version 3.1 (trunk 153921) (llvm/trunk 153916)", isOptimized: false, emissionKind: 0, file: !19, enums: !1, retainedTypes: !1, subprograms: !3, globals: !1, imports:  !1)
!1 = !{}
!3 = !{!5}
!5 = !MDSubprogram(name: "callee", line: 4, isLocal: false, isDefinition: true, virtualIndex: 6, isOptimized: false, scopeLine: 7, file: !19, scope: !6, type: !7, function: i32 (i32)* @callee)
!6 = !MDFile(filename: "ending-run.c", directory: "/Users/echristo/tmp")
!7 = !MDSubroutineType(types: !8)
!8 = !{!9, !9}
!9 = !MDBasicType(tag: DW_TAG_base_type, name: "int", size: 32, align: 32, encoding: DW_ATE_signed)
!12 = !MDLocalVariable(tag: DW_TAG_arg_variable, name: "x", line: 5, arg: 1, scope: !5, file: !6, type: !9)
!13 = !MDLocation(line: 5, column: 5, scope: !5)
!14 = !MDLocalVariable(tag: DW_TAG_auto_variable, name: "y", line: 8, scope: !15, file: !6, type: !9)
!15 = distinct !MDLexicalBlock(line: 7, column: 1, file: !19, scope: !5)
!16 = !MDLocation(line: 8, column: 9, scope: !15)
!17 = !MDLocation(line: 8, column: 18, scope: !15)
!18 = !MDLocation(line: 9, column: 5, scope: !15)
!19 = !MDFile(filename: "ending-run.c", directory: "/Users/echristo/tmp")
!20 = !{i32 1, !"Debug Info Version", i32 3}
>>>>>>> 969bfdfe
<|MERGE_RESOLUTION|>--- conflicted
+++ resolved
@@ -13,17 +13,10 @@
   %x.addr = alloca i32, align 4
   %y = alloca i32, align 4
   store i32 %x, i32* %x.addr, align 4
-<<<<<<< HEAD
-  call void @llvm.dbg.declare(metadata !{i32* %x.addr}, metadata !12, metadata !{metadata !"0x102"}), !dbg !13
-  call void @llvm.dbg.declare(metadata !{i32* %y}, metadata !14, metadata !{metadata !"0x102"}), !dbg !16
-  %0 = load i32* %x.addr, align 4, !dbg !17
-  %1 = load i32* %x.addr, align 4, !dbg !17
-=======
   call void @llvm.dbg.declare(metadata i32* %x.addr, metadata !12, metadata !MDExpression()), !dbg !13
   call void @llvm.dbg.declare(metadata i32* %y, metadata !14, metadata !MDExpression()), !dbg !16
   %0 = load i32, i32* %x.addr, align 4, !dbg !17
   %1 = load i32, i32* %x.addr, align 4, !dbg !17
->>>>>>> 969bfdfe
   %mul = mul nsw i32 %0, %1, !dbg !17
   store i32 %mul, i32* %y, align 4, !dbg !17
   %2 = load i32, i32* %y, align 4, !dbg !18
@@ -36,25 +29,6 @@
 !llvm.dbg.cu = !{!0}
 !llvm.module.flags = !{!20}
 
-<<<<<<< HEAD
-!0 = metadata !{metadata !"0x11\0012\00clang version 3.1 (trunk 153921) (llvm/trunk 153916)\000\00\000\00\000", metadata !19, metadata !1, metadata !1, metadata !3, metadata !1,  metadata !1} ; [ DW_TAG_compile_unit ]
-!1 = metadata !{}
-!3 = metadata !{metadata !5}
-!5 = metadata !{metadata !"0x2e\00callee\00callee\00\004\000\001\000\006\000\000\007", metadata !19, metadata !6, metadata !7, null, i32 (i32)* @callee, null, null, null} ; [ DW_TAG_subprogram ]
-!6 = metadata !{metadata !"0x29", metadata !19} ; [ DW_TAG_file_type ]
-!7 = metadata !{metadata !"0x15\00\000\000\000\000\000\000", i32 0, null, null, metadata !8, null, null, null} ; [ DW_TAG_subroutine_type ] [line 0, size 0, align 0, offset 0] [from ]
-!8 = metadata !{metadata !9, metadata !9}
-!9 = metadata !{metadata !"0x24\00int\000\0032\0032\000\000\005", null, null} ; [ DW_TAG_base_type ]
-!12 = metadata !{metadata !"0x101\00x\0016777221\000", metadata !5, metadata !6, metadata !9} ; [ DW_TAG_arg_variable ]
-!13 = metadata !{i32 5, i32 5, metadata !5, null}
-!14 = metadata !{metadata !"0x100\00y\008\000", metadata !15, metadata !6, metadata !9} ; [ DW_TAG_auto_variable ]
-!15 = metadata !{metadata !"0xb\007\001\000", metadata !19, metadata !5} ; [ DW_TAG_lexical_block ]
-!16 = metadata !{i32 8, i32 9, metadata !15, null}
-!17 = metadata !{i32 8, i32 18, metadata !15, null}
-!18 = metadata !{i32 9, i32 5, metadata !15, null}
-!19 = metadata !{metadata !"ending-run.c", metadata !"/Users/echristo/tmp"}
-!20 = metadata !{i32 1, metadata !"Debug Info Version", i32 2}
-=======
 !0 = !MDCompileUnit(language: DW_LANG_C99, producer: "clang version 3.1 (trunk 153921) (llvm/trunk 153916)", isOptimized: false, emissionKind: 0, file: !19, enums: !1, retainedTypes: !1, subprograms: !3, globals: !1, imports:  !1)
 !1 = !{}
 !3 = !{!5}
@@ -71,5 +45,4 @@
 !17 = !MDLocation(line: 8, column: 18, scope: !15)
 !18 = !MDLocation(line: 9, column: 5, scope: !15)
 !19 = !MDFile(filename: "ending-run.c", directory: "/Users/echristo/tmp")
-!20 = !{i32 1, !"Debug Info Version", i32 3}
->>>>>>> 969bfdfe
+!20 = !{i32 1, !"Debug Info Version", i32 3}