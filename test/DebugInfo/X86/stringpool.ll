--- conflicted
+++ resolved
@@ -6,15 +6,6 @@
 !llvm.dbg.cu = !{!0}
 !llvm.module.flags = !{!9}
 
-<<<<<<< HEAD
-!0 = metadata !{metadata !"0x11\0012\00clang version 3.1 (trunk 143009)\001\00\000\00\000", metadata !8, metadata !1, metadata !1, metadata !1, metadata !3,  metadata !1} ; [ DW_TAG_compile_unit ]
-!1 = metadata !{}
-!3 = metadata !{metadata !5}
-!5 = metadata !{metadata !"0x34\00yyyy\00yyyy\00\001\000\001", null, metadata !6, metadata !7, i32* @yyyy, null} ; [ DW_TAG_variable ]
-!6 = metadata !{metadata !"0x29", metadata !8} ; [ DW_TAG_file_type ]
-!7 = metadata !{metadata !"0x24\00int\000\0032\0032\000\000\005", null, null} ; [ DW_TAG_base_type ]
-!8 = metadata !{metadata !"z.c", metadata !"/home/nicholas"}
-=======
 !0 = !MDCompileUnit(language: DW_LANG_C99, producer: "clang version 3.1 (trunk 143009)", isOptimized: true, emissionKind: 0, file: !8, enums: !1, retainedTypes: !1, subprograms: !1, globals: !3, imports:  !1)
 !1 = !{}
 !3 = !{!5}
@@ -22,7 +13,6 @@
 !6 = !MDFile(filename: "z.c", directory: "/home/nicholas")
 !7 = !MDBasicType(tag: DW_TAG_base_type, name: "int", size: 32, align: 32, encoding: DW_ATE_signed)
 !8 = !MDFile(filename: "z.c", directory: "/home/nicholas")
->>>>>>> 969bfdfe
 
 ; Verify that "yyyy" ended up in the stringpool.
 ; LINUX: .section .debug_str,"MS",@progbits,1
@@ -50,8 +40,4 @@
 ; DARWIN-NEXT:        .byte   9                       ## DW_AT_location
 ; DARWIN-NEXT:        .byte   3
 ; DARWIN-NEXT:        .quad   _yyyy
-<<<<<<< HEAD
-!9 = metadata !{i32 1, metadata !"Debug Info Version", i32 2}
-=======
-!9 = !{i32 1, !"Debug Info Version", i32 3}
->>>>>>> 969bfdfe
+!9 = !{i32 1, !"Debug Info Version", i32 3}