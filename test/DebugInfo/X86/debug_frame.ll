; RUN: llc %s -mtriple=i686-pc-linux-gnu -o - | FileCheck %s

; Test that we produce a .debug_frame, not an .eh_frame

; CHECK: .cfi_sections .debug_frame

define void @f() nounwind {
entry:
  ret void
}

!llvm.dbg.cu = !{!2}
!llvm.module.flags = !{!7}
!5 = !{!0}

<<<<<<< HEAD
!0 = metadata !{metadata !"0x2e\00f\00f\00\001\000\001\000\006\00256\001\001", metadata !6, metadata !1, metadata !3, null, void ()* @f, null, null, null} ; [ DW_TAG_subprogram ] [line 1] [def] [f]
!1 = metadata !{metadata !"0x29", metadata !6} ; [ DW_TAG_file_type ]
!2 = metadata !{metadata !"0x11\0012\00clang version 3.0 ()\001\00\000\00\000", metadata !6, metadata !4, metadata !4, metadata !5, null, null} ; [ DW_TAG_compile_unit ]
!3 = metadata !{metadata !"0x15\00\000\000\000\000\000\000", metadata !6, metadata !1, null, metadata !4, null, null, null} ; [ DW_TAG_subroutine_type ] [line 0, size 0, align 0, offset 0] [from ]
!4 = metadata !{null}
!6 = metadata !{metadata !"/home/espindola/llvm/test.c", metadata !"/home/espindola/llvm/build"}
!7 = metadata !{i32 1, metadata !"Debug Info Version", i32 2}
=======
!0 = !MDSubprogram(name: "f", line: 1, isLocal: false, isDefinition: true, virtualIndex: 6, flags: DIFlagPrototyped, isOptimized: true, scopeLine: 1, file: !6, scope: !1, type: !3, function: void ()* @f)
!1 = !MDFile(filename: "/home/espindola/llvm/test.c", directory: "/home/espindola/llvm/build")
!2 = !MDCompileUnit(language: DW_LANG_C99, producer: "clang version 3.0 ()", isOptimized: true, emissionKind: 0, file: !6, enums: !4, retainedTypes: !4, subprograms: !5)
!3 = !MDSubroutineType(types: !4)
!4 = !{null}
!6 = !MDFile(filename: "/home/espindola/llvm/test.c", directory: "/home/espindola/llvm/build")
!7 = !{i32 1, !"Debug Info Version", i32 3}
>>>>>>> 969bfdfe
<|MERGE_RESOLUTION|>--- conflicted
+++ resolved
@@ -13,20 +13,10 @@
 !llvm.module.flags = !{!7}
 !5 = !{!0}
 
-<<<<<<< HEAD
-!0 = metadata !{metadata !"0x2e\00f\00f\00\001\000\001\000\006\00256\001\001", metadata !6, metadata !1, metadata !3, null, void ()* @f, null, null, null} ; [ DW_TAG_subprogram ] [line 1] [def] [f]
-!1 = metadata !{metadata !"0x29", metadata !6} ; [ DW_TAG_file_type ]
-!2 = metadata !{metadata !"0x11\0012\00clang version 3.0 ()\001\00\000\00\000", metadata !6, metadata !4, metadata !4, metadata !5, null, null} ; [ DW_TAG_compile_unit ]
-!3 = metadata !{metadata !"0x15\00\000\000\000\000\000\000", metadata !6, metadata !1, null, metadata !4, null, null, null} ; [ DW_TAG_subroutine_type ] [line 0, size 0, align 0, offset 0] [from ]
-!4 = metadata !{null}
-!6 = metadata !{metadata !"/home/espindola/llvm/test.c", metadata !"/home/espindola/llvm/build"}
-!7 = metadata !{i32 1, metadata !"Debug Info Version", i32 2}
-=======
 !0 = !MDSubprogram(name: "f", line: 1, isLocal: false, isDefinition: true, virtualIndex: 6, flags: DIFlagPrototyped, isOptimized: true, scopeLine: 1, file: !6, scope: !1, type: !3, function: void ()* @f)
 !1 = !MDFile(filename: "/home/espindola/llvm/test.c", directory: "/home/espindola/llvm/build")
 !2 = !MDCompileUnit(language: DW_LANG_C99, producer: "clang version 3.0 ()", isOptimized: true, emissionKind: 0, file: !6, enums: !4, retainedTypes: !4, subprograms: !5)
 !3 = !MDSubroutineType(types: !4)
 !4 = !{null}
 !6 = !MDFile(filename: "/home/espindola/llvm/test.c", directory: "/home/espindola/llvm/build")
-!7 = !{i32 1, !"Debug Info Version", i32 3}
->>>>>>> 969bfdfe
+!7 = !{i32 1, !"Debug Info Version", i32 3}