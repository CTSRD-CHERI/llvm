--- conflicted
+++ resolved
@@ -15,26 +15,6 @@
 !llvm.dbg.cu = !{!0}
 !llvm.module.flags = !{!22}
 
-<<<<<<< HEAD
-!0 = metadata !{metadata !"0x11\0012\00clang version 3.1 (trunk 144833)\000\00\000\00\000", metadata !21, metadata !1, metadata !1, metadata !3, metadata !11,  metadata !1} ; [ DW_TAG_compile_unit ]
-!1 = metadata !{}
-!3 = metadata !{metadata !5}
-!5 = metadata !{metadata !"0x2e\00bar\00bar\00\004\000\001\000\006\00256\000\000", metadata !21, metadata !6, metadata !7, null, void ()* @bar, null, null, null} ; [ DW_TAG_subprogram ] [line 4] [def] [scope 0] [bar]
-!6 = metadata !{metadata !"0x29", metadata !21} ; [ DW_TAG_file_type ]
-!7 = metadata !{metadata !"0x15\00\000\000\000\000\000\000", i32 0, null, null, metadata !8, null, null, null} ; [ DW_TAG_subroutine_type ] [line 0, size 0, align 0, offset 0] [from ]
-!8 = metadata !{null}
-!11 = metadata !{metadata !13}
-!13 = metadata !{metadata !"0x34\00s\00s\00\002\000\001", null, metadata !6, metadata !14, [4294967296 x i8]* @s, null} ; [ DW_TAG_variable ]
-!14 = metadata !{metadata !"0x1\00\000\0034359738368\008\000\000", null, null, metadata !15, metadata !16, i32 0, null, null, null} ; [ DW_TAG_array_type ] [line 0, size 34359738368, align 8, offset 0] [from char]
-!15 = metadata !{metadata !"0x24\00char\000\008\008\000\000\006", null, null} ; [ DW_TAG_base_type ]
-!16 = metadata !{metadata !17}
-!17 = metadata !{metadata !"0x21\000\004294967296"} ; [ DW_TAG_subrange_type ]
-!18 = metadata !{i32 5, i32 3, metadata !19, null}
-!19 = metadata !{metadata !"0xb\004\001\000", metadata !21, metadata !5} ; [ DW_TAG_lexical_block ]
-!20 = metadata !{i32 6, i32 1, metadata !19, null}
-!21 = metadata !{metadata !"small.c", metadata !"/private/tmp"}
-!22 = metadata !{i32 1, metadata !"Debug Info Version", i32 2}
-=======
 !0 = !MDCompileUnit(language: DW_LANG_C99, producer: "clang version 3.1 (trunk 144833)", isOptimized: false, emissionKind: 0, file: !21, enums: !1, retainedTypes: !1, subprograms: !3, globals: !11, imports:  !1)
 !1 = !{}
 !3 = !{!5}
@@ -52,5 +32,4 @@
 !19 = distinct !MDLexicalBlock(line: 4, column: 1, file: !21, scope: !5)
 !20 = !MDLocation(line: 6, column: 1, scope: !19)
 !21 = !MDFile(filename: "small.c", directory: "/private/tmp")
-!22 = !{i32 1, !"Debug Info Version", i32 3}
->>>>>>> 969bfdfe
+!22 = !{i32 1, !"Debug Info Version", i32 3}