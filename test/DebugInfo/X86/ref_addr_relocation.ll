--- conflicted
+++ resolved
@@ -24,11 +24,7 @@
 ; CHECK: DW_TAG_variable
 ; CHECK: .long [[TYPE:.*]] # DW_AT_type
 ; CHECK: DW_TAG_structure_type
-<<<<<<< HEAD
-; CHECK: debug_info_begin1
-=======
 ; CHECK: cu_begin1
->>>>>>> 969bfdfe
 ; CHECK: DW_TAG_compile_unit
 ; CHECK-NOT: DW_TAG_structure_type
 ; This variable's type is in the 1st CU.
@@ -37,13 +33,10 @@
 ; CHECK: .quad .Lsection_info+[[TYPE]] # DW_AT_type
 ; CHECK-NOT: DW_TAG_structure_type
 ; CHECK: .section
-<<<<<<< HEAD
-=======
 
 ; test that we don't create useless labels
 ; DARWIN-ASM: .long [[TYPE:.*]] ## DW_AT_type
 ; DARWIN-ASM: .quad [[TYPE]] ## DW_AT_type
->>>>>>> 969bfdfe
 
 ; CHECK-DWARF: DW_TAG_compile_unit
 ; CHECK-DWARF: 0x[[ADDR:.*]]: DW_TAG_structure_type
@@ -65,24 +58,6 @@
 !llvm.dbg.cu = !{!0, !9}
 !llvm.module.flags = !{!14, !15}
 
-<<<<<<< HEAD
-!0 = metadata !{metadata !"0x11\004\00clang version 3.4 (trunk 191799)\000\00\000\00\000", metadata !1, metadata !2, metadata !3, metadata !2, metadata !6, metadata !2} ; [ DW_TAG_compile_unit ] [/Users/manmanren/test-Nov/type_unique_air/ref_addr/tu1.cpp] [DW_LANG_C_plus_plus]
-!1 = metadata !{metadata !"tu1.cpp", metadata !"/Users/manmanren/test-Nov/type_unique_air/ref_addr"}
-!2 = metadata !{}
-!3 = metadata !{metadata !4}
-!4 = metadata !{metadata !"0x13\00foo\001\008\008\000\000\000", metadata !5, null, null, metadata !2, null, null, metadata !"_ZTS3foo"} ; [ DW_TAG_structure_type ] [foo] [line 1, size 8, align 8, offset 0] [def] [from ]
-!5 = metadata !{metadata !"./hdr.h", metadata !"/Users/manmanren/test-Nov/type_unique_air/ref_addr"}
-!6 = metadata !{metadata !7}
-!7 = metadata !{metadata !"0x34\00f\00f\00\002\000\001", null, metadata !8, metadata !4, %struct.foo* @f, null} ; [ DW_TAG_variable ] [f] [line 2] [def]
-!8 = metadata !{metadata !"0x29", metadata !1}          ; [ DW_TAG_file_type ] [/Users/manmanren/test-Nov/type_unique_air/ref_addr/tu1.cpp]
-!9 = metadata !{metadata !"0x11\004\00clang version 3.4 (trunk 191799)\000\00\000\00\000", metadata !10, metadata !2, metadata !3, metadata !2, metadata !11, metadata !2} ; [ DW_TAG_compile_unit ] [/Users/manmanren/test-Nov/type_unique_air/ref_addr/tu2.cpp] [DW_LANG_C_plus_plus]
-!10 = metadata !{metadata !"tu2.cpp", metadata !"/Users/manmanren/test-Nov/type_unique_air/ref_addr"}
-!11 = metadata !{metadata !12}
-!12 = metadata !{metadata !"0x34\00g\00g\00\002\000\001", null, metadata !13, metadata !4, %struct.foo* @g, null} ; [ DW_TAG_variable ] [g] [line 2] [def]
-!13 = metadata !{metadata !"0x29", metadata !10}        ; [ DW_TAG_file_type ] [/Users/manmanren/test-Nov/type_unique_air/ref_addr/tu2.cpp]
-!14 = metadata !{i32 2, metadata !"Dwarf Version", i32 2}
-!15 = metadata !{i32 1, metadata !"Debug Info Version", i32 2}
-=======
 !0 = !MDCompileUnit(language: DW_LANG_C_plus_plus, producer: "clang version 3.4 (trunk 191799)", isOptimized: false, emissionKind: 0, file: !1, enums: !2, retainedTypes: !3, subprograms: !2, globals: !6, imports: !2)
 !1 = !MDFile(filename: "tu1.cpp", directory: "/Users/manmanren/test-Nov/type_unique_air/ref_addr")
 !2 = !{}
@@ -98,5 +73,4 @@
 !12 = !MDGlobalVariable(name: "g", line: 2, isLocal: false, isDefinition: true, scope: null, file: !13, type: !4, variable: %struct.foo* @g)
 !13 = !MDFile(filename: "tu2.cpp", directory: "/Users/manmanren/test-Nov/type_unique_air/ref_addr")
 !14 = !{i32 2, !"Dwarf Version", i32 2}
-!15 = !{i32 1, !"Debug Info Version", i32 3}
->>>>>>> 969bfdfe
+!15 = !{i32 1, !"Debug Info Version", i32 3}