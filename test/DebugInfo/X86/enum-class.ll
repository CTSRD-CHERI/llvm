; RUN: llc -O0 -mtriple=x86_64-apple-darwin %s -o %t -filetype=obj
; RUN: llvm-dwarfdump -debug-dump=info %t | FileCheck %s

@a = global i32 0, align 4
@b = global i64 0, align 8
@c = global i32 0, align 4

!llvm.dbg.cu = !{!0}
!llvm.module.flags = !{!23}

<<<<<<< HEAD
!0 = metadata !{metadata !"0x11\004\00clang version 3.2 (trunk 157269) (llvm/trunk 157264)\000\00\000\00\000", metadata !22, metadata !1, metadata !15, metadata !15, metadata !17,  metadata !15} ; [ DW_TAG_compile_unit ]
!1 = metadata !{metadata !3, metadata !8, metadata !12}
!3 = metadata !{metadata !"0x4\00A\001\0032\0032\000\000\000", metadata !4, null, metadata !5, metadata !6, null, null, null} ; [ DW_TAG_enumeration_type ] [A] [line 1, size 32, align 32, offset 0] [def] [from int]
!4 = metadata !{metadata !"0x29", metadata !22} ; [ DW_TAG_file_type ]
!5 = metadata !{metadata !"0x24\00int\000\0032\0032\000\000\005", null, null} ; [ DW_TAG_base_type ]
!6 = metadata !{metadata !7}
!7 = metadata !{metadata !"0x28\00A1\001"} ; [ DW_TAG_enumerator ]
!8 = metadata !{metadata !"0x4\00B\002\0064\0064\000\000\000", metadata !4, null, metadata !9, metadata !10, null, null, null} ; [ DW_TAG_enumeration_type ] [B] [line 2, size 64, align 64, offset 0] [def] [from long unsigned int]
!9 = metadata !{metadata !"0x24\00long unsigned int\000\0064\0064\000\000\007", null, null} ; [ DW_TAG_base_type ]
!10 = metadata !{metadata !11}
!11 = metadata !{metadata !"0x28\00B1\001"} ; [ DW_TAG_enumerator ]
!12 = metadata !{metadata !"0x4\00C\003\0032\0032\000\000\000", metadata !4, null, null, metadata !13, null, null, null} ; [ DW_TAG_enumeration_type ] [C] [line 3, size 32, align 32, offset 0] [def] [from ]
!13 = metadata !{metadata !14}
!14 = metadata !{metadata !"0x28\00C1\001"} ; [ DW_TAG_enumerator ]
!15 = metadata !{}
!17 = metadata !{metadata !19, metadata !20, metadata !21}
!19 = metadata !{metadata !"0x34\00a\00a\00\004\000\001", null, metadata !4, metadata !3, i32* @a, null} ; [ DW_TAG_variable ]
!20 = metadata !{metadata !"0x34\00b\00b\00\005\000\001", null, metadata !4, metadata !8, i64* @b, null} ; [ DW_TAG_variable ]
!21 = metadata !{metadata !"0x34\00c\00c\00\006\000\001", null, metadata !4, metadata !12, i32* @c, null} ; [ DW_TAG_variable ]
!22 = metadata !{metadata !"foo.cpp", metadata !"/Users/echristo/tmp"}
=======
!0 = !MDCompileUnit(language: DW_LANG_C_plus_plus, producer: "clang version 3.2 (trunk 157269) (llvm/trunk 157264)", isOptimized: false, emissionKind: 0, file: !22, enums: !1, retainedTypes: !15, subprograms: !15, globals: !17, imports:  !15)
!1 = !{!3, !8, !12}
!3 = !MDCompositeType(tag: DW_TAG_enumeration_type, name: "A", line: 1, size: 32, align: 32, file: !4, baseType: !5, elements: !6)
!4 = !MDFile(filename: "foo.cpp", directory: "/Users/echristo/tmp")
!5 = !MDBasicType(tag: DW_TAG_base_type, name: "int", size: 32, align: 32, encoding: DW_ATE_signed)
!6 = !{!7}
!7 = !MDEnumerator(name: "A1", value: 1) ; [ DW_TAG_enumerator ]
!8 = !MDCompositeType(tag: DW_TAG_enumeration_type, name: "B", line: 2, size: 64, align: 64, file: !4, baseType: !9, elements: !10)
!9 = !MDBasicType(tag: DW_TAG_base_type, name: "long unsigned int", size: 64, align: 64, encoding: DW_ATE_unsigned)
!10 = !{!11}
!11 = !MDEnumerator(name: "B1", value: 1) ; [ DW_TAG_enumerator ]
!12 = !MDCompositeType(tag: DW_TAG_enumeration_type, name: "C", line: 3, size: 32, align: 32, file: !4, elements: !13)
!13 = !{!14}
!14 = !MDEnumerator(name: "C1", value: 1) ; [ DW_TAG_enumerator ]
!15 = !{}
!17 = !{!19, !20, !21}
!19 = !MDGlobalVariable(name: "a", line: 4, isLocal: false, isDefinition: true, scope: null, file: !4, type: !3, variable: i32* @a)
!20 = !MDGlobalVariable(name: "b", line: 5, isLocal: false, isDefinition: true, scope: null, file: !4, type: !8, variable: i64* @b)
!21 = !MDGlobalVariable(name: "c", line: 6, isLocal: false, isDefinition: true, scope: null, file: !4, type: !12, variable: i32* @c)
!22 = !MDFile(filename: "foo.cpp", directory: "/Users/echristo/tmp")
>>>>>>> 969bfdfe

; CHECK: DW_TAG_enumeration_type [{{.*}}]
; CHECK: DW_AT_type [DW_FORM_ref4]
; CHECK: DW_AT_enum_class [DW_FORM_flag_present] (true)
; CHECK: DW_AT_name [DW_FORM_strp]      ( .debug_str[{{.*}}] = "A")

; CHECK: DW_TAG_enumeration_type [{{.*}}] *
; CHECK: DW_AT_type [DW_FORM_ref4]
; CHECK: DW_AT_enum_class [DW_FORM_flag_present] (true)
; CHECK: DW_AT_name [DW_FORM_strp]          ( .debug_str[{{.*}}] = "B")

; CHECK: DW_TAG_enumeration_type [6]
; CHECK-NOT: DW_AT_enum_class
; CHECK: DW_AT_name [DW_FORM_strp]      ( .debug_str[{{.*}}] = "C")
<<<<<<< HEAD
!23 = metadata !{i32 1, metadata !"Debug Info Version", i32 2}
=======
!23 = !{i32 1, !"Debug Info Version", i32 3}
>>>>>>> 969bfdfe
<|MERGE_RESOLUTION|>--- conflicted
+++ resolved
@@ -8,28 +8,6 @@
 !llvm.dbg.cu = !{!0}
 !llvm.module.flags = !{!23}
 
-<<<<<<< HEAD
-!0 = metadata !{metadata !"0x11\004\00clang version 3.2 (trunk 157269) (llvm/trunk 157264)\000\00\000\00\000", metadata !22, metadata !1, metadata !15, metadata !15, metadata !17,  metadata !15} ; [ DW_TAG_compile_unit ]
-!1 = metadata !{metadata !3, metadata !8, metadata !12}
-!3 = metadata !{metadata !"0x4\00A\001\0032\0032\000\000\000", metadata !4, null, metadata !5, metadata !6, null, null, null} ; [ DW_TAG_enumeration_type ] [A] [line 1, size 32, align 32, offset 0] [def] [from int]
-!4 = metadata !{metadata !"0x29", metadata !22} ; [ DW_TAG_file_type ]
-!5 = metadata !{metadata !"0x24\00int\000\0032\0032\000\000\005", null, null} ; [ DW_TAG_base_type ]
-!6 = metadata !{metadata !7}
-!7 = metadata !{metadata !"0x28\00A1\001"} ; [ DW_TAG_enumerator ]
-!8 = metadata !{metadata !"0x4\00B\002\0064\0064\000\000\000", metadata !4, null, metadata !9, metadata !10, null, null, null} ; [ DW_TAG_enumeration_type ] [B] [line 2, size 64, align 64, offset 0] [def] [from long unsigned int]
-!9 = metadata !{metadata !"0x24\00long unsigned int\000\0064\0064\000\000\007", null, null} ; [ DW_TAG_base_type ]
-!10 = metadata !{metadata !11}
-!11 = metadata !{metadata !"0x28\00B1\001"} ; [ DW_TAG_enumerator ]
-!12 = metadata !{metadata !"0x4\00C\003\0032\0032\000\000\000", metadata !4, null, null, metadata !13, null, null, null} ; [ DW_TAG_enumeration_type ] [C] [line 3, size 32, align 32, offset 0] [def] [from ]
-!13 = metadata !{metadata !14}
-!14 = metadata !{metadata !"0x28\00C1\001"} ; [ DW_TAG_enumerator ]
-!15 = metadata !{}
-!17 = metadata !{metadata !19, metadata !20, metadata !21}
-!19 = metadata !{metadata !"0x34\00a\00a\00\004\000\001", null, metadata !4, metadata !3, i32* @a, null} ; [ DW_TAG_variable ]
-!20 = metadata !{metadata !"0x34\00b\00b\00\005\000\001", null, metadata !4, metadata !8, i64* @b, null} ; [ DW_TAG_variable ]
-!21 = metadata !{metadata !"0x34\00c\00c\00\006\000\001", null, metadata !4, metadata !12, i32* @c, null} ; [ DW_TAG_variable ]
-!22 = metadata !{metadata !"foo.cpp", metadata !"/Users/echristo/tmp"}
-=======
 !0 = !MDCompileUnit(language: DW_LANG_C_plus_plus, producer: "clang version 3.2 (trunk 157269) (llvm/trunk 157264)", isOptimized: false, emissionKind: 0, file: !22, enums: !1, retainedTypes: !15, subprograms: !15, globals: !17, imports:  !15)
 !1 = !{!3, !8, !12}
 !3 = !MDCompositeType(tag: DW_TAG_enumeration_type, name: "A", line: 1, size: 32, align: 32, file: !4, baseType: !5, elements: !6)
@@ -50,7 +28,6 @@
 !20 = !MDGlobalVariable(name: "b", line: 5, isLocal: false, isDefinition: true, scope: null, file: !4, type: !8, variable: i64* @b)
 !21 = !MDGlobalVariable(name: "c", line: 6, isLocal: false, isDefinition: true, scope: null, file: !4, type: !12, variable: i32* @c)
 !22 = !MDFile(filename: "foo.cpp", directory: "/Users/echristo/tmp")
->>>>>>> 969bfdfe
 
 ; CHECK: DW_TAG_enumeration_type [{{.*}}]
 ; CHECK: DW_AT_type [DW_FORM_ref4]
@@ -65,8 +42,4 @@
 ; CHECK: DW_TAG_enumeration_type [6]
 ; CHECK-NOT: DW_AT_enum_class
 ; CHECK: DW_AT_name [DW_FORM_strp]      ( .debug_str[{{.*}}] = "C")
-<<<<<<< HEAD
-!23 = metadata !{i32 1, metadata !"Debug Info Version", i32 2}
-=======
-!23 = !{i32 1, !"Debug Info Version", i32 3}
->>>>>>> 969bfdfe
+!23 = !{i32 1, !"Debug Info Version", i32 3}