--- conflicted
+++ resolved
@@ -13,11 +13,7 @@
 
 define void @__OpenCL_nbt02_kernel(i32 addrspace(1)* %ip) nounwind {
 entry:
-<<<<<<< HEAD
-  call void @llvm.dbg.value(metadata !{i32 addrspace(1)* %ip}, i64 0, metadata !8, metadata !{metadata !"0x102"}), !dbg !9
-=======
   call void @llvm.dbg.value(metadata i32 addrspace(1)* %ip, i64 0, metadata !8, metadata !MDExpression()), !dbg !9
->>>>>>> 969bfdfe
   %0 = call <4 x i32> @__amdil_get_local_id_int() nounwind
   %1 = extractelement <4 x i32> %0, i32 0
   br label %2
@@ -32,11 +28,7 @@
 
 get_local_id.exit:                                ; preds = %4
   %6 = phi i32 [ %5, %4 ]
-<<<<<<< HEAD
-  call void @llvm.dbg.value(metadata !{i32 %6}, i64 0, metadata !10, metadata !{metadata !"0x102"}), !dbg !12
-=======
   call void @llvm.dbg.value(metadata i32 %6, i64 0, metadata !10, metadata !MDExpression()), !dbg !12
->>>>>>> 969bfdfe
   %7 = call <4 x i32> @__amdil_get_global_id_int() nounwind, !dbg !12
   %8 = extractelement <4 x i32> %7, i32 0, !dbg !12
   br label %9
@@ -51,11 +43,7 @@
 
 get_global_id.exit:                               ; preds = %11
   %13 = phi i32 [ %12, %11 ]
-<<<<<<< HEAD
-  call void @llvm.dbg.value(metadata !{i32 %13}, i64 0, metadata !13, metadata !{metadata !"0x102"}), !dbg !14
-=======
   call void @llvm.dbg.value(metadata i32 %13, i64 0, metadata !13, metadata !MDExpression()), !dbg !14
->>>>>>> 969bfdfe
   %14 = call <4 x i32> @__amdil_get_local_size_int() nounwind
   %15 = extractelement <4 x i32> %14, i32 0
   br label %16
@@ -70,11 +58,7 @@
 
 get_local_size.exit:                              ; preds = %18
   %20 = phi i32 [ %19, %18 ]
-<<<<<<< HEAD
-  call void @llvm.dbg.value(metadata !{i32 %20}, i64 0, metadata !15, metadata !{metadata !"0x102"}), !dbg !16
-=======
   call void @llvm.dbg.value(metadata i32 %20, i64 0, metadata !15, metadata !MDExpression()), !dbg !16
->>>>>>> 969bfdfe
   %tmp5 = add i32 %6, %13, !dbg !17
   %tmp7 = add i32 %tmp5, %20, !dbg !17
   store i32 %tmp7, i32 addrspace(1)* %ip, align 4, !dbg !17
@@ -97,31 +81,6 @@
 !llvm.dbg.cu = !{!2}
 !llvm.module.flags = !{!22}
 
-<<<<<<< HEAD
-!0 = metadata !{metadata !"0x2e\00__OpenCL_nbt02_kernel\00__OpenCL_nbt02_kernel\00__OpenCL_nbt02_kernel\002\000\001\000\006\000\000\000", metadata !20, metadata !1, metadata !3, null, void (i32 addrspace(1)*)* @__OpenCL_nbt02_kernel, null, null, null} ; [ DW_TAG_subprogram ] [line 2] [def] [scope 0] [__OpenCL_nbt02_kernel]
-!1 = metadata !{metadata !"0x29", metadata !20} ; [ DW_TAG_file_type ]
-!2 = metadata !{metadata !"0x11\001\00clc\000\00\000\00\001", metadata !20, metadata !21, metadata !21, metadata !19, null,  null} ; [ DW_TAG_compile_unit ]
-!3 = metadata !{metadata !"0x15\00\000\000\000\000\000\000", metadata !20, metadata !1, null, metadata !4, null, null, null} ; [ DW_TAG_subroutine_type ] [line 0, size 0, align 0, offset 0] [from ]
-!4 = metadata !{null, metadata !5}
-!5 = metadata !{metadata !"0xf\00\000\0032\0032\000\000", null, metadata !2, metadata !6} ; [ DW_TAG_pointer_type ]
-!6 = metadata !{metadata !"0x16\00uint\000\000\000\000\000", metadata !20, metadata !2, metadata !7} ; [ DW_TAG_typedef ]
-!7 = metadata !{metadata !"0x24\00unsigned int\000\0032\0032\000\000\007", null, metadata !2} ; [ DW_TAG_base_type ]
-!8 = metadata !{metadata !"0x101\00ip\001\000", metadata !0, metadata !1, metadata !5} ; [ DW_TAG_arg_variable ]
-!9 = metadata !{i32 1, i32 32, metadata !0, null}
-!10 = metadata !{metadata !"0x100\00tid\003\000", metadata !11, metadata !1, metadata !6} ; [ DW_TAG_auto_variable ]
-!11 = metadata !{metadata !"0xb\002\001\001", metadata !1, metadata !0} ; [ DW_TAG_lexical_block ]
-!12 = metadata !{i32 5, i32 24, metadata !11, null}
-!13 = metadata !{metadata !"0x100\00gid\003\000", metadata !11, metadata !1, metadata !6} ; [ DW_TAG_auto_variable ]
-!14 = metadata !{i32 6, i32 25, metadata !11, null}
-!15 = metadata !{metadata !"0x100\00lsz\003\000", metadata !11, metadata !1, metadata !6} ; [ DW_TAG_auto_variable ]
-!16 = metadata !{i32 7, i32 26, metadata !11, null}
-!17 = metadata !{i32 9, i32 24, metadata !11, null}
-!18 = metadata !{i32 10, i32 1, metadata !0, null}
-!19 = metadata !{metadata !0}
-!20 = metadata !{metadata !"OCLlLwTXZ.cl", metadata !"/tmp"}
-!21 = metadata !{i32 0}
-!22 = metadata !{i32 1, metadata !"Debug Info Version", i32 2}
-=======
 !0 = !MDSubprogram(name: "__OpenCL_nbt02_kernel", linkageName: "__OpenCL_nbt02_kernel", line: 2, isLocal: false, isDefinition: true, virtualIndex: 6, isOptimized: false, file: !20, scope: !1, type: !3, function: void (i32 addrspace(1)*)* @__OpenCL_nbt02_kernel)
 !1 = !MDFile(filename: "OCLlLwTXZ.cl", directory: "/tmp")
 !2 = !MDCompileUnit(language: DW_LANG_C89, producer: "clc", isOptimized: false, emissionKind: 1, file: !20, enums: !21, retainedTypes: !21, subprograms: !19, imports:  null)
@@ -144,5 +103,4 @@
 !19 = !{!0}
 !20 = !MDFile(filename: "OCLlLwTXZ.cl", directory: "/tmp")
 !21 = !{i32 0}
-!22 = !{i32 1, !"Debug Info Version", i32 3}
->>>>>>> 969bfdfe
+!22 = !{i32 1, !"Debug Info Version", i32 3}