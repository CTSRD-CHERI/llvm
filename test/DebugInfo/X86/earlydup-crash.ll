--- conflicted
+++ resolved
@@ -13,11 +13,7 @@
 bb:                                               ; preds = %entry
   %tmp = icmp eq i32 undef, 0
   %tmp1 = add i32 0, 11
-<<<<<<< HEAD
-  call void @llvm.dbg.value(metadata !{i32 %tmp1}, i64 0, metadata !0, metadata !{metadata !"0x102"})
-=======
   call void @llvm.dbg.value(metadata i32 %tmp1, i64 0, metadata !0, metadata !MDExpression())
->>>>>>> 969bfdfe
   br i1 undef, label %bb18, label %bb31.preheader
 
 bb31.preheader:                                   ; preds = %bb19, %bb
@@ -48,56 +44,6 @@
 
 !llvm.dbg.cu = !{!4}
 !llvm.module.flags = !{!47}
-<<<<<<< HEAD
-!0 = metadata !{metadata !"0x100\00frname_len\00517\000", metadata !1, metadata !3, metadata !38} ; [ DW_TAG_auto_variable ]
-!1 = metadata !{metadata !"0xb\00515\000\0019", metadata !44, metadata !2} ; [ DW_TAG_lexical_block ]
-!2 = metadata !{metadata !"0x2e\00framework_construct_pathname\00framework_construct_pathname\00\00515\001\001\000\006\00256\001\000", metadata !44, null, metadata !5, null, i8* (i8*, %struct.cpp_dir*)* @framework_construct_pathname, null, null, null} ; [ DW_TAG_subprogram ]
-!3 = metadata !{metadata !"0x29", metadata !44}  ; [ DW_TAG_file_type ]
-!4 = metadata !{metadata !"0x11\001\004.2.1 (Based on Apple Inc. build 5658) (LLVM build)\001\00\000\00\000", metadata !44, metadata !46, metadata !46, metadata !45, null, null} ; [ DW_TAG_compile_unit ]
-!5 = metadata !{metadata !"0x15\00\000\000\000\000\000\000", metadata !44, metadata !3, null, metadata !6, null, null, null} ; [ DW_TAG_subroutine_type ] [line 0, size 0, align 0, offset 0] [from ]
-!6 = metadata !{metadata !7, metadata !9, metadata !11}
-!7 = metadata !{metadata !"0xf\00\000\0032\0032\000\000", metadata !44, metadata !3, metadata !8} ; [ DW_TAG_pointer_type ]
-!8 = metadata !{metadata !"0x24\00char\000\008\008\000\000\006", metadata !44, metadata !3} ; [ DW_TAG_base_type ]
-!9 = metadata !{metadata !"0xf\00\000\0032\0032\000\000", metadata !44, metadata !3, metadata !10} ; [ DW_TAG_pointer_type ]
-!10 = metadata !{metadata !"0x26\00\000\008\008\000\000", metadata !44, metadata !3, metadata !8} ; [ DW_TAG_const_type ]
-!11 = metadata !{metadata !"0xf\00\000\0032\0032\000\000", metadata !44, metadata !3, metadata !12} ; [ DW_TAG_pointer_type ]
-!12 = metadata !{metadata !"0x16\00cpp_dir\0045\000\000\000\000", metadata !41, metadata !13, metadata !14} ; [ DW_TAG_typedef ]
-!13 = metadata !{metadata !"0x29", metadata !41} ; [ DW_TAG_file_type ]
-!14 = metadata !{metadata !"0x13\00cpp_dir\0043\00352\0032\000\000\000", metadata !41, metadata !3, null, metadata !15, null, null, null} ; [ DW_TAG_structure_type ] [cpp_dir] [line 43, size 352, align 32, offset 0] [def] [from ]
-!15 = metadata !{metadata !16, metadata !18, metadata !19, metadata !21, metadata !23, metadata !25, metadata !27, metadata !29, metadata !33, metadata !36}
-!16 = metadata !{metadata !"0xd\00next\00572\0032\0032\000\000", metadata !41, metadata !14, metadata !17} ; [ DW_TAG_member ]
-!17 = metadata !{metadata !"0xf\00\000\0032\0032\000\000", metadata !44, metadata !3, metadata !14} ; [ DW_TAG_pointer_type ]
-!18 = metadata !{metadata !"0xd\00name\00575\0032\0032\0032\000", metadata !41, metadata !14, metadata !7} ; [ DW_TAG_member ]
-!19 = metadata !{metadata !"0xd\00len\00576\0032\0032\0064\000", metadata !41, metadata !14, metadata !20} ; [ DW_TAG_member ]
-!20 = metadata !{metadata !"0x24\00unsigned int\000\0032\0032\000\000\007", metadata !44, metadata !3} ; [ DW_TAG_base_type ]
-!21 = metadata !{metadata !"0xd\00sysp\00580\008\008\0096\000", metadata !41, metadata !14, metadata !22} ; [ DW_TAG_member ]
-!22 = metadata !{metadata !"0x24\00unsigned char\000\008\008\000\000\008", metadata !44, metadata !3} ; [ DW_TAG_base_type ]
-!23 = metadata !{metadata !"0xd\00name_map\00584\0032\0032\00128\000", metadata !41, metadata !14, metadata !24} ; [ DW_TAG_member ]
-!24 = metadata !{metadata !"0xf\00\000\0032\0032\000\000", metadata !44, metadata !3, metadata !9} ; [ DW_TAG_pointer_type ]
-!25 = metadata !{metadata !"0xd\00header_map\00590\0032\0032\00160\000", metadata !41, metadata !14, metadata !26} ; [ DW_TAG_member ]
-!26 = metadata !{metadata !"0xf\00\000\0032\0032\000\000", metadata !44, metadata !3, null} ; [ DW_TAG_pointer_type ]
-!27 = metadata !{metadata !"0xd\00construct\00597\0032\0032\00192\000", metadata !41, metadata !14, metadata !28} ; [ DW_TAG_member ]
-!28 = metadata !{metadata !"0xf\00\000\0032\0032\000\000", metadata !44, metadata !3, metadata !5} ; [ DW_TAG_pointer_type ]
-!29 = metadata !{metadata !"0xd\00ino\00601\0064\0064\00224\000", metadata !41, metadata !14, metadata !30} ; [ DW_TAG_member ]
-!30 = metadata !{metadata !"0x16\00ino_t\00141\000\000\000\000", metadata !42, metadata !31, metadata !32} ; [ DW_TAG_typedef ]
-!31 = metadata !{metadata !"0x29", metadata !42} ; [ DW_TAG_file_type ]
-!32 = metadata !{metadata !"0x24\00long long unsigned int\000\0064\0064\000\000\007", metadata !44, metadata !3} ; [ DW_TAG_base_type ]
-!33 = metadata !{metadata !"0xd\00dev\00602\0032\0032\00288\000", metadata !41, metadata !14, metadata !34} ; [ DW_TAG_member ]
-!34 = metadata !{metadata !"0x16\00dev_t\00107\000\000\000\000", metadata !42, metadata !31, metadata !35} ; [ DW_TAG_typedef ]
-!35 = metadata !{metadata !"0x24\00int\000\0032\0032\000\000\005", metadata !44, metadata !3} ; [ DW_TAG_base_type ]
-!36 = metadata !{metadata !"0xd\00user_supplied_p\00605\008\008\00320\000", metadata !41, metadata !14, metadata !37} ; [ DW_TAG_member ]
-!37 = metadata !{metadata !"0x24\00_Bool\000\008\008\000\000\002", metadata !44, metadata !3} ; [ DW_TAG_base_type ]
-!38 = metadata !{metadata !"0x16\00size_t\00326\000\000\000\000", metadata !43, metadata !39, metadata !40} ; [ DW_TAG_typedef ]
-!39 = metadata !{metadata !"0x29", metadata !43} ; [ DW_TAG_file_type ]
-!40 = metadata !{metadata !"0x24\00long unsigned int\000\0032\0032\000\000\007", metadata !44, metadata !3} ; [ DW_TAG_base_type ]
-!41 = metadata !{metadata !"cpplib.h", metadata !"/Users/espindola/llvm/build-llvm-gcc/gcc/../../llvm-gcc-4.2/gcc/../libcpp/include"}
-!42 = metadata !{metadata !"types.h", metadata !"/usr/include/sys"}
-!43 = metadata !{metadata !"stddef.h", metadata !"/Users/espindola/llvm/build-llvm-gcc/./prev-gcc/include"}
-!44 = metadata !{metadata !"darwin-c.c", metadata !"/Users/espindola/llvm/build-llvm-gcc/gcc/../../llvm-gcc-4.2/gcc/config"}
-!45 = metadata !{metadata !2}
-!46 = metadata !{i32 0}
-!47 = metadata !{i32 1, metadata !"Debug Info Version", i32 2}
-=======
 !0 = !MDLocalVariable(tag: DW_TAG_auto_variable, name: "frname_len", line: 517, scope: !1, file: !3, type: !38)
 !1 = distinct !MDLexicalBlock(line: 515, column: 0, file: !44, scope: !2)
 !2 = !MDSubprogram(name: "framework_construct_pathname", line: 515, isLocal: true, isDefinition: true, virtualIndex: 6, flags: DIFlagPrototyped, isOptimized: true, file: !44, scope: null, type: !5, function: i8* (i8*, %struct.cpp_dir*)* @framework_construct_pathname)
@@ -145,5 +91,4 @@
 !44 = !MDFile(filename: "darwin-c.c", directory: "/Users/espindola/llvm/build-llvm-gcc/gcc/../../llvm-gcc-4.2/gcc/config")
 !45 = !{!2}
 !46 = !{i32 0}
-!47 = !{i32 1, !"Debug Info Version", i32 3}
->>>>>>> 969bfdfe
+!47 = !{i32 1, !"Debug Info Version", i32 3}