; RUN: llc -O0 -mtriple=x86_64-apple-darwin %s -o %t -filetype=obj
; RUN: llvm-dwarfdump -debug-dump=info %t | FileCheck %s

@e = global i16 0, align 2

!llvm.dbg.cu = !{!0}
!llvm.module.flags = !{!9}

<<<<<<< HEAD
!0 = metadata !{metadata !"0x11\004\00clang version 3.2 (trunk 165274) (llvm/trunk 165272)\000\00\000\00\000", metadata !8, metadata !1, metadata !1, metadata !1, metadata !3,  metadata !1} ; [ DW_TAG_compile_unit ] [/tmp/foo.cpp] [DW_LANG_C_plus_plus]
!1 = metadata !{}
!3 = metadata !{metadata !5}
!5 = metadata !{metadata !"0x34\00e\00e\00\002\000\001", null, metadata !6, metadata !7, i16* @e, null} ; [ DW_TAG_variable ] [e] [line 2] [def]
!6 = metadata !{metadata !"0x29", metadata !8} ; [ DW_TAG_file_type ]
!7 = metadata !{metadata !"0x4\00E\001\0016\0016\000\004\000", metadata !8, null, null, null, null, null, null} ; [ DW_TAG_enumeration_type ] [E] [line 1, size 16, align 16, offset 0] [decl] [from ]
!8 = metadata !{metadata !"foo.cpp", metadata !"/tmp"}
=======
!0 = !MDCompileUnit(language: DW_LANG_C_plus_plus, producer: "clang version 3.2 (trunk 165274) (llvm/trunk 165272)", isOptimized: false, emissionKind: 0, file: !8, enums: !1, retainedTypes: !1, subprograms: !1, globals: !3, imports:  !1)
!1 = !{}
!3 = !{!5}
!5 = !MDGlobalVariable(name: "e", line: 2, isLocal: false, isDefinition: true, scope: null, file: !6, type: !7, variable: i16* @e)
!6 = !MDFile(filename: "foo.cpp", directory: "/tmp")
!7 = !MDCompositeType(tag: DW_TAG_enumeration_type, name: "E", line: 1, size: 16, align: 16, flags: DIFlagFwdDecl, file: !8)
!8 = !MDFile(filename: "foo.cpp", directory: "/tmp")
>>>>>>> 969bfdfe

; CHECK: DW_TAG_enumeration_type
; CHECK-NEXT: DW_AT_name
; CHECK-NEXT: DW_AT_byte_size
; CHECK-NEXT: DW_AT_declaration
<<<<<<< HEAD
!9 = metadata !{i32 1, metadata !"Debug Info Version", i32 2}
=======
!9 = !{i32 1, !"Debug Info Version", i32 3}
>>>>>>> 969bfdfe
<|MERGE_RESOLUTION|>--- conflicted
+++ resolved
@@ -6,15 +6,6 @@
 !llvm.dbg.cu = !{!0}
 !llvm.module.flags = !{!9}
 
-<<<<<<< HEAD
-!0 = metadata !{metadata !"0x11\004\00clang version 3.2 (trunk 165274) (llvm/trunk 165272)\000\00\000\00\000", metadata !8, metadata !1, metadata !1, metadata !1, metadata !3,  metadata !1} ; [ DW_TAG_compile_unit ] [/tmp/foo.cpp] [DW_LANG_C_plus_plus]
-!1 = metadata !{}
-!3 = metadata !{metadata !5}
-!5 = metadata !{metadata !"0x34\00e\00e\00\002\000\001", null, metadata !6, metadata !7, i16* @e, null} ; [ DW_TAG_variable ] [e] [line 2] [def]
-!6 = metadata !{metadata !"0x29", metadata !8} ; [ DW_TAG_file_type ]
-!7 = metadata !{metadata !"0x4\00E\001\0016\0016\000\004\000", metadata !8, null, null, null, null, null, null} ; [ DW_TAG_enumeration_type ] [E] [line 1, size 16, align 16, offset 0] [decl] [from ]
-!8 = metadata !{metadata !"foo.cpp", metadata !"/tmp"}
-=======
 !0 = !MDCompileUnit(language: DW_LANG_C_plus_plus, producer: "clang version 3.2 (trunk 165274) (llvm/trunk 165272)", isOptimized: false, emissionKind: 0, file: !8, enums: !1, retainedTypes: !1, subprograms: !1, globals: !3, imports:  !1)
 !1 = !{}
 !3 = !{!5}
@@ -22,14 +13,9 @@
 !6 = !MDFile(filename: "foo.cpp", directory: "/tmp")
 !7 = !MDCompositeType(tag: DW_TAG_enumeration_type, name: "E", line: 1, size: 16, align: 16, flags: DIFlagFwdDecl, file: !8)
 !8 = !MDFile(filename: "foo.cpp", directory: "/tmp")
->>>>>>> 969bfdfe
 
 ; CHECK: DW_TAG_enumeration_type
 ; CHECK-NEXT: DW_AT_name
 ; CHECK-NEXT: DW_AT_byte_size
 ; CHECK-NEXT: DW_AT_declaration
-<<<<<<< HEAD
-!9 = metadata !{i32 1, metadata !"Debug Info Version", i32 2}
-=======
-!9 = !{i32 1, !"Debug Info Version", i32 3}
->>>>>>> 969bfdfe
+!9 = !{i32 1, !"Debug Info Version", i32 3}