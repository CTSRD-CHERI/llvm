; RUN: llc -split-dwarf=Enable -O0 %s -mtriple=x86_64-unknown-linux-gnu -filetype=obj -o %t
; RUN: llvm-dwarfdump -debug-dump=all %t | FileCheck %s
; RUN: llvm-readobj --relocations %t | FileCheck --check-prefix=OBJ %s
; RUN: llvm-objdump -h %t | FileCheck --check-prefix=HDR %s

@a = common global i32 0, align 4

!llvm.dbg.cu = !{!0}
!llvm.module.flags = !{!9}

<<<<<<< HEAD
!0 = metadata !{metadata !"0x11\0012\00clang version 3.3 (trunk 169021) (llvm/trunk 169020)\000\00\000\00baz.dwo\000", metadata !8, metadata !1, metadata !1, metadata !1, metadata !3,  metadata !1} ; [ DW_TAG_compile_unit ] [/usr/local/google/home/echristo/tmp/baz.c] [DW_LANG_C99]
!1 = metadata !{}
!3 = metadata !{metadata !5}
!5 = metadata !{metadata !"0x34\00a\00a\00\001\000\001", null, metadata !6, metadata !7, i32* @a, null} ; [ DW_TAG_variable ] [a] [line 1] [def]
!6 = metadata !{metadata !"0x29", metadata !8} ; [ DW_TAG_file_type ]
!7 = metadata !{metadata !"0x24\00int\000\0032\0032\000\000\005", null, null} ; [ DW_TAG_base_type ] [int] [line 0, size 32, align 32, offset 0, enc DW_ATE_signed]
!8 = metadata !{metadata !"baz.c", metadata !"/usr/local/google/home/echristo/tmp"}
=======
!0 = !MDCompileUnit(language: DW_LANG_C99, producer: "clang version 3.3 (trunk 169021) (llvm/trunk 169020)", isOptimized: false, splitDebugFilename: "baz.dwo", emissionKind: 0, file: !8, enums: !1, retainedTypes: !1, subprograms: !1, globals: !3, imports:  !1)
!1 = !{}
!3 = !{!5}
!5 = !MDGlobalVariable(name: "a", line: 1, isLocal: false, isDefinition: true, scope: null, file: !6, type: !7, variable: i32* @a)
!6 = !MDFile(filename: "baz.c", directory: "/usr/local/google/home/echristo/tmp")
!7 = !MDBasicType(tag: DW_TAG_base_type, name: "int", size: 32, align: 32, encoding: DW_ATE_signed)
!8 = !MDFile(filename: "baz.c", directory: "/usr/local/google/home/echristo/tmp")
>>>>>>> 969bfdfe

; Check that the skeleton compile unit contains the proper attributes:
; This DIE has the following attributes: DW_AT_comp_dir, DW_AT_stmt_list,
; DW_AT_low_pc, DW_AT_high_pc, DW_AT_ranges, DW_AT_dwo_name, DW_AT_dwo_id,
; DW_AT_ranges_base, DW_AT_addr_base.

; CHECK: .debug_abbrev contents:
; CHECK: Abbrev table for offset: 0x00000000
; CHECK: [1] DW_TAG_compile_unit DW_CHILDREN_no
; CHECK: DW_AT_stmt_list DW_FORM_sec_offset
; CHECK: DW_AT_GNU_dwo_name      DW_FORM_strp
; CHECK: DW_AT_comp_dir  DW_FORM_strp
; CHECK: DW_AT_GNU_dwo_id        DW_FORM_data8

; Check that we're using the right forms.
; CHECK: .debug_abbrev.dwo contents:
; CHECK: Abbrev table for offset: 0x00000000
; CHECK: [1] DW_TAG_compile_unit DW_CHILDREN_yes
; CHECK: DW_AT_producer  DW_FORM_GNU_str_index
; CHECK: DW_AT_language  DW_FORM_data2
; CHECK: DW_AT_name      DW_FORM_GNU_str_index
; CHECK-NOT: DW_AT_low_pc
; CHECK-NOT: DW_AT_stmt_list
; CHECK-NOT: DW_AT_comp_dir
; CHECK: DW_AT_GNU_dwo_id        DW_FORM_data8

; CHECK: [2] DW_TAG_variable     DW_CHILDREN_no
; CHECK: DW_AT_name      DW_FORM_GNU_str_index
; CHECK: DW_AT_type      DW_FORM_ref4
; CHECK: DW_AT_external  DW_FORM_flag_present
; CHECK: DW_AT_decl_file DW_FORM_data1
; CHECK: DW_AT_decl_line DW_FORM_data1
; CHECK: DW_AT_location  DW_FORM_exprloc

; CHECK: [3] DW_TAG_base_type    DW_CHILDREN_no
; CHECK: DW_AT_name      DW_FORM_GNU_str_index
; CHECK: DW_AT_encoding  DW_FORM_data1
; CHECK: DW_AT_byte_size DW_FORM_data1

; CHECK: .debug_info contents:
; CHECK: DW_TAG_compile_unit
; CHECK-NEXT: DW_AT_stmt_list [DW_FORM_sec_offset]   (0x00000000)
; CHECK-NEXT: DW_AT_GNU_dwo_name [DW_FORM_strp] ( .debug_str[0x00000000] = "baz.dwo")
; CHECK-NEXT: DW_AT_comp_dir [DW_FORM_strp]     ( .debug_str[0x00000008] = "/usr/local/google/home/echristo/tmp")
; CHECK-NEXT: DW_AT_GNU_dwo_id [DW_FORM_data8]  (0x1f1f859683d49324)

; Check that the rest of the compile units have information.
; CHECK: .debug_info.dwo contents:
; CHECK: DW_TAG_compile_unit
; CHECK: DW_AT_producer [DW_FORM_GNU_str_index] ( indexed (00000000) string = "clang version 3.3 (trunk 169021) (llvm/trunk 169020)")
; CHECK: DW_AT_language [DW_FORM_data2]        (DW_LANG_C99)
; CHECK: DW_AT_name [DW_FORM_GNU_str_index]    ( indexed (00000001) string = "baz.c")
; CHECK-NOT: DW_AT_low_pc
; CHECK-NOT: DW_AT_stmt_list
; CHECK-NOT: DW_AT_comp_dir
; CHECK: DW_AT_GNU_dwo_id [DW_FORM_data8]  (0x1f1f859683d49324)
; CHECK: DW_TAG_variable
; CHECK: DW_AT_name [DW_FORM_GNU_str_index]     ( indexed (00000002) string = "a")
; CHECK: DW_AT_type [DW_FORM_ref4]       (cu + 0x{{[0-9a-f]*}} => {[[TYPE:0x[0-9a-f]*]]})
; CHECK: DW_AT_external [DW_FORM_flag_present]   (true)
; CHECK: DW_AT_decl_file [DW_FORM_data1] (0x01)
; CHECK: DW_AT_decl_line [DW_FORM_data1] (1)
; CHECK: DW_AT_location [DW_FORM_exprloc] (<0x2> fb 00 )
; CHECK: [[TYPE]]: DW_TAG_base_type
; CHECK: DW_AT_name [DW_FORM_GNU_str_index]     ( indexed (00000003) string = "int")

; CHECK: .debug_str contents:
; CHECK: 0x00000000: "baz.dwo"
; CHECK: 0x00000008: "/usr/local/google/home/echristo/tmp"

; CHECK: .debug_str.dwo contents:
; CHECK: 0x00000000: "clang version 3.3 (trunk 169021) (llvm/trunk 169020)"
; CHECK: 0x00000035: "baz.c"
; CHECK: 0x0000003b: "a"
; CHECK: 0x0000003d: "int"

; CHECK: .debug_str_offsets.dwo contents:
; CHECK: 0x00000000: 00000000
; CHECK: 0x00000004: 00000035
; CHECK: 0x00000008: 0000003b
; CHECK: 0x0000000c: 0000003d

; Object file checks
; For x86-64-linux we should have this set of relocations for the debug info section
;
; OBJ: .debug_info
; OBJ-NEXT: R_X86_64_32 .debug_abbrev
; OBJ-NEXT: R_X86_64_32 .debug_line
; OBJ-NEXT: R_X86_64_32 .debug_str
; OBJ-NEXT: R_X86_64_32 .debug_str
; OBJ-NEXT: R_X86_64_32 .debug_addr
; OBJ-NEXT: }

; HDR-NOT: .debug_aranges
; HDR-NOT: .rela.{{.*}}.dwo

<<<<<<< HEAD
!9 = metadata !{i32 1, metadata !"Debug Info Version", i32 2}
=======
!9 = !{i32 1, !"Debug Info Version", i32 3}
>>>>>>> 969bfdfe
<|MERGE_RESOLUTION|>--- conflicted
+++ resolved
@@ -8,15 +8,6 @@
 !llvm.dbg.cu = !{!0}
 !llvm.module.flags = !{!9}
 
-<<<<<<< HEAD
-!0 = metadata !{metadata !"0x11\0012\00clang version 3.3 (trunk 169021) (llvm/trunk 169020)\000\00\000\00baz.dwo\000", metadata !8, metadata !1, metadata !1, metadata !1, metadata !3,  metadata !1} ; [ DW_TAG_compile_unit ] [/usr/local/google/home/echristo/tmp/baz.c] [DW_LANG_C99]
-!1 = metadata !{}
-!3 = metadata !{metadata !5}
-!5 = metadata !{metadata !"0x34\00a\00a\00\001\000\001", null, metadata !6, metadata !7, i32* @a, null} ; [ DW_TAG_variable ] [a] [line 1] [def]
-!6 = metadata !{metadata !"0x29", metadata !8} ; [ DW_TAG_file_type ]
-!7 = metadata !{metadata !"0x24\00int\000\0032\0032\000\000\005", null, null} ; [ DW_TAG_base_type ] [int] [line 0, size 32, align 32, offset 0, enc DW_ATE_signed]
-!8 = metadata !{metadata !"baz.c", metadata !"/usr/local/google/home/echristo/tmp"}
-=======
 !0 = !MDCompileUnit(language: DW_LANG_C99, producer: "clang version 3.3 (trunk 169021) (llvm/trunk 169020)", isOptimized: false, splitDebugFilename: "baz.dwo", emissionKind: 0, file: !8, enums: !1, retainedTypes: !1, subprograms: !1, globals: !3, imports:  !1)
 !1 = !{}
 !3 = !{!5}
@@ -24,7 +15,6 @@
 !6 = !MDFile(filename: "baz.c", directory: "/usr/local/google/home/echristo/tmp")
 !7 = !MDBasicType(tag: DW_TAG_base_type, name: "int", size: 32, align: 32, encoding: DW_ATE_signed)
 !8 = !MDFile(filename: "baz.c", directory: "/usr/local/google/home/echristo/tmp")
->>>>>>> 969bfdfe
 
 ; Check that the skeleton compile unit contains the proper attributes:
 ; This DIE has the following attributes: DW_AT_comp_dir, DW_AT_stmt_list,
@@ -121,8 +111,4 @@
 ; HDR-NOT: .debug_aranges
 ; HDR-NOT: .rela.{{.*}}.dwo
 
-<<<<<<< HEAD
-!9 = metadata !{i32 1, metadata !"Debug Info Version", i32 2}
-=======
-!9 = !{i32 1, !"Debug Info Version", i32 3}
->>>>>>> 969bfdfe
+!9 = !{i32 1, !"Debug Info Version", i32 3}