; RUN: llc -mtriple=x86_64-pc-linux-gnu -filetype=obj -o %t.o < %s
; RUN: llvm-dwarfdump -debug-dump=pubnames %t.o | FileCheck --check-prefix=LINUX %s
; RUN: llc -mtriple=x86_64-apple-darwin12 -filetype=obj -o %t.o < %s
; RUN: llvm-dwarfdump -debug-dump=pubnames %t.o | FileCheck --check-prefix=NOPUB %s
; RUN: llc -mtriple=x86_64-scei-ps4 -filetype=obj -o %t.o < %s
; RUN: llvm-dwarfdump -debug-dump=pubnames %t.o | FileCheck --check-prefix=NOPUB %s
; ModuleID = 'dwarf-public-names.cpp'
;
; Generated from:
;
; struct C {
;   void member_function();
;   static int static_member_function();
;   static int static_member_variable;
; };
;
; int C::static_member_variable = 0;
;
; void C::member_function() {
;   static_member_variable = 0;
; }
;
; int C::static_member_function() {
;   return static_member_variable;
; }
;
; C global_variable;
;
; int global_function() {
;   return -1;
; }
;
; namespace ns {
;   void global_namespace_function() {
;     global_variable.member_function();
;   }
;   int global_namespace_variable = 1;
; }

; Darwin and PS4 shouldn't be generating the section by default
; NOPUB: debug_pubnames
; NOPUB: {{^$}}

; Skip the output to the header of the pubnames section.
; LINUX: debug_pubnames
; LINUX: unit_size = 0x00000128

; Check for each name in the output.
; LINUX-DAG: "ns"
; LINUX-DAG: "C::static_member_function"
; LINUX-DAG: "global_variable"
; LINUX-DAG: "ns::global_namespace_variable"
; LINUX-DAG: "ns::global_namespace_function"
; LINUX-DAG: "global_function"
; LINUX-DAG: "C::static_member_variable"
; LINUX-DAG: "C::member_function"

%struct.C = type { i8 }

@_ZN1C22static_member_variableE = global i32 0, align 4
@global_variable = global %struct.C zeroinitializer, align 1
@_ZN2ns25global_namespace_variableE = global i32 1, align 4

define void @_ZN1C15member_functionEv(%struct.C* %this) nounwind uwtable align 2 {
entry:
  %this.addr = alloca %struct.C*, align 8
  store %struct.C* %this, %struct.C** %this.addr, align 8
<<<<<<< HEAD
  call void @llvm.dbg.declare(metadata !{%struct.C** %this.addr}, metadata !28, metadata !{metadata !"0x102"}), !dbg !30
  %this1 = load %struct.C** %this.addr
=======
  call void @llvm.dbg.declare(metadata %struct.C** %this.addr, metadata !28, metadata !MDExpression()), !dbg !30
  %this1 = load %struct.C*, %struct.C** %this.addr
>>>>>>> 969bfdfe
  store i32 0, i32* @_ZN1C22static_member_variableE, align 4, !dbg !31
  ret void, !dbg !32
}

declare void @llvm.dbg.declare(metadata, metadata, metadata) nounwind readnone

define i32 @_ZN1C22static_member_functionEv() nounwind uwtable align 2 {
entry:
  %0 = load i32, i32* @_ZN1C22static_member_variableE, align 4, !dbg !33
  ret i32 %0, !dbg !33
}

define i32 @_Z15global_functionv() nounwind uwtable {
entry:
  ret i32 -1, !dbg !34
}

define void @_ZN2ns25global_namespace_functionEv() nounwind uwtable {
entry:
  call void @_ZN1C15member_functionEv(%struct.C* @global_variable), !dbg !35
  ret void, !dbg !36
}

attributes #0 = { nounwind uwtable }
attributes #1 = { nounwind readnone }

!llvm.dbg.cu = !{!0}
!llvm.module.flags = !{!38}

<<<<<<< HEAD
!0 = metadata !{metadata !"0x11\004\00clang version 3.3 (http://llvm.org/git/clang.git a09cd8103a6a719cb2628cdf0c91682250a17bd2) (http://llvm.org/git/llvm.git 47d03cec0afca0c01ae42b82916d1d731716cd20)\000\00\000\00\000", metadata !37, metadata !1, metadata !1, metadata !2, metadata !24,  metadata !1} ; [ DW_TAG_compile_unit ] [/usr2/kparzysz/s.hex/t/dwarf-public-names.cpp] [DW_LANG_C_plus_plus]
!1 = metadata !{}
!2 = metadata !{metadata !3, metadata !18, metadata !19, metadata !20}
!3 = metadata !{metadata !"0x2e\00member_function\00member_function\00_ZN1C15member_functionEv\009\000\001\000\006\00256\000\009", metadata !4, null, metadata !5, null, void (%struct.C*)* @_ZN1C15member_functionEv, null, metadata !12, metadata !1} ; [ DW_TAG_subprogram ] [line 9] [def] [member_function]
!4 = metadata !{metadata !"0x29", metadata !37} ; [ DW_TAG_file_type ]
!5 = metadata !{metadata !"0x15\00\000\000\000\000\000\000", i32 0, null, null, metadata !6, null, null, null} ; [ DW_TAG_subroutine_type ] [line 0, size 0, align 0, offset 0] [from ]
!6 = metadata !{null, metadata !7}
!7 = metadata !{metadata !"0xf\00\000\0064\0064\000\001088", i32 0, null, metadata !8} ; [ DW_TAG_pointer_type ] [line 0, size 64, align 64, offset 0] [artificial] [from C]
!8 = metadata !{metadata !"0x13\00C\001\008\008\000\000\000", metadata !37, null, null, metadata !9, null, null, null} ; [ DW_TAG_structure_type ] [C] [line 1, size 8, align 8, offset 0] [def] [from ]
!9 = metadata !{metadata !10, metadata !12, metadata !14}
!10 = metadata !{metadata !"0xd\00static_member_variable\004\000\000\000\004096", metadata !37, metadata !8, metadata !11, null} ; [ DW_TAG_member ] [static_member_variable] [line 4, size 0, align 0, offset 0] [static] [from int]
!11 = metadata !{metadata !"0x24\00int\000\0032\0032\000\000\005", null, null} ; [ DW_TAG_base_type ] [int] [line 0, size 32, align 32, offset 0, enc DW_ATE_signed]
!12 = metadata !{metadata !"0x2e\00member_function\00member_function\00_ZN1C15member_functionEv\002\000\000\000\006\00256\000\002", metadata !4, metadata !8, metadata !5, null, null, null, i32 0, metadata !13} ; [ DW_TAG_subprogram ] [line 2] [member_function]
!13 = metadata !{metadata !"0x24"}                      ; [ DW_TAG_base_type ] [line 0, size 0, align 0, offset 0]
!14 = metadata !{metadata !"0x2e\00static_member_function\00static_member_function\00_ZN1C22static_member_functionEv\003\000\000\000\006\00256\000\003", metadata !4, metadata !8, metadata !15, null, null, null, i32 0, metadata !17} ; [ DW_TAG_subprogram ] [line 3] [static_member_function]
!15 = metadata !{metadata !"0x15\00\000\000\000\000\000\000", i32 0, null, null, metadata !16, null, null, null} ; [ DW_TAG_subroutine_type ] [line 0, size 0, align 0, offset 0] [from ]
!16 = metadata !{metadata !11}
!17 = metadata !{metadata !"0x24"}                      ; [ DW_TAG_base_type ] [line 0, size 0, align 0, offset 0]
!18 = metadata !{metadata !"0x2e\00static_member_function\00static_member_function\00_ZN1C22static_member_functionEv\0013\000\001\000\006\00256\000\0013", metadata !4, null, metadata !15, null, i32 ()* @_ZN1C22static_member_functionEv, null, metadata !14, metadata !1} ; [ DW_TAG_subprogram ] [line 13] [def] [static_member_function]
!19 = metadata !{metadata !"0x2e\00global_function\00global_function\00_Z15global_functionv\0019\000\001\000\006\00256\000\0019", metadata !4, metadata !4, metadata !15, null, i32 ()* @_Z15global_functionv, null, null, metadata !1} ; [ DW_TAG_subprogram ] [line 19] [def] [global_function]
!20 = metadata !{metadata !"0x2e\00global_namespace_function\00global_namespace_function\00_ZN2ns25global_namespace_functionEv\0024\000\001\000\006\00256\000\0024", metadata !4, metadata !21, metadata !22, null, void ()* @_ZN2ns25global_namespace_functionEv, null, null, metadata !1} ; [ DW_TAG_subprogram ] [line 24] [def] [global_namespace_function]
!21 = metadata !{metadata !"0x39\00ns\0023", metadata !4, null} ; [ DW_TAG_namespace ] [/usr2/kparzysz/s.hex/t/dwarf-public-names.cpp]
!22 = metadata !{metadata !"0x15\00\000\000\000\000\000\000", i32 0, null, null, metadata !23, null, null, null} ; [ DW_TAG_subroutine_type ] [line 0, size 0, align 0, offset 0] [from ]
!23 = metadata !{null}
!24 = metadata !{metadata !25, metadata !26, metadata !27}
!25 = metadata !{metadata !"0x34\00static_member_variable\00static_member_variable\00_ZN1C22static_member_variableE\007\000\001", metadata !8, metadata !4, metadata !11, i32* @_ZN1C22static_member_variableE, metadata !10} ; [ DW_TAG_variable ] [static_member_variable] [line 7] [def]
!26 = metadata !{metadata !"0x34\00global_variable\00global_variable\00\0017\000\001", null, metadata !4, metadata !8, %struct.C* @global_variable, null} ; [ DW_TAG_variable ] [global_variable] [line 17] [def]
!27 = metadata !{metadata !"0x34\00global_namespace_variable\00global_namespace_variable\00_ZN2ns25global_namespace_variableE\0027\000\001", metadata !21, metadata !4, metadata !11, i32* @_ZN2ns25global_namespace_variableE, null} ; [ DW_TAG_variable ] [global_namespace_variable] [line 27] [def]
!28 = metadata !{metadata !"0x101\00this\0016777225\001088", metadata !3, metadata !4, metadata !29} ; [ DW_TAG_arg_variable ] [this] [line 9]
!29 = metadata !{metadata !"0xf\00\000\0064\0064\000\000", null, null, metadata !8} ; [ DW_TAG_pointer_type ] [line 0, size 64, align 64, offset 0] [from C]
!30 = metadata !{i32 9, i32 0, metadata !3, null}
!31 = metadata !{i32 10, i32 0, metadata !3, null}
!32 = metadata !{i32 11, i32 0, metadata !3, null}
!33 = metadata !{i32 14, i32 0, metadata !18, null}
!34 = metadata !{i32 20, i32 0, metadata !19, null}
!35 = metadata !{i32 25, i32 0, metadata !20, null}
!36 = metadata !{i32 26, i32 0, metadata !20, null}
!37 = metadata !{metadata !"dwarf-public-names.cpp", metadata !"/usr2/kparzysz/s.hex/t"}
!38 = metadata !{i32 1, metadata !"Debug Info Version", i32 2}
=======
!0 = !MDCompileUnit(language: DW_LANG_C_plus_plus, producer: "clang version 3.3 (http://llvm.org/git/clang.git a09cd8103a6a719cb2628cdf0c91682250a17bd2) (http://llvm.org/git/llvm.git 47d03cec0afca0c01ae42b82916d1d731716cd20)", isOptimized: false, emissionKind: 0, file: !37, enums: !1, retainedTypes: !1, subprograms: !2, globals: !24, imports:  !1)
!1 = !{}
!2 = !{!3, !18, !19, !20}
!3 = !MDSubprogram(name: "member_function", linkageName: "_ZN1C15member_functionEv", line: 9, isLocal: false, isDefinition: true, virtualIndex: 6, flags: DIFlagPrototyped, isOptimized: false, scopeLine: 9, file: !4, scope: null, type: !5, function: void (%struct.C*)* @_ZN1C15member_functionEv, declaration: !12, variables: !1)
!4 = !MDFile(filename: "dwarf-public-names.cpp", directory: "/usr2/kparzysz/s.hex/t")
!5 = !MDSubroutineType(types: !6)
!6 = !{null, !7}
!7 = !MDDerivedType(tag: DW_TAG_pointer_type, size: 64, align: 64, flags: DIFlagArtificial | DIFlagObjectPointer, baseType: !8)
!8 = !MDCompositeType(tag: DW_TAG_structure_type, name: "C", line: 1, size: 8, align: 8, file: !37, elements: !9)
!9 = !{!10, !12, !14}
!10 = !MDDerivedType(tag: DW_TAG_member, name: "static_member_variable", line: 4, flags: DIFlagStaticMember, file: !37, scope: !8, baseType: !11)
!11 = !MDBasicType(tag: DW_TAG_base_type, name: "int", size: 32, align: 32, encoding: DW_ATE_signed)
!12 = !MDSubprogram(name: "member_function", linkageName: "_ZN1C15member_functionEv", line: 2, isLocal: false, isDefinition: false, virtualIndex: 6, flags: DIFlagPrototyped, isOptimized: false, scopeLine: 2, file: !4, scope: !8, type: !5, variables: !13)
!13 = !{} ; previously: invalid DW_TAG_base_type
!14 = !MDSubprogram(name: "static_member_function", linkageName: "_ZN1C22static_member_functionEv", line: 3, isLocal: false, isDefinition: false, virtualIndex: 6, flags: DIFlagPrototyped, isOptimized: false, scopeLine: 3, file: !4, scope: !8, type: !15, variables: !17)
!15 = !MDSubroutineType(types: !16)
!16 = !{!11}
!17 = !{} ; previously: invalid DW_TAG_base_type
!18 = !MDSubprogram(name: "static_member_function", linkageName: "_ZN1C22static_member_functionEv", line: 13, isLocal: false, isDefinition: true, virtualIndex: 6, flags: DIFlagPrototyped, isOptimized: false, scopeLine: 13, file: !4, scope: null, type: !15, function: i32 ()* @_ZN1C22static_member_functionEv, declaration: !14, variables: !1)
!19 = !MDSubprogram(name: "global_function", linkageName: "_Z15global_functionv", line: 19, isLocal: false, isDefinition: true, virtualIndex: 6, flags: DIFlagPrototyped, isOptimized: false, scopeLine: 19, file: !4, scope: !4, type: !15, function: i32 ()* @_Z15global_functionv, variables: !1)
!20 = !MDSubprogram(name: "global_namespace_function", linkageName: "_ZN2ns25global_namespace_functionEv", line: 24, isLocal: false, isDefinition: true, virtualIndex: 6, flags: DIFlagPrototyped, isOptimized: false, scopeLine: 24, file: !4, scope: !21, type: !22, function: void ()* @_ZN2ns25global_namespace_functionEv, variables: !1)
!21 = !MDNamespace(name: "ns", line: 23, file: !4, scope: null)
!22 = !MDSubroutineType(types: !23)
!23 = !{null}
!24 = !{!25, !26, !27}
!25 = !MDGlobalVariable(name: "static_member_variable", linkageName: "_ZN1C22static_member_variableE", line: 7, isLocal: false, isDefinition: true, scope: !8, file: !4, type: !11, variable: i32* @_ZN1C22static_member_variableE, declaration: !10)
!26 = !MDGlobalVariable(name: "global_variable", line: 17, isLocal: false, isDefinition: true, scope: null, file: !4, type: !8, variable: %struct.C* @global_variable)
!27 = !MDGlobalVariable(name: "global_namespace_variable", linkageName: "_ZN2ns25global_namespace_variableE", line: 27, isLocal: false, isDefinition: true, scope: !21, file: !4, type: !11, variable: i32* @_ZN2ns25global_namespace_variableE)
!28 = !MDLocalVariable(tag: DW_TAG_arg_variable, name: "this", line: 9, arg: 1, flags: DIFlagArtificial | DIFlagObjectPointer, scope: !3, file: !4, type: !29)
!29 = !MDDerivedType(tag: DW_TAG_pointer_type, size: 64, align: 64, baseType: !8)
!30 = !MDLocation(line: 9, scope: !3)
!31 = !MDLocation(line: 10, scope: !3)
!32 = !MDLocation(line: 11, scope: !3)
!33 = !MDLocation(line: 14, scope: !18)
!34 = !MDLocation(line: 20, scope: !19)
!35 = !MDLocation(line: 25, scope: !20)
!36 = !MDLocation(line: 26, scope: !20)
!37 = !MDFile(filename: "dwarf-public-names.cpp", directory: "/usr2/kparzysz/s.hex/t")
!38 = !{i32 1, !"Debug Info Version", i32 3}
>>>>>>> 969bfdfe
<|MERGE_RESOLUTION|>--- conflicted
+++ resolved
@@ -65,13 +65,8 @@
 entry:
   %this.addr = alloca %struct.C*, align 8
   store %struct.C* %this, %struct.C** %this.addr, align 8
-<<<<<<< HEAD
-  call void @llvm.dbg.declare(metadata !{%struct.C** %this.addr}, metadata !28, metadata !{metadata !"0x102"}), !dbg !30
-  %this1 = load %struct.C** %this.addr
-=======
   call void @llvm.dbg.declare(metadata %struct.C** %this.addr, metadata !28, metadata !MDExpression()), !dbg !30
   %this1 = load %struct.C*, %struct.C** %this.addr
->>>>>>> 969bfdfe
   store i32 0, i32* @_ZN1C22static_member_variableE, align 4, !dbg !31
   ret void, !dbg !32
 }
@@ -101,47 +96,6 @@
 !llvm.dbg.cu = !{!0}
 !llvm.module.flags = !{!38}
 
-<<<<<<< HEAD
-!0 = metadata !{metadata !"0x11\004\00clang version 3.3 (http://llvm.org/git/clang.git a09cd8103a6a719cb2628cdf0c91682250a17bd2) (http://llvm.org/git/llvm.git 47d03cec0afca0c01ae42b82916d1d731716cd20)\000\00\000\00\000", metadata !37, metadata !1, metadata !1, metadata !2, metadata !24,  metadata !1} ; [ DW_TAG_compile_unit ] [/usr2/kparzysz/s.hex/t/dwarf-public-names.cpp] [DW_LANG_C_plus_plus]
-!1 = metadata !{}
-!2 = metadata !{metadata !3, metadata !18, metadata !19, metadata !20}
-!3 = metadata !{metadata !"0x2e\00member_function\00member_function\00_ZN1C15member_functionEv\009\000\001\000\006\00256\000\009", metadata !4, null, metadata !5, null, void (%struct.C*)* @_ZN1C15member_functionEv, null, metadata !12, metadata !1} ; [ DW_TAG_subprogram ] [line 9] [def] [member_function]
-!4 = metadata !{metadata !"0x29", metadata !37} ; [ DW_TAG_file_type ]
-!5 = metadata !{metadata !"0x15\00\000\000\000\000\000\000", i32 0, null, null, metadata !6, null, null, null} ; [ DW_TAG_subroutine_type ] [line 0, size 0, align 0, offset 0] [from ]
-!6 = metadata !{null, metadata !7}
-!7 = metadata !{metadata !"0xf\00\000\0064\0064\000\001088", i32 0, null, metadata !8} ; [ DW_TAG_pointer_type ] [line 0, size 64, align 64, offset 0] [artificial] [from C]
-!8 = metadata !{metadata !"0x13\00C\001\008\008\000\000\000", metadata !37, null, null, metadata !9, null, null, null} ; [ DW_TAG_structure_type ] [C] [line 1, size 8, align 8, offset 0] [def] [from ]
-!9 = metadata !{metadata !10, metadata !12, metadata !14}
-!10 = metadata !{metadata !"0xd\00static_member_variable\004\000\000\000\004096", metadata !37, metadata !8, metadata !11, null} ; [ DW_TAG_member ] [static_member_variable] [line 4, size 0, align 0, offset 0] [static] [from int]
-!11 = metadata !{metadata !"0x24\00int\000\0032\0032\000\000\005", null, null} ; [ DW_TAG_base_type ] [int] [line 0, size 32, align 32, offset 0, enc DW_ATE_signed]
-!12 = metadata !{metadata !"0x2e\00member_function\00member_function\00_ZN1C15member_functionEv\002\000\000\000\006\00256\000\002", metadata !4, metadata !8, metadata !5, null, null, null, i32 0, metadata !13} ; [ DW_TAG_subprogram ] [line 2] [member_function]
-!13 = metadata !{metadata !"0x24"}                      ; [ DW_TAG_base_type ] [line 0, size 0, align 0, offset 0]
-!14 = metadata !{metadata !"0x2e\00static_member_function\00static_member_function\00_ZN1C22static_member_functionEv\003\000\000\000\006\00256\000\003", metadata !4, metadata !8, metadata !15, null, null, null, i32 0, metadata !17} ; [ DW_TAG_subprogram ] [line 3] [static_member_function]
-!15 = metadata !{metadata !"0x15\00\000\000\000\000\000\000", i32 0, null, null, metadata !16, null, null, null} ; [ DW_TAG_subroutine_type ] [line 0, size 0, align 0, offset 0] [from ]
-!16 = metadata !{metadata !11}
-!17 = metadata !{metadata !"0x24"}                      ; [ DW_TAG_base_type ] [line 0, size 0, align 0, offset 0]
-!18 = metadata !{metadata !"0x2e\00static_member_function\00static_member_function\00_ZN1C22static_member_functionEv\0013\000\001\000\006\00256\000\0013", metadata !4, null, metadata !15, null, i32 ()* @_ZN1C22static_member_functionEv, null, metadata !14, metadata !1} ; [ DW_TAG_subprogram ] [line 13] [def] [static_member_function]
-!19 = metadata !{metadata !"0x2e\00global_function\00global_function\00_Z15global_functionv\0019\000\001\000\006\00256\000\0019", metadata !4, metadata !4, metadata !15, null, i32 ()* @_Z15global_functionv, null, null, metadata !1} ; [ DW_TAG_subprogram ] [line 19] [def] [global_function]
-!20 = metadata !{metadata !"0x2e\00global_namespace_function\00global_namespace_function\00_ZN2ns25global_namespace_functionEv\0024\000\001\000\006\00256\000\0024", metadata !4, metadata !21, metadata !22, null, void ()* @_ZN2ns25global_namespace_functionEv, null, null, metadata !1} ; [ DW_TAG_subprogram ] [line 24] [def] [global_namespace_function]
-!21 = metadata !{metadata !"0x39\00ns\0023", metadata !4, null} ; [ DW_TAG_namespace ] [/usr2/kparzysz/s.hex/t/dwarf-public-names.cpp]
-!22 = metadata !{metadata !"0x15\00\000\000\000\000\000\000", i32 0, null, null, metadata !23, null, null, null} ; [ DW_TAG_subroutine_type ] [line 0, size 0, align 0, offset 0] [from ]
-!23 = metadata !{null}
-!24 = metadata !{metadata !25, metadata !26, metadata !27}
-!25 = metadata !{metadata !"0x34\00static_member_variable\00static_member_variable\00_ZN1C22static_member_variableE\007\000\001", metadata !8, metadata !4, metadata !11, i32* @_ZN1C22static_member_variableE, metadata !10} ; [ DW_TAG_variable ] [static_member_variable] [line 7] [def]
-!26 = metadata !{metadata !"0x34\00global_variable\00global_variable\00\0017\000\001", null, metadata !4, metadata !8, %struct.C* @global_variable, null} ; [ DW_TAG_variable ] [global_variable] [line 17] [def]
-!27 = metadata !{metadata !"0x34\00global_namespace_variable\00global_namespace_variable\00_ZN2ns25global_namespace_variableE\0027\000\001", metadata !21, metadata !4, metadata !11, i32* @_ZN2ns25global_namespace_variableE, null} ; [ DW_TAG_variable ] [global_namespace_variable] [line 27] [def]
-!28 = metadata !{metadata !"0x101\00this\0016777225\001088", metadata !3, metadata !4, metadata !29} ; [ DW_TAG_arg_variable ] [this] [line 9]
-!29 = metadata !{metadata !"0xf\00\000\0064\0064\000\000", null, null, metadata !8} ; [ DW_TAG_pointer_type ] [line 0, size 64, align 64, offset 0] [from C]
-!30 = metadata !{i32 9, i32 0, metadata !3, null}
-!31 = metadata !{i32 10, i32 0, metadata !3, null}
-!32 = metadata !{i32 11, i32 0, metadata !3, null}
-!33 = metadata !{i32 14, i32 0, metadata !18, null}
-!34 = metadata !{i32 20, i32 0, metadata !19, null}
-!35 = metadata !{i32 25, i32 0, metadata !20, null}
-!36 = metadata !{i32 26, i32 0, metadata !20, null}
-!37 = metadata !{metadata !"dwarf-public-names.cpp", metadata !"/usr2/kparzysz/s.hex/t"}
-!38 = metadata !{i32 1, metadata !"Debug Info Version", i32 2}
-=======
 !0 = !MDCompileUnit(language: DW_LANG_C_plus_plus, producer: "clang version 3.3 (http://llvm.org/git/clang.git a09cd8103a6a719cb2628cdf0c91682250a17bd2) (http://llvm.org/git/llvm.git 47d03cec0afca0c01ae42b82916d1d731716cd20)", isOptimized: false, emissionKind: 0, file: !37, enums: !1, retainedTypes: !1, subprograms: !2, globals: !24, imports:  !1)
 !1 = !{}
 !2 = !{!3, !18, !19, !20}
@@ -180,5 +134,4 @@
 !35 = !MDLocation(line: 25, scope: !20)
 !36 = !MDLocation(line: 26, scope: !20)
 !37 = !MDFile(filename: "dwarf-public-names.cpp", directory: "/usr2/kparzysz/s.hex/t")
-!38 = !{i32 1, !"Debug Info Version", i32 3}
->>>>>>> 969bfdfe
+!38 = !{i32 1, !"Debug Info Version", i32 3}