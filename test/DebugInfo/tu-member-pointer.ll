--- conflicted
+++ resolved
@@ -16,20 +16,6 @@
 !llvm.dbg.cu = !{!0}
 !llvm.module.flags = !{!10, !11}
 
-<<<<<<< HEAD
-!0 = metadata !{metadata !"0x11\004\00clang version 3.4\000\00\000\00\000", metadata !1, metadata !2, metadata !3, metadata !2, metadata !5, metadata !2} ; [ DW_TAG_compile_unit ] [foo.cpp] [DW_LANG_C_plus_plus]
-!1 = metadata !{metadata !"foo.cpp", metadata !"."}
-!2 = metadata !{}
-!3 = metadata !{metadata !4}
-!4 = metadata !{metadata !"0x13\00Foo\001\000\000\000\004\000", metadata !1, null, null, null, null, null, metadata !"_ZTS3Foo"} ; [ DW_TAG_structure_type ] [Foo] [line 1, size 0, align 0, offset 0] [decl] [from ]
-!5 = metadata !{metadata !6}
-!6 = metadata !{metadata !"0x34\00x\00x\00\004\000\001", null, metadata !7, metadata !8, i64* @x, null} ; [ DW_TAG_variable ] [x] [line 4] [def]
-!7 = metadata !{metadata !"0x29", metadata !1}          ; [ DW_TAG_file_type ] [foo.cpp]
-!8 = metadata !{metadata !"0x1f\00\000\000\000\000\000", null, null, metadata !9, metadata !"_ZTS3Foo"} ; [ DW_TAG_ptr_to_member_type ] [line 0, size 0, align 0, offset 0] [from int]
-!9 = metadata !{metadata !"0x24\00int\000\0032\0032\000\000\005", null, null} ; [ DW_TAG_base_type ] [int] [line 0, size 32, align 32, offset 0, enc DW_ATE_signed]
-!10 = metadata !{i32 2, metadata !"Dwarf Version", i32 2}
-!11 = metadata !{i32 1, metadata !"Debug Info Version", i32 2}
-=======
 !0 = !MDCompileUnit(language: DW_LANG_C_plus_plus, producer: "clang version 3.4", isOptimized: false, emissionKind: 0, file: !1, enums: !2, retainedTypes: !3, subprograms: !2, globals: !5, imports: !2)
 !1 = !MDFile(filename: "foo.cpp", directory: ".")
 !2 = !{}
@@ -41,5 +27,4 @@
 !8 = !MDDerivedType(tag: DW_TAG_ptr_to_member_type, baseType: !9, extraData: !"_ZTS3Foo")
 !9 = !MDBasicType(tag: DW_TAG_base_type, name: "int", size: 32, align: 32, encoding: DW_ATE_signed)
 !10 = !{i32 2, !"Dwarf Version", i32 2}
-!11 = !{i32 1, !"Debug Info Version", i32 3}
->>>>>>> 969bfdfe
+!11 = !{i32 1, !"Debug Info Version", i32 3}