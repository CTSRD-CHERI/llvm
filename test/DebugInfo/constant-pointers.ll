; REQUIRES: object-emission

; RUN: %llc_dwarf -O0 -filetype=obj %s -o - | llvm-dwarfdump -debug-dump=info - | FileCheck %s

; Ensure that pointer constants are emitted as unsigned data. Alternatively,
; these could be signless data (dataN).

; Built with Clang from:
; template <void *V, void (*F)(), int i>
; void func() {}
; template void func<nullptr, nullptr, 42>();

; CHECK: DW_TAG_subprogram
; CHECK:   DW_TAG_template_value_parameter
; CHECK:     DW_AT_name {{.*}} "V"
; CHECK:     DW_AT_const_value [DW_FORM_udata] (0)
; CHECK:   DW_TAG_template_value_parameter
; CHECK:     DW_AT_name {{.*}} "F"
; CHECK:     DW_AT_const_value [DW_FORM_udata] (0)

; Function Attrs: nounwind uwtable
define weak_odr void @_Z4funcILPv0ELPFvvE0ELi42EEvv() #0 {
entry:
  ret void, !dbg !18
}

attributes #0 = { nounwind uwtable "less-precise-fpmad"="false" "no-frame-pointer-elim"="true" "no-frame-pointer-elim-non-leaf" "no-infs-fp-math"="false" "no-nans-fp-math"="false" "stack-protector-buffer-size"="8" "unsafe-fp-math"="false" "use-soft-float"="false" }

!llvm.dbg.cu = !{!0}
!llvm.module.flags = !{!15, !16}
!llvm.ident = !{!17}

<<<<<<< HEAD
!0 = metadata !{metadata !"0x11\004\00clang version 3.5.0 \000\00\000\00\001", metadata !1, metadata !2, metadata !2, metadata !3, metadata !2, metadata !2} ; [ DW_TAG_compile_unit ] [/tmp/dbginfo/constant-pointers.cpp] [DW_LANG_C_plus_plus]
!1 = metadata !{metadata !"constant-pointers.cpp", metadata !"/tmp/dbginfo"}
!2 = metadata !{}
!3 = metadata !{metadata !4}
!4 = metadata !{metadata !"0x2e\00func<nullptr, nullptr, 42>\00func<nullptr, nullptr, 42>\00_Z4funcILPv0ELPFvvE0ELi42EEvv\002\000\001\000\006\00256\000\002", metadata !1, metadata !5, metadata !6, null, void ()* @_Z4funcILPv0ELPFvvE0ELi42EEvv, metadata !8, null, metadata !2} ; [ DW_TAG_subprogram ] [line 2] [def] [func<nullptr, nullptr, 42>]
!5 = metadata !{metadata !"0x29", metadata !1}          ; [ DW_TAG_file_type ] [/tmp/dbginfo/constant-pointers.cpp]
!6 = metadata !{metadata !"0x15\00\000\000\000\000\000\000", i32 0, null, null, metadata !7, null, null, null} ; [ DW_TAG_subroutine_type ] [line 0, size 0, align 0, offset 0] [from ]
!7 = metadata !{null}
!8 = metadata !{metadata !9, metadata !11, metadata !13}
!9 = metadata !{metadata !"0x30\00V\000\000", null, metadata !10, i8 0, null} ; [ DW_TAG_template_value_parameter ]
!10 = metadata !{metadata !"0xf\00\000\0064\0064\000\000", null, null, null} ; [ DW_TAG_pointer_type ] [line 0, size 64, align 64, offset 0] [from ]
!11 = metadata !{metadata !"0x30\00F\000\000", null, metadata !12, i8 0, null} ; [ DW_TAG_template_value_parameter ]
!12 = metadata !{metadata !"0xf\00\000\0064\0064\000\000", null, null, metadata !6} ; [ DW_TAG_pointer_type ] [line 0, size 64, align 64, offset 0] [from ]
!13 = metadata !{metadata !"0x30\00i\000\000", null, metadata !14, i32 42, null} ; [ DW_TAG_template_value_parameter ]
!14 = metadata !{metadata !"0x24\00int\000\0032\0032\000\000\005", null, null} ; [ DW_TAG_base_type ] [int] [line 0, size 32, align 32, offset 0, enc DW_ATE_signed]
!15 = metadata !{i32 2, metadata !"Dwarf Version", i32 4}
!16 = metadata !{i32 2, metadata !"Debug Info Version", i32 2}
!17 = metadata !{metadata !"clang version 3.5.0 "}
!18 = metadata !{i32 3, i32 0, metadata !4, null}
=======
!0 = !MDCompileUnit(language: DW_LANG_C_plus_plus, producer: "clang version 3.5.0 ", isOptimized: false, emissionKind: 1, file: !1, enums: !2, retainedTypes: !2, subprograms: !3, globals: !2, imports: !2)
!1 = !MDFile(filename: "constant-pointers.cpp", directory: "/tmp/dbginfo")
!2 = !{}
!3 = !{!4}
!4 = !MDSubprogram(name: "func<nullptr, nullptr, 42>", linkageName: "_Z4funcILPv0ELPFvvE0ELi42EEvv", line: 2, isLocal: false, isDefinition: true, virtualIndex: 6, flags: DIFlagPrototyped, isOptimized: false, scopeLine: 2, file: !1, scope: !5, type: !6, function: void ()* @_Z4funcILPv0ELPFvvE0ELi42EEvv, templateParams: !8, variables: !2)
!5 = !MDFile(filename: "constant-pointers.cpp", directory: "/tmp/dbginfo")
!6 = !MDSubroutineType(types: !7)
!7 = !{null}
!8 = !{!9, !11, !13}
!9 = !MDTemplateValueParameter(tag: DW_TAG_template_value_parameter, name: "V", type: !10, value: i8 0)
!10 = !MDDerivedType(tag: DW_TAG_pointer_type, size: 64, align: 64, baseType: null)
!11 = !MDTemplateValueParameter(tag: DW_TAG_template_value_parameter, name: "F", type: !12, value: i8 0)
!12 = !MDDerivedType(tag: DW_TAG_pointer_type, size: 64, align: 64, baseType: !6)
!13 = !MDTemplateValueParameter(tag: DW_TAG_template_value_parameter, name: "i", type: !14, value: i32 42)
!14 = !MDBasicType(tag: DW_TAG_base_type, name: "int", size: 32, align: 32, encoding: DW_ATE_signed)
!15 = !{i32 2, !"Dwarf Version", i32 4}
!16 = !{i32 2, !"Debug Info Version", i32 3}
!17 = !{!"clang version 3.5.0 "}
!18 = !MDLocation(line: 3, scope: !4)
>>>>>>> 969bfdfe
<|MERGE_RESOLUTION|>--- conflicted
+++ resolved
@@ -30,27 +30,6 @@
 !llvm.module.flags = !{!15, !16}
 !llvm.ident = !{!17}
 
-<<<<<<< HEAD
-!0 = metadata !{metadata !"0x11\004\00clang version 3.5.0 \000\00\000\00\001", metadata !1, metadata !2, metadata !2, metadata !3, metadata !2, metadata !2} ; [ DW_TAG_compile_unit ] [/tmp/dbginfo/constant-pointers.cpp] [DW_LANG_C_plus_plus]
-!1 = metadata !{metadata !"constant-pointers.cpp", metadata !"/tmp/dbginfo"}
-!2 = metadata !{}
-!3 = metadata !{metadata !4}
-!4 = metadata !{metadata !"0x2e\00func<nullptr, nullptr, 42>\00func<nullptr, nullptr, 42>\00_Z4funcILPv0ELPFvvE0ELi42EEvv\002\000\001\000\006\00256\000\002", metadata !1, metadata !5, metadata !6, null, void ()* @_Z4funcILPv0ELPFvvE0ELi42EEvv, metadata !8, null, metadata !2} ; [ DW_TAG_subprogram ] [line 2] [def] [func<nullptr, nullptr, 42>]
-!5 = metadata !{metadata !"0x29", metadata !1}          ; [ DW_TAG_file_type ] [/tmp/dbginfo/constant-pointers.cpp]
-!6 = metadata !{metadata !"0x15\00\000\000\000\000\000\000", i32 0, null, null, metadata !7, null, null, null} ; [ DW_TAG_subroutine_type ] [line 0, size 0, align 0, offset 0] [from ]
-!7 = metadata !{null}
-!8 = metadata !{metadata !9, metadata !11, metadata !13}
-!9 = metadata !{metadata !"0x30\00V\000\000", null, metadata !10, i8 0, null} ; [ DW_TAG_template_value_parameter ]
-!10 = metadata !{metadata !"0xf\00\000\0064\0064\000\000", null, null, null} ; [ DW_TAG_pointer_type ] [line 0, size 64, align 64, offset 0] [from ]
-!11 = metadata !{metadata !"0x30\00F\000\000", null, metadata !12, i8 0, null} ; [ DW_TAG_template_value_parameter ]
-!12 = metadata !{metadata !"0xf\00\000\0064\0064\000\000", null, null, metadata !6} ; [ DW_TAG_pointer_type ] [line 0, size 64, align 64, offset 0] [from ]
-!13 = metadata !{metadata !"0x30\00i\000\000", null, metadata !14, i32 42, null} ; [ DW_TAG_template_value_parameter ]
-!14 = metadata !{metadata !"0x24\00int\000\0032\0032\000\000\005", null, null} ; [ DW_TAG_base_type ] [int] [line 0, size 32, align 32, offset 0, enc DW_ATE_signed]
-!15 = metadata !{i32 2, metadata !"Dwarf Version", i32 4}
-!16 = metadata !{i32 2, metadata !"Debug Info Version", i32 2}
-!17 = metadata !{metadata !"clang version 3.5.0 "}
-!18 = metadata !{i32 3, i32 0, metadata !4, null}
-=======
 !0 = !MDCompileUnit(language: DW_LANG_C_plus_plus, producer: "clang version 3.5.0 ", isOptimized: false, emissionKind: 1, file: !1, enums: !2, retainedTypes: !2, subprograms: !3, globals: !2, imports: !2)
 !1 = !MDFile(filename: "constant-pointers.cpp", directory: "/tmp/dbginfo")
 !2 = !{}
@@ -69,5 +48,4 @@
 !15 = !{i32 2, !"Dwarf Version", i32 4}
 !16 = !{i32 2, !"Debug Info Version", i32 3}
 !17 = !{!"clang version 3.5.0 "}
-!18 = !MDLocation(line: 3, scope: !4)
->>>>>>> 969bfdfe
+!18 = !MDLocation(line: 3, scope: !4)