; RUN: llc < %s

!llvm.dbg.cu = !{!0}
!llvm.module.flags = !{!2}

<<<<<<< HEAD
!0 = metadata !{metadata !"0x11\0012\00\000\00\000\00\000", metadata !1, null, null, null,  null, null} ; [ DW_TAG_compile_unit ]
!1 = metadata !{metadata !"t", metadata !""}
!2 = metadata !{i32 1, metadata !"Debug Info Version", i32 2}
=======
!0 = !MDCompileUnit(language: DW_LANG_C99, isOptimized: false, emissionKind: 0, file: !1, globals:  null)
!1 = !MDFile(filename: "t", directory: "")
!2 = !{i32 1, !"Debug Info Version", i32 3}
>>>>>>> 969bfdfe
<|MERGE_RESOLUTION|>--- conflicted
+++ resolved
@@ -3,12 +3,6 @@
 !llvm.dbg.cu = !{!0}
 !llvm.module.flags = !{!2}
 
-<<<<<<< HEAD
-!0 = metadata !{metadata !"0x11\0012\00\000\00\000\00\000", metadata !1, null, null, null,  null, null} ; [ DW_TAG_compile_unit ]
-!1 = metadata !{metadata !"t", metadata !""}
-!2 = metadata !{i32 1, metadata !"Debug Info Version", i32 2}
-=======
 !0 = !MDCompileUnit(language: DW_LANG_C99, isOptimized: false, emissionKind: 0, file: !1, globals:  null)
 !1 = !MDFile(filename: "t", directory: "")
-!2 = !{i32 1, !"Debug Info Version", i32 3}
->>>>>>> 969bfdfe
+!2 = !{i32 1, !"Debug Info Version", i32 3}