--- conflicted
+++ resolved
@@ -135,38 +135,16 @@
 ]
 
 
-config.substitutions.append((r"llc.+\-mcpu=cheri\b", "\"---Don't use llc -mcpu=cheri directly,"
-                              " use %cheri_llc, %cheri128_llc or %cheri256_llc instead---\""))
-
-<<<<<<< HEAD
 # purecap currently requires PIC codegen!
 purecap_args = ['-mtriple=cheri-unknown-freebsd', '-target-abi', 'purecap', '-relocation-model', 'pic']
-if config.cheri_is_128:
-    config.available_features.add("cheri_is_128")
-    tools.extend([
-        ToolSubst('%cheri128_llc', FindTool('llc'), extra_args=[' -mcpu=cheri128 -mattr=+cheri128']),
-        ToolSubst('%cheri256_llc', FindTool('llc'), extra_args=[' -mcpu=cheri -cheri-test-mode']),
-        ToolSubst('%cheri_llc', FindTool('llc'), extra_args=[' -mcpu=cheri128 -mattr=+cheri128']),
-        ToolSubst('%cheri_purecap_llc', FindTool('llc'), extra_args=purecap_args + ['-mcpu=cheri128', '-mattr=+cheri128']),
-        ToolSubst('%cheri_opt', FindTool('opt'), extra_args=[' -mcpu=cheri128 -mattr=+cheri128']),
-    ])
-else:
-    config.available_features.add("cheri_is_256")
-    tools.extend([
-        ToolSubst('%cheri128_llc', FindTool('llc'), extra_args=[' -mcpu=cheri128 -cheri-test-mode -mattr=+cheri128']),
-        ToolSubst('%cheri256_llc', FindTool('llc'), extra_args=[' -mcpu=cheri']),
-        ToolSubst('%cheri_llc', FindTool('llc'), extra_args=[' -mcpu=cheri']),
-        ToolSubst('%cheri_purecap_llc', FindTool('llc'), extra_args=purecap_args + ['-mcpu=cheri']),
-        ToolSubst('%cheri_opt', FindTool('opt'), extra_args=[' -mcpu=cheri']),
-    ])
-=======
+default_cheri_args = ['-mcpu=cheri128', '-mattr=+cheri128']
 tools.extend([
-    ToolSubst('%cheri128_llc', FindTool('llc'), extra_args=[' -mcpu=cheri128 -mattr=+cheri128']),
-    ToolSubst('%cheri256_llc', FindTool('llc'), extra_args=[' -mcpu=cheri256 -mattr=+cheri256']),
-    ToolSubst('%cheri_llc', FindTool('llc'), extra_args=[' -mcpu=cheri128 -mattr=+cheri128']),
-    ToolSubst('%cheri_opt', FindTool('opt'), extra_args=[' -mcpu=cheri128 -mattr=+cheri128']),
+    ToolSubst('%cheri128_llc', FindTool('llc'), extra_args=['-mcpu=cheri128', '-mattr=+cheri128']),
+    ToolSubst('%cheri256_llc', FindTool('llc'), extra_args=['-mcpu=cheri256' '-mattr=+cheri256']),
+    ToolSubst('%cheri_llc', FindTool('llc'), extra_args=default_cheri_args),
+    ToolSubst('%cheri_purecap_llc', FindTool('llc'), extra_args=purecap_args + default_cheri_args),
+    ToolSubst('%cheri_opt', FindTool('opt'), extra_args=['-mcpu=cheri128', '-mattr=+cheri128']),
 ])
->>>>>>> b9535830
 
 # FIXME: we shouldn't have any tests that depend on clang here
 llvm_config.use_clang(required=False)
