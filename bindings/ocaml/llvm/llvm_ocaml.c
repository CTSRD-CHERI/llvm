/*===-- llvm_ocaml.c - LLVM OCaml Glue --------------------------*- C++ -*-===*\
|*                                                                            *|
|*                     The LLVM Compiler Infrastructure                       *|
|*                                                                            *|
|* This file is distributed under the University of Illinois Open Source      *|
|* License. See LICENSE.TXT for details.                                      *|
|*                                                                            *|
|*===----------------------------------------------------------------------===*|
|*                                                                            *|
|* This file glues LLVM's OCaml interface to its C interface. These functions *|
|* are by and large transparent wrappers to the corresponding C functions.    *|
|*                                                                            *|
|* Note that these functions intentionally take liberties with the CAMLparamX *|
|* macros, since most of the parameters are not GC heap objects.              *|
|*                                                                            *|
\*===----------------------------------------------------------------------===*/

#include <assert.h>
#include <stdlib.h>
#include <string.h>
#include "llvm-c/Core.h"
#include "caml/alloc.h"
#include "caml/custom.h"
#include "caml/memory.h"
#include "caml/fail.h"
#include "caml/callback.h"
<<<<<<< HEAD

value llvm_string_of_message(char* Message) {
  value String = caml_copy_string(Message);
  LLVMDisposeMessage(Message);

=======

value llvm_string_of_message(char* Message) {
  value String = caml_copy_string(Message);
  LLVMDisposeMessage(Message);

>>>>>>> 969bfdfe
  return String;
}

void llvm_raise(value Prototype, char *Message) {
  CAMLparam1(Prototype);
  caml_raise_with_arg(Prototype, llvm_string_of_message(Message));
  CAMLnoreturn;
}

static value llvm_fatal_error_handler;

static void llvm_fatal_error_trampoline(const char *Reason) {
  callback(llvm_fatal_error_handler, caml_copy_string(Reason));
}

CAMLprim value llvm_install_fatal_error_handler(value Handler) {
  LLVMInstallFatalErrorHandler(llvm_fatal_error_trampoline);
  llvm_fatal_error_handler = Handler;
  caml_register_global_root(&llvm_fatal_error_handler);
  return Val_unit;
}

CAMLprim value llvm_reset_fatal_error_handler(value Unit) {
  caml_remove_global_root(&llvm_fatal_error_handler);
  LLVMResetFatalErrorHandler();
  return Val_unit;
}

CAMLprim value llvm_enable_pretty_stacktrace(value Unit) {
  LLVMEnablePrettyStackTrace();
  return Val_unit;
}

CAMLprim value llvm_parse_command_line_options(value Overview, value Args) {
  char *COverview;
  if (Overview == Val_int(0)) {
    COverview = NULL;
  } else {
    COverview = String_val(Field(Overview, 0));
  }
  LLVMParseCommandLineOptions(Wosize_val(Args), (const char* const*) Op_val(Args), COverview);
  return Val_unit;
}

static value alloc_variant(int tag, void *Value) {
  value Iter = alloc_small(1, tag);
  Field(Iter, 0) = Val_op(Value);
  return Iter;
}

/* Macro to convert the C first/next/last/prev idiom to the Ocaml llpos/
   llrev_pos idiom. */
#define DEFINE_ITERATORS(camlname, cname, pty, cty, pfun) \
  /* llmodule -> ('a, 'b) llpos */                        \
  CAMLprim value llvm_##camlname##_begin(pty Mom) {       \
    cty First = LLVMGetFirst##cname(Mom);                 \
    if (First)                                            \
      return alloc_variant(1, First);                     \
    return alloc_variant(0, Mom);                         \
  }                                                       \
                                                          \
  /* llvalue -> ('a, 'b) llpos */                         \
  CAMLprim value llvm_##camlname##_succ(cty Kid) {        \
    cty Next = LLVMGetNext##cname(Kid);                   \
    if (Next)                                             \
      return alloc_variant(1, Next);                      \
    return alloc_variant(0, pfun(Kid));                   \
  }                                                       \
                                                          \
  /* llmodule -> ('a, 'b) llrev_pos */                    \
  CAMLprim value llvm_##camlname##_end(pty Mom) {         \
    cty Last = LLVMGetLast##cname(Mom);                   \
    if (Last)                                             \
      return alloc_variant(1, Last);                      \
    return alloc_variant(0, Mom);                         \
  }                                                       \
                                                          \
  /* llvalue -> ('a, 'b) llrev_pos */                     \
  CAMLprim value llvm_##camlname##_pred(cty Kid) {        \
    cty Prev = LLVMGetPrevious##cname(Kid);               \
    if (Prev)                                             \
      return alloc_variant(1, Prev);                      \
    return alloc_variant(0, pfun(Kid));                   \
  }


/*===-- Contexts ----------------------------------------------------------===*/

/* unit -> llcontext */
CAMLprim LLVMContextRef llvm_create_context(value Unit) {
  return LLVMContextCreate();
}

/* llcontext -> unit */
CAMLprim value llvm_dispose_context(LLVMContextRef C) {
  LLVMContextDispose(C);
  return Val_unit;
}

/* unit -> llcontext */
CAMLprim LLVMContextRef llvm_global_context(value Unit) {
  return LLVMGetGlobalContext();
}

/* llcontext -> string -> int */
CAMLprim value llvm_mdkind_id(LLVMContextRef C, value Name) {
  unsigned MDKindID = LLVMGetMDKindIDInContext(C, String_val(Name),
                                               caml_string_length(Name));
  return Val_int(MDKindID);
}

/*===-- Modules -----------------------------------------------------------===*/

/* llcontext -> string -> llmodule */
CAMLprim LLVMModuleRef llvm_create_module(LLVMContextRef C, value ModuleID) {
  return LLVMModuleCreateWithNameInContext(String_val(ModuleID), C);
}

/* llmodule -> unit */
CAMLprim value llvm_dispose_module(LLVMModuleRef M) {
  LLVMDisposeModule(M);
  return Val_unit;
}

/* llmodule -> string */
CAMLprim value llvm_target_triple(LLVMModuleRef M) {
  return caml_copy_string(LLVMGetTarget(M));
}

/* string -> llmodule -> unit */
CAMLprim value llvm_set_target_triple(value Trip, LLVMModuleRef M) {
  LLVMSetTarget(M, String_val(Trip));
  return Val_unit;
}

/* llmodule -> string */
CAMLprim value llvm_data_layout(LLVMModuleRef M) {
  return caml_copy_string(LLVMGetDataLayout(M));
}

/* string -> llmodule -> unit */
CAMLprim value llvm_set_data_layout(value Layout, LLVMModuleRef M) {
  LLVMSetDataLayout(M, String_val(Layout));
  return Val_unit;
}

/* llmodule -> unit */
CAMLprim value llvm_dump_module(LLVMModuleRef M) {
  LLVMDumpModule(M);
  return Val_unit;
}

/* string -> llmodule -> unit */
CAMLprim value llvm_print_module(value Filename, LLVMModuleRef M) {
  char* Message;

  if(LLVMPrintModuleToFile(M, String_val(Filename), &Message))
    llvm_raise(*caml_named_value("Llvm.IoError"), Message);

  return Val_unit;
}

/* llmodule -> string */
CAMLprim value llvm_string_of_llmodule(LLVMModuleRef M) {
  CAMLparam0();
  CAMLlocal1(ModuleStr);
  char* ModuleCStr;

  ModuleCStr = LLVMPrintModuleToString(M);
  ModuleStr = caml_copy_string(ModuleCStr);
  LLVMDisposeMessage(ModuleCStr);

  CAMLreturn(ModuleStr);
}

/* llmodule -> string -> unit */
CAMLprim value llvm_set_module_inline_asm(LLVMModuleRef M, value Asm) {
  LLVMSetModuleInlineAsm(M, String_val(Asm));
  return Val_unit;
}

/*===-- Types -------------------------------------------------------------===*/

/* lltype -> TypeKind.t */
CAMLprim value llvm_classify_type(LLVMTypeRef Ty) {
  return Val_int(LLVMGetTypeKind(Ty));
}

CAMLprim value llvm_type_is_sized(LLVMTypeRef Ty) {
    return Val_bool(LLVMTypeIsSized(Ty));
}

/* lltype -> llcontext */
CAMLprim LLVMContextRef llvm_type_context(LLVMTypeRef Ty) {
  return LLVMGetTypeContext(Ty);
}

/* lltype -> unit */
CAMLprim value llvm_dump_type(LLVMTypeRef Val) {
  LLVMDumpType(Val);
  return Val_unit;
}

/* lltype -> string */
CAMLprim value llvm_string_of_lltype(LLVMTypeRef M) {
  CAMLparam0();
  CAMLlocal1(TypeStr);
  char* TypeCStr;

  TypeCStr = LLVMPrintTypeToString(M);
  TypeStr = caml_copy_string(TypeCStr);
  LLVMDisposeMessage(TypeCStr);

  CAMLreturn(TypeStr);
}

/*--... Operations on integer types ........................................--*/

/* llcontext -> lltype */
CAMLprim LLVMTypeRef llvm_i1_type (LLVMContextRef Context) {
  return LLVMInt1TypeInContext(Context);
}

/* llcontext -> lltype */
CAMLprim LLVMTypeRef llvm_i8_type (LLVMContextRef Context) {
  return LLVMInt8TypeInContext(Context);
}

/* llcontext -> lltype */
CAMLprim LLVMTypeRef llvm_i16_type (LLVMContextRef Context) {
  return LLVMInt16TypeInContext(Context);
}

/* llcontext -> lltype */
CAMLprim LLVMTypeRef llvm_i32_type (LLVMContextRef Context) {
  return LLVMInt32TypeInContext(Context);
}

/* llcontext -> lltype */
CAMLprim LLVMTypeRef llvm_i64_type (LLVMContextRef Context) {
  return LLVMInt64TypeInContext(Context);
}

/* llcontext -> int -> lltype */
CAMLprim LLVMTypeRef llvm_integer_type(LLVMContextRef Context, value Width) {
  return LLVMIntTypeInContext(Context, Int_val(Width));
}

/* lltype -> int */
CAMLprim value llvm_integer_bitwidth(LLVMTypeRef IntegerTy) {
  return Val_int(LLVMGetIntTypeWidth(IntegerTy));
}

/*--... Operations on real types ...........................................--*/

/* llcontext -> lltype */
CAMLprim LLVMTypeRef llvm_float_type(LLVMContextRef Context) {
  return LLVMFloatTypeInContext(Context);
}

/* llcontext -> lltype */
CAMLprim LLVMTypeRef llvm_double_type(LLVMContextRef Context) {
  return LLVMDoubleTypeInContext(Context);
}

/* llcontext -> lltype */
CAMLprim LLVMTypeRef llvm_x86fp80_type(LLVMContextRef Context) {
  return LLVMX86FP80TypeInContext(Context);
}

/* llcontext -> lltype */
CAMLprim LLVMTypeRef llvm_fp128_type(LLVMContextRef Context) {
  return LLVMFP128TypeInContext(Context);
}

/* llcontext -> lltype */
CAMLprim LLVMTypeRef llvm_ppc_fp128_type(LLVMContextRef Context) {
  return LLVMPPCFP128TypeInContext(Context);
}

/*--... Operations on function types .......................................--*/

/* lltype -> lltype array -> lltype */
CAMLprim LLVMTypeRef llvm_function_type(LLVMTypeRef RetTy, value ParamTys) {
  return LLVMFunctionType(RetTy, (LLVMTypeRef *) ParamTys,
                          Wosize_val(ParamTys), 0);
}

/* lltype -> lltype array -> lltype */
CAMLprim LLVMTypeRef llvm_var_arg_function_type(LLVMTypeRef RetTy,
                                                value ParamTys) {
  return LLVMFunctionType(RetTy, (LLVMTypeRef *) ParamTys,
                          Wosize_val(ParamTys), 1);
}

/* lltype -> bool */
CAMLprim value llvm_is_var_arg(LLVMTypeRef FunTy) {
  return Val_bool(LLVMIsFunctionVarArg(FunTy));
}

/* lltype -> lltype array */
CAMLprim value llvm_param_types(LLVMTypeRef FunTy) {
  value Tys = alloc(LLVMCountParamTypes(FunTy), 0);
  LLVMGetParamTypes(FunTy, (LLVMTypeRef *) Tys);
  return Tys;
}

/*--... Operations on struct types .........................................--*/

/* llcontext -> lltype array -> lltype */
CAMLprim LLVMTypeRef llvm_struct_type(LLVMContextRef C, value ElementTypes) {
  return LLVMStructTypeInContext(C, (LLVMTypeRef *) ElementTypes,
                                 Wosize_val(ElementTypes), 0);
}

/* llcontext -> lltype array -> lltype */
CAMLprim LLVMTypeRef llvm_packed_struct_type(LLVMContextRef C,
                                             value ElementTypes) {
  return LLVMStructTypeInContext(C, (LLVMTypeRef *) ElementTypes,
                                 Wosize_val(ElementTypes), 1);
}

/* llcontext -> string -> lltype */
CAMLprim LLVMTypeRef llvm_named_struct_type(LLVMContextRef C,
                                            value Name) {
  return LLVMStructCreateNamed(C, String_val(Name));
}

CAMLprim value llvm_struct_set_body(LLVMTypeRef Ty,
                                    value ElementTypes,
                                    value Packed) {
  LLVMStructSetBody(Ty, (LLVMTypeRef *) ElementTypes,
                    Wosize_val(ElementTypes), Bool_val(Packed));
  return Val_unit;
}

/* lltype -> string option */
CAMLprim value llvm_struct_name(LLVMTypeRef Ty)
{
  CAMLparam0();
  const char *C = LLVMGetStructName(Ty);
  if (C) {
    CAMLlocal1(result);
    result = caml_alloc_small(1, 0);
    Store_field(result, 0, caml_copy_string(C));
    CAMLreturn(result);
  }
  CAMLreturn(Val_int(0));
}

/* lltype -> lltype array */
CAMLprim value llvm_struct_element_types(LLVMTypeRef StructTy) {
  value Tys = alloc(LLVMCountStructElementTypes(StructTy), 0);
  LLVMGetStructElementTypes(StructTy, (LLVMTypeRef *) Tys);
  return Tys;
}

/* lltype -> bool */
CAMLprim value llvm_is_packed(LLVMTypeRef StructTy) {
  return Val_bool(LLVMIsPackedStruct(StructTy));
}

/* lltype -> bool */
CAMLprim value llvm_is_opaque(LLVMTypeRef StructTy) {
  return Val_bool(LLVMIsOpaqueStruct(StructTy));
}

/*--... Operations on array, pointer, and vector types .....................--*/

/* lltype -> int -> lltype */
CAMLprim LLVMTypeRef llvm_array_type(LLVMTypeRef ElementTy, value Count) {
  return LLVMArrayType(ElementTy, Int_val(Count));
}

/* lltype -> lltype */
CAMLprim LLVMTypeRef llvm_pointer_type(LLVMTypeRef ElementTy) {
  return LLVMPointerType(ElementTy, 0);
}

/* lltype -> int -> lltype */
CAMLprim LLVMTypeRef llvm_qualified_pointer_type(LLVMTypeRef ElementTy,
                                                 value AddressSpace) {
  return LLVMPointerType(ElementTy, Int_val(AddressSpace));
}

/* lltype -> int -> lltype */
CAMLprim LLVMTypeRef llvm_vector_type(LLVMTypeRef ElementTy, value Count) {
  return LLVMVectorType(ElementTy, Int_val(Count));
}

/* lltype -> int */
CAMLprim value llvm_array_length(LLVMTypeRef ArrayTy) {
  return Val_int(LLVMGetArrayLength(ArrayTy));
}

/* lltype -> int */
CAMLprim value llvm_address_space(LLVMTypeRef PtrTy) {
  return Val_int(LLVMGetPointerAddressSpace(PtrTy));
}

/* lltype -> int */
CAMLprim value llvm_vector_size(LLVMTypeRef VectorTy) {
  return Val_int(LLVMGetVectorSize(VectorTy));
}

/*--... Operations on other types ..........................................--*/

/* llcontext -> lltype */
CAMLprim LLVMTypeRef llvm_void_type (LLVMContextRef Context) {
  return LLVMVoidTypeInContext(Context);
}

/* llcontext -> lltype */
CAMLprim LLVMTypeRef llvm_label_type(LLVMContextRef Context) {
  return LLVMLabelTypeInContext(Context);
}

/* llcontext -> lltype */
CAMLprim LLVMTypeRef llvm_x86_mmx_type(LLVMContextRef Context) {
  return LLVMX86MMXTypeInContext(Context);
}

CAMLprim value llvm_type_by_name(LLVMModuleRef M, value Name)
{
  CAMLparam1(Name);
  LLVMTypeRef Ty = LLVMGetTypeByName(M, String_val(Name));
  if (Ty) {
    value Option = alloc(1, 0);
    Field(Option, 0) = (value) Ty;
    CAMLreturn(Option);
  }
  CAMLreturn(Val_int(0));
}

/*===-- VALUES ------------------------------------------------------------===*/

/* llvalue -> lltype */
CAMLprim LLVMTypeRef llvm_type_of(LLVMValueRef Val) {
  return LLVMTypeOf(Val);
}

/* keep in sync with ValueKind.t */
enum ValueKind {
  NullValue=0,
  Argument,
  BasicBlock,
  InlineAsm,
  MDNode,
  MDString,
  BlockAddress,
  ConstantAggregateZero,
  ConstantArray,
  ConstantDataArray,
  ConstantDataVector,
  ConstantExpr,
  ConstantFP,
  ConstantInt,
  ConstantPointerNull,
  ConstantStruct,
  ConstantVector,
  Function,
  GlobalAlias,
  GlobalVariable,
  UndefValue,
  Instruction
};

/* llvalue -> ValueKind.t */
#define DEFINE_CASE(Val, Kind) \
    do {if (LLVMIsA##Kind(Val)) CAMLreturn(Val_int(Kind));} while(0)

CAMLprim value llvm_classify_value(LLVMValueRef Val) {
  CAMLparam0();
  if (!Val)
    CAMLreturn(Val_int(NullValue));
  if (LLVMIsAConstant(Val)) {
    DEFINE_CASE(Val, BlockAddress);
    DEFINE_CASE(Val, ConstantAggregateZero);
    DEFINE_CASE(Val, ConstantArray);
    DEFINE_CASE(Val, ConstantDataArray);
    DEFINE_CASE(Val, ConstantDataVector);
    DEFINE_CASE(Val, ConstantExpr);
    DEFINE_CASE(Val, ConstantFP);
    DEFINE_CASE(Val, ConstantInt);
    DEFINE_CASE(Val, ConstantPointerNull);
    DEFINE_CASE(Val, ConstantStruct);
    DEFINE_CASE(Val, ConstantVector);
  }
  if (LLVMIsAInstruction(Val)) {
    CAMLlocal1(result);
    result = caml_alloc_small(1, 0);
    Store_field(result, 0, Val_int(LLVMGetInstructionOpcode(Val)));
    CAMLreturn(result);
  }
  if (LLVMIsAGlobalValue(Val)) {
    DEFINE_CASE(Val, Function);
    DEFINE_CASE(Val, GlobalAlias);
    DEFINE_CASE(Val, GlobalVariable);
  }
  DEFINE_CASE(Val, Argument);
  DEFINE_CASE(Val, BasicBlock);
  DEFINE_CASE(Val, InlineAsm);
  DEFINE_CASE(Val, MDNode);
  DEFINE_CASE(Val, MDString);
  DEFINE_CASE(Val, UndefValue);
  failwith("Unknown Value class");
}

/* llvalue -> string */
CAMLprim value llvm_value_name(LLVMValueRef Val) {
  return caml_copy_string(LLVMGetValueName(Val));
}

/* string -> llvalue -> unit */
CAMLprim value llvm_set_value_name(value Name, LLVMValueRef Val) {
  LLVMSetValueName(Val, String_val(Name));
  return Val_unit;
}

/* llvalue -> unit */
CAMLprim value llvm_dump_value(LLVMValueRef Val) {
  LLVMDumpValue(Val);
  return Val_unit;
}

/* llvalue -> string */
CAMLprim value llvm_string_of_llvalue(LLVMValueRef M) {
  CAMLparam0();
  CAMLlocal1(ValueStr);
  char* ValueCStr;

  ValueCStr = LLVMPrintValueToString(M);
  ValueStr = caml_copy_string(ValueCStr);
  LLVMDisposeMessage(ValueCStr);

  CAMLreturn(ValueStr);
}

/* llvalue -> llvalue -> unit */
CAMLprim value llvm_replace_all_uses_with(LLVMValueRef OldVal,
                                          LLVMValueRef NewVal) {
  LLVMReplaceAllUsesWith(OldVal, NewVal);
  return Val_unit;
}

/*--... Operations on users ................................................--*/

/* llvalue -> int -> llvalue */
CAMLprim LLVMValueRef llvm_operand(LLVMValueRef V, value I) {
  return LLVMGetOperand(V, Int_val(I));
}

/* llvalue -> int -> lluse */
CAMLprim LLVMUseRef llvm_operand_use(LLVMValueRef V, value I) {
  return LLVMGetOperandUse(V, Int_val(I));
}

/* llvalue -> int -> llvalue -> unit */
CAMLprim value llvm_set_operand(LLVMValueRef U, value I, LLVMValueRef V) {
  LLVMSetOperand(U, Int_val(I), V);
  return Val_unit;
}

/* llvalue -> int */
CAMLprim value llvm_num_operands(LLVMValueRef V) {
  return Val_int(LLVMGetNumOperands(V));
}

/*--... Operations on constants of (mostly) any type .......................--*/

/* llvalue -> bool */
CAMLprim value llvm_is_constant(LLVMValueRef Val) {
  return Val_bool(LLVMIsConstant(Val));
}

/* llvalue -> bool */
CAMLprim value llvm_is_null(LLVMValueRef Val) {
  return Val_bool(LLVMIsNull(Val));
}

/* llvalue -> bool */
CAMLprim value llvm_is_undef(LLVMValueRef Val) {
  return Val_bool(LLVMIsUndef(Val));
}

/* llvalue -> Opcode.t */
CAMLprim value llvm_constexpr_get_opcode(LLVMValueRef Val) {
  return LLVMIsAConstantExpr(Val) ?
      Val_int(LLVMGetConstOpcode(Val)) : Val_int(0);
}

/*--... Operations on instructions .........................................--*/

/* llvalue -> bool */
CAMLprim value llvm_has_metadata(LLVMValueRef Val) {
  return Val_bool(LLVMHasMetadata(Val));
}

/* llvalue -> int -> llvalue option */
CAMLprim value llvm_metadata(LLVMValueRef Val, value MDKindID) {
  CAMLparam1(MDKindID);
  LLVMValueRef MD;
  if ((MD = LLVMGetMetadata(Val, Int_val(MDKindID)))) {
    value Option = alloc(1, 0);
    Field(Option, 0) = (value) MD;
    CAMLreturn(Option);
  }
  CAMLreturn(Val_int(0));
}

/* llvalue -> int -> llvalue -> unit */
CAMLprim value llvm_set_metadata(LLVMValueRef Val, value MDKindID,
                                 LLVMValueRef MD) {
  LLVMSetMetadata(Val, Int_val(MDKindID), MD);
  return Val_unit;
}

/* llvalue -> int -> unit */
CAMLprim value llvm_clear_metadata(LLVMValueRef Val, value MDKindID) {
  LLVMSetMetadata(Val, Int_val(MDKindID), NULL);
  return Val_unit;
}


/*--... Operations on metadata .............................................--*/

/* llcontext -> string -> llvalue */
CAMLprim LLVMValueRef llvm_mdstring(LLVMContextRef C, value S) {
  return LLVMMDStringInContext(C, String_val(S), caml_string_length(S));
}

/* llcontext -> llvalue array -> llvalue */
CAMLprim LLVMValueRef llvm_mdnode(LLVMContextRef C, value ElementVals) {
  return LLVMMDNodeInContext(C, (LLVMValueRef*) Op_val(ElementVals),
                             Wosize_val(ElementVals));
}

/* llcontext -> llvalue */
CAMLprim LLVMValueRef llvm_mdnull(LLVMContextRef C) {
  return NULL;
}

/* llvalue -> string option */
CAMLprim value llvm_get_mdstring(LLVMValueRef V) {
  CAMLparam0();
  const char *S;
  unsigned Len;

  if ((S = LLVMGetMDString(V, &Len))) {
    CAMLlocal2(Option, Str);

    Str = caml_alloc_string(Len);
    memcpy(String_val(Str), S, Len);
    Option = alloc(1,0);
    Store_field(Option, 0, Str);
    CAMLreturn(Option);
  }
  CAMLreturn(Val_int(0));
}

/* llmodule -> string -> llvalue array */
CAMLprim value llvm_get_namedmd(LLVMModuleRef M, value Name)
{
  CAMLparam1(Name);
  CAMLlocal1(Nodes);
  Nodes = alloc(LLVMGetNamedMetadataNumOperands(M, String_val(Name)), 0);
  LLVMGetNamedMetadataOperands(M, String_val(Name), (LLVMValueRef *) Nodes);
  CAMLreturn(Nodes);
}

/* llmodule -> string -> llvalue -> unit */
CAMLprim value llvm_append_namedmd(LLVMModuleRef M, value Name, LLVMValueRef Val) {
  LLVMAddNamedMetadataOperand(M, String_val(Name), Val);
  return Val_unit;
}

/*--... Operations on scalar constants .....................................--*/

/* lltype -> int -> llvalue */
CAMLprim LLVMValueRef llvm_const_int(LLVMTypeRef IntTy, value N) {
  return LLVMConstInt(IntTy, (long long) Long_val(N), 1);
}

/* lltype -> Int64.t -> bool -> llvalue */
CAMLprim LLVMValueRef llvm_const_of_int64(LLVMTypeRef IntTy, value N,
                                          value SExt) {
  return LLVMConstInt(IntTy, Int64_val(N), Bool_val(SExt));
}

/* llvalue -> Int64.t */
CAMLprim value llvm_int64_of_const(LLVMValueRef Const)
{
  CAMLparam0();
  if (LLVMIsAConstantInt(Const) &&
      LLVMGetIntTypeWidth(LLVMTypeOf(Const)) <= 64) {
    value Option = alloc(1, 0);
    Field(Option, 0) = caml_copy_int64(LLVMConstIntGetSExtValue(Const));
    CAMLreturn(Option);
  }
  CAMLreturn(Val_int(0));
}

/* lltype -> string -> int -> llvalue */
CAMLprim LLVMValueRef llvm_const_int_of_string(LLVMTypeRef IntTy, value S,
                                               value Radix) {
  return LLVMConstIntOfStringAndSize(IntTy, String_val(S), caml_string_length(S),
                                     Int_val(Radix));
}

/* lltype -> float -> llvalue */
CAMLprim LLVMValueRef llvm_const_float(LLVMTypeRef RealTy, value N) {
  return LLVMConstReal(RealTy, Double_val(N));
}


/* llvalue -> float */
CAMLprim value llvm_float_of_const(LLVMValueRef Const)
{
  CAMLparam0();
  CAMLlocal1(Option);
  LLVMBool LosesInfo;
  double Result;

  if (LLVMIsAConstantFP(Const)) {
    Result = LLVMConstRealGetDouble(Const, &LosesInfo);
    if (LosesInfo)
        CAMLreturn(Val_int(0));

    Option = alloc(1, 0);
    Field(Option, 0) = caml_copy_double(Result);
    CAMLreturn(Option);
  }

  CAMLreturn(Val_int(0));
}

/* lltype -> string -> llvalue */
CAMLprim LLVMValueRef llvm_const_float_of_string(LLVMTypeRef RealTy, value S) {
  return LLVMConstRealOfStringAndSize(RealTy, String_val(S),
                                      caml_string_length(S));
}

/*--... Operations on composite constants ..................................--*/

/* llcontext -> string -> llvalue */
CAMLprim LLVMValueRef llvm_const_string(LLVMContextRef Context, value Str,
                                        value NullTerminate) {
  return LLVMConstStringInContext(Context, String_val(Str), string_length(Str),
                                  1);
}

/* llcontext -> string -> llvalue */
CAMLprim LLVMValueRef llvm_const_stringz(LLVMContextRef Context, value Str,
                                         value NullTerminate) {
  return LLVMConstStringInContext(Context, String_val(Str), string_length(Str),
                                  0);
}

/* lltype -> llvalue array -> llvalue */
CAMLprim LLVMValueRef llvm_const_array(LLVMTypeRef ElementTy,
                                               value ElementVals) {
  return LLVMConstArray(ElementTy, (LLVMValueRef*) Op_val(ElementVals),
                        Wosize_val(ElementVals));
}

/* llcontext -> llvalue array -> llvalue */
CAMLprim LLVMValueRef llvm_const_struct(LLVMContextRef C, value ElementVals) {
  return LLVMConstStructInContext(C, (LLVMValueRef *) Op_val(ElementVals),
                                  Wosize_val(ElementVals), 0);
}

/* lltype -> llvalue array -> llvalue */
CAMLprim LLVMValueRef llvm_const_named_struct(LLVMTypeRef Ty, value ElementVals) {
    return LLVMConstNamedStruct(Ty, (LLVMValueRef *) Op_val(ElementVals),  Wosize_val(ElementVals));
}

/* llcontext -> llvalue array -> llvalue */
CAMLprim LLVMValueRef llvm_const_packed_struct(LLVMContextRef C,
                                               value ElementVals) {
  return LLVMConstStructInContext(C, (LLVMValueRef *) Op_val(ElementVals),
                                  Wosize_val(ElementVals), 1);
}

/* llvalue array -> llvalue */
CAMLprim LLVMValueRef llvm_const_vector(value ElementVals) {
  return LLVMConstVector((LLVMValueRef*) Op_val(ElementVals),
                         Wosize_val(ElementVals));
}

/* llvalue -> string option */
CAMLprim value llvm_string_of_const(LLVMValueRef Const) {
  const char *S;
  size_t Len;
  CAMLparam0();
  CAMLlocal2(Option, Str);

  if(LLVMIsAConstantDataSequential(Const) && LLVMIsConstantString(Const)) {
    S = LLVMGetAsString(Const, &Len);
    Str = caml_alloc_string(Len);
    memcpy(String_val(Str), S, Len);

    Option = alloc(1, 0);
    Field(Option, 0) = Str;
    CAMLreturn(Option);
  } else {
    CAMLreturn(Val_int(0));
  }
}

/* llvalue -> int -> llvalue */
CAMLprim LLVMValueRef llvm_const_element(LLVMValueRef Const, value N) {
  return LLVMGetElementAsConstant(Const, Int_val(N));
}

/*--... Constant expressions ...............................................--*/

/* Icmp.t -> llvalue -> llvalue -> llvalue */
CAMLprim LLVMValueRef llvm_const_icmp(value Pred,
                                      LLVMValueRef LHSConstant,
                                      LLVMValueRef RHSConstant) {
  return LLVMConstICmp(Int_val(Pred) + LLVMIntEQ, LHSConstant, RHSConstant);
}

/* Fcmp.t -> llvalue -> llvalue -> llvalue */
CAMLprim LLVMValueRef llvm_const_fcmp(value Pred,
                                      LLVMValueRef LHSConstant,
                                      LLVMValueRef RHSConstant) {
  return LLVMConstFCmp(Int_val(Pred), LHSConstant, RHSConstant);
}

/* llvalue -> llvalue array -> llvalue */
CAMLprim LLVMValueRef llvm_const_gep(LLVMValueRef ConstantVal, value Indices) {
  return LLVMConstGEP(ConstantVal, (LLVMValueRef*) Op_val(Indices),
                      Wosize_val(Indices));
}

/* llvalue -> llvalue array -> llvalue */
CAMLprim LLVMValueRef llvm_const_in_bounds_gep(LLVMValueRef ConstantVal,
                                               value Indices) {
  return LLVMConstInBoundsGEP(ConstantVal, (LLVMValueRef*) Op_val(Indices),
                              Wosize_val(Indices));
}

/* llvalue -> lltype -> is_signed:bool -> llvalue */
CAMLprim LLVMValueRef llvm_const_intcast(LLVMValueRef CV, LLVMTypeRef T,
                                         value IsSigned) {
  return LLVMConstIntCast(CV, T, Bool_val(IsSigned));
}

/* llvalue -> int array -> llvalue */
CAMLprim LLVMValueRef llvm_const_extractvalue(LLVMValueRef Aggregate,
                                              value Indices) {
  CAMLparam1(Indices);
  int size = Wosize_val(Indices);
  int i;
  LLVMValueRef result;

  unsigned* idxs = (unsigned*)malloc(size * sizeof(unsigned));
  for (i = 0; i < size; i++) {
    idxs[i] = Int_val(Field(Indices, i));
  }

  result = LLVMConstExtractValue(Aggregate, idxs, size);
  free(idxs);
  CAMLreturnT(LLVMValueRef, result);
}

/* llvalue -> llvalue -> int array -> llvalue */
CAMLprim LLVMValueRef llvm_const_insertvalue(LLVMValueRef Aggregate,
                                             LLVMValueRef Val, value Indices) {
  CAMLparam1(Indices);
  int size = Wosize_val(Indices);
  int i;
  LLVMValueRef result;

  unsigned* idxs = (unsigned*)malloc(size * sizeof(unsigned));
  for (i = 0; i < size; i++) {
    idxs[i] = Int_val(Field(Indices, i));
  }

  result = LLVMConstInsertValue(Aggregate, Val, idxs, size);
  free(idxs);
  CAMLreturnT(LLVMValueRef, result);
}

/* lltype -> string -> string -> bool -> bool -> llvalue */
CAMLprim LLVMValueRef llvm_const_inline_asm(LLVMTypeRef Ty, value Asm,
                                     value Constraints, value HasSideEffects,
                                     value IsAlignStack) {
  return LLVMConstInlineAsm(Ty, String_val(Asm), String_val(Constraints),
                            Bool_val(HasSideEffects), Bool_val(IsAlignStack));
}

/*--... Operations on global variables, functions, and aliases (globals) ...--*/

/* llvalue -> bool */
CAMLprim value llvm_is_declaration(LLVMValueRef Global) {
  return Val_bool(LLVMIsDeclaration(Global));
}

/* llvalue -> Linkage.t */
CAMLprim value llvm_linkage(LLVMValueRef Global) {
  return Val_int(LLVMGetLinkage(Global));
}

/* Linkage.t -> llvalue -> unit */
CAMLprim value llvm_set_linkage(value Linkage, LLVMValueRef Global) {
  LLVMSetLinkage(Global, Int_val(Linkage));
  return Val_unit;
}

/* llvalue -> string */
CAMLprim value llvm_section(LLVMValueRef Global) {
  return caml_copy_string(LLVMGetSection(Global));
}

/* string -> llvalue -> unit */
CAMLprim value llvm_set_section(value Section, LLVMValueRef Global) {
  LLVMSetSection(Global, String_val(Section));
  return Val_unit;
}

/* llvalue -> Visibility.t */
CAMLprim value llvm_visibility(LLVMValueRef Global) {
  return Val_int(LLVMGetVisibility(Global));
}

/* Visibility.t -> llvalue -> unit */
CAMLprim value llvm_set_visibility(value Viz, LLVMValueRef Global) {
  LLVMSetVisibility(Global, Int_val(Viz));
  return Val_unit;
}

/* llvalue -> DLLStorageClass.t */
CAMLprim value llvm_dll_storage_class(LLVMValueRef Global) {
  return Val_int(LLVMGetDLLStorageClass(Global));
}

/* DLLStorageClass.t -> llvalue -> unit */
CAMLprim value llvm_set_dll_storage_class(value Viz, LLVMValueRef Global) {
  LLVMSetDLLStorageClass(Global, Int_val(Viz));
  return Val_unit;
}

/* llvalue -> int */
CAMLprim value llvm_alignment(LLVMValueRef Global) {
  return Val_int(LLVMGetAlignment(Global));
}

/* int -> llvalue -> unit */
CAMLprim value llvm_set_alignment(value Bytes, LLVMValueRef Global) {
  LLVMSetAlignment(Global, Int_val(Bytes));
  return Val_unit;
}

/*--... Operations on uses .................................................--*/

/* llvalue -> lluse option */
CAMLprim value llvm_use_begin(LLVMValueRef Val) {
  CAMLparam0();
  LLVMUseRef First;
  if ((First = LLVMGetFirstUse(Val))) {
    value Option = alloc(1, 0);
    Field(Option, 0) = (value) First;
    CAMLreturn(Option);
  }
  CAMLreturn(Val_int(0));
}

/* lluse -> lluse option */
CAMLprim value llvm_use_succ(LLVMUseRef U) {
  CAMLparam0();
  LLVMUseRef Next;
  if ((Next = LLVMGetNextUse(U))) {
    value Option = alloc(1, 0);
    Field(Option, 0) = (value) Next;
    CAMLreturn(Option);
  }
  CAMLreturn(Val_int(0));
}

/* lluse -> llvalue */
CAMLprim LLVMValueRef llvm_user(LLVMUseRef UR) {
  return LLVMGetUser(UR);
}

/* lluse -> llvalue */
CAMLprim LLVMValueRef llvm_used_value(LLVMUseRef UR) {
  return LLVMGetUsedValue(UR);
}

/*--... Operations on global variables .....................................--*/

DEFINE_ITERATORS(global, Global, LLVMModuleRef, LLVMValueRef,
                 LLVMGetGlobalParent)

/* lltype -> string -> llmodule -> llvalue */
CAMLprim LLVMValueRef llvm_declare_global(LLVMTypeRef Ty, value Name,
                                          LLVMModuleRef M) {
  LLVMValueRef GlobalVar;
  if ((GlobalVar = LLVMGetNamedGlobal(M, String_val(Name)))) {
    if (LLVMGetElementType(LLVMTypeOf(GlobalVar)) != Ty)
      return LLVMConstBitCast(GlobalVar, LLVMPointerType(Ty, 0));
    return GlobalVar;
  }
  return LLVMAddGlobal(M, Ty, String_val(Name));
}

/* lltype -> string -> int -> llmodule -> llvalue */
CAMLprim LLVMValueRef llvm_declare_qualified_global(LLVMTypeRef Ty, value Name,
                                                    value AddressSpace,
                                                    LLVMModuleRef M) {
  LLVMValueRef GlobalVar;
  if ((GlobalVar = LLVMGetNamedGlobal(M, String_val(Name)))) {
    if (LLVMGetElementType(LLVMTypeOf(GlobalVar)) != Ty)
      return LLVMConstBitCast(GlobalVar,
                              LLVMPointerType(Ty, Int_val(AddressSpace)));
    return GlobalVar;
  }
  return LLVMAddGlobalInAddressSpace(M, Ty, String_val(Name),
                                     Int_val(AddressSpace));
}

/* string -> llmodule -> llvalue option */
CAMLprim value llvm_lookup_global(value Name, LLVMModuleRef M) {
  CAMLparam1(Name);
  LLVMValueRef GlobalVar;
  if ((GlobalVar = LLVMGetNamedGlobal(M, String_val(Name)))) {
    value Option = alloc(1, 0);
    Field(Option, 0) = (value) GlobalVar;
    CAMLreturn(Option);
  }
  CAMLreturn(Val_int(0));
}

/* string -> llvalue -> llmodule -> llvalue */
CAMLprim LLVMValueRef llvm_define_global(value Name, LLVMValueRef Initializer,
                                         LLVMModuleRef M) {
  LLVMValueRef GlobalVar = LLVMAddGlobal(M, LLVMTypeOf(Initializer),
                                         String_val(Name));
  LLVMSetInitializer(GlobalVar, Initializer);
  return GlobalVar;
}

/* string -> llvalue -> int -> llmodule -> llvalue */
CAMLprim LLVMValueRef llvm_define_qualified_global(value Name,
                                                   LLVMValueRef Initializer,
                                                   value AddressSpace,
                                                   LLVMModuleRef M) {
  LLVMValueRef GlobalVar = LLVMAddGlobalInAddressSpace(M,
                                                       LLVMTypeOf(Initializer),
                                                       String_val(Name),
                                                       Int_val(AddressSpace));
  LLVMSetInitializer(GlobalVar, Initializer);
  return GlobalVar;
}

/* llvalue -> unit */
CAMLprim value llvm_delete_global(LLVMValueRef GlobalVar) {
  LLVMDeleteGlobal(GlobalVar);
  return Val_unit;
}

/* llvalue -> llvalue -> unit */
CAMLprim value llvm_set_initializer(LLVMValueRef ConstantVal,
                                    LLVMValueRef GlobalVar) {
  LLVMSetInitializer(GlobalVar, ConstantVal);
  return Val_unit;
}

/* llvalue -> unit */
CAMLprim value llvm_remove_initializer(LLVMValueRef GlobalVar) {
  LLVMSetInitializer(GlobalVar, NULL);
  return Val_unit;
}

/* llvalue -> bool */
CAMLprim value llvm_is_thread_local(LLVMValueRef GlobalVar) {
  return Val_bool(LLVMIsThreadLocal(GlobalVar));
}

/* bool -> llvalue -> unit */
CAMLprim value llvm_set_thread_local(value IsThreadLocal,
                                     LLVMValueRef GlobalVar) {
  LLVMSetThreadLocal(GlobalVar, Bool_val(IsThreadLocal));
  return Val_unit;
}

/* llvalue -> ThreadLocalMode.t */
CAMLprim value llvm_thread_local_mode(LLVMValueRef GlobalVar) {
  return Val_int(LLVMGetThreadLocalMode(GlobalVar));
}

/* ThreadLocalMode.t -> llvalue -> unit */
CAMLprim value llvm_set_thread_local_mode(value ThreadLocalMode,
                                          LLVMValueRef GlobalVar) {
  LLVMSetThreadLocalMode(GlobalVar, Int_val(ThreadLocalMode));
  return Val_unit;
}

/* llvalue -> bool */
CAMLprim value llvm_is_externally_initialized(LLVMValueRef GlobalVar) {
  return Val_bool(LLVMIsExternallyInitialized(GlobalVar));
}

/* bool -> llvalue -> unit */
CAMLprim value llvm_set_externally_initialized(value IsExternallyInitialized,
                                               LLVMValueRef GlobalVar) {
  LLVMSetExternallyInitialized(GlobalVar, Bool_val(IsExternallyInitialized));
  return Val_unit;
}

/* llvalue -> bool */
CAMLprim value llvm_is_global_constant(LLVMValueRef GlobalVar) {
  return Val_bool(LLVMIsGlobalConstant(GlobalVar));
}

/* bool -> llvalue -> unit */
CAMLprim value llvm_set_global_constant(value Flag, LLVMValueRef GlobalVar) {
  LLVMSetGlobalConstant(GlobalVar, Bool_val(Flag));
  return Val_unit;
}

/*--... Operations on aliases ..............................................--*/

CAMLprim LLVMValueRef llvm_add_alias(LLVMModuleRef M, LLVMTypeRef Ty,
                                     LLVMValueRef Aliasee, value Name) {
  return LLVMAddAlias(M, Ty, Aliasee, String_val(Name));
}

/*--... Operations on functions ............................................--*/

DEFINE_ITERATORS(function, Function, LLVMModuleRef, LLVMValueRef,
                 LLVMGetGlobalParent)

/* string -> lltype -> llmodule -> llvalue */
CAMLprim LLVMValueRef llvm_declare_function(value Name, LLVMTypeRef Ty,
                                            LLVMModuleRef M) {
  LLVMValueRef Fn;
  if ((Fn = LLVMGetNamedFunction(M, String_val(Name)))) {
    if (LLVMGetElementType(LLVMTypeOf(Fn)) != Ty)
      return LLVMConstBitCast(Fn, LLVMPointerType(Ty, 0));
    return Fn;
  }
  return LLVMAddFunction(M, String_val(Name), Ty);
}

/* string -> llmodule -> llvalue option */
CAMLprim value llvm_lookup_function(value Name, LLVMModuleRef M) {
  CAMLparam1(Name);
  LLVMValueRef Fn;
  if ((Fn = LLVMGetNamedFunction(M, String_val(Name)))) {
    value Option = alloc(1, 0);
    Field(Option, 0) = (value) Fn;
    CAMLreturn(Option);
  }
  CAMLreturn(Val_int(0));
}

/* string -> lltype -> llmodule -> llvalue */
CAMLprim LLVMValueRef llvm_define_function(value Name, LLVMTypeRef Ty,
                                           LLVMModuleRef M) {
  LLVMValueRef Fn = LLVMAddFunction(M, String_val(Name), Ty);
  LLVMAppendBasicBlockInContext(LLVMGetTypeContext(Ty), Fn, "entry");
  return Fn;
}

/* llvalue -> unit */
CAMLprim value llvm_delete_function(LLVMValueRef Fn) {
  LLVMDeleteFunction(Fn);
  return Val_unit;
}

/* llvalue -> bool */
CAMLprim value llvm_is_intrinsic(LLVMValueRef Fn) {
  return Val_bool(LLVMGetIntrinsicID(Fn));
}

/* llvalue -> int */
CAMLprim value llvm_function_call_conv(LLVMValueRef Fn) {
  return Val_int(LLVMGetFunctionCallConv(Fn));
}

/* int -> llvalue -> unit */
CAMLprim value llvm_set_function_call_conv(value Id, LLVMValueRef Fn) {
  LLVMSetFunctionCallConv(Fn, Int_val(Id));
  return Val_unit;
}

/* llvalue -> string option */
CAMLprim value llvm_gc(LLVMValueRef Fn) {
  const char *GC;
  CAMLparam0();
  CAMLlocal2(Name, Option);

  if ((GC = LLVMGetGC(Fn))) {
    Name = caml_copy_string(GC);

    Option = alloc(1, 0);
    Field(Option, 0) = Name;
    CAMLreturn(Option);
  } else {
    CAMLreturn(Val_int(0));
  }
}

/* string option -> llvalue -> unit */
CAMLprim value llvm_set_gc(value GC, LLVMValueRef Fn) {
  LLVMSetGC(Fn, GC == Val_int(0)? 0 : String_val(Field(GC, 0)));
  return Val_unit;
}

/* llvalue -> int32 -> unit */
CAMLprim value llvm_add_function_attr(LLVMValueRef Arg, value PA) {
  LLVMAddFunctionAttr(Arg, Int32_val(PA));
  return Val_unit;
}

/* llvalue -> string -> string -> unit */
CAMLprim value llvm_add_target_dependent_function_attr(
                  LLVMValueRef Arg, value A, value V) {
  LLVMAddTargetDependentFunctionAttr(Arg, String_val(A), String_val(V));
  return Val_unit;
}

/* llvalue -> int32 */
CAMLprim value llvm_function_attr(LLVMValueRef Fn)
{
    CAMLparam0();
    CAMLreturn(caml_copy_int32(LLVMGetFunctionAttr(Fn)));
}

/* llvalue -> int32 -> unit */
CAMLprim value llvm_remove_function_attr(LLVMValueRef Arg, value PA) {
  LLVMRemoveFunctionAttr(Arg, Int32_val(PA));
  return Val_unit;
}
/*--... Operations on parameters ...........................................--*/

DEFINE_ITERATORS(param, Param, LLVMValueRef, LLVMValueRef, LLVMGetParamParent)

/* llvalue -> int -> llvalue */
CAMLprim LLVMValueRef llvm_param(LLVMValueRef Fn, value Index) {
  return LLVMGetParam(Fn, Int_val(Index));
}

/* llvalue -> int */
CAMLprim value llvm_param_attr(LLVMValueRef Param)
{
    CAMLparam0();
    CAMLreturn(caml_copy_int32(LLVMGetAttribute(Param)));
}

/* llvalue -> llvalue */
CAMLprim value llvm_params(LLVMValueRef Fn) {
  value Params = alloc(LLVMCountParams(Fn), 0);
  LLVMGetParams(Fn, (LLVMValueRef *) Op_val(Params));
  return Params;
}

/* llvalue -> int32 -> unit */
CAMLprim value llvm_add_param_attr(LLVMValueRef Arg, value PA) {
  LLVMAddAttribute(Arg, Int32_val(PA));
  return Val_unit;
}

/* llvalue -> int32 -> unit */
CAMLprim value llvm_remove_param_attr(LLVMValueRef Arg, value PA) {
  LLVMRemoveAttribute(Arg, Int32_val(PA));
  return Val_unit;
}

/* llvalue -> int -> unit */
CAMLprim value llvm_set_param_alignment(LLVMValueRef Arg, value align) {
  LLVMSetParamAlignment(Arg, Int_val(align));
  return Val_unit;
}

/*--... Operations on basic blocks .........................................--*/

DEFINE_ITERATORS(
  block, BasicBlock, LLVMValueRef, LLVMBasicBlockRef, LLVMGetBasicBlockParent)

/* llbasicblock -> llvalue option */
CAMLprim value llvm_block_terminator(LLVMBasicBlockRef Block)
{
  CAMLparam0();
  LLVMValueRef Term = LLVMGetBasicBlockTerminator(Block);
  if (Term) {
    value Option = alloc(1, 0);
    Field(Option, 0) = (value) Term;
    CAMLreturn(Option);
  }
  CAMLreturn(Val_int(0));
}

/* llvalue -> llbasicblock array */
CAMLprim value llvm_basic_blocks(LLVMValueRef Fn) {
  value MLArray = alloc(LLVMCountBasicBlocks(Fn), 0);
  LLVMGetBasicBlocks(Fn, (LLVMBasicBlockRef *) Op_val(MLArray));
  return MLArray;
}

/* llbasicblock -> unit */
CAMLprim value llvm_delete_block(LLVMBasicBlockRef BB) {
  LLVMDeleteBasicBlock(BB);
  return Val_unit;
}

/* llbasicblock -> unit */
CAMLprim value llvm_remove_block(LLVMBasicBlockRef BB) {
  LLVMRemoveBasicBlockFromParent(BB);
  return Val_unit;
}

/* llbasicblock -> llbasicblock -> unit */
CAMLprim value llvm_move_block_before(LLVMBasicBlockRef Pos, LLVMBasicBlockRef BB) {
  LLVMMoveBasicBlockBefore(BB, Pos);
  return Val_unit;
}

/* llbasicblock -> llbasicblock -> unit */
CAMLprim value llvm_move_block_after(LLVMBasicBlockRef Pos, LLVMBasicBlockRef BB) {
  LLVMMoveBasicBlockAfter(BB, Pos);
  return Val_unit;
}

/* string -> llvalue -> llbasicblock */
CAMLprim LLVMBasicBlockRef llvm_append_block(LLVMContextRef Context, value Name,
                                             LLVMValueRef Fn) {
  return LLVMAppendBasicBlockInContext(Context, Fn, String_val(Name));
}

/* string -> llbasicblock -> llbasicblock */
CAMLprim LLVMBasicBlockRef llvm_insert_block(LLVMContextRef Context, value Name,
                                             LLVMBasicBlockRef BB) {
  return LLVMInsertBasicBlockInContext(Context, BB, String_val(Name));
}

/* llvalue -> bool */
CAMLprim value llvm_value_is_block(LLVMValueRef Val) {
  return Val_bool(LLVMValueIsBasicBlock(Val));
}

/*--... Operations on instructions .........................................--*/

DEFINE_ITERATORS(instr, Instruction, LLVMBasicBlockRef, LLVMValueRef,
                 LLVMGetInstructionParent)

/* llvalue -> Opcode.t */
CAMLprim value llvm_instr_get_opcode(LLVMValueRef Inst) {
  LLVMOpcode o;
  if (!LLVMIsAInstruction(Inst))
      failwith("Not an instruction");
  o = LLVMGetInstructionOpcode(Inst);
  assert (o <= LLVMLandingPad);
  return Val_int(o);
}

/* llvalue -> ICmp.t option */
CAMLprim value llvm_instr_icmp_predicate(LLVMValueRef Val) {
  CAMLparam0();
  int x = LLVMGetICmpPredicate(Val);
  if (x) {
    value Option = alloc(1, 0);
    Field(Option, 0) = Val_int(x - LLVMIntEQ);
    CAMLreturn(Option);
  }
  CAMLreturn(Val_int(0));
}

/* llvalue -> FCmp.t option */
CAMLprim value llvm_instr_fcmp_predicate(LLVMValueRef Val) {
  CAMLparam0();
  int x = LLVMGetFCmpPredicate(Val);
  if (x) {
    value Option = alloc(1, 0);
    Field(Option, 0) = Val_int(x - LLVMRealPredicateFalse);
    CAMLreturn(Option);
  }
  CAMLreturn(Val_int(0));
}

/* llvalue -> llvalue */
CAMLprim LLVMValueRef llvm_instr_clone(LLVMValueRef Inst) {
  if (!LLVMIsAInstruction(Inst))
      failwith("Not an instruction");
  return LLVMInstructionClone(Inst);
}


/*--... Operations on call sites ...........................................--*/

/* llvalue -> int */
CAMLprim value llvm_instruction_call_conv(LLVMValueRef Inst) {
  return Val_int(LLVMGetInstructionCallConv(Inst));
}

/* int -> llvalue -> unit */
CAMLprim value llvm_set_instruction_call_conv(value CC, LLVMValueRef Inst) {
  LLVMSetInstructionCallConv(Inst, Int_val(CC));
  return Val_unit;
}

/* llvalue -> int -> int32 -> unit */
CAMLprim value llvm_add_instruction_param_attr(LLVMValueRef Instr,
                                               value index,
                                               value PA) {
  LLVMAddInstrAttribute(Instr, Int_val(index), Int32_val(PA));
  return Val_unit;
}

/* llvalue -> int -> int32 -> unit */
CAMLprim value llvm_remove_instruction_param_attr(LLVMValueRef Instr,
                                                  value index,
                                                  value PA) {
  LLVMRemoveInstrAttribute(Instr, Int_val(index), Int32_val(PA));
  return Val_unit;
}

/*--... Operations on call instructions (only) .............................--*/

/* llvalue -> bool */
CAMLprim value llvm_is_tail_call(LLVMValueRef CallInst) {
  return Val_bool(LLVMIsTailCall(CallInst));
}

/* bool -> llvalue -> unit */
CAMLprim value llvm_set_tail_call(value IsTailCall,
                                  LLVMValueRef CallInst) {
  LLVMSetTailCall(CallInst, Bool_val(IsTailCall));
  return Val_unit;
}

/*--... Operations on load/store instructions (only)........................--*/

/* llvalue -> bool */
CAMLprim value llvm_is_volatile(LLVMValueRef MemoryInst) {
  return Val_bool(LLVMGetVolatile(MemoryInst));
}

/* bool -> llvalue -> unit */
CAMLprim value llvm_set_volatile(value IsVolatile,
                                  LLVMValueRef MemoryInst) {
  LLVMSetVolatile(MemoryInst, Bool_val(IsVolatile));
  return Val_unit;
}


/*--.. Operations on terminators ...........................................--*/

/* llvalue -> int -> llbasicblock */
CAMLprim LLVMBasicBlockRef llvm_successor(LLVMValueRef V, value I) {
  return LLVMGetSuccessor(V, Int_val(I));
}

/* llvalue -> int -> llvalue -> unit */
CAMLprim value llvm_set_successor(LLVMValueRef U, value I, LLVMBasicBlockRef B) {
  LLVMSetSuccessor(U, Int_val(I), B);
  return Val_unit;
}

/* llvalue -> int */
CAMLprim value llvm_num_successors(LLVMValueRef V) {
  return Val_int(LLVMGetNumSuccessors(V));
}

/*--.. Operations on branch ................................................--*/

/* llvalue -> llvalue */
CAMLprim LLVMValueRef llvm_condition(LLVMValueRef V) {
  return LLVMGetCondition(V);
}

/* llvalue -> llvalue -> unit */
CAMLprim value llvm_set_condition(LLVMValueRef B, LLVMValueRef C) {
  LLVMSetCondition(B, C);
  return Val_unit;
}

/* llvalue -> bool */
CAMLprim value llvm_is_conditional(LLVMValueRef V) {
  return Val_bool(LLVMIsConditional(V));
}

/*--... Operations on phi nodes ............................................--*/

/* (llvalue * llbasicblock) -> llvalue -> unit */
CAMLprim value llvm_add_incoming(value Incoming, LLVMValueRef PhiNode) {
  LLVMAddIncoming(PhiNode,
                  (LLVMValueRef*) &Field(Incoming, 0),
                  (LLVMBasicBlockRef*) &Field(Incoming, 1),
                  1);
  return Val_unit;
}

/* llvalue -> (llvalue * llbasicblock) list */
CAMLprim value llvm_incoming(LLVMValueRef PhiNode) {
  unsigned I;
  CAMLparam0();
  CAMLlocal3(Hd, Tl, Tmp);

  /* Build a tuple list of them. */
  Tl = Val_int(0);
  for (I = LLVMCountIncoming(PhiNode); I != 0; ) {
    Hd = alloc(2, 0);
    Store_field(Hd, 0, (value) LLVMGetIncomingValue(PhiNode, --I));
    Store_field(Hd, 1, (value) LLVMGetIncomingBlock(PhiNode, I));

    Tmp = alloc(2, 0);
    Store_field(Tmp, 0, Hd);
    Store_field(Tmp, 1, Tl);
    Tl = Tmp;
  }

  CAMLreturn(Tl);
}

/* llvalue -> unit */
CAMLprim value llvm_delete_instruction(LLVMValueRef Instruction) {
  LLVMInstructionEraseFromParent(Instruction);
  return Val_unit;
}

/*===-- Instruction builders ----------------------------------------------===*/

#define Builder_val(v)  (*(LLVMBuilderRef *)(Data_custom_val(v)))

static void llvm_finalize_builder(value B) {
  LLVMDisposeBuilder(Builder_val(B));
}

static struct custom_operations builder_ops = {
  (char *) "Llvm.llbuilder",
  llvm_finalize_builder,
  custom_compare_default,
  custom_hash_default,
  custom_serialize_default,
  custom_deserialize_default,
  custom_compare_ext_default
};

static value alloc_builder(LLVMBuilderRef B) {
  value V = alloc_custom(&builder_ops, sizeof(LLVMBuilderRef), 0, 1);
  Builder_val(V) = B;
  return V;
}

/* llcontext -> llbuilder */
CAMLprim value llvm_builder(LLVMContextRef C) {
  return alloc_builder(LLVMCreateBuilderInContext(C));
}

/* (llbasicblock, llvalue) llpos -> llbuilder -> unit */
CAMLprim value llvm_position_builder(value Pos, value B) {
  if (Tag_val(Pos) == 0) {
    LLVMBasicBlockRef BB = (LLVMBasicBlockRef) Op_val(Field(Pos, 0));
    LLVMPositionBuilderAtEnd(Builder_val(B), BB);
  } else {
    LLVMValueRef I = (LLVMValueRef) Op_val(Field(Pos, 0));
    LLVMPositionBuilderBefore(Builder_val(B), I);
  }
  return Val_unit;
}

/* llbuilder -> llbasicblock */
CAMLprim LLVMBasicBlockRef llvm_insertion_block(value B) {
  LLVMBasicBlockRef InsertBlock = LLVMGetInsertBlock(Builder_val(B));
  if (!InsertBlock)
    caml_raise_not_found();
  return InsertBlock;
}

/* llvalue -> string -> llbuilder -> unit */
CAMLprim value llvm_insert_into_builder(LLVMValueRef I, value Name, value B) {
  LLVMInsertIntoBuilderWithName(Builder_val(B), I, String_val(Name));
  return Val_unit;
}

/*--... Metadata ...........................................................--*/

/* llbuilder -> llvalue -> unit */
CAMLprim value llvm_set_current_debug_location(value B, LLVMValueRef V) {
  LLVMSetCurrentDebugLocation(Builder_val(B), V);
  return Val_unit;
}

/* llbuilder -> unit */
CAMLprim value llvm_clear_current_debug_location(value B) {
  LLVMSetCurrentDebugLocation(Builder_val(B), NULL);
  return Val_unit;
}

/* llbuilder -> llvalue option */
CAMLprim value llvm_current_debug_location(value B) {
  CAMLparam0();
  LLVMValueRef L;
  if ((L = LLVMGetCurrentDebugLocation(Builder_val(B)))) {
    value Option = alloc(1, 0);
    Field(Option, 0) = (value) L;
    CAMLreturn(Option);
  }
  CAMLreturn(Val_int(0));
}

/* llbuilder -> llvalue -> unit */
CAMLprim value llvm_set_inst_debug_location(value B, LLVMValueRef V) {
  LLVMSetInstDebugLocation(Builder_val(B), V);
  return Val_unit;
}


/*--... Terminators ........................................................--*/

/* llbuilder -> llvalue */
CAMLprim LLVMValueRef llvm_build_ret_void(value B) {
  return LLVMBuildRetVoid(Builder_val(B));
}

/* llvalue -> llbuilder -> llvalue */
CAMLprim LLVMValueRef llvm_build_ret(LLVMValueRef Val, value B) {
  return LLVMBuildRet(Builder_val(B), Val);
}

/* llvalue array -> llbuilder -> llvalue */
CAMLprim LLVMValueRef llvm_build_aggregate_ret(value RetVals, value B) {
  return LLVMBuildAggregateRet(Builder_val(B), (LLVMValueRef *) Op_val(RetVals),
                               Wosize_val(RetVals));
}

/* llbasicblock -> llbuilder -> llvalue */
CAMLprim LLVMValueRef llvm_build_br(LLVMBasicBlockRef BB, value B) {
  return LLVMBuildBr(Builder_val(B), BB);
}

/* llvalue -> llbasicblock -> llbasicblock -> llbuilder -> llvalue */
CAMLprim LLVMValueRef llvm_build_cond_br(LLVMValueRef If,
                                         LLVMBasicBlockRef Then,
                                         LLVMBasicBlockRef Else,
                                         value B) {
  return LLVMBuildCondBr(Builder_val(B), If, Then, Else);
}

/* llvalue -> llbasicblock -> int -> llbuilder -> llvalue */
CAMLprim LLVMValueRef llvm_build_switch(LLVMValueRef Of,
                                        LLVMBasicBlockRef Else,
                                        value EstimatedCount,
                                        value B) {
  return LLVMBuildSwitch(Builder_val(B), Of, Else, Int_val(EstimatedCount));
}

/* lltype -> string -> llbuilder -> llvalue */
CAMLprim LLVMValueRef llvm_build_malloc(LLVMTypeRef Ty, value Name,
                                        value B)
{
  return LLVMBuildMalloc(Builder_val(B), Ty, String_val(Name));
}

/* lltype -> llvalue -> string -> llbuilder -> llvalue */
CAMLprim LLVMValueRef llvm_build_array_malloc(LLVMTypeRef Ty,
                                              LLVMValueRef Val,
                                              value Name, value B)
{
  return LLVMBuildArrayMalloc(Builder_val(B), Ty, Val, String_val(Name));
}

/* llvalue -> llbuilder -> llvalue */
CAMLprim LLVMValueRef llvm_build_free(LLVMValueRef P, value B)
{
  return LLVMBuildFree(Builder_val(B), P);
}

/* llvalue -> llvalue -> llbasicblock -> unit */
CAMLprim value llvm_add_case(LLVMValueRef Switch, LLVMValueRef OnVal,
                             LLVMBasicBlockRef Dest) {
  LLVMAddCase(Switch, OnVal, Dest);
  return Val_unit;
}

/* llvalue -> llbasicblock -> llbuilder -> llvalue */
CAMLprim LLVMValueRef llvm_build_indirect_br(LLVMValueRef Addr,
                                             value EstimatedDests,
                                             value B) {
  return LLVMBuildIndirectBr(Builder_val(B), Addr, EstimatedDests);
}

/* llvalue -> llvalue -> llbasicblock -> unit */
CAMLprim value llvm_add_destination(LLVMValueRef IndirectBr,
                                    LLVMBasicBlockRef Dest) {
  LLVMAddDestination(IndirectBr, Dest);
  return Val_unit;
}

/* llvalue -> llvalue array -> llbasicblock -> llbasicblock -> string ->
   llbuilder -> llvalue */
CAMLprim LLVMValueRef llvm_build_invoke_nat(LLVMValueRef Fn, value Args,
                                            LLVMBasicBlockRef Then,
                                            LLVMBasicBlockRef Catch,
                                            value Name, value B) {
  return LLVMBuildInvoke(Builder_val(B), Fn, (LLVMValueRef *) Op_val(Args),
                         Wosize_val(Args), Then, Catch, String_val(Name));
}

/* llvalue -> llvalue array -> llbasicblock -> llbasicblock -> string ->
   llbuilder -> llvalue */
CAMLprim LLVMValueRef llvm_build_invoke_bc(value Args[], int NumArgs) {
  return llvm_build_invoke_nat((LLVMValueRef) Args[0], Args[1],
                               (LLVMBasicBlockRef) Args[2],
                               (LLVMBasicBlockRef) Args[3],
                               Args[4], Args[5]);
}

/* lltype -> llvalue -> int -> string -> llbuilder -> llvalue */
CAMLprim LLVMValueRef llvm_build_landingpad(LLVMTypeRef Ty, LLVMValueRef PersFn,
                                            value NumClauses,  value Name,
                                            value B) {
    return LLVMBuildLandingPad(Builder_val(B), Ty, PersFn, Int_val(NumClauses),
                               String_val(Name));
}

/* llvalue -> llvalue -> unit */
CAMLprim value llvm_add_clause(LLVMValueRef LandingPadInst, LLVMValueRef ClauseVal)
{
    LLVMAddClause(LandingPadInst, ClauseVal);
    return Val_unit;
}


/* llvalue -> bool -> unit */
CAMLprim value llvm_set_cleanup(LLVMValueRef LandingPadInst, value flag)
{
    LLVMSetCleanup(LandingPadInst, Bool_val(flag));
    return Val_unit;
}

/* llvalue -> llbuilder -> llvalue */
CAMLprim LLVMValueRef llvm_build_resume(LLVMValueRef Exn, value B)
{
    return LLVMBuildResume(Builder_val(B), Exn);
}

/* llbuilder -> llvalue */
CAMLprim LLVMValueRef llvm_build_unreachable(value B) {
  return LLVMBuildUnreachable(Builder_val(B));
}

/*--... Arithmetic .........................................................--*/

/* llvalue -> llvalue -> string -> llbuilder -> llvalue */
CAMLprim LLVMValueRef llvm_build_add(LLVMValueRef LHS, LLVMValueRef RHS,
                                     value Name, value B) {
  return LLVMBuildAdd(Builder_val(B), LHS, RHS, String_val(Name));
}

/* llvalue -> llvalue -> string -> llbuilder -> llvalue */
CAMLprim LLVMValueRef llvm_build_nsw_add(LLVMValueRef LHS, LLVMValueRef RHS,
                                         value Name, value B) {
  return LLVMBuildNSWAdd(Builder_val(B), LHS, RHS, String_val(Name));
}

/* llvalue -> llvalue -> string -> llbuilder -> llvalue */
CAMLprim LLVMValueRef llvm_build_nuw_add(LLVMValueRef LHS, LLVMValueRef RHS,
                                         value Name, value B) {
  return LLVMBuildNUWAdd(Builder_val(B), LHS, RHS, String_val(Name));
}

/* llvalue -> llvalue -> string -> llbuilder -> llvalue */
CAMLprim LLVMValueRef llvm_build_fadd(LLVMValueRef LHS, LLVMValueRef RHS,
                                      value Name, value B) {
  return LLVMBuildFAdd(Builder_val(B), LHS, RHS, String_val(Name));
}

/* llvalue -> llvalue -> string -> llbuilder -> llvalue */
CAMLprim LLVMValueRef llvm_build_sub(LLVMValueRef LHS, LLVMValueRef RHS,
                                     value Name, value B) {
  return LLVMBuildSub(Builder_val(B), LHS, RHS, String_val(Name));
}

/* llvalue -> llvalue -> string -> llbuilder -> llvalue */
CAMLprim LLVMValueRef llvm_build_nsw_sub(LLVMValueRef LHS, LLVMValueRef RHS,
                                         value Name, value B) {
  return LLVMBuildNSWSub(Builder_val(B), LHS, RHS, String_val(Name));
}

/* llvalue -> llvalue -> string -> llbuilder -> llvalue */
CAMLprim LLVMValueRef llvm_build_nuw_sub(LLVMValueRef LHS, LLVMValueRef RHS,
                                         value Name, value B) {
  return LLVMBuildNUWSub(Builder_val(B), LHS, RHS, String_val(Name));
}

/* llvalue -> llvalue -> string -> llbuilder -> llvalue */
CAMLprim LLVMValueRef llvm_build_fsub(LLVMValueRef LHS, LLVMValueRef RHS,
                                      value Name, value B) {
  return LLVMBuildFSub(Builder_val(B), LHS, RHS, String_val(Name));
}

/* llvalue -> llvalue -> string -> llbuilder -> llvalue */
CAMLprim LLVMValueRef llvm_build_mul(LLVMValueRef LHS, LLVMValueRef RHS,
                                     value Name, value B) {
  return LLVMBuildMul(Builder_val(B), LHS, RHS, String_val(Name));
}

/* llvalue -> llvalue -> string -> llbuilder -> llvalue */
CAMLprim LLVMValueRef llvm_build_nsw_mul(LLVMValueRef LHS, LLVMValueRef RHS,
                                         value Name, value B) {
  return LLVMBuildNSWMul(Builder_val(B), LHS, RHS, String_val(Name));
}

/* llvalue -> llvalue -> string -> llbuilder -> llvalue */
CAMLprim LLVMValueRef llvm_build_nuw_mul(LLVMValueRef LHS, LLVMValueRef RHS,
                                         value Name, value B) {
  return LLVMBuildNUWMul(Builder_val(B), LHS, RHS, String_val(Name));
}

/* llvalue -> llvalue -> string -> llbuilder -> llvalue */
CAMLprim LLVMValueRef llvm_build_fmul(LLVMValueRef LHS, LLVMValueRef RHS,
                                      value Name, value B) {
  return LLVMBuildFMul(Builder_val(B), LHS, RHS, String_val(Name));
}

/* llvalue -> llvalue -> string -> llbuilder -> llvalue */
CAMLprim LLVMValueRef llvm_build_udiv(LLVMValueRef LHS, LLVMValueRef RHS,
                                      value Name, value B) {
  return LLVMBuildUDiv(Builder_val(B), LHS, RHS, String_val(Name));
}

/* llvalue -> llvalue -> string -> llbuilder -> llvalue */
CAMLprim LLVMValueRef llvm_build_sdiv(LLVMValueRef LHS, LLVMValueRef RHS,
                                      value Name, value B) {
  return LLVMBuildSDiv(Builder_val(B), LHS, RHS, String_val(Name));
}

/* llvalue -> llvalue -> string -> llbuilder -> llvalue */
CAMLprim LLVMValueRef llvm_build_exact_sdiv(LLVMValueRef LHS, LLVMValueRef RHS,
                                            value Name, value B) {
  return LLVMBuildExactSDiv(Builder_val(B), LHS, RHS, String_val(Name));
}

/* llvalue -> llvalue -> string -> llbuilder -> llvalue */
CAMLprim LLVMValueRef llvm_build_fdiv(LLVMValueRef LHS, LLVMValueRef RHS,
                                      value Name, value B) {
  return LLVMBuildFDiv(Builder_val(B), LHS, RHS, String_val(Name));
}

/* llvalue -> llvalue -> string -> llbuilder -> llvalue */
CAMLprim LLVMValueRef llvm_build_urem(LLVMValueRef LHS, LLVMValueRef RHS,
                                      value Name, value B) {
  return LLVMBuildURem(Builder_val(B), LHS, RHS, String_val(Name));
}

/* llvalue -> llvalue -> string -> llbuilder -> llvalue */
CAMLprim LLVMValueRef llvm_build_srem(LLVMValueRef LHS, LLVMValueRef RHS,
                                      value Name, value B) {
  return LLVMBuildSRem(Builder_val(B), LHS, RHS, String_val(Name));
}

/* llvalue -> llvalue -> string -> llbuilder -> llvalue */
CAMLprim LLVMValueRef llvm_build_frem(LLVMValueRef LHS, LLVMValueRef RHS,
                                      value Name, value B) {
  return LLVMBuildFRem(Builder_val(B), LHS, RHS, String_val(Name));
}

/* llvalue -> llvalue -> string -> llbuilder -> llvalue */
CAMLprim LLVMValueRef llvm_build_shl(LLVMValueRef LHS, LLVMValueRef RHS,
                                     value Name, value B) {
  return LLVMBuildShl(Builder_val(B), LHS, RHS, String_val(Name));
}

/* llvalue -> llvalue -> string -> llbuilder -> llvalue */
CAMLprim LLVMValueRef llvm_build_lshr(LLVMValueRef LHS, LLVMValueRef RHS,
                                      value Name, value B) {
  return LLVMBuildLShr(Builder_val(B), LHS, RHS, String_val(Name));
}

/* llvalue -> llvalue -> string -> llbuilder -> llvalue */
CAMLprim LLVMValueRef llvm_build_ashr(LLVMValueRef LHS, LLVMValueRef RHS,
                                      value Name, value B) {
  return LLVMBuildAShr(Builder_val(B), LHS, RHS, String_val(Name));
}

/* llvalue -> llvalue -> string -> llbuilder -> llvalue */
CAMLprim LLVMValueRef llvm_build_and(LLVMValueRef LHS, LLVMValueRef RHS,
                                     value Name, value B) {
  return LLVMBuildAnd(Builder_val(B), LHS, RHS, String_val(Name));
}

/* llvalue -> llvalue -> string -> llbuilder -> llvalue */
CAMLprim LLVMValueRef llvm_build_or(LLVMValueRef LHS, LLVMValueRef RHS,
                                    value Name, value B) {
  return LLVMBuildOr(Builder_val(B), LHS, RHS, String_val(Name));
}

/* llvalue -> llvalue -> string -> llbuilder -> llvalue */
CAMLprim LLVMValueRef llvm_build_xor(LLVMValueRef LHS, LLVMValueRef RHS,
                                     value Name, value B) {
  return LLVMBuildXor(Builder_val(B), LHS, RHS, String_val(Name));
}

/* llvalue -> string -> llbuilder -> llvalue */
CAMLprim LLVMValueRef llvm_build_neg(LLVMValueRef X,
                                     value Name, value B) {
  return LLVMBuildNeg(Builder_val(B), X, String_val(Name));
}

/* llvalue -> string -> llbuilder -> llvalue */
CAMLprim LLVMValueRef llvm_build_nsw_neg(LLVMValueRef X,
                                         value Name, value B) {
  return LLVMBuildNSWNeg(Builder_val(B), X, String_val(Name));
}

/* llvalue -> string -> llbuilder -> llvalue */
CAMLprim LLVMValueRef llvm_build_nuw_neg(LLVMValueRef X,
                                         value Name, value B) {
  return LLVMBuildNUWNeg(Builder_val(B), X, String_val(Name));
}

/* llvalue -> string -> llbuilder -> llvalue */
CAMLprim LLVMValueRef llvm_build_fneg(LLVMValueRef X,
                                     value Name, value B) {
  return LLVMBuildFNeg(Builder_val(B), X, String_val(Name));
}

/* llvalue -> string -> llbuilder -> llvalue */
CAMLprim LLVMValueRef llvm_build_not(LLVMValueRef X,
                                     value Name, value B) {
  return LLVMBuildNot(Builder_val(B), X, String_val(Name));
}

/*--... Memory .............................................................--*/

/* lltype -> string -> llbuilder -> llvalue */
CAMLprim LLVMValueRef llvm_build_alloca(LLVMTypeRef Ty,
                                        value Name, value B) {
  return LLVMBuildAlloca(Builder_val(B), Ty, String_val(Name));
}

/* lltype -> llvalue -> string -> llbuilder -> llvalue */
CAMLprim LLVMValueRef llvm_build_array_alloca(LLVMTypeRef Ty, LLVMValueRef Size,
                                              value Name, value B) {
  return LLVMBuildArrayAlloca(Builder_val(B), Ty, Size, String_val(Name));
}

/* llvalue -> string -> llbuilder -> llvalue */
CAMLprim LLVMValueRef llvm_build_load(LLVMValueRef Pointer,
                                      value Name, value B) {
  return LLVMBuildLoad(Builder_val(B), Pointer, String_val(Name));
}

/* llvalue -> llvalue -> llbuilder -> llvalue */
CAMLprim LLVMValueRef llvm_build_store(LLVMValueRef Value, LLVMValueRef Pointer,
                                       value B) {
  return LLVMBuildStore(Builder_val(B), Value, Pointer);
}

/* AtomicRMWBinOp.t -> llvalue -> llvalue -> AtomicOrdering.t ->
   bool -> llbuilder -> llvalue */
CAMLprim LLVMValueRef llvm_build_atomicrmw_native(value BinOp, LLVMValueRef Ptr,
                                                  LLVMValueRef Val, value Ord,
                                                  value ST, value Name, value B) {
  LLVMValueRef Instr;
  Instr = LLVMBuildAtomicRMW(Builder_val(B), Int_val(BinOp),
                             Ptr, Val, Int_val(Ord), Bool_val(ST));
  LLVMSetValueName(Instr, String_val(Name));
  return Instr;
}

CAMLprim LLVMValueRef llvm_build_atomicrmw_bytecode(value *argv, int argn) {
  return llvm_build_atomicrmw_native(argv[0], (LLVMValueRef) argv[1],
                                     (LLVMValueRef) argv[2], argv[3],
                                     argv[4], argv[5], argv[6]);
}

/* llvalue -> llvalue array -> string -> llbuilder -> llvalue */
CAMLprim LLVMValueRef llvm_build_gep(LLVMValueRef Pointer, value Indices,
                                     value Name, value B) {
  return LLVMBuildGEP(Builder_val(B), Pointer,
                      (LLVMValueRef *) Op_val(Indices), Wosize_val(Indices),
                      String_val(Name));
}

/* llvalue -> llvalue array -> string -> llbuilder -> llvalue */
CAMLprim LLVMValueRef llvm_build_in_bounds_gep(LLVMValueRef Pointer,
                                               value Indices, value Name,
                                               value B) {
  return LLVMBuildInBoundsGEP(Builder_val(B), Pointer,
                              (LLVMValueRef *) Op_val(Indices),
                              Wosize_val(Indices), String_val(Name));
}

/* llvalue -> int -> string -> llbuilder -> llvalue */
CAMLprim LLVMValueRef llvm_build_struct_gep(LLVMValueRef Pointer,
                                               value Index, value Name,
                                               value B) {
  return LLVMBuildStructGEP(Builder_val(B), Pointer,
                              Int_val(Index), String_val(Name));
}

/* string -> string -> llbuilder -> llvalue */
CAMLprim LLVMValueRef llvm_build_global_string(value Str, value Name, value B) {
  return LLVMBuildGlobalString(Builder_val(B), String_val(Str),
                               String_val(Name));
}

/* string -> string -> llbuilder -> llvalue */
CAMLprim LLVMValueRef llvm_build_global_stringptr(value Str, value Name,
                                                  value B) {
  return LLVMBuildGlobalStringPtr(Builder_val(B), String_val(Str),
                                  String_val(Name));
}

/*--... Casts ..............................................................--*/

/* llvalue -> lltype -> string -> llbuilder -> llvalue */
CAMLprim LLVMValueRef llvm_build_trunc(LLVMValueRef X, LLVMTypeRef Ty,
                                       value Name, value B) {
  return LLVMBuildTrunc(Builder_val(B), X, Ty, String_val(Name));
}

/* llvalue -> lltype -> string -> llbuilder -> llvalue */
CAMLprim LLVMValueRef llvm_build_zext(LLVMValueRef X, LLVMTypeRef Ty,
                                      value Name, value B) {
  return LLVMBuildZExt(Builder_val(B), X, Ty, String_val(Name));
}

/* llvalue -> lltype -> string -> llbuilder -> llvalue */
CAMLprim LLVMValueRef llvm_build_sext(LLVMValueRef X, LLVMTypeRef Ty,
                                      value Name, value B) {
  return LLVMBuildSExt(Builder_val(B), X, Ty, String_val(Name));
}

/* llvalue -> lltype -> string -> llbuilder -> llvalue */
CAMLprim LLVMValueRef llvm_build_fptoui(LLVMValueRef X, LLVMTypeRef Ty,
                                        value Name, value B) {
  return LLVMBuildFPToUI(Builder_val(B), X, Ty, String_val(Name));
}

/* llvalue -> lltype -> string -> llbuilder -> llvalue */
CAMLprim LLVMValueRef llvm_build_fptosi(LLVMValueRef X, LLVMTypeRef Ty,
                                        value Name, value B) {
  return LLVMBuildFPToSI(Builder_val(B), X, Ty, String_val(Name));
}

/* llvalue -> lltype -> string -> llbuilder -> llvalue */
CAMLprim LLVMValueRef llvm_build_uitofp(LLVMValueRef X, LLVMTypeRef Ty,
                                        value Name, value B) {
  return LLVMBuildUIToFP(Builder_val(B), X, Ty, String_val(Name));
}

/* llvalue -> lltype -> string -> llbuilder -> llvalue */
CAMLprim LLVMValueRef llvm_build_sitofp(LLVMValueRef X, LLVMTypeRef Ty,
                                        value Name, value B) {
  return LLVMBuildSIToFP(Builder_val(B), X, Ty, String_val(Name));
}

/* llvalue -> lltype -> string -> llbuilder -> llvalue */
CAMLprim LLVMValueRef llvm_build_fptrunc(LLVMValueRef X, LLVMTypeRef Ty,
                                         value Name, value B) {
  return LLVMBuildFPTrunc(Builder_val(B), X, Ty, String_val(Name));
}

/* llvalue -> lltype -> string -> llbuilder -> llvalue */
CAMLprim LLVMValueRef llvm_build_fpext(LLVMValueRef X, LLVMTypeRef Ty,
                                       value Name, value B) {
  return LLVMBuildFPExt(Builder_val(B), X, Ty, String_val(Name));
}

/* llvalue -> lltype -> string -> llbuilder -> llvalue */
CAMLprim LLVMValueRef llvm_build_prttoint(LLVMValueRef X, LLVMTypeRef Ty,
                                          value Name, value B) {
  return LLVMBuildPtrToInt(Builder_val(B), X, Ty, String_val(Name));
}

/* llvalue -> lltype -> string -> llbuilder -> llvalue */
CAMLprim LLVMValueRef llvm_build_inttoptr(LLVMValueRef X, LLVMTypeRef Ty,
                                          value Name, value B) {
  return LLVMBuildIntToPtr(Builder_val(B), X, Ty, String_val(Name));
}

/* llvalue -> lltype -> string -> llbuilder -> llvalue */
CAMLprim LLVMValueRef llvm_build_bitcast(LLVMValueRef X, LLVMTypeRef Ty,
                                         value Name, value B) {
  return LLVMBuildBitCast(Builder_val(B), X, Ty, String_val(Name));
}

/* llvalue -> lltype -> string -> llbuilder -> llvalue */
CAMLprim LLVMValueRef llvm_build_zext_or_bitcast(LLVMValueRef X, LLVMTypeRef Ty,
                                                 value Name, value B) {
  return LLVMBuildZExtOrBitCast(Builder_val(B), X, Ty, String_val(Name));
}

/* llvalue -> lltype -> string -> llbuilder -> llvalue */
CAMLprim LLVMValueRef llvm_build_sext_or_bitcast(LLVMValueRef X, LLVMTypeRef Ty,
                                                 value Name, value B) {
  return LLVMBuildSExtOrBitCast(Builder_val(B), X, Ty, String_val(Name));
}

/* llvalue -> lltype -> string -> llbuilder -> llvalue */
CAMLprim LLVMValueRef llvm_build_trunc_or_bitcast(LLVMValueRef X,
                                                  LLVMTypeRef Ty, value Name,
                                                  value B) {
  return LLVMBuildTruncOrBitCast(Builder_val(B), X, Ty, String_val(Name));
}

/* llvalue -> lltype -> string -> llbuilder -> llvalue */
CAMLprim LLVMValueRef llvm_build_pointercast(LLVMValueRef X, LLVMTypeRef Ty,
                                             value Name, value B) {
  return LLVMBuildPointerCast(Builder_val(B), X, Ty, String_val(Name));
}

/* llvalue -> lltype -> string -> llbuilder -> llvalue */
CAMLprim LLVMValueRef llvm_build_intcast(LLVMValueRef X, LLVMTypeRef Ty,
                                         value Name, value B) {
  return LLVMBuildIntCast(Builder_val(B), X, Ty, String_val(Name));
}

/* llvalue -> lltype -> string -> llbuilder -> llvalue */
CAMLprim LLVMValueRef llvm_build_fpcast(LLVMValueRef X, LLVMTypeRef Ty,
                                        value Name, value B) {
  return LLVMBuildFPCast(Builder_val(B), X, Ty, String_val(Name));
}

/*--... Comparisons ........................................................--*/

/* Icmp.t -> llvalue -> llvalue -> string -> llbuilder -> llvalue */
CAMLprim LLVMValueRef llvm_build_icmp(value Pred,
                                      LLVMValueRef LHS, LLVMValueRef RHS,
                                      value Name, value B) {
  return LLVMBuildICmp(Builder_val(B), Int_val(Pred) + LLVMIntEQ, LHS, RHS,
                       String_val(Name));
}

/* Fcmp.t -> llvalue -> llvalue -> string -> llbuilder -> llvalue */
CAMLprim LLVMValueRef llvm_build_fcmp(value Pred,
                                      LLVMValueRef LHS, LLVMValueRef RHS,
                                      value Name, value B) {
  return LLVMBuildFCmp(Builder_val(B), Int_val(Pred), LHS, RHS,
                       String_val(Name));
}

/*--... Miscellaneous instructions .........................................--*/

/* (llvalue * llbasicblock) list -> string -> llbuilder -> llvalue */
CAMLprim LLVMValueRef llvm_build_phi(value Incoming, value Name, value B) {
  value Hd, Tl;
  LLVMValueRef FirstValue, PhiNode;

  assert(Incoming != Val_int(0) && "Empty list passed to Llvm.build_phi!");

  Hd = Field(Incoming, 0);
  FirstValue = (LLVMValueRef) Field(Hd, 0);
  PhiNode = LLVMBuildPhi(Builder_val(B), LLVMTypeOf(FirstValue),
                         String_val(Name));

  for (Tl = Incoming; Tl != Val_int(0); Tl = Field(Tl, 1)) {
    value Hd = Field(Tl, 0);
    LLVMAddIncoming(PhiNode, (LLVMValueRef*) &Field(Hd, 0),
                    (LLVMBasicBlockRef*) &Field(Hd, 1), 1);
  }

<<<<<<< HEAD
=======
  return PhiNode;
}

/* lltype -> string -> llbuilder -> value */
CAMLprim LLVMValueRef llvm_build_empty_phi(LLVMTypeRef Type, value Name, value B) {
  LLVMValueRef PhiNode;

  return LLVMBuildPhi(Builder_val(B), Type, String_val(Name));

>>>>>>> 969bfdfe
  return PhiNode;
}

/* llvalue -> llvalue array -> string -> llbuilder -> llvalue */
CAMLprim LLVMValueRef llvm_build_call(LLVMValueRef Fn, value Params,
                                      value Name, value B) {
  return LLVMBuildCall(Builder_val(B), Fn, (LLVMValueRef *) Op_val(Params),
                       Wosize_val(Params), String_val(Name));
}

/* llvalue -> llvalue -> llvalue -> string -> llbuilder -> llvalue */
CAMLprim LLVMValueRef llvm_build_select(LLVMValueRef If,
                                        LLVMValueRef Then, LLVMValueRef Else,
                                        value Name, value B) {
  return LLVMBuildSelect(Builder_val(B), If, Then, Else, String_val(Name));
}

/* llvalue -> lltype -> string -> llbuilder -> llvalue */
CAMLprim LLVMValueRef llvm_build_va_arg(LLVMValueRef List, LLVMTypeRef Ty,
                                        value Name, value B) {
  return LLVMBuildVAArg(Builder_val(B), List, Ty, String_val(Name));
}

/* llvalue -> llvalue -> string -> llbuilder -> llvalue */
CAMLprim LLVMValueRef llvm_build_extractelement(LLVMValueRef Vec,
                                                LLVMValueRef Idx,
                                                value Name, value B) {
  return LLVMBuildExtractElement(Builder_val(B), Vec, Idx, String_val(Name));
}

/* llvalue -> llvalue -> llvalue -> string -> llbuilder -> llvalue */
CAMLprim LLVMValueRef llvm_build_insertelement(LLVMValueRef Vec,
                                               LLVMValueRef Element,
                                               LLVMValueRef Idx,
                                               value Name, value B) {
  return LLVMBuildInsertElement(Builder_val(B), Vec, Element, Idx,
                                String_val(Name));
}

/* llvalue -> llvalue -> llvalue -> string -> llbuilder -> llvalue */
CAMLprim LLVMValueRef llvm_build_shufflevector(LLVMValueRef V1, LLVMValueRef V2,
                                               LLVMValueRef Mask,
                                               value Name, value B) {
  return LLVMBuildShuffleVector(Builder_val(B), V1, V2, Mask, String_val(Name));
}

/* llvalue -> int -> string -> llbuilder -> llvalue */
CAMLprim LLVMValueRef llvm_build_extractvalue(LLVMValueRef Aggregate,
                                              value Idx, value Name, value B) {
  return LLVMBuildExtractValue(Builder_val(B), Aggregate, Int_val(Idx),
                               String_val(Name));
}

/* llvalue -> llvalue -> int -> string -> llbuilder -> llvalue */
CAMLprim LLVMValueRef llvm_build_insertvalue(LLVMValueRef Aggregate,
                                             LLVMValueRef Val, value Idx,
                                             value Name, value B) {
  return LLVMBuildInsertValue(Builder_val(B), Aggregate, Val, Int_val(Idx),
                              String_val(Name));
}

/* llvalue -> string -> llbuilder -> llvalue */
CAMLprim LLVMValueRef llvm_build_is_null(LLVMValueRef Val, value Name,
                                         value B) {
  return LLVMBuildIsNull(Builder_val(B), Val, String_val(Name));
}

/* llvalue -> string -> llbuilder -> llvalue */
CAMLprim LLVMValueRef llvm_build_is_not_null(LLVMValueRef Val, value Name,
                                             value B) {
  return LLVMBuildIsNotNull(Builder_val(B), Val, String_val(Name));
}

/* llvalue -> llvalue -> string -> llbuilder -> llvalue */
CAMLprim LLVMValueRef llvm_build_ptrdiff(LLVMValueRef LHS, LLVMValueRef RHS,
                                         value Name, value B) {
  return LLVMBuildPtrDiff(Builder_val(B), LHS, RHS, String_val(Name));
}

/*===-- Memory buffers ----------------------------------------------------===*/

/* string -> llmemorybuffer
   raises IoError msg on error */
CAMLprim value llvm_memorybuffer_of_file(value Path) {
  CAMLparam1(Path);
  char *Message;
  LLVMMemoryBufferRef MemBuf;

  if (LLVMCreateMemoryBufferWithContentsOfFile(String_val(Path),
                                               &MemBuf, &Message))
    llvm_raise(*caml_named_value("Llvm.IoError"), Message);

  CAMLreturn((value) MemBuf);
}

/* unit -> llmemorybuffer
   raises IoError msg on error */
CAMLprim LLVMMemoryBufferRef llvm_memorybuffer_of_stdin(value Unit) {
  char *Message;
  LLVMMemoryBufferRef MemBuf;

  if (LLVMCreateMemoryBufferWithSTDIN(&MemBuf, &Message))
    llvm_raise(*caml_named_value("Llvm.IoError"), Message);

  return MemBuf;
}

/* ?name:string -> string -> llmemorybuffer */
CAMLprim LLVMMemoryBufferRef llvm_memorybuffer_of_string(value Name, value String) {
  LLVMMemoryBufferRef MemBuf;
  const char *NameCStr;

  if(Name == Val_int(0))
    NameCStr = "";
  else
    NameCStr = String_val(Field(Name, 0));

  MemBuf = LLVMCreateMemoryBufferWithMemoryRangeCopy(
                String_val(String), caml_string_length(String), NameCStr);

  return MemBuf;
}

/* llmemorybuffer -> string */
CAMLprim value llvm_memorybuffer_as_string(LLVMMemoryBufferRef MemBuf) {
  value String = caml_alloc_string(LLVMGetBufferSize(MemBuf));
  memcpy(String_val(String), LLVMGetBufferStart(MemBuf),
         LLVMGetBufferSize(MemBuf));

  return String;
}

/* llmemorybuffer -> unit */
CAMLprim value llvm_memorybuffer_dispose(LLVMMemoryBufferRef MemBuf) {
  LLVMDisposeMemoryBuffer(MemBuf);
  return Val_unit;
}

/*===-- Pass Managers -----------------------------------------------------===*/

/* unit -> [ `Module ] PassManager.t */
CAMLprim LLVMPassManagerRef llvm_passmanager_create(value Unit) {
  return LLVMCreatePassManager();
}

/* llmodule -> [ `Function ] PassManager.t -> bool */
CAMLprim value llvm_passmanager_run_module(LLVMModuleRef M,
                                           LLVMPassManagerRef PM) {
  return Val_bool(LLVMRunPassManager(PM, M));
}

/* [ `Function ] PassManager.t -> bool */
CAMLprim value llvm_passmanager_initialize(LLVMPassManagerRef FPM) {
  return Val_bool(LLVMInitializeFunctionPassManager(FPM));
}

/* llvalue -> [ `Function ] PassManager.t -> bool */
CAMLprim value llvm_passmanager_run_function(LLVMValueRef F,
                                             LLVMPassManagerRef FPM) {
  return Val_bool(LLVMRunFunctionPassManager(FPM, F));
}

/* [ `Function ] PassManager.t -> bool */
CAMLprim value llvm_passmanager_finalize(LLVMPassManagerRef FPM) {
  return Val_bool(LLVMFinalizeFunctionPassManager(FPM));
}

/* PassManager.any PassManager.t -> unit */
CAMLprim value llvm_passmanager_dispose(LLVMPassManagerRef PM) {
  LLVMDisposePassManager(PM);
  return Val_unit;
}<|MERGE_RESOLUTION|>--- conflicted
+++ resolved
@@ -24,19 +24,11 @@
 #include "caml/memory.h"
 #include "caml/fail.h"
 #include "caml/callback.h"
-<<<<<<< HEAD
 
 value llvm_string_of_message(char* Message) {
   value String = caml_copy_string(Message);
   LLVMDisposeMessage(Message);
 
-=======
-
-value llvm_string_of_message(char* Message) {
-  value String = caml_copy_string(Message);
-  LLVMDisposeMessage(Message);
-
->>>>>>> 969bfdfe
   return String;
 }
 
@@ -2196,8 +2188,6 @@
                     (LLVMBasicBlockRef*) &Field(Hd, 1), 1);
   }
 
-<<<<<<< HEAD
-=======
   return PhiNode;
 }
 
@@ -2207,7 +2197,6 @@
 
   return LLVMBuildPhi(Builder_val(B), Type, String_val(Name));
 
->>>>>>> 969bfdfe
   return PhiNode;
 }
 
