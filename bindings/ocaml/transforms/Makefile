##===- bindings/ocaml/transforms/Makefile ------------------*- Makefile -*-===##
#
#                     The LLVM Compiler Infrastructure
#
# This file is distributed under the University of Illinois Open Source
# License. See LICENSE.TXT for details.
#
##===----------------------------------------------------------------------===##

LEVEL := ../../..
<<<<<<< HEAD
DIRS = scalar_opts ipo vectorize passmgr_builder
=======
DIRS = ipo passmgr_builder scalar_opts utils vectorize
>>>>>>> 969bfdfe

ocamldoc:
	$(Verb) for i in $(DIRS) ; do \
		$(MAKE) -C $$i ocamldoc; \
	done

include $(LEVEL)/Makefile.common<|MERGE_RESOLUTION|>--- conflicted
+++ resolved
@@ -8,11 +8,7 @@
 ##===----------------------------------------------------------------------===##
 
 LEVEL := ../../..
-<<<<<<< HEAD
-DIRS = scalar_opts ipo vectorize passmgr_builder
-=======
 DIRS = ipo passmgr_builder scalar_opts utils vectorize
->>>>>>> 969bfdfe
 
 ocamldoc:
 	$(Verb) for i in $(DIRS) ; do \
