--- conflicted
+++ resolved
@@ -23,19 +23,11 @@
 
 void llvm_raise(value Prototype, char *Message);
 
-<<<<<<< HEAD
-/* llmodule -> llmodule -> Mode.t -> unit */
-CAMLprim value llvm_link_modules(LLVMModuleRef Dst, LLVMModuleRef Src, value Mode) {
-  char* Message;
-
-  if (LLVMLinkModules(Dst, Src, Int_val(Mode), &Message))
-=======
 /* llmodule -> llmodule -> unit */
 CAMLprim value llvm_link_modules(LLVMModuleRef Dst, LLVMModuleRef Src) {
   char* Message;
 
   if (LLVMLinkModules(Dst, Src, 0, &Message))
->>>>>>> 969bfdfe
     llvm_raise(*caml_named_value("Llvm_linker.Error"), Message);
 
   return Val_unit;
