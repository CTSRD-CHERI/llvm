/*===-- executionengine_ocaml.c - LLVM OCaml Glue ---------------*- C++ -*-===*\
|*                                                                            *|
|*                     The LLVM Compiler Infrastructure                       *|
|*                                                                            *|
|* This file is distributed under the University of Illinois Open Source      *|
|* License. See LICENSE.TXT for details.                                      *|
|*                                                                            *|
|*===----------------------------------------------------------------------===*|
|*                                                                            *|
|* This file glues LLVM's OCaml interface to its C interface. These functions *|
|* are by and large transparent wrappers to the corresponding C functions.    *|
|*                                                                            *|
|* Note that these functions intentionally take liberties with the CAMLparamX *|
|* macros, since most of the parameters are not GC heap objects.              *|
|*                                                                            *|
\*===----------------------------------------------------------------------===*/

#include <string.h>
#include <assert.h>
#include "llvm-c/ExecutionEngine.h"
#include "llvm-c/Target.h"
#include "caml/alloc.h"
#include "caml/custom.h"
#include "caml/fail.h"
#include "caml/memory.h"
#include "caml/callback.h"

void llvm_raise(value Prototype, char *Message);

/* unit -> bool */
CAMLprim value llvm_ee_initialize(value Unit) {
  LLVMLinkInMCJIT();

  return Val_bool(!LLVMInitializeNativeTarget() &&
                  !LLVMInitializeNativeAsmParser() &&
                  !LLVMInitializeNativeAsmPrinter());
}

/* llmodule -> llcompileroption -> ExecutionEngine.t */
CAMLprim LLVMExecutionEngineRef llvm_ee_create(value OptRecordOpt, LLVMModuleRef M) {
  value OptRecord;
  LLVMExecutionEngineRef MCJIT;
  char *Error;
  struct LLVMMCJITCompilerOptions Options;

  LLVMInitializeMCJITCompilerOptions(&Options, sizeof(Options));
  if (OptRecordOpt != Val_int(0)) {
    OptRecord = Field(OptRecordOpt, 0);
    Options.OptLevel = Int_val(Field(OptRecord, 0));
    Options.CodeModel = Int_val(Field(OptRecord, 1));
    Options.NoFramePointerElim = Int_val(Field(OptRecord, 2));
    Options.EnableFastISel = Int_val(Field(OptRecord, 3));
    Options.MCJMM = NULL;
  }

  if (LLVMCreateMCJITCompilerForModule(&MCJIT, M, &Options,
                                      sizeof(Options), &Error))
    llvm_raise(*caml_named_value("Llvm_executionengine.Error"), Error);
  return MCJIT;
}

/* ExecutionEngine.t -> unit */
CAMLprim value llvm_ee_dispose(LLVMExecutionEngineRef EE) {
  LLVMDisposeExecutionEngine(EE);
  return Val_unit;
}

/* llmodule -> ExecutionEngine.t -> unit */
CAMLprim value llvm_ee_add_module(LLVMModuleRef M, LLVMExecutionEngineRef EE) {
  LLVMAddModule(EE, M);
  return Val_unit;
}

/* llmodule -> ExecutionEngine.t -> llmodule */
CAMLprim value llvm_ee_remove_module(LLVMModuleRef M, LLVMExecutionEngineRef EE) {
  LLVMModuleRef RemovedModule;
  char *Error;
  if (LLVMRemoveModule(EE, M, &RemovedModule, &Error))
    llvm_raise(*caml_named_value("Llvm_executionengine.Error"), Error);
  return Val_unit;
}

/* ExecutionEngine.t -> unit */
CAMLprim value llvm_ee_run_static_ctors(LLVMExecutionEngineRef EE) {
  LLVMRunStaticConstructors(EE);
  return Val_unit;
}

/* ExecutionEngine.t -> unit */
CAMLprim value llvm_ee_run_static_dtors(LLVMExecutionEngineRef EE) {
  LLVMRunStaticDestructors(EE);
  return Val_unit;
}

extern value llvm_alloc_data_layout(LLVMTargetDataRef TargetData);

/* ExecutionEngine.t -> Llvm_target.DataLayout.t */
CAMLprim value llvm_ee_get_data_layout(LLVMExecutionEngineRef EE) {
  value DataLayout;
  LLVMTargetDataRef OrigDataLayout;
  char* TargetDataCStr;

  OrigDataLayout = LLVMGetExecutionEngineTargetData(EE);
  TargetDataCStr = LLVMCopyStringRepOfTargetData(OrigDataLayout);
  DataLayout = llvm_alloc_data_layout(LLVMCreateTargetData(TargetDataCStr));
  LLVMDisposeMessage(TargetDataCStr);

  return DataLayout;
}

/* Llvm.llvalue -> int64 -> llexecutionengine -> unit */
CAMLprim value llvm_ee_add_global_mapping(LLVMValueRef Global, value Ptr,
                                          LLVMExecutionEngineRef EE) {
  LLVMAddGlobalMapping(EE, Global, (void*) (Int64_val(Ptr)));
  return Val_unit;
}

<<<<<<< HEAD
/* Llvm.llvalue -> llexecutionengine -> int64 */
CAMLprim value llvm_ee_get_pointer_to_global(LLVMValueRef Global,
                                             LLVMExecutionEngineRef EE) {
  return caml_copy_int64((int64_t) LLVMGetPointerToGlobal(EE, Global));
=======
CAMLprim value llvm_ee_get_global_value_address(value Name,
						LLVMExecutionEngineRef EE) {
  return caml_copy_int64((int64_t) LLVMGetGlobalValueAddress(EE, String_val(Name)));
}

CAMLprim value llvm_ee_get_function_address(value Name,
					    LLVMExecutionEngineRef EE) {
  return caml_copy_int64((int64_t) LLVMGetFunctionAddress(EE, String_val(Name)));
>>>>>>> 969bfdfe
}<|MERGE_RESOLUTION|>--- conflicted
+++ resolved
@@ -115,12 +115,6 @@
   return Val_unit;
 }
 
-<<<<<<< HEAD
-/* Llvm.llvalue -> llexecutionengine -> int64 */
-CAMLprim value llvm_ee_get_pointer_to_global(LLVMValueRef Global,
-                                             LLVMExecutionEngineRef EE) {
-  return caml_copy_int64((int64_t) LLVMGetPointerToGlobal(EE, Global));
-=======
 CAMLprim value llvm_ee_get_global_value_address(value Name,
 						LLVMExecutionEngineRef EE) {
   return caml_copy_int64((int64_t) LLVMGetGlobalValueAddress(EE, String_val(Name)));
@@ -129,5 +123,4 @@
 CAMLprim value llvm_ee_get_function_address(value Name,
 					    LLVMExecutionEngineRef EE) {
   return caml_copy_int64((int64_t) LLVMGetFunctionAddress(EE, String_val(Name)));
->>>>>>> 969bfdfe
 }