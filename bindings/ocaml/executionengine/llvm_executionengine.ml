(*===-- llvm_executionengine.ml - LLVM OCaml Interface --------*- OCaml -*-===*
 *
 *                     The LLVM Compiler Infrastructure
 *
 * This file is distributed under the University of Illinois Open Source
 * License. See LICENSE.TXT for details.
 *
 *===----------------------------------------------------------------------===*)

exception Error of string

let () = Callback.register_exception "Llvm_executionengine.Error" (Error "")

external initialize : unit -> bool
  = "llvm_ee_initialize"

type llexecutionengine

type llcompileroptions = {
  opt_level: int;
  code_model: Llvm_target.CodeModel.t;
  no_framepointer_elim: bool;
  enable_fast_isel: bool;
}

let default_compiler_options = {
  opt_level = 0;
  code_model = Llvm_target.CodeModel.JITDefault;
  no_framepointer_elim = false;
  enable_fast_isel = false }

external create : ?options:llcompileroptions -> Llvm.llmodule -> llexecutionengine
  = "llvm_ee_create"
external dispose : llexecutionengine -> unit
  = "llvm_ee_dispose"
external add_module : Llvm.llmodule -> llexecutionengine -> unit
  = "llvm_ee_add_module"
external remove_module : Llvm.llmodule -> llexecutionengine -> unit
  = "llvm_ee_remove_module"
external run_static_ctors : llexecutionengine -> unit
  = "llvm_ee_run_static_ctors"
external run_static_dtors : llexecutionengine -> unit
  = "llvm_ee_run_static_dtors"
external data_layout : llexecutionengine -> Llvm_target.DataLayout.t
  = "llvm_ee_get_data_layout"
external add_global_mapping_ : Llvm.llvalue -> int64 -> llexecutionengine -> unit
  = "llvm_ee_add_global_mapping"
<<<<<<< HEAD
external get_pointer_to_global_ : Llvm.llvalue -> llexecutionengine -> int64
  = "llvm_ee_get_pointer_to_global"
=======
external get_global_value_address_ : string -> llexecutionengine -> int64
  = "llvm_ee_get_global_value_address"
external get_function_address_ : string -> llexecutionengine -> int64
  = "llvm_ee_get_function_address"
>>>>>>> 969bfdfe

let add_global_mapping llval ptr ee =
  add_global_mapping_ llval (Ctypes.raw_address_of_ptr (Ctypes.to_voidp ptr)) ee

<<<<<<< HEAD
let get_pointer_to_global llval typ ee =
  Ctypes.coerce (let open Ctypes in ptr void) typ
                (Ctypes.ptr_of_raw_address (get_pointer_to_global_ llval ee))
=======
let get_global_value_address name typ ee =
  let vptr = get_global_value_address_ name ee in
  if Int64.to_int vptr <> 0 then
    let open Ctypes in !@ (coerce (ptr void) (ptr typ) (ptr_of_raw_address vptr))
  else
    raise (Error ("Value " ^ name ^ " not found"))

let get_function_address name typ ee =
  let fptr = get_function_address_ name ee in
  if Int64.to_int fptr <> 0 then
    let open Ctypes in coerce (ptr void) typ (ptr_of_raw_address fptr)
  else
    raise (Error ("Function " ^ name ^ " not found"))
>>>>>>> 969bfdfe

(* The following are not bound. Patches are welcome.
target_machine : llexecutionengine -> Llvm_target.TargetMachine.t
 *)<|MERGE_RESOLUTION|>--- conflicted
+++ resolved
@@ -45,24 +45,14 @@
   = "llvm_ee_get_data_layout"
 external add_global_mapping_ : Llvm.llvalue -> int64 -> llexecutionengine -> unit
   = "llvm_ee_add_global_mapping"
-<<<<<<< HEAD
-external get_pointer_to_global_ : Llvm.llvalue -> llexecutionengine -> int64
-  = "llvm_ee_get_pointer_to_global"
-=======
 external get_global_value_address_ : string -> llexecutionengine -> int64
   = "llvm_ee_get_global_value_address"
 external get_function_address_ : string -> llexecutionengine -> int64
   = "llvm_ee_get_function_address"
->>>>>>> 969bfdfe
 
 let add_global_mapping llval ptr ee =
   add_global_mapping_ llval (Ctypes.raw_address_of_ptr (Ctypes.to_voidp ptr)) ee
 
-<<<<<<< HEAD
-let get_pointer_to_global llval typ ee =
-  Ctypes.coerce (let open Ctypes in ptr void) typ
-                (Ctypes.ptr_of_raw_address (get_pointer_to_global_ llval ee))
-=======
 let get_global_value_address name typ ee =
   let vptr = get_global_value_address_ name ee in
   if Int64.to_int vptr <> 0 then
@@ -76,7 +66,6 @@
     let open Ctypes in coerce (ptr void) typ (ptr_of_raw_address fptr)
   else
     raise (Error ("Function " ^ name ^ " not found"))
->>>>>>> 969bfdfe
 
 (* The following are not bound. Patches are welcome.
 target_machine : llexecutionengine -> Llvm_target.TargetMachine.t
