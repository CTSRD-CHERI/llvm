--- conflicted
+++ resolved
@@ -76,14 +76,6 @@
     All uses of [gv] in the compiled code will refer to [ptr]. *)
 val add_global_mapping : Llvm.llvalue -> 'a Ctypes.ptr -> llexecutionengine -> unit
 
-<<<<<<< HEAD
-(** [get_pointer_to_global gv typ ee] returns the value of the global
-    variable [gv] in the execution engine [ee] as type [typ], which may
-    be a pointer type (e.g. [int ptr typ]) for global variables or
-    a function (e.g. [(int -> int) typ]) type for functions, and which
-    will be live as long as [gv] and [ee] are. *)
-val get_pointer_to_global : Llvm.llvalue -> 'a Ctypes.typ -> llexecutionengine -> 'a
-=======
 (** [get_global_value_address id typ ee] returns a pointer to the
     identifier [id] as type [typ], which will be a pointer type for a
     value, and which will be live as long as [id] and [ee]
@@ -98,5 +90,4 @@
     and [ee] are. Caution: this function finalizes, i.e. forces code
     generation, all loaded modules.  Further modifications to the
     modules will not have any effect. *)
-val get_function_address : string -> 'a Ctypes.typ -> llexecutionengine -> 'a
->>>>>>> 969bfdfe
+val get_function_address : string -> 'a Ctypes.typ -> llexecutionengine -> 'a